--- conflicted
+++ resolved
@@ -1820,30 +1820,6 @@
       
       System.AddBlock_Matrix(iPoint, iPoint, Jacobian_i);
       
-<<<<<<< HEAD
-      /*--- Viscous contribution ---*/
-      
-      visc_numerics->SetCoord(geometry->node[iPoint]->GetCoord(), geometry->node[Point_Normal]->GetCoord());
-      visc_numerics->SetNormal(Normal);
-      
-      /*--- Conservative variables w/o reconstruction ---*/
-      
-      visc_numerics->SetPrimitive(V_domain, V_inlet);
-      
-      /*--- Turbulent variables w/o reconstruction, and its gradients ---*/
-      
-      visc_numerics->SetTurbVar(Solution_i, Solution_j);
-      visc_numerics->SetTurbVarGradient(node[iPoint]->GetGradient(), node[iPoint]->GetGradient());
-      
-      /*--- Compute residual, and Jacobians ---*/
-      
-      visc_numerics->ComputeResidual(Residual, Jacobian_i, Jacobian_j, config);
-      
-      /*--- Subtract residual, and update Jacobians ---*/
-      
-      LinSysRes.SubtractBlock(iPoint, Residual);
-      System.SubtractBlock_Matrix(iPoint, iPoint, Jacobian_i);
-=======
 //      /*--- Viscous contribution, commented out because serious convergence problems ---*/
 //
 //      visc_numerics->SetCoord(geometry->node[iPoint]->GetCoord(), geometry->node[Point_Normal]->GetCoord());
@@ -1865,8 +1841,7 @@
 //      /*--- Subtract residual, and update Jacobians ---*/
 //
 //      LinSysRes.SubtractBlock(iPoint, Residual);
-//      Jacobian.SubtractBlock(iPoint, iPoint, Jacobian_i);
->>>>>>> 446d20f2
+//      System.SubtractBlock_Matrix(iPoint, iPoint, Jacobian_i);
       
     }
   }
@@ -1939,29 +1914,6 @@
       
       System.AddBlock_Matrix(iPoint, iPoint, Jacobian_i);
       
-<<<<<<< HEAD
-      /*--- Viscous contribution ---*/
-      visc_numerics->SetCoord(geometry->node[iPoint]->GetCoord(), geometry->node[Point_Normal]->GetCoord());
-      visc_numerics->SetNormal(Normal);
-      
-      /*--- Conservative variables w/o reconstruction ---*/
-      
-      visc_numerics->SetPrimitive(V_domain, V_outlet);
-      
-      /*--- Turbulent variables w/o reconstruction, and its gradients ---*/
-      
-      visc_numerics->SetTurbVar(Solution_i, Solution_j);
-      visc_numerics->SetTurbVarGradient(node[iPoint]->GetGradient(), node[iPoint]->GetGradient());
-      
-      /*--- Compute residual, and Jacobians ---*/
-      
-      visc_numerics->ComputeResidual(Residual, Jacobian_i, Jacobian_j, config);
-      
-      /*--- Subtract residual, and update Jacobians ---*/
-      
-      LinSysRes.SubtractBlock(iPoint, Residual);
-      System.SubtractBlock_Matrix(iPoint, iPoint, Jacobian_i);
-=======
 //      /*--- Viscous contribution, commented out because serious convergence problems ---*/
 //
 //      visc_numerics->SetCoord(geometry->node[iPoint]->GetCoord(), geometry->node[Point_Normal]->GetCoord());
@@ -1983,8 +1935,7 @@
 //      /*--- Subtract residual, and update Jacobians ---*/
 //
 //      LinSysRes.SubtractBlock(iPoint, Residual);
-//      Jacobian.SubtractBlock(iPoint, iPoint, Jacobian_i);
->>>>>>> 446d20f2
+//      System.SubtractBlock_Matrix(iPoint, iPoint, Jacobian_i);
       
     }
   }
@@ -2055,31 +2006,6 @@
       
       System.AddBlock_Matrix(iPoint, iPoint, Jacobian_i);
       
-<<<<<<< HEAD
-      /*--- Viscous contribution ---*/
-      
-      visc_numerics->SetCoord(geometry->node[iPoint]->GetCoord(), geometry->node[iPoint]->GetCoord());
-      visc_numerics->SetNormal(Normal);
-      
-      /*--- Conservative variables w/o reconstruction ---*/
-      
-      visc_numerics->SetPrimitive(V_domain, V_inflow);
-      
-      /*--- Turbulent variables w/o reconstruction, and its gradients ---*/
-      
-      visc_numerics->SetTurbVar(node[iPoint]->GetSolution(), node[iPoint]->GetSolution());
-      visc_numerics->SetTurbVarGradient(node[iPoint]->GetGradient(), node[iPoint]->GetGradient());
-      
-      /*--- Compute residual, and Jacobians ---*/
-      
-      visc_numerics->ComputeResidual(Residual, Jacobian_i, Jacobian_j, config);
-      
-      /*--- Subtract residual, and update Jacobians ---*/
-      
-      LinSysRes.SubtractBlock(iPoint, Residual);
-      System.SubtractBlock_Matrix(iPoint, iPoint, Jacobian_i);
-      
-=======
 //      /*--- Viscous contribution, commented out because serious convergence problems ---*/
 //
 //      visc_numerics->SetCoord(geometry->node[iPoint]->GetCoord(), geometry->node[iPoint]->GetCoord());
@@ -2101,9 +2027,8 @@
 //      /*--- Subtract residual, and update Jacobians ---*/
 //
 //      LinSysRes.SubtractBlock(iPoint, Residual);
-//      Jacobian.SubtractBlock(iPoint, iPoint, Jacobian_i);
-
->>>>>>> 446d20f2
+//      System.SubtractBlock_Matrix(iPoint, iPoint, Jacobian_i);
+
     }
 
   }
@@ -2179,30 +2104,6 @@
       
       System.AddBlock_Matrix(iPoint, iPoint, Jacobian_i);
       
-<<<<<<< HEAD
-      /*--- Viscous contribution ---*/
-      
-      visc_numerics->SetCoord(geometry->node[iPoint]->GetCoord(), geometry->node[iPoint]->GetCoord());
-      visc_numerics->SetNormal(Normal);
-      
-      /*--- Conservative variables w/o reconstruction ---*/
-      
-      visc_numerics->SetPrimitive(V_domain, V_exhaust);
-      
-      /*--- Turbulent variables w/o reconstruction, and its gradients ---*/
-      
-      visc_numerics->SetTurbVar(Solution_i, Solution_j);
-      visc_numerics->SetTurbVarGradient(node[iPoint]->GetGradient(), node[iPoint]->GetGradient());
-      
-      /*--- Compute residual, and Jacobians ---*/
-      
-      visc_numerics->ComputeResidual(Residual, Jacobian_i, Jacobian_j, config);
-      
-      /*--- Subtract residual, and update Jacobians ---*/
-      
-      LinSysRes.SubtractBlock(iPoint, Residual);
-      System.SubtractBlock_Matrix(iPoint, iPoint, Jacobian_i);
-=======
 //      /*--- Viscous contribution, commented out because serious convergence problems ---*/
 //
 //      visc_numerics->SetCoord(geometry->node[iPoint]->GetCoord(), geometry->node[iPoint]->GetCoord());
@@ -2224,8 +2125,7 @@
 //      /*--- Subtract residual, and update Jacobians ---*/
 //
 //      LinSysRes.SubtractBlock(iPoint, Residual);
-//      Jacobian.SubtractBlock(iPoint, iPoint, Jacobian_i);
->>>>>>> 446d20f2
+//      System.SubtractBlock_Matrix(iPoint, iPoint, Jacobian_i);
       
     }
   }
@@ -2368,32 +2268,6 @@
         
         System.AddBlock_Matrix(iPoint, iPoint, Jacobian_i);
         
-<<<<<<< HEAD
-        /*--- Viscous contribution ---*/
-        
-        visc_numerics->SetNormal(Normal);
-        visc_numerics->SetCoord(geometry->node[iPoint]->GetCoord(), geometry->node[iPoint_Normal]->GetCoord());
-        
-        /*--- Conservative variables w/o reconstruction ---*/
-        
-        if (inlet_surface) visc_numerics->SetPrimitive(V_domain, V_inlet);
-        else visc_numerics->SetPrimitive(V_domain, V_outlet);
-        
-        /*--- Turbulent variables w/o reconstruction, and its gradients ---*/
-        
-        visc_numerics->SetTurbVar(Solution_i, Solution_j);
-        
-        visc_numerics->SetTurbVarGradient(node[iPoint]->GetGradient(), node[iPoint]->GetGradient());
-        
-        /*--- Compute residual, and Jacobians ---*/
-        
-        visc_numerics->ComputeResidual(Residual, Jacobian_i, Jacobian_j, config);
-        
-        /*--- Subtract residual, and update Jacobians ---*/
-        
-        //        LinSysRes.SubtractBlock(iPoint, Residual);
-        //        System.SubtractBlock_Matrix(iPoint, iPoint, Jacobian_i);
-=======
 //        /*--- Viscous contribution, commented out because serious convergence problems ---*/
 //
 //        visc_numerics->SetNormal(Normal);
@@ -2417,8 +2291,7 @@
 //        /*--- Subtract residual, and update Jacobians ---*/
 //
 //        LinSysRes.SubtractBlock(iPoint, Residual);
-//        Jacobian.SubtractBlock(iPoint, iPoint, Jacobian_i);
->>>>>>> 446d20f2
+//        System.SubtractBlock_Matrix(iPoint, iPoint, Jacobian_i);
         
       }
     }
@@ -3972,33 +3845,8 @@
       LinSysRes.AddBlock(iPoint, Residual);
       
       /*--- Jacobian contribution for implicit integration ---*/
-<<<<<<< HEAD
+      
       System.AddBlock_Matrix(iPoint, iPoint, Jacobian_i);
-      
-      /*--- Viscous contribution ---*/
-      visc_numerics->SetCoord(geometry->node[iPoint]->GetCoord(), geometry->node[Point_Normal]->GetCoord());
-      visc_numerics->SetNormal(Normal);
-      
-      /*--- Conservative variables w/o reconstruction ---*/
-      visc_numerics->SetPrimitive(V_domain, V_inlet);
-      
-      /*--- Turbulent variables w/o reconstruction, and its gradients ---*/
-      visc_numerics->SetTurbVar(Solution_i, Solution_j);
-      visc_numerics->SetTurbVarGradient(node[iPoint]->GetGradient(), node[iPoint]->GetGradient());
-      
-      /*--- Menter's first blending function ---*/
-      visc_numerics->SetF1blending(node[iPoint]->GetF1blending(), node[iPoint]->GetF1blending());
-      
-      /*--- Compute residual, and Jacobians ---*/
-      visc_numerics->ComputeResidual(Residual, Jacobian_i, Jacobian_j, config);
-      
-      /*--- Subtract residual, and update Jacobians ---*/
-      LinSysRes.SubtractBlock(iPoint, Residual);
-      System.SubtractBlock_Matrix(iPoint, iPoint, Jacobian_i);
-=======
-      
-      Jacobian.AddBlock(iPoint, iPoint, Jacobian_i);
->>>>>>> 446d20f2
       
 //      /*--- Viscous contribution, commented out because serious convergence problems ---*/
 //
@@ -4025,7 +3873,7 @@
 //      /*--- Subtract residual, and update Jacobians ---*/
 //
 //      LinSysRes.SubtractBlock(iPoint, Residual);
-//      Jacobian.SubtractBlock(iPoint, iPoint, Jacobian_i);
+//      System.SubtractBlock_Matrix(iPoint, iPoint, Jacobian_i);
 
     }
       
@@ -4096,32 +3944,9 @@
       LinSysRes.AddBlock(iPoint, Residual);
       
       /*--- Jacobian contribution for implicit integration ---*/
-<<<<<<< HEAD
+      
       System.AddBlock_Matrix(iPoint, iPoint, Jacobian_i);
       
-      /*--- Viscous contribution ---*/
-      visc_numerics->SetCoord(geometry->node[iPoint]->GetCoord(), geometry->node[Point_Normal]->GetCoord());
-      visc_numerics->SetNormal(Normal);
-      
-      /*--- Conservative variables w/o reconstruction ---*/
-      visc_numerics->SetPrimitive(V_domain, V_outlet);
-      
-      /*--- Turbulent variables w/o reconstruction, and its gradients ---*/
-      visc_numerics->SetTurbVar(Solution_i, Solution_j);
-      visc_numerics->SetTurbVarGradient(node[iPoint]->GetGradient(), node[iPoint]->GetGradient());
-      
-      /*--- Menter's first blending function ---*/
-      visc_numerics->SetF1blending(node[iPoint]->GetF1blending(), node[iPoint]->GetF1blending());
-=======
->>>>>>> 446d20f2
-      
-      Jacobian.AddBlock(iPoint, iPoint, Jacobian_i);
-      
-<<<<<<< HEAD
-      /*--- Subtract residual, and update Jacobians ---*/
-      LinSysRes.SubtractBlock(iPoint, Residual);
-      System.SubtractBlock_Matrix(iPoint, iPoint, Jacobian_i);
-=======
 //      /*--- Viscous contribution, commented out because serious convergence problems ---*/
 //
 //      visc_numerics->SetCoord(geometry->node[iPoint]->GetCoord(), geometry->node[Point_Normal]->GetCoord());
@@ -4147,8 +3972,7 @@
 //      /*--- Subtract residual, and update Jacobians ---*/
 //
 //      LinSysRes.SubtractBlock(iPoint, Residual);
-//      Jacobian.SubtractBlock(iPoint, iPoint, Jacobian_i);
->>>>>>> 446d20f2
+//      System.SubtractBlock_Matrix(iPoint, iPoint, Jacobian_i);
       
     }
   }
