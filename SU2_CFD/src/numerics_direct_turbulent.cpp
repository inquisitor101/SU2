/*!
 * \file numerics_direct_turbulent.cpp
 * \brief This file contains all the convective term discretization.
 * \author Aerospace Design Laboratory (Stanford University) <http://su2.stanford.edu>.
 * \version 3.0.0 "eagle"
 *
 * SU2, Copyright (C) 2012-2014 Aerospace Design Laboratory (ADL).
 *
 * SU2 is free software; you can redistribute it and/or
 * modify it under the terms of the GNU Lesser General Public
 * License as published by the Free Software Foundation; either
 * version 2.1 of the License, or (at your option) any later version.
 *
 * SU2 is distributed in the hope that it will be useful,
 * but WITHOUT ANY WARRANTY; without even the implied warranty of
 * MERCHANTABILITY or FITNESS FOR A PARTICULAR PURPOSE. See the GNU
 * Lesser General Public License for more details.
 *
 * You should have received a copy of the GNU Lesser General Public
 * License along with SU2. If not, see <http://www.gnu.org/licenses/>.
 */

#include "../include/numerics_structure.hpp"
#include "../include/functions_turbulent.hpp"
#include <limits>

CUpwSca_TurbSA::CUpwSca_TurbSA(unsigned short val_nDim, unsigned short val_nVar,
                               CConfig *config) : CNumerics(val_nDim, val_nVar, config) {
  
  implicit        = (config->GetKind_TimeIntScheme_Turb() == EULER_IMPLICIT);
  incompressible  = (config->GetKind_Regime() == INCOMPRESSIBLE);
  grid_movement   = config->GetGrid_Movement();
  
  Velocity_i = new double [nDim];
  Velocity_j = new double [nDim];
  
}

CUpwSca_TurbSA::~CUpwSca_TurbSA(void) {
  
  delete [] Velocity_i;
  delete [] Velocity_j;
  
}

void CUpwSca_TurbSA::ComputeResidual(double *val_residual, double **val_Jacobian_i, double **val_Jacobian_j, CConfig *config) {
  
  q_ij = 0.0;
  
  if (grid_movement) {
    for (iDim = 0; iDim < nDim; iDim++) {
      Velocity_i[iDim] = V_i[iDim+1] - GridVel_i[iDim];
      Velocity_j[iDim] = V_j[iDim+1] - GridVel_j[iDim];
      q_ij += 0.5*(Velocity_i[iDim]+Velocity_j[iDim])*Normal[iDim];
    }
  } else {
    for (iDim = 0; iDim < nDim; iDim++) {
      Velocity_i[iDim] = V_i[iDim+1];
      Velocity_j[iDim] = V_j[iDim+1];
      q_ij += 0.5*(Velocity_i[iDim]+Velocity_j[iDim])*Normal[iDim];
    }
  }
  
  a0 = 0.5*(q_ij+fabs(q_ij));
  a1 = 0.5*(q_ij-fabs(q_ij));
  val_residual[0] = a0*TurbVar_i[0]+a1*TurbVar_j[0];
  
  if (implicit) {
    val_Jacobian_i[0][0] = a0;
    val_Jacobian_j[0][0] = a1;
  }
  
}

CAvgGrad_TurbSA::CAvgGrad_TurbSA(unsigned short val_nDim, unsigned short val_nVar, CConfig *config) : CNumerics(val_nDim, val_nVar, config) {
  unsigned short iVar;
  
  implicit = (config->GetKind_TimeIntScheme_Turb() == EULER_IMPLICIT);
  incompressible = (config->GetKind_Regime() == INCOMPRESSIBLE);
  
  sigma = 2./3.;
  
  Edge_Vector = new double [nDim];
  Proj_Mean_GradTurbVar_Kappa = new double [nVar];
  Proj_Mean_GradTurbVar_Edge = new double [nVar];
  Mean_GradTurbVar = new double* [nVar];
  for (iVar = 0; iVar < nVar; iVar++)
    Mean_GradTurbVar[iVar] = new double [nDim];
  
}

CAvgGrad_TurbSA::~CAvgGrad_TurbSA(void) {
  unsigned short iVar;
  
  delete [] Edge_Vector;
  delete [] Proj_Mean_GradTurbVar_Kappa;
  delete [] Proj_Mean_GradTurbVar_Edge;
  for (iVar = 0; iVar < nVar; iVar++)
    delete [] Mean_GradTurbVar[iVar];
  delete [] Mean_GradTurbVar;
  
}

void CAvgGrad_TurbSA::ComputeResidual(double *val_residual, double **Jacobian_i, double **Jacobian_j, CConfig *config) {
  
  if (incompressible) {
    Density_i = V_i[nDim+1];            Density_j = V_j[nDim+1];
    Laminar_Viscosity_i = V_i[nDim+3];  Laminar_Viscosity_j = V_j[nDim+3];
    Eddy_Viscosity_i = V_i[nDim+4];     Eddy_Viscosity_j = V_j[nDim+4];
  }
  else {
    Density_i = V_i[nDim+2];            Density_j = V_j[nDim+2];
    Laminar_Viscosity_i = V_i[nDim+5];  Laminar_Viscosity_j = V_j[nDim+5];
    Eddy_Viscosity_i = V_i[nDim+6];     Eddy_Viscosity_j = V_j[nDim+6];
  }
  
  /*--- Compute mean effective viscosity ---*/
  
  nu_i = Laminar_Viscosity_i/Density_i;
  nu_j = Laminar_Viscosity_j/Density_j;
  nu_e = 0.5*(nu_i+nu_j+TurbVar_i[0]+TurbVar_j[0]);
  
  /*--- Compute vector going from iPoint to jPoint ---*/
  
  dist_ij_2 = 0; proj_vector_ij = 0;
  for (iDim = 0; iDim < nDim; iDim++) {
    Edge_Vector[iDim] = Coord_j[iDim]-Coord_i[iDim];
    dist_ij_2 += Edge_Vector[iDim]*Edge_Vector[iDim];
    proj_vector_ij += Edge_Vector[iDim]*Normal[iDim];
  }
  if (dist_ij_2 == 0.0) proj_vector_ij = 0.0;
  else proj_vector_ij = proj_vector_ij/dist_ij_2;
  
  /*--- Mean gradient approximation ---*/
  
  for (iVar = 0; iVar < nVar; iVar++) {
    Proj_Mean_GradTurbVar_Kappa[iVar] = 0.0;
    Proj_Mean_GradTurbVar_Edge[iVar] = 0.0;
    for (iDim = 0; iDim < nDim; iDim++) {
      Mean_GradTurbVar[iVar][iDim] = 0.5*(TurbVar_Grad_i[iVar][iDim] + TurbVar_Grad_j[iVar][iDim]);
      Proj_Mean_GradTurbVar_Kappa[iVar] += Mean_GradTurbVar[iVar][iDim]*Normal[iDim];
    }
  }
  
  val_residual[0] = nu_e*Proj_Mean_GradTurbVar_Kappa[0]/sigma;
  
  /*--- For Jacobians -> Use of TSL approx. to compute derivatives of the gradients ---*/
  
  if (implicit) {
    Jacobian_i[0][0] = (0.5*Proj_Mean_GradTurbVar_Kappa[0]-nu_e*proj_vector_ij)/sigma;
    Jacobian_j[0][0] = (0.5*Proj_Mean_GradTurbVar_Kappa[0]+nu_e*proj_vector_ij)/sigma;
  }
  
}

CAvgGradCorrected_TurbSA::CAvgGradCorrected_TurbSA(unsigned short val_nDim, unsigned short val_nVar,
                                                   CConfig *config) : CNumerics(val_nDim, val_nVar, config) {
  unsigned short iVar;
  
  implicit        = (config->GetKind_TimeIntScheme_Turb() == EULER_IMPLICIT);
  incompressible  = (config->GetKind_Regime() == INCOMPRESSIBLE);
  
  sigma = 2./3.;
  
  Edge_Vector = new double [nDim];
  Proj_Mean_GradTurbVar_Kappa = new double [nVar];
  Proj_Mean_GradTurbVar_Edge = new double [nVar];
  Proj_Mean_GradTurbVar_Corrected = new double [nVar];
  Mean_GradTurbVar = new double* [nVar];
  for (iVar = 0; iVar < nVar; iVar++)
    Mean_GradTurbVar[iVar] = new double [nDim];
  
}

CAvgGradCorrected_TurbSA::~CAvgGradCorrected_TurbSA(void) {
  unsigned short iVar;
  
  delete [] Edge_Vector;
  delete [] Proj_Mean_GradTurbVar_Kappa;
  delete [] Proj_Mean_GradTurbVar_Edge;
  delete [] Proj_Mean_GradTurbVar_Corrected;
  for (iVar = 0; iVar < nVar; iVar++)
    delete [] Mean_GradTurbVar[iVar];
  delete [] Mean_GradTurbVar;
  
}

void CAvgGradCorrected_TurbSA::ComputeResidual(double *val_residual, double **Jacobian_i, double **Jacobian_j, CConfig *config) {
  
  if (incompressible) {
    Density_i = V_i[nDim+1];            Density_j = V_j[nDim+1];
    Laminar_Viscosity_i = V_i[nDim+3];  Laminar_Viscosity_j = V_j[nDim+3];
    Eddy_Viscosity_i = V_i[nDim+4];     Eddy_Viscosity_j = V_j[nDim+4];
  }
  else {
    Density_i = V_i[nDim+2];            Density_j = V_j[nDim+2];
    Laminar_Viscosity_i = V_i[nDim+5];  Laminar_Viscosity_j = V_j[nDim+5];
    Eddy_Viscosity_i = V_i[nDim+6];     Eddy_Viscosity_j = V_j[nDim+6];
  }
  
  /*--- Compute mean effective viscosity ---*/
  
  nu_i = Laminar_Viscosity_i/Density_i;
  nu_j = Laminar_Viscosity_j/Density_j;
  nu_e = 0.5*(nu_i+nu_j+TurbVar_i[0]+TurbVar_j[0]);
  
  /*--- Compute vector going from iPoint to jPoint ---*/
  
  dist_ij_2 = 0; proj_vector_ij = 0;
  for (iDim = 0; iDim < nDim; iDim++) {
    Edge_Vector[iDim] = Coord_j[iDim]-Coord_i[iDim];
    dist_ij_2 += Edge_Vector[iDim]*Edge_Vector[iDim];
    proj_vector_ij += Edge_Vector[iDim]*Normal[iDim];
  }
  if (dist_ij_2 == 0.0) proj_vector_ij = 0.0;
  else proj_vector_ij = proj_vector_ij/dist_ij_2;
  
  /*--- Mean gradient approximation. Projection of the mean gradient
   in the direction of the edge ---*/
  
  for (iVar = 0; iVar < nVar; iVar++) {
    Proj_Mean_GradTurbVar_Kappa[iVar] = 0.0;
    Proj_Mean_GradTurbVar_Edge[iVar] = 0.0;
    for (iDim = 0; iDim < nDim; iDim++) {
      Mean_GradTurbVar[iVar][iDim] = 0.5*(TurbVar_Grad_i[iVar][iDim] + TurbVar_Grad_j[iVar][iDim]);
      Proj_Mean_GradTurbVar_Kappa[iVar] += Mean_GradTurbVar[iVar][iDim]*Normal[iDim];
      Proj_Mean_GradTurbVar_Edge[iVar] += Mean_GradTurbVar[iVar][iDim]*Edge_Vector[iDim];
    }
    Proj_Mean_GradTurbVar_Corrected[iVar] = Proj_Mean_GradTurbVar_Kappa[iVar];
    Proj_Mean_GradTurbVar_Corrected[iVar] -= Proj_Mean_GradTurbVar_Edge[iVar]*proj_vector_ij -
    (TurbVar_j[iVar]-TurbVar_i[iVar])*proj_vector_ij;
  }
  
  val_residual[0] = nu_e*Proj_Mean_GradTurbVar_Corrected[0]/sigma;
  
  /*--- For Jacobians -> Use of TSL approx. to compute derivatives of the gradients ---*/
  
  if (implicit) {
    Jacobian_i[0][0] = (0.5*Proj_Mean_GradTurbVar_Corrected[0]-nu_e*proj_vector_ij)/sigma;
    Jacobian_j[0][0] = (0.5*Proj_Mean_GradTurbVar_Corrected[0]+nu_e*proj_vector_ij)/sigma;
  }
  
}

CSourcePieceWise_TurbSA::CSourcePieceWise_TurbSA(unsigned short val_nDim, unsigned short val_nVar,
                                                 CConfig *config) : CNumerics(val_nDim, val_nVar, config) {
  
  incompressible = (config->GetKind_Regime() == INCOMPRESSIBLE);
  //transition     = (config->GetKind_Trans_Model() == LM);
  transition = false; // Debugging, -AA
  rotating_frame = config->GetRotating_Frame();
  
  /*--- Spalart-Allmaras closure constants ---*/
  cv1_3 = pow(7.1,3.0);
  k2 = pow(0.41,2.0);
  cb1 = 0.1355;
  cw2 = 0.3;
  cw3_6 = pow(2.0,6.0);
  sigma = 2./3.;
  cb2 = 0.622;
  cb2_sigma = cb2/sigma;
  cw1 = cb1/k2+(1+cb2)/sigma;
  
  /*--- LM transition model constants ---*/
  beta = 0.5;
  s1   = 2.0;
  
  /* Create values for interfacing with the functions */
  SAInputs = new SpalartAllmarasInputs(nDim);
  SAConstants = new SpalartAllmarasConstants;
  
  nResidual = 4;
  nJacobian = 1;
  testResidual = new double[nResidual];
  testJacobian = new double[nJacobian];
  DUiDXj = new double*[nDim];
  for(int i=0; i < nDim; i++){
    DUiDXj[i] = new double[nDim];
  }
  DNuhatDXj = new double[nDim];
  
}

CSourcePieceWise_TurbSA::~CSourcePieceWise_TurbSA(void) {
  delete SAInputs;
  delete SAConstants;
  delete testResidual;
  delete testJacobian;
  for (int i=0; i < nDim; i++){
    delete DUiDXj[i];
  }
  delete DUiDXj;
  delete DNuhatDXj;
}

void CSourcePieceWise_TurbSA::ComputeResidual(double *val_residual, double **val_Jacobian_i, double **val_Jacobian_j, CConfig *config) {
  
  if (incompressible) {
    Density_i = V_i[nDim+1];
    Laminar_Viscosity_i = V_i[nDim+3];
  }
  else {
    Density_i = V_i[nDim+2];
    Laminar_Viscosity_i = V_i[nDim+5];
  }
  
  val_residual[0] = 0.0;
  Production = 0;
  Destruction = 0;
  CrossProduction = 0;
  val_Jacobian_i[0][0] = 0.0;
  
  /*--- Computation of vorticity ---*/
  Vorticity = (PrimVar_Grad_i[2][0]-PrimVar_Grad_i[1][1])*(PrimVar_Grad_i[2][0]-PrimVar_Grad_i[1][1]);
  if (nDim == 3) Vorticity += ( (PrimVar_Grad_i[3][1]-PrimVar_Grad_i[2][2])*(PrimVar_Grad_i[3][1]-PrimVar_Grad_i[2][2]) + (PrimVar_Grad_i[1][2]-PrimVar_Grad_i[3][0])*(PrimVar_Grad_i[1][2]-PrimVar_Grad_i[3][0]) );
  Omega = sqrt(Vorticity);
  
  /*--- Rotational correction term ---*/
  if (rotating_frame) {
    div = PrimVar_Grad_i[1][0] + PrimVar_Grad_i[2][1];
    if (nDim == 3) div += PrimVar_Grad_i[3][2];
    StrainMag = 0.0;
    // add diagonals
    StrainMag += pow(PrimVar_Grad_i[1][0] - 1.0/3.0*div,2.0);
    StrainMag += pow(PrimVar_Grad_i[2][1] - 1.0/3.0*div,2.0);
    if (nDim == 3) StrainMag += pow(PrimVar_Grad_i[3][2] - 1.0/3.0*div,2.0);
    // add off diagonals
    StrainMag += 2.0*pow(0.5*(PrimVar_Grad_i[1][1]+PrimVar_Grad_i[2][0]),2.0);
    if (nDim == 3) {
      StrainMag += 2.0*pow(0.5*(PrimVar_Grad_i[1][2]+PrimVar_Grad_i[3][0]),2.0);
      StrainMag += 2.0*pow(0.5*(PrimVar_Grad_i[2][2]+PrimVar_Grad_i[3][1]),2.0);
    }
    StrainMag = sqrt(2.0*StrainMag);
    Omega += 2.0*min(0.0,StrainMag-Omega);
  }
  
  if (dist_i > 1e-10) {
    
    /*--- Production term ---*/
    dist_i_2 = dist_i*dist_i;
    nu = Laminar_Viscosity_i/Density_i;
    Ji = TurbVar_i[0]/nu;
    Ji_2 = Ji*Ji;
    Ji_3 = Ji_2*Ji;
    fv1 = Ji_3/(Ji_3+cv1_3);
    fv2 = 1.0 - Ji/(1.0+Ji*fv1);
    S = Omega;
    inv_k2_d2 = 1.0/(k2*dist_i_2);
    
    Shat = S + TurbVar_i[0]*fv2*inv_k2_d2;
    inv_Shat = 1.0/max(Shat, 1.0e-10);
    
    /*--- Production term ---*/;
    if (!transition) Production = cb1*Shat*TurbVar_i[0]*Volume;
    else Production = cb1*Shat*TurbVar_i[0]*Volume*intermittency;
    
    /*--- Destruction term ---*/
    
    r = min(TurbVar_i[0]*inv_Shat*inv_k2_d2,10.0);
    g = r + cw2*(pow(r,6.0)-r);
    g_6 =	pow(g,6.0);
    glim = pow((1.0+cw3_6)/(g_6+cw3_6),1.0/6.0);
    fw = g*glim;
    
    if (!transition) Destruction = cw1*fw*TurbVar_i[0]*TurbVar_i[0]/dist_i_2*Volume;
    else Destruction = cw1*fw*TurbVar_i[0]*TurbVar_i[0]/dist_i_2*Volume*min(max(intermittency,0.1),1.0);
    
    /*--- Diffusion term ---*/
    
    norm2_Grad = 0.0;
    for (iDim = 0; iDim < nDim; iDim++)
      norm2_Grad += TurbVar_Grad_i[0][iDim]*TurbVar_Grad_i[0][iDim];
    CrossProduction = cb2_sigma*norm2_Grad*Volume;
    
    val_residual[0] = Production - Destruction + CrossProduction;
    
    /*--- Implicit part ---*/
    
    /*--- Production term ---*/
    dfv1 = 3.0*Ji_2*cv1_3/(nu*pow(Ji_3+cv1_3,2.));
    dfv2 = -(1/nu-Ji_2*dfv1)/pow(1.+Ji*fv1,2.);
    if ( Shat <= 1.0e-10 ) dShat = 0.0;
    else dShat = (fv2+TurbVar_i[0]*dfv2)*inv_k2_d2;
    val_Jacobian_i[0][0] += cb1*(TurbVar_i[0]*dShat+Shat)*Volume;
    
    /*--- Destruction term ---*/
    dr = (Shat-TurbVar_i[0]*dShat)*inv_Shat*inv_Shat*inv_k2_d2;
    if (r == 10.0) dr = 0.0;
    dg = dr*(1.+cw2*(6.*pow(r,5.)-1.));
    dfw = dg*glim*(1.-g_6/(g_6+cw3_6));
    val_Jacobian_i[0][0] -= cw1*(dfw*TurbVar_i[0] +	2.*fw)*TurbVar_i[0]/dist_i_2*Volume;
  }
  
  
  // The above could be replaced with the call below to SpalartAllmarasSourceTerm
  // but I don't know which of the public variables need to be kept
  // Brendan Tracey
  
  
  /*
  for (int i =0; i < nDim; i++){
    for (int j=0; j < nDim; j++){
      DUiDXj[i][j] = PrimVar_Grad_i[i+1][j];
    }
    DNuhatDXj[i] = TurbVar_Grad_i[0][i];
  }
  
  SAInputs->Set(DUiDXj, DNuhatDXj, rotating_frame, transition, dist_i, Laminar_Viscosity_i, Density_i, TurbVar_i[0], intermittency);
  
  
  SpalartAllmarasSourceTerm(SAInputs, SAConstants, val_residual, val_Jacobian_i);
  
  for (int i=0; i < nResidual; i++){
    val_residual[i] *= Volume;
  }
  
  for (int i=0; i < nJacobian; i++){
    val_Jacobian_i[i] *= Volume;
  }
  
//  // Check if the old and new match
//  //for (int i = 0; i < nResidual; i++){
//  if (abs(Production - testResidual[0]) > 1e-15){
//    cout << "Production doesn't match" << endl;
//    cout << "diff is " << Production - testResidual[0] << endl;
//    exit(10);
//  }
//  if (abs(Destruction - testResidual[1]) > 1e-15){
//    cout << "Destruction doesn't match" << endl;
//    exit(10);
//  }
//  if (abs(CrossProduction - testResidual[2]) > 1e-15){
//    cout << "cpp Cross " <<  CrossProduction << endl;
//    cout << "Func cross " << testResidual[2] << endl;
//    cout << "dist_i " << dist_i << endl;
//    cout << "Cross production doesn't match" << endl;
//    exit(10);
//  }
//  if (abs(val_residual[0]-testResidual[3]) > 1e-15){
//    cout << "Val residual is " << val_residual[0] << endl;
//    cout << "Test residual is " << testResidual[3] << endl;
//    cout << "Diff is " << val_residual[0] - testResidual[3] << endl;
//    cout << "Full residual doesn't match" << endl;
//    exit(10);
//  }
  */
}

CUpwSca_TurbSST::CUpwSca_TurbSST(unsigned short val_nDim, unsigned short val_nVar,
                                 CConfig *config) : CNumerics(val_nDim, val_nVar, config) {
  
  implicit        = (config->GetKind_TimeIntScheme_Turb() == EULER_IMPLICIT);
  incompressible  = (config->GetKind_Regime() == INCOMPRESSIBLE);
  grid_movement   = config->GetGrid_Movement();
  
  Velocity_i = new double [nDim];
  Velocity_j = new double [nDim];
  
}

CUpwSca_TurbSST::~CUpwSca_TurbSST(void) {
  
  delete [] Velocity_i;
  delete [] Velocity_j;
  
}

void CUpwSca_TurbSST::ComputeResidual(double *val_residual, double **val_Jacobian_i, double **val_Jacobian_j, CConfig *config) {
  
  if (incompressible) {
    Density_i = V_i[nDim+1];
    Density_j = V_j[nDim+1];
  }
  else {
    Density_i = V_i[nDim+2];
    Density_j = V_j[nDim+2];
  }
  
  q_ij = 0.0;
  if (grid_movement) {
    for (iDim = 0; iDim < nDim; iDim++) {
      Velocity_i[iDim] = V_i[iDim+1] - GridVel_i[iDim];
      Velocity_j[iDim] = V_j[iDim+1] - GridVel_j[iDim];
      q_ij += 0.5*(Velocity_i[iDim]+Velocity_j[iDim])*Normal[iDim];
    }
  }
  else {
    for (iDim = 0; iDim < nDim; iDim++) {
      Velocity_i[iDim] = V_i[iDim+1];
      Velocity_j[iDim] = V_j[iDim+1];
      q_ij += 0.5*(Velocity_i[iDim]+Velocity_j[iDim])*Normal[iDim];
    }
  }
  
  a0 = 0.5*(q_ij+fabs(q_ij));
  a1 = 0.5*(q_ij-fabs(q_ij));
  
  val_residual[0] = a0*Density_i*TurbVar_i[0]+a1*Density_j*TurbVar_j[0];
  val_residual[1] = a0*Density_i*TurbVar_i[1]+a1*Density_j*TurbVar_j[1];
  
  if (implicit) {
    val_Jacobian_i[0][0] = a0;		val_Jacobian_i[0][1] = 0.0;
    val_Jacobian_i[1][0] = 0.0;		val_Jacobian_i[1][1] = a0;
    
    val_Jacobian_j[0][0] = a1;		val_Jacobian_j[0][1] = 0.0;
    val_Jacobian_j[1][0] = 0.0;		val_Jacobian_j[1][1] = a1;
  }
  
}

CAvgGrad_TurbSST::CAvgGrad_TurbSST(unsigned short val_nDim, unsigned short val_nVar, double *constants, CConfig *config) : CNumerics(val_nDim, val_nVar, config) {
  
  unsigned short iVar;
  
  implicit = (config->GetKind_TimeIntScheme_Turb() == EULER_IMPLICIT);
  incompressible = (config->GetKind_Regime() == INCOMPRESSIBLE);
  
  sigma_k1  = constants[0];
  sigma_om1 = constants[2];
  sigma_k2  = constants[1];
  sigma_om2 = constants[3];
  
  Edge_Vector = new double [nDim];
  Proj_Mean_GradTurbVar_Normal = new double [nVar];
  Proj_Mean_GradTurbVar_Edge = new double [nVar];
  Proj_Mean_GradTurbVar_Corrected = new double [nVar];
  Mean_GradTurbVar = new double* [nVar];
  for (iVar = 0; iVar < nVar; iVar++)
    Mean_GradTurbVar[iVar] = new double [nDim];
  
}

CAvgGrad_TurbSST::~CAvgGrad_TurbSST(void) {
  
  unsigned short iVar;
  
  delete [] Edge_Vector;
  delete [] Proj_Mean_GradTurbVar_Normal;
  delete [] Proj_Mean_GradTurbVar_Edge;
  delete [] Proj_Mean_GradTurbVar_Corrected;
  for (iVar = 0; iVar < nVar; iVar++)
    delete [] Mean_GradTurbVar[iVar];
  delete [] Mean_GradTurbVar;
  
}

void CAvgGrad_TurbSST::ComputeResidual(double *val_residual, double **Jacobian_i, double **Jacobian_j, CConfig *config) {
  
  double sigma_kine_i, sigma_kine_j, sigma_omega_i, sigma_omega_j;
  double diff_i_kine, diff_i_omega, diff_j_kine, diff_j_omega;
  
  if (incompressible) {
    Density_i = V_i[nDim+1];            Density_j = V_j[nDim+1];
    Laminar_Viscosity_i = V_i[nDim+3];  Laminar_Viscosity_j = V_j[nDim+3];
    Eddy_Viscosity_i = V_i[nDim+4];     Eddy_Viscosity_j = V_j[nDim+4];
  }
  else {
    Density_i = V_i[nDim+2];            Density_j = V_j[nDim+2];
    Laminar_Viscosity_i = V_i[nDim+5];  Laminar_Viscosity_j = V_j[nDim+5];
    Eddy_Viscosity_i = V_i[nDim+6];     Eddy_Viscosity_j = V_j[nDim+6];
  }
  
  /*--- Compute the blended constant for the viscous terms ---*/
  sigma_kine_i  = F1_i*sigma_k1 + (1.0 - F1_i)*sigma_k2;
  sigma_kine_j  = F1_j*sigma_k1 + (1.0 - F1_j)*sigma_k2;
  sigma_omega_i = F1_i*sigma_om1 + (1.0 - F1_i)*sigma_om2;
  sigma_omega_j = F1_j*sigma_om1 + (1.0 - F1_j)*sigma_om2;
  
  /*--- Compute mean effective viscosity ---*/
  diff_i_kine  = Laminar_Viscosity_i + sigma_kine_i*Eddy_Viscosity_i;
  diff_j_kine  = Laminar_Viscosity_j + sigma_kine_j*Eddy_Viscosity_j;
  diff_i_omega = Laminar_Viscosity_i + sigma_omega_i*Eddy_Viscosity_i;
  diff_j_omega = Laminar_Viscosity_j + sigma_omega_j*Eddy_Viscosity_j;
  
  diff_kine  = 0.5*(diff_i_kine + diff_j_kine);    // Could instead use weighted average!
  diff_omega = 0.5*(diff_i_omega + diff_j_omega);
  
  /*--- Compute vector going from iPoint to jPoint ---*/
  dist_ij_2 = 0; proj_vector_ij = 0;
  for (iDim = 0; iDim < nDim; iDim++) {
    Edge_Vector[iDim] = Coord_j[iDim]-Coord_i[iDim];
    dist_ij_2 += Edge_Vector[iDim]*Edge_Vector[iDim];
    proj_vector_ij += Edge_Vector[iDim]*Normal[iDim];
  }
  if (dist_ij_2 == 0.0) proj_vector_ij = 0.0;
  else proj_vector_ij = proj_vector_ij/dist_ij_2;
  
  /*--- Mean gradient approximation. Projection of the mean gradient in the direction of the edge ---*/
  for (iVar = 0; iVar < nVar; iVar++) {
    Proj_Mean_GradTurbVar_Normal[iVar] = 0.0;
    Proj_Mean_GradTurbVar_Edge[iVar] = 0.0;
    for (iDim = 0; iDim < nDim; iDim++) {
      Mean_GradTurbVar[iVar][iDim] = 0.5*(TurbVar_Grad_i[iVar][iDim] + TurbVar_Grad_j[iVar][iDim]);
      Proj_Mean_GradTurbVar_Normal[iVar] += Mean_GradTurbVar[iVar][iDim]*Normal[iDim];
    }
    Proj_Mean_GradTurbVar_Corrected[iVar] = Proj_Mean_GradTurbVar_Normal[iVar];
  }
  
  val_residual[0] = diff_kine*Proj_Mean_GradTurbVar_Corrected[0];
  val_residual[1] = diff_omega*Proj_Mean_GradTurbVar_Corrected[1];
  
  /*--- For Jacobians -> Use of TSL approx. to compute derivatives of the gradients ---*/
  if (implicit) {
    Jacobian_i[0][0] = -diff_kine*proj_vector_ij/Density_i;		Jacobian_i[0][1] = 0.0;
    Jacobian_i[1][0] = 0.0;									    Jacobian_i[1][1] = -diff_omega*proj_vector_ij/Density_i;
    
    Jacobian_j[0][0] = diff_kine*proj_vector_ij/Density_j; 		Jacobian_j[0][1] = 0.0;
    Jacobian_j[1][0] = 0.0;									    Jacobian_j[1][1] = diff_omega*proj_vector_ij/Density_j;
  }
  
}


CAvgGradCorrected_TurbSST::CAvgGradCorrected_TurbSST(unsigned short val_nDim, unsigned short val_nVar, double *constants, CConfig *config) : CNumerics(val_nDim, val_nVar, config) {
  
  unsigned short iVar;
  
  implicit = (config->GetKind_TimeIntScheme_Turb() == EULER_IMPLICIT);
  incompressible = (config->GetKind_Regime() == INCOMPRESSIBLE);
  
  sigma_k1  = constants[0];
  sigma_om1 = constants[2];
  sigma_k2  = constants[1];
  sigma_om2 = constants[3];
  
  Edge_Vector = new double [nDim];
  Proj_Mean_GradTurbVar_Normal = new double [nVar];
  Proj_Mean_GradTurbVar_Edge = new double [nVar];
  Proj_Mean_GradTurbVar_Corrected = new double [nVar];
  Mean_GradTurbVar = new double* [nVar];
  for (iVar = 0; iVar < nVar; iVar++)
    Mean_GradTurbVar[iVar] = new double [nDim];
  
}

CAvgGradCorrected_TurbSST::~CAvgGradCorrected_TurbSST(void) {
  
  unsigned short iVar;
  
  delete [] Edge_Vector;
  delete [] Proj_Mean_GradTurbVar_Normal;
  delete [] Proj_Mean_GradTurbVar_Edge;
  delete [] Proj_Mean_GradTurbVar_Corrected;
  for (iVar = 0; iVar < nVar; iVar++)
    delete [] Mean_GradTurbVar[iVar];
  delete [] Mean_GradTurbVar;
  
}

void CAvgGradCorrected_TurbSST::ComputeResidual(double *val_residual, double **Jacobian_i, double **Jacobian_j, CConfig *config) {
  
  double sigma_kine_i, sigma_kine_j, sigma_omega_i, sigma_omega_j;
  double diff_i_kine, diff_i_omega, diff_j_kine, diff_j_omega;
  
  if (incompressible) {
    Density_i = V_i[nDim+1];            Density_j = V_j[nDim+1];
    Laminar_Viscosity_i = V_i[nDim+3];  Laminar_Viscosity_j = V_j[nDim+3];
    Eddy_Viscosity_i = V_i[nDim+4];     Eddy_Viscosity_j = V_j[nDim+4];
  }
  else {
    Density_i = V_i[nDim+2];            Density_j = V_j[nDim+2];
    Laminar_Viscosity_i = V_i[nDim+5];  Laminar_Viscosity_j = V_j[nDim+5];
    Eddy_Viscosity_i = V_i[nDim+6];     Eddy_Viscosity_j = V_j[nDim+6];
  }
  
  /*--- Compute the blended constant for the viscous terms ---*/
  sigma_kine_i  = F1_i*sigma_k1 + (1.0 - F1_i)*sigma_k2;
  sigma_kine_j  = F1_j*sigma_k1 + (1.0 - F1_j)*sigma_k2;
  sigma_omega_i = F1_i*sigma_om1 + (1.0 - F1_i)*sigma_om2;
  sigma_omega_j = F1_j*sigma_om1 + (1.0 - F1_j)*sigma_om2;
  
  /*--- Compute mean effective viscosity ---*/
  diff_i_kine  = Laminar_Viscosity_i + sigma_kine_i*Eddy_Viscosity_i;
  diff_j_kine  = Laminar_Viscosity_j + sigma_kine_j*Eddy_Viscosity_j;
  diff_i_omega = Laminar_Viscosity_i + sigma_omega_i*Eddy_Viscosity_i;
  diff_j_omega = Laminar_Viscosity_j + sigma_omega_j*Eddy_Viscosity_j;
  
  diff_kine  = 0.5*(diff_i_kine + diff_j_kine);    // Could instead use weighted average!
  diff_omega = 0.5*(diff_i_omega + diff_j_omega);
  
  /*--- Compute vector going from iPoint to jPoint ---*/
  dist_ij_2 = 0.0; proj_vector_ij = 0.0;
  for (iDim = 0; iDim < nDim; iDim++) {
    Edge_Vector[iDim] = Coord_j[iDim]-Coord_i[iDim];
    dist_ij_2 += Edge_Vector[iDim]*Edge_Vector[iDim];
    proj_vector_ij += Edge_Vector[iDim]*Normal[iDim];
  }
  if (dist_ij_2 == 0.0) proj_vector_ij = 0.0;
  else proj_vector_ij = proj_vector_ij/dist_ij_2;
  
  /*--- Mean gradient approximation. Projection of the mean gradient in the direction of the edge ---*/
  for (iVar = 0; iVar < nVar; iVar++) {
    Proj_Mean_GradTurbVar_Normal[iVar] = 0.0;
    Proj_Mean_GradTurbVar_Edge[iVar] = 0.0;
    for (iDim = 0; iDim < nDim; iDim++) {
      Mean_GradTurbVar[iVar][iDim] = 0.5*(TurbVar_Grad_i[iVar][iDim] + TurbVar_Grad_j[iVar][iDim]);
      Proj_Mean_GradTurbVar_Normal[iVar] += Mean_GradTurbVar[iVar][iDim]*Normal[iDim];
      Proj_Mean_GradTurbVar_Edge[iVar] += Mean_GradTurbVar[iVar][iDim]*Edge_Vector[iDim];
    }
    Proj_Mean_GradTurbVar_Corrected[iVar] = Proj_Mean_GradTurbVar_Normal[iVar];
    Proj_Mean_GradTurbVar_Corrected[iVar] -= Proj_Mean_GradTurbVar_Edge[iVar]*proj_vector_ij -
    (TurbVar_j[iVar]-TurbVar_i[iVar])*proj_vector_ij;
  }
  
  val_residual[0] = diff_kine*Proj_Mean_GradTurbVar_Corrected[0];
  val_residual[1] = diff_omega*Proj_Mean_GradTurbVar_Corrected[1];
  
  /*--- For Jacobians -> Use of TSL approx. to compute derivatives of the gradients ---*/
  if (implicit) {
    Jacobian_i[0][0] = -diff_kine*proj_vector_ij/Density_i;		Jacobian_i[0][1] = 0.0;
    Jacobian_i[1][0] = 0.0;									    Jacobian_i[1][1] = -diff_omega*proj_vector_ij/Density_i;
    
    Jacobian_j[0][0] = diff_kine*proj_vector_ij/Density_j; 		Jacobian_j[0][1] = 0.0;
    Jacobian_j[1][0] = 0.0;									    Jacobian_j[1][1] = diff_omega*proj_vector_ij/Density_j;
  }
  
}

CSourcePieceWise_TurbSST::CSourcePieceWise_TurbSST(unsigned short val_nDim, unsigned short val_nVar, double *constants,
                                                   CConfig *config) : CNumerics(val_nDim, val_nVar, config) {
  
  incompressible = (config->GetKind_Regime() == INCOMPRESSIBLE);
  
  /*--- Closure constants ---*/
  beta_star     = constants[6];
  sigma_omega_1 = constants[2];
  sigma_omega_2 = constants[3];
  beta_1        = constants[4];
  beta_2        = constants[5];
  alfa_1        = constants[8];
  alfa_2        = constants[9];
  a1            = constants[7];
}

CSourcePieceWise_TurbSST::~CSourcePieceWise_TurbSST(void) { }

void CSourcePieceWise_TurbSST::ComputeResidual(double *val_residual, double **val_Jacobian_i, double **val_Jacobian_j, CConfig *config) {
  
  unsigned short iDim;
  double alfa_blended, beta_blended;
  double diverg, pk, pw, zeta;
  
  if (incompressible) {
    Density_i = V_i[nDim+1];
    Laminar_Viscosity_i = V_i[nDim+3];
    Eddy_Viscosity_i = V_i[nDim+4];
  }
  else {
    Density_i = V_i[nDim+2];
    Laminar_Viscosity_i = V_i[nDim+5];
    Eddy_Viscosity_i = V_i[nDim+6];
  }
  
  val_residual[0] = 0.0;        val_residual[1] = 0.0;
  val_Jacobian_i[0][0] = 0.0;		val_Jacobian_i[0][1] = 0.0;
  val_Jacobian_i[1][0] = 0.0;		val_Jacobian_i[1][1] = 0.0;
  
  /*--- Computation of blended constants for the source terms---*/
  
  alfa_blended = F1_i*alfa_1 + (1.0 - F1_i)*alfa_2;
  beta_blended = F1_i*beta_1 + (1.0 - F1_i)*beta_2;
  
<<<<<<< HEAD
  if (dist_i > 1e-10) {
=======
  delete SANondimInputs;
}

CSANondimInputs::CSANondimInputs(int nDim){
  this->nDim = nDim;
  this->DNuHatDXBar = new double[nDim];
};
CSANondimInputs::~CSANondimInputs(){
  delete [] this->DNuHatDXBar;
};
void CSANondimInputs::Set(SpalartAllmarasInputs* sainputs){
  double kin_visc = sainputs->Laminar_Viscosity / sainputs->Density;
  this->Chi = sainputs->Turbulent_Kinematic_Viscosity / kin_visc;
  double nuSum = sainputs->Turbulent_Kinematic_Viscosity + kin_visc;
  double dist = sainputs->dist;
  if (dist < 1e-10){
    dist = 1e-10;
  }
  
  double distSq = dist* dist;
  
  this->OmegaNondim = 1.0 / ( distSq / (nuSum) );
  this->OmegaBar = sainputs->Omega / this->OmegaNondim;
  this->SourceNondim = 1.0 /( distSq / (nuSum * nuSum) );
  this->NuGradNondim = 1.0 /( dist / nuSum );

  if (isinf(this->NuGradNondim)){
    cout << this->NuGradNondim;
    cout << "Inf NuGrad" << endl;
    cout << "dist = " << dist << endl;
    cout << "distSq = " << distSq << endl;
    cout << "nuSum = " << nuSum << endl;
    exit(1);
  }
  
  double * turbViscGrad = sainputs->GetTurbKinViscGradient();
  this->NuHatGradNorm = 0;
  for (int i = 0; i < this->nDim; i++){
    this->DNuHatDXBar[i] = turbViscGrad[i] / this->NuGradNondim;
    this->NuHatGradNorm += turbViscGrad[i] * turbViscGrad[i];
  }
  this->NuHatGradNormBar = this->NuHatGradNorm / this->SourceNondim;
};
void CSANondimInputs::NondimensionalizeSource(int nResidual, double * source){
  for (int i = 0; i < nResidual; i++){
    source[i] /= this->SourceNondim;
  }
}

void CSANondimInputs::DimensionalizeSource(int nResidual, double * source){

  for (int i = 0; i < nResidual; i++){
//    cout << "pre" << source[i] << endl;
    source[i] *= this->SourceNondim;
//    cout << "post" << source[i] << endl;
  }
}

int CSourcePieceWise_TurbML::NumResidual(){
  return this->nResidual;
}


void CSourcePieceWise_TurbML::ComputeResidual(double *val_residual, double **val_Jacobian_i, double **val_Jacobian_j, CConfig *config) {
  
  if (incompressible) {
    Density_i = V_i[nDim+1];
    Laminar_Viscosity_i = V_i[nDim+3];
  }
  else {
    Density_i = V_i[nDim+2];
    Laminar_Viscosity_i = V_i[nDim+5];
  }
  
  /* Intialize */
  // Note that the Production, destruction, etc. are all volume independent
  
  for (int i= 0; i < nResidual; i++){
    SAResidual[i] = 0;
    SANondimResidual[i] = 0;
    Residual[i] = 0;
    NondimResidual[i] = 0;
    ResidualDiff[i] = 0;
    NondimResidualDiff[i] = 0;
  }
  
  val_residual[0] = 0.0;
  val_Jacobian_i[0][0] = 0.0;
  
  NuhatGradNorm = 0;
  for (int i =0; i < nDim; i++){
    for (int j=0; j < nDim; j++){
      DUiDXj[i][j] = PrimVar_Grad_i[i+1][j];
    }
    DNuhatDXj[i] = TurbVar_Grad_i[0][i];
    NuhatGradNorm += TurbVar_Grad_i[0][i] * TurbVar_Grad_i[0][i];
  }
  
  /* Call Spalart-Allmaras (for comparison) */
  SAInputs->Set(DUiDXj, DNuhatDXj, rotating_frame, transition, dist_i, Laminar_Viscosity_i, Density_i, TurbVar_i[0], intermittency);
  
  SpalartAllmarasSourceTerm(SAInputs, SAConstants,SAResidual, SAJacobian);
  this->SANondimInputs -> Set(SAInputs);

  for (int i=0; i < nResidual; i++){
    SANondimResidual[i] = SAResidual[i];
  }
  SANondimInputs->NondimensionalizeSource(nResidual, SANondimResidual);
  
  int nInputMLVariables = 0;
  int nOutputMLVariables = 0;
  double* netInput = NULL;
  double* netOutput = NULL;
  
  if (featureset.compare("SA") == 0){
    // Set the output equal to the spalart allmaras output.
    for (int i = 0; i < nResidual; i++){
      Residual[i] = SAResidual[i];
      NondimResidual[i] = SANondimResidual[i];
    }
  }else if (featureset.compare("nondim_production")==0){
    nInputMLVariables = 2;
    nOutputMLVariables = 1;
    netInput = new double[nInputMLVariables];
    netOutput = new double[nOutputMLVariables];
>>>>>>> 092df1f2
    
    /*--- Production ---*/
    
<<<<<<< HEAD
    diverg = 0.0;
    for (iDim = 0; iDim < nDim; iDim++)
      diverg += PrimVar_Grad_i[iDim+1][iDim];
    
    pk = Eddy_Viscosity_i*StrainMag*StrainMag - 2.0/3.0*Density_i*TurbVar_i[0]*diverg;
    pk = min(pk,20.0*beta_star*Density_i*TurbVar_i[1]*TurbVar_i[0]);
    pk = max(pk,0.0);
    
    zeta = max(TurbVar_i[1],StrainMag*F2_i/a1);
    pw = StrainMag*StrainMag - 2.0/3.0*zeta*diverg;
    pw = max(pw,0.0);
=======
    // Predict using Nnet
    MLModel->Predict(netInput, netOutput);

    // Gather all the appropriate variables
    NondimResidual[0] = netOutput[0];
    NondimResidual[1] = SANondimResidual[1];
    NondimResidual[2] = SANondimResidual[2];
    NondimResidual[3] = NondimResidual[0] - NondimResidual[1] + NondimResidual[2];
    
    for (int i=0; i < nResidual; i++){
      Residual[i] = NondimResidual[i];
    }
    SANondimInputs->DimensionalizeSource(nResidual, Residual);
  }else if (featureset.compare("nondim_destruction")==0){
    nInputMLVariables = 2;
    nOutputMLVariables = 1;
    
    netInput = new double[nInputMLVariables];
    netOutput = new double[nOutputMLVariables];
    
    netInput[0] = SANondimInputs->Chi;
    netInput[1] = SANondimInputs->OmegaBar;
    
    MLModel->Predict(netInput, netOutput);
    
    NondimResidual[0] = SANondimResidual[0];
    NondimResidual[1] = netOutput[0];
    NondimResidual[2] = SANondimResidual[2];
    NondimResidual[3] = NondimResidual[0] - NondimResidual[1] + NondimResidual[2];
    
    for (int i=0; i < nResidual; i++){
      Residual[i] = NondimResidual[i];
    }
    SANondimInputs->DimensionalizeSource(nResidual, Residual);
  }else if (featureset.compare("nondim_crossproduction")==0){
    nInputMLVariables = 2;
    nOutputMLVariables = 1;
    netInput = new double[nInputMLVariables];
    netOutput = new double[nOutputMLVariables];
>>>>>>> 092df1f2
    
    val_residual[0] += pk*Volume;
    val_residual[1] += alfa_blended*Density_i*pw*Volume;
    
    /*--- Dissipation ---*/
    
    val_residual[0] -= beta_star*Density_i*TurbVar_i[1]*TurbVar_i[0]*Volume;
    val_residual[1] -= beta_blended*Density_i*TurbVar_i[1]*TurbVar_i[1]*Volume;
    
<<<<<<< HEAD
    /*--- Cross diffusion ---*/
    
    val_residual[1] += (1.0 - F1_i)*CDkw*Volume;
    
    /*--- Implicit part ---*/
    
    val_Jacobian_i[0][0] = -beta_star*TurbVar_i[1]*Volume;		val_Jacobian_i[0][1] = 0.0;
    val_Jacobian_i[1][0] = 0.0;                               val_Jacobian_i[1][1] = -2.0*beta_blended*TurbVar_i[1]*Volume;
=======
    for (int i=0; i < nResidual; i++){
      Residual[i] = NondimResidual[i];
    }
    SANondimInputs->DimensionalizeSource(nResidual, Residual);
  }else if (featureset.compare("nondim_source")==0){
    nInputMLVariables = 3;
    nOutputMLVariables = 1;
    netInput = new double[nInputMLVariables];
    netOutput = new double[nOutputMLVariables];
    
    netInput[0] = SANondimInputs->Chi;
    netInput[1] = SANondimInputs->OmegaBar;
    netInput[2] = SANondimInputs->Turb_Kin_Visc_Grad_Norm_Bar;
  
    // Predict using Nnet
    MLModel->Predict(netInput, netOutput);
    
    NondimResidual[0] = 0;
    NondimResidual[1] = 0;
    NondimResidual[2] = 0;
    NondimResidual[3] = netOutput[0];
    
    for (int i=0; i < nResidual; i++){
      Residual[i] = NondimResidual[i];
    }
    SANondimInputs->DimensionalizeSource(nResidual, Residual);
  }else{
    cout << "None of the conditions met" << endl;
    cout << "featureset is " << featureset << endl;
    throw "ML_Turb_Model_Nondimensionalization not recognized";
  }
  delete [] netInput;
  delete [] netOutput;
  
  // Hack if the wall distance is too low
  if (dist_i < 1e-10){
    for (int i= 0; i < nResidual; i++){
      Residual[i] = 0;
      NondimResidual[i] = 0;
    }
  }
  
  // Compute the differences
  for (int i = 0; i < nResidual; i++){
    ResidualDiff[i] = Residual[i] - SAResidual[i];
    NondimResidualDiff[i] = NondimResidual[i] - SANondimResidual[i];
>>>>>>> 092df1f2
  }
  
}

CUpwSca_TurbML::CUpwSca_TurbML(unsigned short val_nDim, unsigned short val_nVar,
                               CConfig *config) : CNumerics(val_nDim, val_nVar, config) {
  
  implicit        = (config->GetKind_TimeIntScheme_Turb() == EULER_IMPLICIT);
  incompressible  = (config->GetKind_Regime() == INCOMPRESSIBLE);
  grid_movement   = config->GetGrid_Movement();
  
  Velocity_i = new double [nDim];
  Velocity_j = new double [nDim];
  
}

CUpwSca_TurbML::~CUpwSca_TurbML(void) {
  
  delete [] Velocity_i;
  delete [] Velocity_j;
  
}

void CUpwSca_TurbML::ComputeResidual(double *val_residual, double **val_Jacobian_i, double **val_Jacobian_j, CConfig *config) {
  
  
  q_ij = 0.0;
  
  if (grid_movement) {
    for (iDim = 0; iDim < nDim; iDim++) {
      Velocity_i[iDim] = V_i[iDim+1] - GridVel_i[iDim];
      Velocity_j[iDim] = V_j[iDim+1] - GridVel_j[iDim];
      q_ij += 0.5*(Velocity_i[iDim]+Velocity_j[iDim])*Normal[iDim];
    }
  } else {
    for (iDim = 0; iDim < nDim; iDim++) {
      Velocity_i[iDim] = V_i[iDim+1];
      Velocity_j[iDim] = V_j[iDim+1];
      q_ij += 0.5*(Velocity_i[iDim]+Velocity_j[iDim])*Normal[iDim];
    }
  }
  
  a0 = 0.5*(q_ij+fabs(q_ij));
  a1 = 0.5*(q_ij-fabs(q_ij));
  val_residual[0] = a0*TurbVar_i[0]+a1*TurbVar_j[0];
  
  if (implicit) {
    val_Jacobian_i[0][0] = a0;
    val_Jacobian_j[0][0] = a1;
  }
  
  
}

CAvgGrad_TurbML::CAvgGrad_TurbML(unsigned short val_nDim, unsigned short val_nVar, CConfig *config) : CNumerics(val_nDim, val_nVar, config) {
  unsigned short iVar;
  
  implicit = (config->GetKind_TimeIntScheme_Turb() == EULER_IMPLICIT);
  incompressible = (config->GetKind_Regime() == INCOMPRESSIBLE);
  
  sigma = 2./3.;
  
  Edge_Vector = new double [nDim];
  Proj_Mean_GradTurbVar_Kappa = new double [nVar];
  Proj_Mean_GradTurbVar_Edge = new double [nVar];
  Mean_GradTurbVar = new double* [nVar];
  for (iVar = 0; iVar < nVar; iVar++)
    Mean_GradTurbVar[iVar] = new double [nDim];
  
}

CAvgGrad_TurbML::~CAvgGrad_TurbML(void) {
  unsigned short iVar;
  
  delete [] Edge_Vector;
  delete [] Proj_Mean_GradTurbVar_Kappa;
  delete [] Proj_Mean_GradTurbVar_Edge;
  for (iVar = 0; iVar < nVar; iVar++)
    delete [] Mean_GradTurbVar[iVar];
  delete [] Mean_GradTurbVar;
  
}

void CAvgGrad_TurbML::ComputeResidual(double *val_residual, double **Jacobian_i, double **Jacobian_j, CConfig *config) {
  
  if (incompressible) {
    Density_i = V_i[nDim+1];            Density_j = V_j[nDim+1];
    Laminar_Viscosity_i = V_i[nDim+3];  Laminar_Viscosity_j = V_j[nDim+3];
    Eddy_Viscosity_i = V_i[nDim+4];     Eddy_Viscosity_j = V_j[nDim+4];
  }
  else {
    Density_i = V_i[nDim+2];            Density_j = V_j[nDim+2];
    Laminar_Viscosity_i = V_i[nDim+5];  Laminar_Viscosity_j = V_j[nDim+5];
    Eddy_Viscosity_i = V_i[nDim+6];     Eddy_Viscosity_j = V_j[nDim+6];
  }
  
  /*--- Compute mean effective viscosity ---*/
  
  nu_i = Laminar_Viscosity_i/Density_i;
  nu_j = Laminar_Viscosity_j/Density_j;
  nu_e = 0.5*(nu_i+nu_j+TurbVar_i[0]+TurbVar_j[0]);
  
  /*--- Compute vector going from iPoint to jPoint ---*/
  
  dist_ij_2 = 0; proj_vector_ij = 0;
  for (iDim = 0; iDim < nDim; iDim++) {
    Edge_Vector[iDim] = Coord_j[iDim]-Coord_i[iDim];
    dist_ij_2 += Edge_Vector[iDim]*Edge_Vector[iDim];
    proj_vector_ij += Edge_Vector[iDim]*Normal[iDim];
  }
  proj_vector_ij = proj_vector_ij/dist_ij_2;
  
  /*--- Mean gradient approximation ---*/
  
  for (iVar = 0; iVar < nVar; iVar++) {
    Proj_Mean_GradTurbVar_Kappa[iVar] = 0.0;
    Proj_Mean_GradTurbVar_Edge[iVar] = 0.0;
    for (iDim = 0; iDim < nDim; iDim++) {
      Mean_GradTurbVar[iVar][iDim] = 0.5*(TurbVar_Grad_i[iVar][iDim] + TurbVar_Grad_j[iVar][iDim]);
      Proj_Mean_GradTurbVar_Kappa[iVar] += Mean_GradTurbVar[iVar][iDim]*Normal[iDim];
    }
  }
  
  val_residual[0] = nu_e*Proj_Mean_GradTurbVar_Kappa[0]/sigma;
  
  /*--- For Jacobians -> Use of TSL approx. to compute derivatives of the gradients ---*/
  
  if (implicit) {
    Jacobian_i[0][0] = (0.5*Proj_Mean_GradTurbVar_Kappa[0]-nu_e*proj_vector_ij)/sigma;
    Jacobian_j[0][0] = (0.5*Proj_Mean_GradTurbVar_Kappa[0]+nu_e*proj_vector_ij)/sigma;
  }
  
}

CAvgGradCorrected_TurbML::CAvgGradCorrected_TurbML(unsigned short val_nDim, unsigned short val_nVar,
                                                   CConfig *config) : CNumerics(val_nDim, val_nVar, config) {
  unsigned short iVar;
  
  implicit        = (config->GetKind_TimeIntScheme_Turb() == EULER_IMPLICIT);
  incompressible  = (config->GetKind_Regime() == INCOMPRESSIBLE);
  
  sigma = 2./3.;
  
  Edge_Vector = new double [nDim];
  Proj_Mean_GradTurbVar_Kappa = new double [nVar];
  Proj_Mean_GradTurbVar_Edge = new double [nVar];
  Proj_Mean_GradTurbVar_Corrected = new double [nVar];
  Mean_GradTurbVar = new double* [nVar];
  for (iVar = 0; iVar < nVar; iVar++)
    Mean_GradTurbVar[iVar] = new double [nDim];
  
}

CAvgGradCorrected_TurbML::~CAvgGradCorrected_TurbML(void) {
  unsigned short iVar;
  
  delete [] Edge_Vector;
  delete [] Proj_Mean_GradTurbVar_Kappa;
  delete [] Proj_Mean_GradTurbVar_Edge;
  delete [] Proj_Mean_GradTurbVar_Corrected;
  for (iVar = 0; iVar < nVar; iVar++)
    delete [] Mean_GradTurbVar[iVar];
  delete [] Mean_GradTurbVar;
  
}

void CAvgGradCorrected_TurbML::ComputeResidual(double *val_residual, double **Jacobian_i, double **Jacobian_j, CConfig *config) {
  
  if (incompressible) {
    Density_i = V_i[nDim+1];            Density_j = V_j[nDim+1];
    Laminar_Viscosity_i = V_i[nDim+3];  Laminar_Viscosity_j = V_j[nDim+3];
    Eddy_Viscosity_i = V_i[nDim+4];     Eddy_Viscosity_j = V_j[nDim+4];
  }
  else {
    Density_i = V_i[nDim+2];            Density_j = V_j[nDim+2];
    Laminar_Viscosity_i = V_i[nDim+5];  Laminar_Viscosity_j = V_j[nDim+5];
    Eddy_Viscosity_i = V_i[nDim+6];     Eddy_Viscosity_j = V_j[nDim+6];
  }
  
  /*--- Compute mean effective viscosity ---*/
  
  nu_i = Laminar_Viscosity_i/Density_i;
  nu_j = Laminar_Viscosity_j/Density_j;
  nu_e = 0.5*(nu_i+nu_j+TurbVar_i[0]+TurbVar_j[0]);
  
  /*--- Compute vector going from iPoint to jPoint ---*/
  
  dist_ij_2 = 0; proj_vector_ij = 0;
  for (iDim = 0; iDim < nDim; iDim++) {
    Edge_Vector[iDim] = Coord_j[iDim]-Coord_i[iDim];
    dist_ij_2 += Edge_Vector[iDim]*Edge_Vector[iDim];
    proj_vector_ij += Edge_Vector[iDim]*Normal[iDim];
  }
  proj_vector_ij = proj_vector_ij/dist_ij_2;
  
  /*--- Mean gradient approximation. Projection of the mean gradient
   in the direction of the edge ---*/
  
  for (iVar = 0; iVar < nVar; iVar++) {
    Proj_Mean_GradTurbVar_Kappa[iVar] = 0.0;
    Proj_Mean_GradTurbVar_Edge[iVar] = 0.0;
    for (iDim = 0; iDim < nDim; iDim++) {
      Mean_GradTurbVar[iVar][iDim] = 0.5*(TurbVar_Grad_i[iVar][iDim] + TurbVar_Grad_j[iVar][iDim]);
      Proj_Mean_GradTurbVar_Kappa[iVar] += Mean_GradTurbVar[iVar][iDim]*Normal[iDim];
      Proj_Mean_GradTurbVar_Edge[iVar] += Mean_GradTurbVar[iVar][iDim]*Edge_Vector[iDim];
    }
    Proj_Mean_GradTurbVar_Corrected[iVar] = Proj_Mean_GradTurbVar_Kappa[iVar];
    Proj_Mean_GradTurbVar_Corrected[iVar] -= Proj_Mean_GradTurbVar_Edge[iVar]*proj_vector_ij -
    (TurbVar_j[iVar]-TurbVar_i[iVar])*proj_vector_ij;
  }
  
  val_residual[0] = nu_e*Proj_Mean_GradTurbVar_Corrected[0]/sigma;
  
  /*--- For Jacobians -> Use of TSL approx. to compute derivatives of the gradients ---*/
  
  if (implicit) {
    Jacobian_i[0][0] = (0.5*Proj_Mean_GradTurbVar_Corrected[0]-nu_e*proj_vector_ij)/sigma;
    Jacobian_j[0][0] = (0.5*Proj_Mean_GradTurbVar_Corrected[0]+nu_e*proj_vector_ij)/sigma;
  }
  
}

CSourcePieceWise_TurbML::CSourcePieceWise_TurbML(unsigned short val_nDim, unsigned short val_nVar,
                                                 CConfig *config) : CNumerics(val_nDim, val_nVar, config) {
  
  incompressible = (config->GetKind_Regime() == INCOMPRESSIBLE);
  //transition     = (config->GetKind_Trans_Model() == LM);
  transition = false; // Debugging, -AA
  rotating_frame = config->GetRotating_Frame();
  
  /* Create values for interfacing with the functions */
  SAInputs = new SpalartAllmarasInputs(nDim);
  SAConstants = new SpalartAllmarasConstants;
  
  SANondimInputs = new CSANondimInputs(val_nDim);
  
  nResidual = 4;
  nJacobian = 1;
  
  SAResidual = new double[nResidual];
  SANondimResidual = new double[nResidual];
  Residual = new double[nResidual];
  NondimResidual = new double[nResidual];
  ResidualDiff = new double[nResidual];
  NondimResidualDiff = new double[nResidual];
  
  SAJacobian = new double[nJacobian];
  
  //testResidual = new double[nResidual];
  //testJacobian = new double[nJacobian];
  DUiDXj = new double*[nDim];
  for(int i=0; i < nDim; i++){
    DUiDXj[i] = new double[nDim];
  }
  DNuhatDXj = new double[nDim];
  
  // Construct the nnet
  string readFile = config->GetML_Turb_Model_File();
//  string checkFile = config->GetML_Turb_Model_Check_File();
//  cout << "Loading ML file from " << readFile << endl;
//  CNeurNet* Net = new CNeurNet(readFile, checkFile);
  
  this->featureset = config->GetML_Turb_Model_FeatureSet();
  
  cout << "in constructor, featureset is " << featureset << endl;
  
  CScalePredictor* Pred = new CScalePredictor(readFile);
  this->MLModel = Pred;
  cout << "ML File successfully read " << endl;
}

CSourcePieceWise_TurbML::~CSourcePieceWise_TurbML(void) {
  delete MLModel;
  delete SAInputs;
  delete SAConstants;
  
  delete SAResidual;
  delete SANondimResidual;
  delete Residual;
  delete NondimResidual;
  delete ResidualDiff;
  delete NondimResidualDiff;
  delete SAJacobian;
//  delete testResidual;
//  delete testJacobian;
  for (int i=0; i < nDim; i++){
    delete DUiDXj[i];
  }
  delete DUiDXj;
  delete DNuhatDXj;
  
  delete SANondimInputs;
}

CSANondimInputs::CSANondimInputs(int nDim){
  this->nDim = nDim;
  this->DNuHatDXBar = new double[nDim];
};
CSANondimInputs::~CSANondimInputs(){
  delete [] this->DNuHatDXBar;
};
void CSANondimInputs::Set(SpalartAllmarasInputs* sainputs){
  double kin_visc = sainputs->Laminar_Viscosity / sainputs->Density;
  this->Chi = sainputs->Turbulent_Kinematic_Viscosity / kin_visc;
  double nuSum = sainputs->Turbulent_Kinematic_Viscosity + kin_visc;
  double distSq = sainputs->dist * sainputs->dist;
  if (distSq < 1e-10){
    distSq = 1e-10;
  }
  this->OmegaNondim = 1.0 / ( distSq / (nuSum) );
  this->OmegaBar = sainputs->Omega / this->OmegaNondim;
  this->SourceNondim = 1.0 /( distSq / (nuSum * nuSum) );
  this->NuGradNondim = 1.0 /( sainputs->dist / nuSum );

  double * turbViscGrad = sainputs->GetTurbKinViscGradient();
  this->NuHatGradNorm = 0;
  for (int i = 0; i < this->nDim; i++){
    this->DNuHatDXBar[i] = turbViscGrad[i] / this->NuGradNondim;
    this->NuHatGradNorm += turbViscGrad[i] * turbViscGrad[i];
  }
  this->NuHatGradNormBar = this->NuHatGradNorm / this->SourceNondim;
};
void CSANondimInputs::NondimensionalizeSource(int nResidual, double * source){
  for (int i = 0; i < nResidual; i++){
    source[i] /= this->SourceNondim;
  }
}

void CSANondimInputs::DimensionalizeSource(int nResidual, double * source){

  for (int i = 0; i < nResidual; i++){
//    cout << "pre" << source[i] << endl;
    source[i] *= this->SourceNondim;
//    cout << "post" << source[i] << endl;
  }
}

int CSourcePieceWise_TurbML::NumResidual(){
  return this->nResidual;
}


void CSourcePieceWise_TurbML::ComputeResidual(double *val_residual, double **val_Jacobian_i, double **val_Jacobian_j, CConfig *config) {
  
  if (incompressible) {
    Density_i = V_i[nDim+1];
    Laminar_Viscosity_i = V_i[nDim+3];
  }
  else {
    Density_i = V_i[nDim+2];
    Laminar_Viscosity_i = V_i[nDim+5];
  }
  
  /* Intialize */
  // Note that the Production, destruction, etc. are all volume independent
  
  for (int i= 0; i < nResidual; i++){
    SAResidual[i] = 0;
    SANondimResidual[i] = 0;
    Residual[i] = 0;
    NondimResidual[i] = 0;
    ResidualDiff[i] = 0;
    NondimResidualDiff[i] = 0;
  }
  
  val_residual[0] = 0.0;
  val_Jacobian_i[0][0] = 0.0;
  
  NuhatGradNorm = 0;
  for (int i =0; i < nDim; i++){
    for (int j=0; j < nDim; j++){
      DUiDXj[i][j] = PrimVar_Grad_i[i+1][j];
    }
    DNuhatDXj[i] = TurbVar_Grad_i[0][i];
    NuhatGradNorm += TurbVar_Grad_i[0][i] * TurbVar_Grad_i[0][i];
  }
  
  /* Call Spalart-Allmaras (for comparison) */
  SAInputs->Set(DUiDXj, DNuhatDXj, rotating_frame, transition, dist_i, Laminar_Viscosity_i, Density_i, TurbVar_i[0], intermittency);
  
  SpalartAllmarasSourceTerm(SAInputs, SAConstants,SAResidual, SAJacobian);
  this->SANondimInputs -> Set(SAInputs);

  for (int i=0; i < nResidual; i++){
    SANondimResidual[i] = SAResidual[i];
  }
  SANondimInputs->NondimensionalizeSource(nResidual, SANondimResidual);
  
  int nInputMLVariables = 0;
  int nOutputMLVariables = 0;
  double* netInput = NULL;
  double* netOutput = NULL;
  
  if (featureset.compare("SA") == 0){
    // Set the output equal to the spalart allmaras output.
    for (int i = 0; i < nResidual; i++){
      Residual[i] = SAResidual[i];
      NondimResidual[i] = SANondimResidual[i];
    }
  }else if (featureset.compare("nondim_production")==0){
    nInputMLVariables = 2;
    nOutputMLVariables = 1;
    netInput = new double[nInputMLVariables];
    netOutput = new double[nOutputMLVariables];
    
    netInput[0] = SANondimInputs->Chi;
    netInput[1] = SANondimInputs->OmegaBar;
    
    /*
    cout << "Net input" << endl;
    for (int i = 0; i < nInputMLVariables; i++){
      cout << i << " " << netInput[i] << endl;
    }
     */
    // Predict using Nnet
    MLModel->Predict(netInput, netOutput);
    /*
    cout << "Net output" << endl;
    for (int i = 0; i < nOutputMLVariables; i++){
      cout << i << " " << netOutput[i] << endl;
    }
    
    cout << "Sa nondim production " << SANondimResidual[0] << endl;
    cout << "Ml nondim production " << netOutput[0] << endl;
    */
    // Gather all the appropriate variables
    NondimResidual[0] = netOutput[0];
    NondimResidual[1] = SANondimResidual[1];
    NondimResidual[2] = SANondimResidual[2];
    NondimResidual[3] = NondimResidual[0] - NondimResidual[1] + NondimResidual[2];
    
    for (int i=0; i < nResidual; i++){
      Residual[i] = NondimResidual[i];
    }
    SANondimInputs->DimensionalizeSource(nResidual, Residual);
  }else if (featureset.compare("nondim_crossproduction")==0){
    nInputMLVariables = 2;
    nOutputMLVariables = 1;
    netInput = new double[nInputMLVariables];
    netOutput = new double[nOutputMLVariables];
    
    netInput[0] = SANondimInputs->Chi;
    netInput[1] = SANondimInputs->Turb_Kin_Visc_Grad_Norm_Bar;
    
    MLModel->Predict(netInput, netOutput);
    
    NondimResidual[0] = SANondimResidual[0];
    NondimResidual[1] = SANondimResidual[1];
    NondimResidual[2] = netOutput[0];
    NondimResidual[3] = NondimResidual[0] - NondimResidual[1] + NondimResidual[2];
    
    for (int i=0; i < nResidual; i++){
      Residual[i] = NondimResidual[i];
    }
    SANondimInputs->DimensionalizeSource(nResidual, Residual);
    
  }else{
    cout << "None of the conditions met" << endl;
    cout << "featureset is " << featureset << endl;
    throw "ML_Turb_Model_Nondimensionalization not recognized";
  }
  delete [] netInput;
  delete [] netOutput;
  
  // Hack if the wall distance is too low
  if (dist_i < 1e-10){
    for (int i= 0; i < nResidual; i++){
      Residual[i] = 0;
      NondimResidual[i] = 0;
    }
  }
  
  // Compute the differences
  for (int i = 0; i < nResidual; i++){
    ResidualDiff[i] = Residual[i] - SAResidual[i];
    NondimResidualDiff[i] = NondimResidual[i] - SANondimResidual[i];
  }
  
  // Store The residual for the outer structure
  val_residual[0] = Residual[3] * Volume;
  val_Jacobian_i[0][0] = SAJacobian[0] * Volume;
  
  /*
  cout << "Sa resid ";
  for (int i = 0; i < nResidual; i++){
    cout << SAResidual[i] << "\t";
  }
  cout << endl;
  cout << "Ml resid ";
  for (int i = 0; i < nResidual; i++){
    cout << Residual[i] << "\t";
  }
  cout << endl;
   */
}<|MERGE_RESOLUTION|>--- conflicted
+++ resolved
@@ -760,9 +760,329 @@
   alfa_blended = F1_i*alfa_1 + (1.0 - F1_i)*alfa_2;
   beta_blended = F1_i*beta_1 + (1.0 - F1_i)*beta_2;
   
-<<<<<<< HEAD
   if (dist_i > 1e-10) {
-=======
+    
+    /*--- Production ---*/
+    
+    diverg = 0.0;
+    for (iDim = 0; iDim < nDim; iDim++)
+      diverg += PrimVar_Grad_i[iDim+1][iDim];
+    
+    pk = Eddy_Viscosity_i*StrainMag*StrainMag - 2.0/3.0*Density_i*TurbVar_i[0]*diverg;
+    pk = min(pk,20.0*beta_star*Density_i*TurbVar_i[1]*TurbVar_i[0]);
+    pk = max(pk,0.0);
+    
+    zeta = max(TurbVar_i[1],StrainMag*F2_i/a1);
+    pw = StrainMag*StrainMag - 2.0/3.0*zeta*diverg;
+    pw = max(pw,0.0);
+    
+    val_residual[0] += pk*Volume;
+    val_residual[1] += alfa_blended*Density_i*pw*Volume;
+    
+    /*--- Dissipation ---*/
+    
+    val_residual[0] -= beta_star*Density_i*TurbVar_i[1]*TurbVar_i[0]*Volume;
+    val_residual[1] -= beta_blended*Density_i*TurbVar_i[1]*TurbVar_i[1]*Volume;
+    
+    /*--- Cross diffusion ---*/
+    
+    val_residual[1] += (1.0 - F1_i)*CDkw*Volume;
+    
+    /*--- Implicit part ---*/
+    
+    val_Jacobian_i[0][0] = -beta_star*TurbVar_i[1]*Volume;		val_Jacobian_i[0][1] = 0.0;
+    val_Jacobian_i[1][0] = 0.0;                               val_Jacobian_i[1][1] = -2.0*beta_blended*TurbVar_i[1]*Volume;
+  }
+  
+}
+
+CUpwSca_TurbML::CUpwSca_TurbML(unsigned short val_nDim, unsigned short val_nVar,
+                               CConfig *config) : CNumerics(val_nDim, val_nVar, config) {
+  
+  implicit        = (config->GetKind_TimeIntScheme_Turb() == EULER_IMPLICIT);
+  incompressible  = (config->GetKind_Regime() == INCOMPRESSIBLE);
+  grid_movement   = config->GetGrid_Movement();
+  
+  Velocity_i = new double [nDim];
+  Velocity_j = new double [nDim];
+  
+}
+
+CUpwSca_TurbML::~CUpwSca_TurbML(void) {
+  
+  delete [] Velocity_i;
+  delete [] Velocity_j;
+  
+}
+
+void CUpwSca_TurbML::ComputeResidual(double *val_residual, double **val_Jacobian_i, double **val_Jacobian_j, CConfig *config) {
+  
+  
+  q_ij = 0.0;
+  
+  if (grid_movement) {
+    for (iDim = 0; iDim < nDim; iDim++) {
+      Velocity_i[iDim] = V_i[iDim+1] - GridVel_i[iDim];
+      Velocity_j[iDim] = V_j[iDim+1] - GridVel_j[iDim];
+      q_ij += 0.5*(Velocity_i[iDim]+Velocity_j[iDim])*Normal[iDim];
+    }
+  } else {
+    for (iDim = 0; iDim < nDim; iDim++) {
+      Velocity_i[iDim] = V_i[iDim+1];
+      Velocity_j[iDim] = V_j[iDim+1];
+      q_ij += 0.5*(Velocity_i[iDim]+Velocity_j[iDim])*Normal[iDim];
+    }
+  }
+  
+  a0 = 0.5*(q_ij+fabs(q_ij));
+  a1 = 0.5*(q_ij-fabs(q_ij));
+  val_residual[0] = a0*TurbVar_i[0]+a1*TurbVar_j[0];
+  
+  if (implicit) {
+    val_Jacobian_i[0][0] = a0;
+    val_Jacobian_j[0][0] = a1;
+  }
+  
+  
+}
+
+CAvgGrad_TurbML::CAvgGrad_TurbML(unsigned short val_nDim, unsigned short val_nVar, CConfig *config) : CNumerics(val_nDim, val_nVar, config) {
+  unsigned short iVar;
+  
+  implicit = (config->GetKind_TimeIntScheme_Turb() == EULER_IMPLICIT);
+  incompressible = (config->GetKind_Regime() == INCOMPRESSIBLE);
+  
+  sigma = 2./3.;
+  
+  Edge_Vector = new double [nDim];
+  Proj_Mean_GradTurbVar_Kappa = new double [nVar];
+  Proj_Mean_GradTurbVar_Edge = new double [nVar];
+  Mean_GradTurbVar = new double* [nVar];
+  for (iVar = 0; iVar < nVar; iVar++)
+    Mean_GradTurbVar[iVar] = new double [nDim];
+  
+}
+
+CAvgGrad_TurbML::~CAvgGrad_TurbML(void) {
+  unsigned short iVar;
+  
+  delete [] Edge_Vector;
+  delete [] Proj_Mean_GradTurbVar_Kappa;
+  delete [] Proj_Mean_GradTurbVar_Edge;
+  for (iVar = 0; iVar < nVar; iVar++)
+    delete [] Mean_GradTurbVar[iVar];
+  delete [] Mean_GradTurbVar;
+  
+}
+
+void CAvgGrad_TurbML::ComputeResidual(double *val_residual, double **Jacobian_i, double **Jacobian_j, CConfig *config) {
+  
+  if (incompressible) {
+    Density_i = V_i[nDim+1];            Density_j = V_j[nDim+1];
+    Laminar_Viscosity_i = V_i[nDim+3];  Laminar_Viscosity_j = V_j[nDim+3];
+    Eddy_Viscosity_i = V_i[nDim+4];     Eddy_Viscosity_j = V_j[nDim+4];
+  }
+  else {
+    Density_i = V_i[nDim+2];            Density_j = V_j[nDim+2];
+    Laminar_Viscosity_i = V_i[nDim+5];  Laminar_Viscosity_j = V_j[nDim+5];
+    Eddy_Viscosity_i = V_i[nDim+6];     Eddy_Viscosity_j = V_j[nDim+6];
+  }
+  
+  /*--- Compute mean effective viscosity ---*/
+  
+  nu_i = Laminar_Viscosity_i/Density_i;
+  nu_j = Laminar_Viscosity_j/Density_j;
+  nu_e = 0.5*(nu_i+nu_j+TurbVar_i[0]+TurbVar_j[0]);
+  
+  /*--- Compute vector going from iPoint to jPoint ---*/
+  
+  dist_ij_2 = 0; proj_vector_ij = 0;
+  for (iDim = 0; iDim < nDim; iDim++) {
+    Edge_Vector[iDim] = Coord_j[iDim]-Coord_i[iDim];
+    dist_ij_2 += Edge_Vector[iDim]*Edge_Vector[iDim];
+    proj_vector_ij += Edge_Vector[iDim]*Normal[iDim];
+  }
+  proj_vector_ij = proj_vector_ij/dist_ij_2;
+  
+  /*--- Mean gradient approximation ---*/
+  
+  for (iVar = 0; iVar < nVar; iVar++) {
+    Proj_Mean_GradTurbVar_Kappa[iVar] = 0.0;
+    Proj_Mean_GradTurbVar_Edge[iVar] = 0.0;
+    for (iDim = 0; iDim < nDim; iDim++) {
+      Mean_GradTurbVar[iVar][iDim] = 0.5*(TurbVar_Grad_i[iVar][iDim] + TurbVar_Grad_j[iVar][iDim]);
+      Proj_Mean_GradTurbVar_Kappa[iVar] += Mean_GradTurbVar[iVar][iDim]*Normal[iDim];
+    }
+  }
+  
+  val_residual[0] = nu_e*Proj_Mean_GradTurbVar_Kappa[0]/sigma;
+  
+  /*--- For Jacobians -> Use of TSL approx. to compute derivatives of the gradients ---*/
+  
+  if (implicit) {
+    Jacobian_i[0][0] = (0.5*Proj_Mean_GradTurbVar_Kappa[0]-nu_e*proj_vector_ij)/sigma;
+    Jacobian_j[0][0] = (0.5*Proj_Mean_GradTurbVar_Kappa[0]+nu_e*proj_vector_ij)/sigma;
+  }
+  
+}
+
+CAvgGradCorrected_TurbML::CAvgGradCorrected_TurbML(unsigned short val_nDim, unsigned short val_nVar,
+                                                   CConfig *config) : CNumerics(val_nDim, val_nVar, config) {
+  unsigned short iVar;
+  
+  implicit        = (config->GetKind_TimeIntScheme_Turb() == EULER_IMPLICIT);
+  incompressible  = (config->GetKind_Regime() == INCOMPRESSIBLE);
+  
+  sigma = 2./3.;
+  
+  Edge_Vector = new double [nDim];
+  Proj_Mean_GradTurbVar_Kappa = new double [nVar];
+  Proj_Mean_GradTurbVar_Edge = new double [nVar];
+  Proj_Mean_GradTurbVar_Corrected = new double [nVar];
+  Mean_GradTurbVar = new double* [nVar];
+  for (iVar = 0; iVar < nVar; iVar++)
+    Mean_GradTurbVar[iVar] = new double [nDim];
+  
+}
+
+CAvgGradCorrected_TurbML::~CAvgGradCorrected_TurbML(void) {
+  unsigned short iVar;
+  
+  delete [] Edge_Vector;
+  delete [] Proj_Mean_GradTurbVar_Kappa;
+  delete [] Proj_Mean_GradTurbVar_Edge;
+  delete [] Proj_Mean_GradTurbVar_Corrected;
+  for (iVar = 0; iVar < nVar; iVar++)
+    delete [] Mean_GradTurbVar[iVar];
+  delete [] Mean_GradTurbVar;
+  
+}
+
+void CAvgGradCorrected_TurbML::ComputeResidual(double *val_residual, double **Jacobian_i, double **Jacobian_j, CConfig *config) {
+  
+  if (incompressible) {
+    Density_i = V_i[nDim+1];            Density_j = V_j[nDim+1];
+    Laminar_Viscosity_i = V_i[nDim+3];  Laminar_Viscosity_j = V_j[nDim+3];
+    Eddy_Viscosity_i = V_i[nDim+4];     Eddy_Viscosity_j = V_j[nDim+4];
+  }
+  else {
+    Density_i = V_i[nDim+2];            Density_j = V_j[nDim+2];
+    Laminar_Viscosity_i = V_i[nDim+5];  Laminar_Viscosity_j = V_j[nDim+5];
+    Eddy_Viscosity_i = V_i[nDim+6];     Eddy_Viscosity_j = V_j[nDim+6];
+  }
+  
+  /*--- Compute mean effective viscosity ---*/
+  
+  nu_i = Laminar_Viscosity_i/Density_i;
+  nu_j = Laminar_Viscosity_j/Density_j;
+  nu_e = 0.5*(nu_i+nu_j+TurbVar_i[0]+TurbVar_j[0]);
+  
+  /*--- Compute vector going from iPoint to jPoint ---*/
+  
+  dist_ij_2 = 0; proj_vector_ij = 0;
+  for (iDim = 0; iDim < nDim; iDim++) {
+    Edge_Vector[iDim] = Coord_j[iDim]-Coord_i[iDim];
+    dist_ij_2 += Edge_Vector[iDim]*Edge_Vector[iDim];
+    proj_vector_ij += Edge_Vector[iDim]*Normal[iDim];
+  }
+  proj_vector_ij = proj_vector_ij/dist_ij_2;
+  
+  /*--- Mean gradient approximation. Projection of the mean gradient
+   in the direction of the edge ---*/
+  
+  for (iVar = 0; iVar < nVar; iVar++) {
+    Proj_Mean_GradTurbVar_Kappa[iVar] = 0.0;
+    Proj_Mean_GradTurbVar_Edge[iVar] = 0.0;
+    for (iDim = 0; iDim < nDim; iDim++) {
+      Mean_GradTurbVar[iVar][iDim] = 0.5*(TurbVar_Grad_i[iVar][iDim] + TurbVar_Grad_j[iVar][iDim]);
+      Proj_Mean_GradTurbVar_Kappa[iVar] += Mean_GradTurbVar[iVar][iDim]*Normal[iDim];
+      Proj_Mean_GradTurbVar_Edge[iVar] += Mean_GradTurbVar[iVar][iDim]*Edge_Vector[iDim];
+    }
+    Proj_Mean_GradTurbVar_Corrected[iVar] = Proj_Mean_GradTurbVar_Kappa[iVar];
+    Proj_Mean_GradTurbVar_Corrected[iVar] -= Proj_Mean_GradTurbVar_Edge[iVar]*proj_vector_ij -
+    (TurbVar_j[iVar]-TurbVar_i[iVar])*proj_vector_ij;
+  }
+  
+  val_residual[0] = nu_e*Proj_Mean_GradTurbVar_Corrected[0]/sigma;
+  
+  /*--- For Jacobians -> Use of TSL approx. to compute derivatives of the gradients ---*/
+  
+  if (implicit) {
+    Jacobian_i[0][0] = (0.5*Proj_Mean_GradTurbVar_Corrected[0]-nu_e*proj_vector_ij)/sigma;
+    Jacobian_j[0][0] = (0.5*Proj_Mean_GradTurbVar_Corrected[0]+nu_e*proj_vector_ij)/sigma;
+  }
+  
+}
+
+CSourcePieceWise_TurbML::CSourcePieceWise_TurbML(unsigned short val_nDim, unsigned short val_nVar,
+                                                 CConfig *config) : CNumerics(val_nDim, val_nVar, config) {
+  
+  incompressible = (config->GetKind_Regime() == INCOMPRESSIBLE);
+  //transition     = (config->GetKind_Trans_Model() == LM);
+  transition = false; // Debugging, -AA
+  rotating_frame = config->GetRotating_Frame();
+  
+  /* Create values for interfacing with the functions */
+  SAInputs = new SpalartAllmarasInputs(nDim);
+  SAConstants = new SpalartAllmarasConstants;
+  
+  SANondimInputs = new CSANondimInputs(val_nDim);
+  
+  nResidual = 4;
+  nJacobian = 1;
+  
+  SAResidual = new double[nResidual];
+  SANondimResidual = new double[nResidual];
+  Residual = new double[nResidual];
+  NondimResidual = new double[nResidual];
+  ResidualDiff = new double[nResidual];
+  NondimResidualDiff = new double[nResidual];
+  
+  SAJacobian = new double[nJacobian];
+  
+  //testResidual = new double[nResidual];
+  //testJacobian = new double[nJacobian];
+  DUiDXj = new double*[nDim];
+  for(int i=0; i < nDim; i++){
+    DUiDXj[i] = new double[nDim];
+  }
+  DNuhatDXj = new double[nDim];
+  
+  // Construct the nnet
+  string readFile = config->GetML_Turb_Model_File();
+//  string checkFile = config->GetML_Turb_Model_Check_File();
+//  cout << "Loading ML file from " << readFile << endl;
+//  CNeurNet* Net = new CNeurNet(readFile, checkFile);
+  
+  this->featureset = config->GetML_Turb_Model_FeatureSet();
+  
+  cout << "in constructor, featureset is " << featureset << endl;
+  
+  CScalePredictor* Pred = new CScalePredictor(readFile);
+  this->MLModel = Pred;
+  cout << "ML File successfully read " << endl;
+}
+
+CSourcePieceWise_TurbML::~CSourcePieceWise_TurbML(void) {
+  delete MLModel;
+  delete SAInputs;
+  delete SAConstants;
+  
+  delete SAResidual;
+  delete SANondimResidual;
+  delete Residual;
+  delete NondimResidual;
+  delete ResidualDiff;
+  delete NondimResidualDiff;
+  delete SAJacobian;
+//  delete testResidual;
+//  delete testJacobian;
+  for (int i=0; i < nDim; i++){
+    delete DUiDXj[i];
+  }
+  delete DUiDXj;
+  delete DNuhatDXj;
+  
   delete SANondimInputs;
 }
 
@@ -888,23 +1208,10 @@
     nOutputMLVariables = 1;
     netInput = new double[nInputMLVariables];
     netOutput = new double[nOutputMLVariables];
->>>>>>> 092df1f2
-    
-    /*--- Production ---*/
-    
-<<<<<<< HEAD
-    diverg = 0.0;
-    for (iDim = 0; iDim < nDim; iDim++)
-      diverg += PrimVar_Grad_i[iDim+1][iDim];
-    
-    pk = Eddy_Viscosity_i*StrainMag*StrainMag - 2.0/3.0*Density_i*TurbVar_i[0]*diverg;
-    pk = min(pk,20.0*beta_star*Density_i*TurbVar_i[1]*TurbVar_i[0]);
-    pk = max(pk,0.0);
-    
-    zeta = max(TurbVar_i[1],StrainMag*F2_i/a1);
-    pw = StrainMag*StrainMag - 2.0/3.0*zeta*diverg;
-    pw = max(pw,0.0);
-=======
+    
+    netInput[0] = SANondimInputs->Chi;
+    netInput[1] = SANondimInputs->OmegaBar;
+    
     // Predict using Nnet
     MLModel->Predict(netInput, netOutput);
 
@@ -944,26 +1251,17 @@
     nOutputMLVariables = 1;
     netInput = new double[nInputMLVariables];
     netOutput = new double[nOutputMLVariables];
->>>>>>> 092df1f2
-    
-    val_residual[0] += pk*Volume;
-    val_residual[1] += alfa_blended*Density_i*pw*Volume;
-    
-    /*--- Dissipation ---*/
-    
-    val_residual[0] -= beta_star*Density_i*TurbVar_i[1]*TurbVar_i[0]*Volume;
-    val_residual[1] -= beta_blended*Density_i*TurbVar_i[1]*TurbVar_i[1]*Volume;
-    
-<<<<<<< HEAD
-    /*--- Cross diffusion ---*/
-    
-    val_residual[1] += (1.0 - F1_i)*CDkw*Volume;
-    
-    /*--- Implicit part ---*/
-    
-    val_Jacobian_i[0][0] = -beta_star*TurbVar_i[1]*Volume;		val_Jacobian_i[0][1] = 0.0;
-    val_Jacobian_i[1][0] = 0.0;                               val_Jacobian_i[1][1] = -2.0*beta_blended*TurbVar_i[1]*Volume;
-=======
+    
+    netInput[0] = SANondimInputs->Chi;
+    netInput[1] = SANondimInputs->Turb_Kin_Visc_Grad_Norm_Bar;
+    
+    MLModel->Predict(netInput, netOutput);
+    
+    NondimResidual[0] = SANondimResidual[0];
+    NondimResidual[1] = SANondimResidual[1];
+    NondimResidual[2] = netOutput[0];
+    NondimResidual[3] = NondimResidual[0] - NondimResidual[1] + NondimResidual[2];
+    
     for (int i=0; i < nResidual; i++){
       Residual[i] = NondimResidual[i];
     }
@@ -1010,483 +1308,6 @@
   for (int i = 0; i < nResidual; i++){
     ResidualDiff[i] = Residual[i] - SAResidual[i];
     NondimResidualDiff[i] = NondimResidual[i] - SANondimResidual[i];
->>>>>>> 092df1f2
-  }
-  
-}
-
-CUpwSca_TurbML::CUpwSca_TurbML(unsigned short val_nDim, unsigned short val_nVar,
-                               CConfig *config) : CNumerics(val_nDim, val_nVar, config) {
-  
-  implicit        = (config->GetKind_TimeIntScheme_Turb() == EULER_IMPLICIT);
-  incompressible  = (config->GetKind_Regime() == INCOMPRESSIBLE);
-  grid_movement   = config->GetGrid_Movement();
-  
-  Velocity_i = new double [nDim];
-  Velocity_j = new double [nDim];
-  
-}
-
-CUpwSca_TurbML::~CUpwSca_TurbML(void) {
-  
-  delete [] Velocity_i;
-  delete [] Velocity_j;
-  
-}
-
-void CUpwSca_TurbML::ComputeResidual(double *val_residual, double **val_Jacobian_i, double **val_Jacobian_j, CConfig *config) {
-  
-  
-  q_ij = 0.0;
-  
-  if (grid_movement) {
-    for (iDim = 0; iDim < nDim; iDim++) {
-      Velocity_i[iDim] = V_i[iDim+1] - GridVel_i[iDim];
-      Velocity_j[iDim] = V_j[iDim+1] - GridVel_j[iDim];
-      q_ij += 0.5*(Velocity_i[iDim]+Velocity_j[iDim])*Normal[iDim];
-    }
-  } else {
-    for (iDim = 0; iDim < nDim; iDim++) {
-      Velocity_i[iDim] = V_i[iDim+1];
-      Velocity_j[iDim] = V_j[iDim+1];
-      q_ij += 0.5*(Velocity_i[iDim]+Velocity_j[iDim])*Normal[iDim];
-    }
-  }
-  
-  a0 = 0.5*(q_ij+fabs(q_ij));
-  a1 = 0.5*(q_ij-fabs(q_ij));
-  val_residual[0] = a0*TurbVar_i[0]+a1*TurbVar_j[0];
-  
-  if (implicit) {
-    val_Jacobian_i[0][0] = a0;
-    val_Jacobian_j[0][0] = a1;
-  }
-  
-  
-}
-
-CAvgGrad_TurbML::CAvgGrad_TurbML(unsigned short val_nDim, unsigned short val_nVar, CConfig *config) : CNumerics(val_nDim, val_nVar, config) {
-  unsigned short iVar;
-  
-  implicit = (config->GetKind_TimeIntScheme_Turb() == EULER_IMPLICIT);
-  incompressible = (config->GetKind_Regime() == INCOMPRESSIBLE);
-  
-  sigma = 2./3.;
-  
-  Edge_Vector = new double [nDim];
-  Proj_Mean_GradTurbVar_Kappa = new double [nVar];
-  Proj_Mean_GradTurbVar_Edge = new double [nVar];
-  Mean_GradTurbVar = new double* [nVar];
-  for (iVar = 0; iVar < nVar; iVar++)
-    Mean_GradTurbVar[iVar] = new double [nDim];
-  
-}
-
-CAvgGrad_TurbML::~CAvgGrad_TurbML(void) {
-  unsigned short iVar;
-  
-  delete [] Edge_Vector;
-  delete [] Proj_Mean_GradTurbVar_Kappa;
-  delete [] Proj_Mean_GradTurbVar_Edge;
-  for (iVar = 0; iVar < nVar; iVar++)
-    delete [] Mean_GradTurbVar[iVar];
-  delete [] Mean_GradTurbVar;
-  
-}
-
-void CAvgGrad_TurbML::ComputeResidual(double *val_residual, double **Jacobian_i, double **Jacobian_j, CConfig *config) {
-  
-  if (incompressible) {
-    Density_i = V_i[nDim+1];            Density_j = V_j[nDim+1];
-    Laminar_Viscosity_i = V_i[nDim+3];  Laminar_Viscosity_j = V_j[nDim+3];
-    Eddy_Viscosity_i = V_i[nDim+4];     Eddy_Viscosity_j = V_j[nDim+4];
-  }
-  else {
-    Density_i = V_i[nDim+2];            Density_j = V_j[nDim+2];
-    Laminar_Viscosity_i = V_i[nDim+5];  Laminar_Viscosity_j = V_j[nDim+5];
-    Eddy_Viscosity_i = V_i[nDim+6];     Eddy_Viscosity_j = V_j[nDim+6];
-  }
-  
-  /*--- Compute mean effective viscosity ---*/
-  
-  nu_i = Laminar_Viscosity_i/Density_i;
-  nu_j = Laminar_Viscosity_j/Density_j;
-  nu_e = 0.5*(nu_i+nu_j+TurbVar_i[0]+TurbVar_j[0]);
-  
-  /*--- Compute vector going from iPoint to jPoint ---*/
-  
-  dist_ij_2 = 0; proj_vector_ij = 0;
-  for (iDim = 0; iDim < nDim; iDim++) {
-    Edge_Vector[iDim] = Coord_j[iDim]-Coord_i[iDim];
-    dist_ij_2 += Edge_Vector[iDim]*Edge_Vector[iDim];
-    proj_vector_ij += Edge_Vector[iDim]*Normal[iDim];
-  }
-  proj_vector_ij = proj_vector_ij/dist_ij_2;
-  
-  /*--- Mean gradient approximation ---*/
-  
-  for (iVar = 0; iVar < nVar; iVar++) {
-    Proj_Mean_GradTurbVar_Kappa[iVar] = 0.0;
-    Proj_Mean_GradTurbVar_Edge[iVar] = 0.0;
-    for (iDim = 0; iDim < nDim; iDim++) {
-      Mean_GradTurbVar[iVar][iDim] = 0.5*(TurbVar_Grad_i[iVar][iDim] + TurbVar_Grad_j[iVar][iDim]);
-      Proj_Mean_GradTurbVar_Kappa[iVar] += Mean_GradTurbVar[iVar][iDim]*Normal[iDim];
-    }
-  }
-  
-  val_residual[0] = nu_e*Proj_Mean_GradTurbVar_Kappa[0]/sigma;
-  
-  /*--- For Jacobians -> Use of TSL approx. to compute derivatives of the gradients ---*/
-  
-  if (implicit) {
-    Jacobian_i[0][0] = (0.5*Proj_Mean_GradTurbVar_Kappa[0]-nu_e*proj_vector_ij)/sigma;
-    Jacobian_j[0][0] = (0.5*Proj_Mean_GradTurbVar_Kappa[0]+nu_e*proj_vector_ij)/sigma;
-  }
-  
-}
-
-CAvgGradCorrected_TurbML::CAvgGradCorrected_TurbML(unsigned short val_nDim, unsigned short val_nVar,
-                                                   CConfig *config) : CNumerics(val_nDim, val_nVar, config) {
-  unsigned short iVar;
-  
-  implicit        = (config->GetKind_TimeIntScheme_Turb() == EULER_IMPLICIT);
-  incompressible  = (config->GetKind_Regime() == INCOMPRESSIBLE);
-  
-  sigma = 2./3.;
-  
-  Edge_Vector = new double [nDim];
-  Proj_Mean_GradTurbVar_Kappa = new double [nVar];
-  Proj_Mean_GradTurbVar_Edge = new double [nVar];
-  Proj_Mean_GradTurbVar_Corrected = new double [nVar];
-  Mean_GradTurbVar = new double* [nVar];
-  for (iVar = 0; iVar < nVar; iVar++)
-    Mean_GradTurbVar[iVar] = new double [nDim];
-  
-}
-
-CAvgGradCorrected_TurbML::~CAvgGradCorrected_TurbML(void) {
-  unsigned short iVar;
-  
-  delete [] Edge_Vector;
-  delete [] Proj_Mean_GradTurbVar_Kappa;
-  delete [] Proj_Mean_GradTurbVar_Edge;
-  delete [] Proj_Mean_GradTurbVar_Corrected;
-  for (iVar = 0; iVar < nVar; iVar++)
-    delete [] Mean_GradTurbVar[iVar];
-  delete [] Mean_GradTurbVar;
-  
-}
-
-void CAvgGradCorrected_TurbML::ComputeResidual(double *val_residual, double **Jacobian_i, double **Jacobian_j, CConfig *config) {
-  
-  if (incompressible) {
-    Density_i = V_i[nDim+1];            Density_j = V_j[nDim+1];
-    Laminar_Viscosity_i = V_i[nDim+3];  Laminar_Viscosity_j = V_j[nDim+3];
-    Eddy_Viscosity_i = V_i[nDim+4];     Eddy_Viscosity_j = V_j[nDim+4];
-  }
-  else {
-    Density_i = V_i[nDim+2];            Density_j = V_j[nDim+2];
-    Laminar_Viscosity_i = V_i[nDim+5];  Laminar_Viscosity_j = V_j[nDim+5];
-    Eddy_Viscosity_i = V_i[nDim+6];     Eddy_Viscosity_j = V_j[nDim+6];
-  }
-  
-  /*--- Compute mean effective viscosity ---*/
-  
-  nu_i = Laminar_Viscosity_i/Density_i;
-  nu_j = Laminar_Viscosity_j/Density_j;
-  nu_e = 0.5*(nu_i+nu_j+TurbVar_i[0]+TurbVar_j[0]);
-  
-  /*--- Compute vector going from iPoint to jPoint ---*/
-  
-  dist_ij_2 = 0; proj_vector_ij = 0;
-  for (iDim = 0; iDim < nDim; iDim++) {
-    Edge_Vector[iDim] = Coord_j[iDim]-Coord_i[iDim];
-    dist_ij_2 += Edge_Vector[iDim]*Edge_Vector[iDim];
-    proj_vector_ij += Edge_Vector[iDim]*Normal[iDim];
-  }
-  proj_vector_ij = proj_vector_ij/dist_ij_2;
-  
-  /*--- Mean gradient approximation. Projection of the mean gradient
-   in the direction of the edge ---*/
-  
-  for (iVar = 0; iVar < nVar; iVar++) {
-    Proj_Mean_GradTurbVar_Kappa[iVar] = 0.0;
-    Proj_Mean_GradTurbVar_Edge[iVar] = 0.0;
-    for (iDim = 0; iDim < nDim; iDim++) {
-      Mean_GradTurbVar[iVar][iDim] = 0.5*(TurbVar_Grad_i[iVar][iDim] + TurbVar_Grad_j[iVar][iDim]);
-      Proj_Mean_GradTurbVar_Kappa[iVar] += Mean_GradTurbVar[iVar][iDim]*Normal[iDim];
-      Proj_Mean_GradTurbVar_Edge[iVar] += Mean_GradTurbVar[iVar][iDim]*Edge_Vector[iDim];
-    }
-    Proj_Mean_GradTurbVar_Corrected[iVar] = Proj_Mean_GradTurbVar_Kappa[iVar];
-    Proj_Mean_GradTurbVar_Corrected[iVar] -= Proj_Mean_GradTurbVar_Edge[iVar]*proj_vector_ij -
-    (TurbVar_j[iVar]-TurbVar_i[iVar])*proj_vector_ij;
-  }
-  
-  val_residual[0] = nu_e*Proj_Mean_GradTurbVar_Corrected[0]/sigma;
-  
-  /*--- For Jacobians -> Use of TSL approx. to compute derivatives of the gradients ---*/
-  
-  if (implicit) {
-    Jacobian_i[0][0] = (0.5*Proj_Mean_GradTurbVar_Corrected[0]-nu_e*proj_vector_ij)/sigma;
-    Jacobian_j[0][0] = (0.5*Proj_Mean_GradTurbVar_Corrected[0]+nu_e*proj_vector_ij)/sigma;
-  }
-  
-}
-
-CSourcePieceWise_TurbML::CSourcePieceWise_TurbML(unsigned short val_nDim, unsigned short val_nVar,
-                                                 CConfig *config) : CNumerics(val_nDim, val_nVar, config) {
-  
-  incompressible = (config->GetKind_Regime() == INCOMPRESSIBLE);
-  //transition     = (config->GetKind_Trans_Model() == LM);
-  transition = false; // Debugging, -AA
-  rotating_frame = config->GetRotating_Frame();
-  
-  /* Create values for interfacing with the functions */
-  SAInputs = new SpalartAllmarasInputs(nDim);
-  SAConstants = new SpalartAllmarasConstants;
-  
-  SANondimInputs = new CSANondimInputs(val_nDim);
-  
-  nResidual = 4;
-  nJacobian = 1;
-  
-  SAResidual = new double[nResidual];
-  SANondimResidual = new double[nResidual];
-  Residual = new double[nResidual];
-  NondimResidual = new double[nResidual];
-  ResidualDiff = new double[nResidual];
-  NondimResidualDiff = new double[nResidual];
-  
-  SAJacobian = new double[nJacobian];
-  
-  //testResidual = new double[nResidual];
-  //testJacobian = new double[nJacobian];
-  DUiDXj = new double*[nDim];
-  for(int i=0; i < nDim; i++){
-    DUiDXj[i] = new double[nDim];
-  }
-  DNuhatDXj = new double[nDim];
-  
-  // Construct the nnet
-  string readFile = config->GetML_Turb_Model_File();
-//  string checkFile = config->GetML_Turb_Model_Check_File();
-//  cout << "Loading ML file from " << readFile << endl;
-//  CNeurNet* Net = new CNeurNet(readFile, checkFile);
-  
-  this->featureset = config->GetML_Turb_Model_FeatureSet();
-  
-  cout << "in constructor, featureset is " << featureset << endl;
-  
-  CScalePredictor* Pred = new CScalePredictor(readFile);
-  this->MLModel = Pred;
-  cout << "ML File successfully read " << endl;
-}
-
-CSourcePieceWise_TurbML::~CSourcePieceWise_TurbML(void) {
-  delete MLModel;
-  delete SAInputs;
-  delete SAConstants;
-  
-  delete SAResidual;
-  delete SANondimResidual;
-  delete Residual;
-  delete NondimResidual;
-  delete ResidualDiff;
-  delete NondimResidualDiff;
-  delete SAJacobian;
-//  delete testResidual;
-//  delete testJacobian;
-  for (int i=0; i < nDim; i++){
-    delete DUiDXj[i];
-  }
-  delete DUiDXj;
-  delete DNuhatDXj;
-  
-  delete SANondimInputs;
-}
-
-CSANondimInputs::CSANondimInputs(int nDim){
-  this->nDim = nDim;
-  this->DNuHatDXBar = new double[nDim];
-};
-CSANondimInputs::~CSANondimInputs(){
-  delete [] this->DNuHatDXBar;
-};
-void CSANondimInputs::Set(SpalartAllmarasInputs* sainputs){
-  double kin_visc = sainputs->Laminar_Viscosity / sainputs->Density;
-  this->Chi = sainputs->Turbulent_Kinematic_Viscosity / kin_visc;
-  double nuSum = sainputs->Turbulent_Kinematic_Viscosity + kin_visc;
-  double distSq = sainputs->dist * sainputs->dist;
-  if (distSq < 1e-10){
-    distSq = 1e-10;
-  }
-  this->OmegaNondim = 1.0 / ( distSq / (nuSum) );
-  this->OmegaBar = sainputs->Omega / this->OmegaNondim;
-  this->SourceNondim = 1.0 /( distSq / (nuSum * nuSum) );
-  this->NuGradNondim = 1.0 /( sainputs->dist / nuSum );
-
-  double * turbViscGrad = sainputs->GetTurbKinViscGradient();
-  this->NuHatGradNorm = 0;
-  for (int i = 0; i < this->nDim; i++){
-    this->DNuHatDXBar[i] = turbViscGrad[i] / this->NuGradNondim;
-    this->NuHatGradNorm += turbViscGrad[i] * turbViscGrad[i];
-  }
-  this->NuHatGradNormBar = this->NuHatGradNorm / this->SourceNondim;
-};
-void CSANondimInputs::NondimensionalizeSource(int nResidual, double * source){
-  for (int i = 0; i < nResidual; i++){
-    source[i] /= this->SourceNondim;
-  }
-}
-
-void CSANondimInputs::DimensionalizeSource(int nResidual, double * source){
-
-  for (int i = 0; i < nResidual; i++){
-//    cout << "pre" << source[i] << endl;
-    source[i] *= this->SourceNondim;
-//    cout << "post" << source[i] << endl;
-  }
-}
-
-int CSourcePieceWise_TurbML::NumResidual(){
-  return this->nResidual;
-}
-
-
-void CSourcePieceWise_TurbML::ComputeResidual(double *val_residual, double **val_Jacobian_i, double **val_Jacobian_j, CConfig *config) {
-  
-  if (incompressible) {
-    Density_i = V_i[nDim+1];
-    Laminar_Viscosity_i = V_i[nDim+3];
-  }
-  else {
-    Density_i = V_i[nDim+2];
-    Laminar_Viscosity_i = V_i[nDim+5];
-  }
-  
-  /* Intialize */
-  // Note that the Production, destruction, etc. are all volume independent
-  
-  for (int i= 0; i < nResidual; i++){
-    SAResidual[i] = 0;
-    SANondimResidual[i] = 0;
-    Residual[i] = 0;
-    NondimResidual[i] = 0;
-    ResidualDiff[i] = 0;
-    NondimResidualDiff[i] = 0;
-  }
-  
-  val_residual[0] = 0.0;
-  val_Jacobian_i[0][0] = 0.0;
-  
-  NuhatGradNorm = 0;
-  for (int i =0; i < nDim; i++){
-    for (int j=0; j < nDim; j++){
-      DUiDXj[i][j] = PrimVar_Grad_i[i+1][j];
-    }
-    DNuhatDXj[i] = TurbVar_Grad_i[0][i];
-    NuhatGradNorm += TurbVar_Grad_i[0][i] * TurbVar_Grad_i[0][i];
-  }
-  
-  /* Call Spalart-Allmaras (for comparison) */
-  SAInputs->Set(DUiDXj, DNuhatDXj, rotating_frame, transition, dist_i, Laminar_Viscosity_i, Density_i, TurbVar_i[0], intermittency);
-  
-  SpalartAllmarasSourceTerm(SAInputs, SAConstants,SAResidual, SAJacobian);
-  this->SANondimInputs -> Set(SAInputs);
-
-  for (int i=0; i < nResidual; i++){
-    SANondimResidual[i] = SAResidual[i];
-  }
-  SANondimInputs->NondimensionalizeSource(nResidual, SANondimResidual);
-  
-  int nInputMLVariables = 0;
-  int nOutputMLVariables = 0;
-  double* netInput = NULL;
-  double* netOutput = NULL;
-  
-  if (featureset.compare("SA") == 0){
-    // Set the output equal to the spalart allmaras output.
-    for (int i = 0; i < nResidual; i++){
-      Residual[i] = SAResidual[i];
-      NondimResidual[i] = SANondimResidual[i];
-    }
-  }else if (featureset.compare("nondim_production")==0){
-    nInputMLVariables = 2;
-    nOutputMLVariables = 1;
-    netInput = new double[nInputMLVariables];
-    netOutput = new double[nOutputMLVariables];
-    
-    netInput[0] = SANondimInputs->Chi;
-    netInput[1] = SANondimInputs->OmegaBar;
-    
-    /*
-    cout << "Net input" << endl;
-    for (int i = 0; i < nInputMLVariables; i++){
-      cout << i << " " << netInput[i] << endl;
-    }
-     */
-    // Predict using Nnet
-    MLModel->Predict(netInput, netOutput);
-    /*
-    cout << "Net output" << endl;
-    for (int i = 0; i < nOutputMLVariables; i++){
-      cout << i << " " << netOutput[i] << endl;
-    }
-    
-    cout << "Sa nondim production " << SANondimResidual[0] << endl;
-    cout << "Ml nondim production " << netOutput[0] << endl;
-    */
-    // Gather all the appropriate variables
-    NondimResidual[0] = netOutput[0];
-    NondimResidual[1] = SANondimResidual[1];
-    NondimResidual[2] = SANondimResidual[2];
-    NondimResidual[3] = NondimResidual[0] - NondimResidual[1] + NondimResidual[2];
-    
-    for (int i=0; i < nResidual; i++){
-      Residual[i] = NondimResidual[i];
-    }
-    SANondimInputs->DimensionalizeSource(nResidual, Residual);
-  }else if (featureset.compare("nondim_crossproduction")==0){
-    nInputMLVariables = 2;
-    nOutputMLVariables = 1;
-    netInput = new double[nInputMLVariables];
-    netOutput = new double[nOutputMLVariables];
-    
-    netInput[0] = SANondimInputs->Chi;
-    netInput[1] = SANondimInputs->Turb_Kin_Visc_Grad_Norm_Bar;
-    
-    MLModel->Predict(netInput, netOutput);
-    
-    NondimResidual[0] = SANondimResidual[0];
-    NondimResidual[1] = SANondimResidual[1];
-    NondimResidual[2] = netOutput[0];
-    NondimResidual[3] = NondimResidual[0] - NondimResidual[1] + NondimResidual[2];
-    
-    for (int i=0; i < nResidual; i++){
-      Residual[i] = NondimResidual[i];
-    }
-    SANondimInputs->DimensionalizeSource(nResidual, Residual);
-    
-  }else{
-    cout << "None of the conditions met" << endl;
-    cout << "featureset is " << featureset << endl;
-    throw "ML_Turb_Model_Nondimensionalization not recognized";
-  }
-  delete [] netInput;
-  delete [] netOutput;
-  
-  // Hack if the wall distance is too low
-  if (dist_i < 1e-10){
-    for (int i= 0; i < nResidual; i++){
-      Residual[i] = 0;
-      NondimResidual[i] = 0;
-    }
-  }
-  
-  // Compute the differences
-  for (int i = 0; i < nResidual; i++){
-    ResidualDiff[i] = Residual[i] - SAResidual[i];
-    NondimResidualDiff[i] = NondimResidual[i] - SANondimResidual[i];
   }
   
   // Store The residual for the outer structure
