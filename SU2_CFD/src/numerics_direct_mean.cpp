/*!
 * \file numerics_direct_mean.cpp
 * \brief This file contains the numerical methods for compressible flow.
 * \author F. Palacios, T. Economon
 * \version 6.1.0 "Falcon"
 *
 * The current SU2 release has been coordinated by the
 * SU2 International Developers Society <www.su2devsociety.org>
 * with selected contributions from the open-source community.
 *
 * The main research teams contributing to the current release are:
 *  - Prof. Juan J. Alonso's group at Stanford University.
 *  - Prof. Piero Colonna's group at Delft University of Technology.
 *  - Prof. Nicolas R. Gauger's group at Kaiserslautern University of Technology.
 *  - Prof. Alberto Guardone's group at Polytechnic University of Milan.
 *  - Prof. Rafael Palacios' group at Imperial College London.
 *  - Prof. Vincent Terrapon's group at the University of Liege.
 *  - Prof. Edwin van der Weide's group at the University of Twente.
 *  - Lab. of New Concepts in Aeronautics at Tech. Institute of Aeronautics.
 *
 * Copyright 2012-2018, Francisco D. Palacios, Thomas D. Economon,
 *                      Tim Albring, and the SU2 contributors.
 *
 * SU2 is free software; you can redistribute it and/or
 * modify it under the terms of the GNU Lesser General Public
 * License as published by the Free Software Foundation; either
 * version 2.1 of the License, or (at your option) any later version.
 *
 * SU2 is distributed in the hope that it will be useful,
 * but WITHOUT ANY WARRANTY; without even the implied warranty of
 * MERCHANTABILITY or FITNESS FOR A PARTICULAR PURPOSE. See the GNU
 * Lesser General Public License for more details.
 *
 * You should have received a copy of the GNU Lesser General Public
 * License along with SU2. If not, see <http://www.gnu.org/licenses/>.
 */

#include "../include/numerics_structure.hpp"
#include <limits>

CCentJST_Flow::CCentJST_Flow(unsigned short val_nDim, unsigned short val_nVar, CConfig *config) : CNumerics(val_nDim, val_nVar, config) {

  implicit = (config->GetKind_TimeIntScheme_Flow() == EULER_IMPLICIT);

  Gamma = config->GetGamma();
  Gamma_Minus_One = Gamma - 1.0;

  grid_movement = config->GetGrid_Movement();

  /*--- Artifical dissipation part ---*/
  Param_p = 0.3;
  Param_Kappa_2 = config->GetKappa_2nd_Flow();
  Param_Kappa_4 = config->GetKappa_4th_Flow();

  /*--- Allocate some structures ---*/
  Diff_U = new su2double [nVar];
  Diff_Lapl = new su2double [nVar];
  Velocity_i = new su2double [nDim];
  Velocity_j = new su2double [nDim];
  MeanVelocity = new su2double [nDim];
  ProjFlux = new su2double [nVar];

}

CCentJST_Flow::~CCentJST_Flow(void) {
  delete [] Diff_U;
  delete [] Diff_Lapl;
  delete [] Velocity_i;
  delete [] Velocity_j;
  delete [] MeanVelocity;
  delete [] ProjFlux;
}

void CCentJST_Flow::ComputeResidual(su2double *val_residual, su2double **val_Jacobian_i, su2double **val_Jacobian_j,
                                    CConfig *config) {

  su2double U_i[5] = {0.0,0.0,0.0,0.0,0.0}, U_j[5] = {0.0,0.0,0.0,0.0,0.0};

  AD::StartPreacc();
  AD::SetPreaccIn(Normal, nDim);
  AD::SetPreaccIn(V_i, nDim+5); AD::SetPreaccIn(V_j, nDim+5);
  AD::SetPreaccIn(Sensor_i);    AD::SetPreaccIn(Sensor_j);
  AD::SetPreaccIn(Lambda_i);    AD::SetPreaccIn(Lambda_j);
  AD::SetPreaccIn(Und_Lapl_i, nVar); AD::SetPreaccIn(Und_Lapl_j, nVar);
  if (grid_movement) {
    AD::SetPreaccIn(GridVel_i, nDim); AD::SetPreaccIn(GridVel_j, nDim);
  }

  /*--- Pressure, density, enthalpy, energy, and velocity at points i and j ---*/

  Pressure_i = V_i[nDim+1];                       Pressure_j = V_j[nDim+1];
  Density_i = V_i[nDim+2];                        Density_j = V_j[nDim+2];
  Enthalpy_i = V_i[nDim+3];                       Enthalpy_j = V_j[nDim+3];
  SoundSpeed_i = V_i[nDim+4];                     SoundSpeed_j = V_j[nDim+4];
  Energy_i = Enthalpy_i - Pressure_i/Density_i;   Energy_j = Enthalpy_j - Pressure_j/Density_j;

  sq_vel_i = 0.0; sq_vel_j = 0.0;
  for (iDim = 0; iDim < nDim; iDim++) {
    Velocity_i[iDim] = V_i[iDim+1];
    Velocity_j[iDim] = V_j[iDim+1];
    sq_vel_i += 0.5*Velocity_i[iDim]*Velocity_i[iDim];
    sq_vel_j += 0.5*Velocity_j[iDim]*Velocity_j[iDim];
  }

  /*--- Recompute conservative variables ---*/

  U_i[0] = Density_i; U_j[0] = Density_j;
  for (iDim = 0; iDim < nDim; iDim++) {
    U_i[iDim+1] = Density_i*Velocity_i[iDim]; U_j[iDim+1] = Density_j*Velocity_j[iDim];
  }
  U_i[nDim+1] = Density_i*Energy_i; U_j[nDim+1] = Density_j*Energy_j;

  /*--- Compute mean values of the variables ---*/

  MeanDensity = 0.5*(Density_i+Density_j);
  MeanPressure = 0.5*(Pressure_i+Pressure_j);
  MeanEnthalpy = 0.5*(Enthalpy_i+Enthalpy_j);
  for (iDim = 0; iDim < nDim; iDim++)
    MeanVelocity[iDim] =  0.5*(Velocity_i[iDim]+Velocity_j[iDim]);
  MeanEnergy = 0.5*(Energy_i+Energy_j);

  /*--- Get projected flux tensor ---*/

  GetInviscidProjFlux(&MeanDensity, MeanVelocity, &MeanPressure, &MeanEnthalpy, Normal, ProjFlux);

  /*--- Residual of the inviscid flux ---*/

  for (iVar = 0; iVar < nVar; iVar++)
    val_residual[iVar] = ProjFlux[iVar];

  /*--- Jacobians of the inviscid flux, scale = 0.5 because val_residual ~ 0.5*(fc_i+fc_j)*Normal ---*/

  if (implicit) {
    GetInviscidProjJac(MeanVelocity, &MeanEnergy, Normal, 0.5, val_Jacobian_i);
    for (iVar = 0; iVar < nVar; iVar++)
      for (jVar = 0; jVar < nVar; jVar++)
        val_Jacobian_j[iVar][jVar] = val_Jacobian_i[iVar][jVar];
  }

  /*--- Adjustment due to grid motion ---*/

  if (grid_movement) {
    ProjVelocity = 0.0;
    for (iDim = 0; iDim < nDim; iDim++)
      ProjVelocity += 0.5*(GridVel_i[iDim]+GridVel_j[iDim])*Normal[iDim];
    for (iVar = 0; iVar < nVar; iVar++) {
      val_residual[iVar] -= ProjVelocity * 0.5*(U_i[iVar] + U_j[iVar]);
      if (implicit) {
        val_Jacobian_i[iVar][iVar] -= 0.5*ProjVelocity;
        val_Jacobian_j[iVar][iVar] -= 0.5*ProjVelocity;
      }
    }
  }

  /*--- Computes differences btw. Laplacians and conservative variables,
   with a correction for the enthalpy ---*/

  for (iVar = 0; iVar < nVar; iVar++) {
    Diff_Lapl[iVar] = Und_Lapl_i[iVar]-Und_Lapl_j[iVar];
    Diff_U[iVar] = U_i[iVar]-U_j[iVar];
  }
  Diff_U[nVar-1] = Density_i*Enthalpy_i-Density_j*Enthalpy_j;

  /*--- Compute the local spectral radius and the stretching factor ---*/

  ProjVelocity_i = 0.0; ProjVelocity_j = 0.0; Area = 0.0;
  for (iDim = 0; iDim < nDim; iDim++) {
    ProjVelocity_i += Velocity_i[iDim]*Normal[iDim];
    ProjVelocity_j += Velocity_j[iDim]*Normal[iDim];
    Area += Normal[iDim]*Normal[iDim];
  }
  Area = sqrt(Area);

  /*--- Adjustment due to mesh motion ---*/

  if (grid_movement) {
    ProjGridVel = 0.0;
    for (iDim = 0; iDim < nDim; iDim++)
      ProjGridVel += 0.5*(GridVel_i[iDim]+GridVel_j[iDim])*Normal[iDim];
    ProjVelocity_i -= ProjGridVel;
    ProjVelocity_j -= ProjGridVel;
  }

  Local_Lambda_i = (fabs(ProjVelocity_i)+SoundSpeed_i*Area);
  Local_Lambda_j = (fabs(ProjVelocity_j)+SoundSpeed_j*Area);
  MeanLambda = 0.5*(Local_Lambda_i+Local_Lambda_j);

  Phi_i = pow(Lambda_i/(4.0*MeanLambda), Param_p);
  Phi_j = pow(Lambda_j/(4.0*MeanLambda), Param_p);
  StretchingFactor = 4.0*Phi_i*Phi_j/(Phi_i+Phi_j);

  sc2 = 3.0*(su2double(Neighbor_i)+su2double(Neighbor_j))/(su2double(Neighbor_i)*su2double(Neighbor_j));
  sc4 = sc2*sc2/4.0;

  Epsilon_2 = Param_Kappa_2*0.5*(Sensor_i+Sensor_j)*sc2;
  Epsilon_4 = max(0.0, Param_Kappa_4-Epsilon_2)*sc4;

  /*--- Compute viscous part of the residual ---*/

  for (iVar = 0; iVar < nVar; iVar++)
    val_residual[iVar] += (Epsilon_2*Diff_U[iVar] - Epsilon_4*Diff_Lapl[iVar])*StretchingFactor*MeanLambda;

  /*--- Jacobian computation ---*/

  if (implicit) {

    cte_0 = (Epsilon_2 + Epsilon_4*su2double(Neighbor_i+1))*StretchingFactor*MeanLambda;
    cte_1 = (Epsilon_2 + Epsilon_4*su2double(Neighbor_j+1))*StretchingFactor*MeanLambda;

    for (iVar = 0; iVar < (nVar-1); iVar++) {
      val_Jacobian_i[iVar][iVar] += cte_0;
      val_Jacobian_j[iVar][iVar] -= cte_1;
    }

    /*--- Last row of Jacobian_i ---*/

    val_Jacobian_i[nVar-1][0] += cte_0*Gamma_Minus_One*sq_vel_i;
    for (iDim = 0; iDim < nDim; iDim++)
      val_Jacobian_i[nVar-1][iDim+1] -= cte_0*Gamma_Minus_One*Velocity_i[iDim];
    val_Jacobian_i[nVar-1][nVar-1] += cte_0*Gamma;

    /*--- Last row of Jacobian_j ---*/

    val_Jacobian_j[nVar-1][0] -= cte_1*Gamma_Minus_One*sq_vel_j;
    for (iDim = 0; iDim < nDim; iDim++)
      val_Jacobian_j[nVar-1][iDim+1] += cte_1*Gamma_Minus_One*Velocity_j[iDim];
    val_Jacobian_j[nVar-1][nVar-1] -= cte_1*Gamma;

  }

  AD::SetPreaccOut(val_residual, nVar);
  AD::EndPreacc();
}

CCentJST_KE_Flow::CCentJST_KE_Flow(unsigned short val_nDim, unsigned short val_nVar, CConfig *config) : CNumerics(val_nDim, val_nVar, config) {

  implicit = (config->GetKind_TimeIntScheme_Flow() == EULER_IMPLICIT);

  Gamma = config->GetGamma();
  Gamma_Minus_One = Gamma - 1.0;

  grid_movement = config->GetGrid_Movement();

  /*--- Artifical dissipation part ---*/
  Param_p = 0.3;
  Param_Kappa_2 = config->GetKappa_2nd_Flow();
  Param_Kappa_4 = config->GetKappa_4th_Flow();

  /*--- Allocate some structures ---*/
  Diff_U = new su2double [nVar];
  Diff_Lapl = new su2double [nVar];
  Velocity_i = new su2double [nDim];
  Velocity_j = new su2double [nDim];
  MeanVelocity = new su2double [nDim];
  ProjFlux = new su2double [nVar];

}

CCentJST_KE_Flow::~CCentJST_KE_Flow(void) {
  delete [] Diff_U;
  delete [] Diff_Lapl;
  delete [] Velocity_i;
  delete [] Velocity_j;
  delete [] MeanVelocity;
  delete [] ProjFlux;
}

void CCentJST_KE_Flow::ComputeResidual(su2double *val_residual, su2double **val_Jacobian_i, su2double **val_Jacobian_j,
                                    CConfig *config) {

  su2double U_i[5] = {0.0,0.0,0.0,0.0,0.0}, U_j[5] = {0.0,0.0,0.0,0.0,0.0};

  AD::StartPreacc();
  AD::SetPreaccIn(Normal, nDim);
  AD::SetPreaccIn(V_i, nDim+5); AD::SetPreaccIn(V_j, nDim+5);
  AD::SetPreaccIn(Sensor_i);    AD::SetPreaccIn(Sensor_j);
  AD::SetPreaccIn(Lambda_i);    AD::SetPreaccIn(Lambda_j);
  AD::SetPreaccIn(Und_Lapl_i, nVar); AD::SetPreaccIn(Und_Lapl_j, nVar);

  /*--- Pressure, density, enthalpy, energy, and velocity at points i and j ---*/

  Pressure_i = V_i[nDim+1];                       Pressure_j = V_j[nDim+1];
  Density_i = V_i[nDim+2];                        Density_j = V_j[nDim+2];
  Enthalpy_i = V_i[nDim+3];                       Enthalpy_j = V_j[nDim+3];
  SoundSpeed_i = V_i[nDim+4];                     SoundSpeed_j = V_j[nDim+4];
  Energy_i = Enthalpy_i - Pressure_i/Density_i;   Energy_j = Enthalpy_j - Pressure_j/Density_j;

  sq_vel_i = 0.0; sq_vel_j = 0.0;
  for (iDim = 0; iDim < nDim; iDim++) {
    Velocity_i[iDim] = V_i[iDim+1];
    Velocity_j[iDim] = V_j[iDim+1];
    sq_vel_i += 0.5*Velocity_i[iDim]*Velocity_i[iDim];
    sq_vel_j += 0.5*Velocity_j[iDim]*Velocity_j[iDim];
  }

  /*--- Recompute conservative variables ---*/

  U_i[0] = Density_i; U_j[0] = Density_j;
  for (iDim = 0; iDim < nDim; iDim++) {
    U_i[iDim+1] = Density_i*Velocity_i[iDim]; U_j[iDim+1] = Density_j*Velocity_j[iDim];
  }
  U_i[nDim+1] = Density_i*Energy_i; U_j[nDim+1] = Density_j*Energy_j;

  /*--- Compute mean values of the variables ---*/

  MeanDensity = 0.5*(Density_i+Density_j);
  MeanPressure = 0.5*(Pressure_i+Pressure_j);
  MeanEnthalpy = 0.5*(Enthalpy_i+Enthalpy_j);
  for (iDim = 0; iDim < nDim; iDim++)
    MeanVelocity[iDim] =  0.5*(Velocity_i[iDim]+Velocity_j[iDim]);
  MeanEnergy = 0.5*(Energy_i+Energy_j);

  /*--- Get projected flux tensor ---*/

  GetInviscidProjFlux(&MeanDensity, MeanVelocity, &MeanPressure, &MeanEnthalpy, Normal, ProjFlux);

  /*--- Residual of the inviscid flux ---*/

  for (iVar = 0; iVar < nVar; iVar++)
    val_residual[iVar] = ProjFlux[iVar];

  /*--- Jacobians of the inviscid flux, scale = 0.5 because val_residual ~ 0.5*(fc_i+fc_j)*Normal ---*/

  if (implicit) {
    GetInviscidProjJac(MeanVelocity, &MeanEnergy, Normal, 0.5, val_Jacobian_i);
    for (iVar = 0; iVar < nVar; iVar++)
      for (jVar = 0; jVar < nVar; jVar++)
        val_Jacobian_j[iVar][jVar] = val_Jacobian_i[iVar][jVar];
  }

  /*--- Adjustment due to grid motion ---*/

  if (grid_movement) {
    ProjVelocity = 0.0;
    for (iDim = 0; iDim < nDim; iDim++)
      ProjVelocity += 0.5*(GridVel_i[iDim]+GridVel_j[iDim])*Normal[iDim];
    for (iVar = 0; iVar < nVar; iVar++) {
      val_residual[iVar] -= ProjVelocity * 0.5*(U_i[iVar]+U_j[iVar]);
      if (implicit) {
        val_Jacobian_i[iVar][iVar] -= 0.5*ProjVelocity;
        val_Jacobian_j[iVar][iVar] -= 0.5*ProjVelocity;
      }
    }
  }

  /*--- Computes differences btw. Laplacians and conservative variables,
   with a correction for the enthalpy ---*/

  for (iVar = 0; iVar < nVar; iVar++) {
    Diff_U[iVar] = U_i[iVar]-U_j[iVar];
  }
  Diff_U[nVar-1] = Density_i*Enthalpy_i-Density_j*Enthalpy_j;

  /*--- Compute the local spectral radius and the stretching factor ---*/

  ProjVelocity_i = 0.0; ProjVelocity_j = 0.0; Area = 0.0;
  for (iDim = 0; iDim < nDim; iDim++) {
    ProjVelocity_i += Velocity_i[iDim]*Normal[iDim];
    ProjVelocity_j += Velocity_j[iDim]*Normal[iDim];
    Area += Normal[iDim]*Normal[iDim];
  }
  Area = sqrt(Area);

  /*--- Adjustment due to mesh motion ---*/

  if (grid_movement) {
    ProjGridVel = 0.0;
    for (iDim = 0; iDim < nDim; iDim++)
      ProjGridVel += 0.5*(GridVel_i[iDim]+GridVel_j[iDim])*Normal[iDim];
    ProjVelocity_i -= ProjGridVel;
    ProjVelocity_j -= ProjGridVel;
  }

  Local_Lambda_i = (fabs(ProjVelocity_i)+SoundSpeed_i*Area);
  Local_Lambda_j = (fabs(ProjVelocity_j)+SoundSpeed_j*Area);
  MeanLambda = 0.5*(Local_Lambda_i+Local_Lambda_j);

  Phi_i = pow(Lambda_i/(4.0*MeanLambda), Param_p);
  Phi_j = pow(Lambda_j/(4.0*MeanLambda), Param_p);
  StretchingFactor = 4.0*Phi_i*Phi_j/(Phi_i+Phi_j);

  sc2 = 3.0*(su2double(Neighbor_i)+su2double(Neighbor_j))/(su2double(Neighbor_i)*su2double(Neighbor_j));
  sc4 = sc2*sc2/4.0;

  Epsilon_2 = Param_Kappa_2*0.5*(Sensor_i+Sensor_j)*sc2;

  /*--- Compute viscous part of the residual ---*/

  for (iVar = 0; iVar < nVar; iVar++)
      val_residual[iVar] += Epsilon_2*(Diff_U[iVar])*StretchingFactor*MeanLambda;

  /*--- Jacobian computation ---*/

  if (implicit) {

    cte_0 = Epsilon_2*StretchingFactor*MeanLambda;

    for (iVar = 0; iVar < (nVar-1); iVar++) {
      val_Jacobian_i[iVar][iVar] += cte_0;
      val_Jacobian_j[iVar][iVar] -= cte_0;
    }

    /*--- Last row of Jacobian_i ---*/

    val_Jacobian_i[nVar-1][0] += cte_0*Gamma_Minus_One*sq_vel_i;
    for (iDim = 0; iDim < nDim; iDim++)
      val_Jacobian_i[nVar-1][iDim+1] -= cte_0*Gamma_Minus_One*Velocity_i[iDim];
    val_Jacobian_i[nVar-1][nVar-1] += cte_0*Gamma;

    /*--- Last row of Jacobian_j ---*/

    val_Jacobian_j[nVar-1][0] -= cte_1*Gamma_Minus_One*sq_vel_j;
    for (iDim = 0; iDim < nDim; iDim++)
      val_Jacobian_j[nVar-1][iDim+1] += cte_1*Gamma_Minus_One*Velocity_j[iDim];
    val_Jacobian_j[nVar-1][nVar-1] -= cte_1*Gamma;

  }

  AD::SetPreaccOut(val_residual, nVar);
  AD::EndPreacc();

}


CCentLax_Flow::CCentLax_Flow(unsigned short val_nDim, unsigned short val_nVar, CConfig *config) : CNumerics(val_nDim, val_nVar, config) {

  Gamma = config->GetGamma();
  Gamma_Minus_One = Gamma - 1.0;

  implicit = (config->GetKind_TimeIntScheme_Flow() == EULER_IMPLICIT);
  grid_movement = config->GetGrid_Movement();

  /*--- Artifical dissipation part ---*/
  Param_p = 0.3;
  Param_Kappa_0 = config->GetKappa_1st_Flow();

  /*--- Allocate some structures ---*/
  Diff_U = new su2double [nVar];
  Velocity_i = new su2double [nDim];
  Velocity_j = new su2double [nDim];
  MeanVelocity = new su2double [nDim];
  ProjFlux = new su2double [nVar];

}

CCentLax_Flow::~CCentLax_Flow(void) {
  delete [] Diff_U;
  delete [] Velocity_i;
  delete [] Velocity_j;
  delete [] MeanVelocity;
  delete [] ProjFlux;

}

void CCentLax_Flow::ComputeResidual(su2double *val_residual, su2double **val_Jacobian_i, su2double **val_Jacobian_j,
                                    CConfig *config) {

  su2double U_i[5] = {0.0,0.0,0.0,0.0,0.0}, U_j[5] = {0.0,0.0,0.0,0.0,0.0};

  /*--- Pressure, density, enthalpy, energy, and velocity at points i and j ---*/

  Pressure_i = V_i[nDim+1];                       Pressure_j = V_j[nDim+1];
  Density_i = V_i[nDim+2];                        Density_j = V_j[nDim+2];
  Enthalpy_i = V_i[nDim+3];                       Enthalpy_j = V_j[nDim+3];
  SoundSpeed_i = V_i[nDim+4];                     SoundSpeed_j = V_j[nDim+4];
  Energy_i = Enthalpy_i - Pressure_i/Density_i;   Energy_j = Enthalpy_j - Pressure_j/Density_j;

  sq_vel_i = 0.0; sq_vel_j = 0.0;
  for (iDim = 0; iDim < nDim; iDim++) {
    Velocity_i[iDim] = V_i[iDim+1];
    Velocity_j[iDim] = V_j[iDim+1];
    sq_vel_i += 0.5*Velocity_i[iDim]*Velocity_i[iDim];
    sq_vel_j += 0.5*Velocity_j[iDim]*Velocity_j[iDim];
  }

  /*--- Recompute conservative variables ---*/

  U_i[0] = Density_i; U_j[0] = Density_j;
  for (iDim = 0; iDim < nDim; iDim++) {
    U_i[iDim+1] = Density_i*Velocity_i[iDim]; U_j[iDim+1] = Density_j*Velocity_j[iDim];
  }
  U_i[nDim+1] = Density_i*Energy_i; U_j[nDim+1] = Density_j*Energy_j;

  /*--- Compute mean values of the variables ---*/

  MeanDensity = 0.5*(Density_i+Density_j);
  MeanPressure = 0.5*(Pressure_i+Pressure_j);
  MeanEnthalpy = 0.5*(Enthalpy_i+Enthalpy_j);
  for (iDim = 0; iDim < nDim; iDim++)
    MeanVelocity[iDim] =  0.5*(Velocity_i[iDim]+Velocity_j[iDim]);
  MeanEnergy = 0.5*(Energy_i+Energy_j);

  /*--- Get projected flux tensor ---*/

  GetInviscidProjFlux(&MeanDensity, MeanVelocity, &MeanPressure, &MeanEnthalpy, Normal, ProjFlux);

  /*--- Residual of the inviscid flux ---*/

  for (iVar = 0; iVar < nVar; iVar++)
    val_residual[iVar] = ProjFlux[iVar];

  /*--- Jacobians of the inviscid flux, scale = 0.5 because val_residual ~ 0.5*(fc_i+fc_j)*Normal ---*/

  if (implicit) {
    GetInviscidProjJac(MeanVelocity, &MeanEnergy, Normal, 0.5, val_Jacobian_i);
    for (iVar = 0; iVar < nVar; iVar++)
      for (jVar = 0; jVar < nVar; jVar++)
        val_Jacobian_j[iVar][jVar] = val_Jacobian_i[iVar][jVar];
  }

  /*--- Adjustment due to grid motion ---*/

  if (grid_movement) {
    ProjVelocity = 0.0;
    for (iDim = 0; iDim < nDim; iDim++)
      ProjVelocity += 0.5*(GridVel_i[iDim]+GridVel_j[iDim])*Normal[iDim];
    for (iVar = 0; iVar < nVar; iVar++) {
      val_residual[iVar] -= ProjVelocity * 0.5*(U_i[iVar]+U_j[iVar]);
      if (implicit) {
        val_Jacobian_i[iVar][iVar] -= 0.5*ProjVelocity;
        val_Jacobian_j[iVar][iVar] -= 0.5*ProjVelocity;
      }
    }
  }

  /*--- Computes differences btw. conservative variables,
   with a correction for the enthalpy ---*/

  for (iVar = 0; iVar < nDim+1; iVar++)
    Diff_U[iVar] = U_i[iVar]-U_j[iVar];
  Diff_U[nDim+1] = Density_i*Enthalpy_i-Density_j*Enthalpy_j;

  /*--- Compute the local spectral radius and the stretching factor ---*/

  ProjVelocity_i = 0.0; ProjVelocity_j = 0.0; Area = 0.0;
  for (iDim = 0; iDim < nDim; iDim++) {
    ProjVelocity_i += Velocity_i[iDim]*Normal[iDim];
    ProjVelocity_j += Velocity_j[iDim]*Normal[iDim];
    Area += Normal[iDim]*Normal[iDim];
  }
  Area = sqrt(Area);

  /*--- Adjustment due to grid motion ---*/
  if (grid_movement) {
    ProjGridVel = 0.0;
    for (iDim = 0; iDim < nDim; iDim++)
      ProjGridVel += 0.5*(GridVel_i[iDim]+GridVel_j[iDim])*Normal[iDim];
    ProjVelocity_i -= ProjGridVel;
    ProjVelocity_j -= ProjGridVel;
  }

  Local_Lambda_i = (fabs(ProjVelocity_i)+SoundSpeed_i*Area);
  Local_Lambda_j = (fabs(ProjVelocity_j)+SoundSpeed_j*Area);
  MeanLambda = 0.5*(Local_Lambda_i+Local_Lambda_j);

  Phi_i = pow(Lambda_i/(4.0*MeanLambda), Param_p);
  Phi_j = pow(Lambda_j/(4.0*MeanLambda), Param_p);
  StretchingFactor = 4.0*Phi_i*Phi_j/(Phi_i+Phi_j);

  sc0 = 3.0*(su2double(Neighbor_i)+su2double(Neighbor_j))/(su2double(Neighbor_i)*su2double(Neighbor_j));
  Epsilon_0 = Param_Kappa_0*sc0*su2double(nDim)/3.0;

  /*--- Compute viscous part of the residual ---*/

  for (iVar = 0; iVar < nVar; iVar++)
    val_residual[iVar] += Epsilon_0*Diff_U[iVar]*StretchingFactor*MeanLambda;

  /*--- Jacobian computation ---*/

  if (implicit) {
    cte = Epsilon_0*StretchingFactor*MeanLambda;
    for (iVar = 0; iVar < (nVar-1); iVar++) {
      val_Jacobian_i[iVar][iVar] += cte;
      val_Jacobian_j[iVar][iVar] -= cte;
    }

    /*--- Last row of Jacobian_i ---*/

    val_Jacobian_i[nVar-1][0] += cte*Gamma_Minus_One*sq_vel_i;
    for (iDim = 0; iDim < nDim; iDim++)
      val_Jacobian_i[nVar-1][iDim+1] -= cte*Gamma_Minus_One*Velocity_i[iDim];
    val_Jacobian_i[nVar-1][nVar-1] += cte*Gamma;

    /*--- Last row of Jacobian_j ---*/

    val_Jacobian_j[nVar-1][0] -= cte*Gamma_Minus_One*sq_vel_j;
    for (iDim = 0; iDim < nDim; iDim++)
      val_Jacobian_j[nVar-1][iDim+1] += cte*Gamma_Minus_One*Velocity_j[iDim];
    val_Jacobian_j[nVar-1][nVar-1] -= cte*Gamma;

  }

}

CUpwCUSP_Flow::CUpwCUSP_Flow(unsigned short val_nDim, unsigned short val_nVar, CConfig *config) : CNumerics(val_nDim, val_nVar, config) {

  implicit = (config->GetKind_TimeIntScheme_Flow() == EULER_IMPLICIT);

  Gamma = config->GetGamma();
  Gamma_Minus_One = Gamma - 1.0;

  grid_movement = config->GetGrid_Movement();

  /*--- Allocate some structures ---*/
  Diff_U = new su2double [nVar];
  Diff_Flux = new su2double [nVar];
  Velocity_i = new su2double [nDim];
  Velocity_j = new su2double [nDim];
  MeanVelocity = new su2double [nDim];
  ProjFlux = new su2double [nVar];
  ProjFlux_i = new su2double [nVar];
  ProjFlux_j = new su2double [nVar];
  Jacobian = new su2double* [nVar];
  for (iVar = 0; iVar < nVar; iVar++) {
    Jacobian[iVar] = new su2double [nVar];
  }
}

CUpwCUSP_Flow::~CUpwCUSP_Flow(void) {
  delete [] Diff_U;
  delete [] Diff_Flux;
  delete [] Velocity_i;
  delete [] Velocity_j;
  delete [] MeanVelocity;
  delete [] ProjFlux;
  delete [] ProjFlux_i;
  delete [] ProjFlux_j;
  for (iVar = 0; iVar < nVar; iVar++) {
    delete [] Jacobian[iVar];
  }
}

void CUpwCUSP_Flow::ComputeResidual(su2double *val_residual, su2double **val_Jacobian_i, su2double **val_Jacobian_j,
                                     CConfig *config) {

  /*--- Pressure, density, enthalpy, energy, and velocity at points i and j ---*/

  Pressure_i = V_i[nDim+1];                       Pressure_j = V_j[nDim+1];
  Density_i = V_i[nDim+2];                        Density_j = V_j[nDim+2];
  Enthalpy_i = V_i[nDim+3];                       Enthalpy_j = V_j[nDim+3];
  Energy_i = Enthalpy_i - Pressure_i/Density_i;   Energy_j = Enthalpy_j - Pressure_j/Density_j;

  sq_vel_i = 0.0; sq_vel_j = 0.0;
  for (iDim = 0; iDim < nDim; iDim++) {
    Velocity_i[iDim] = V_i[iDim+1];
    Velocity_j[iDim] = V_j[iDim+1];
    sq_vel_i += 0.5*Velocity_i[iDim]*Velocity_i[iDim];
    sq_vel_j += 0.5*Velocity_j[iDim]*Velocity_j[iDim];
  }

  SoundSpeed_i = sqrt(Gamma*Gamma_Minus_One*(Energy_i-0.5*sq_vel_i));
  SoundSpeed_j = sqrt(Gamma*Gamma_Minus_One*(Energy_j-0.5*sq_vel_j));

  /*-- Face area ---*/

  Area = 0.0;
  for (iDim = 0; iDim < nDim; iDim++)
    Area += Normal[iDim]*Normal[iDim];
  Area = sqrt(Area);

  /*-- Unit normal ---*/

  for (iDim = 0; iDim < nDim; iDim++)
    UnitNormal[iDim] = Normal[iDim]/Area;

  /*--- Recompute conservative variables ---*/

  U_i[0] = Density_i; U_j[0] = Density_j;
  for (iDim = 0; iDim < nDim; iDim++) {
    U_i[iDim+1] = Density_i*Velocity_i[iDim]; U_j[iDim+1] = Density_j*Velocity_j[iDim];
  }
  U_i[nDim+1] = Density_i*Energy_i; U_j[nDim+1] = Density_j*Energy_j;

  /*--- Compute mean values of the variables ---*/

  MeanDensity = 0.5*(Density_i+Density_j);
  MeanPressure = 0.5*(Pressure_i+Pressure_j);
  MeanEnthalpy = 0.5*(Enthalpy_i+Enthalpy_j);
  ProjVelocity = 0.0;
  for (iDim = 0; iDim < nDim; iDim++) {
    MeanVelocity[iDim] =  0.5*(Velocity_i[iDim]+Velocity_j[iDim]);
    ProjVelocity +=  MeanVelocity[iDim]*UnitNormal[iDim];
  }
  MeanSoundSpeed = 0.5*(SoundSpeed_i+SoundSpeed_j);
  MeanEnergy = 0.5*(Energy_i+Energy_j);

  /*--- Get projected flux tensor ---*/

  GetInviscidProjFlux(&MeanDensity, MeanVelocity, &MeanPressure, &MeanEnthalpy, Normal, ProjFlux);

  /*--- Residual of the inviscid flux ---*/

  for (iVar = 0; iVar < nVar; iVar++)
    val_residual[iVar] = ProjFlux[iVar];

  /*--- Jacobians of the inviscid flux, scale = 0.5 because val_residual ~ 0.5*(fc_i+fc_j)*Normal ---*/

  if (implicit) {
    GetInviscidProjJac(MeanVelocity, &MeanEnergy, Normal, 0.5, val_Jacobian_i);
    for (iVar = 0; iVar < nVar; iVar++)
      for (jVar = 0; jVar < nVar; jVar++)
        val_Jacobian_j[iVar][jVar] = val_Jacobian_i[iVar][jVar];
  }

  /*--- Computes differences conservative variables,
   with a correction for the enthalpy ---*/

  for (iVar = 0; iVar < nVar; iVar++)
    Diff_U[iVar] = U_i[iVar]-U_j[iVar];
  Diff_U[nVar-1] = Density_i*Enthalpy_i-Density_j*Enthalpy_j;

  /*--- Computes differences projected fluxes,
   with a correction for the enthalpy ---*/

  GetInviscidProjFlux(&Density_i, Velocity_i, &Pressure_i, &Enthalpy_i, UnitNormal, ProjFlux_i);
  GetInviscidProjFlux(&Density_j, Velocity_j, &Pressure_j, &Enthalpy_j, UnitNormal, ProjFlux_j);

  for (iVar = 0; iVar < nVar; iVar++)
    Diff_Flux[iVar] = ProjFlux_i[iVar]-ProjFlux_j[iVar];

  /*--- Compute dissipation parameters ---*/

  Mach = ProjVelocity / MeanSoundSpeed;

  LamdaNeg = ProjVelocity - MeanSoundSpeed;
  LamdaPos = ProjVelocity + MeanSoundSpeed;

  if ((0.0 <= Mach) && (Mach < 1.0)) Beta = + max(0.0, (ProjVelocity + LamdaNeg)/(ProjVelocity - LamdaNeg));
  if ((-1.0 <= Mach) && (Mach < 0.0)) Beta = - max(0.0, (ProjVelocity + LamdaPos)/(ProjVelocity - LamdaPos));
  if (fabs(Mach) >= 1.0) Beta = Mach/fabs(Mach);

  if (Beta == 0.0) Nu_c = fabs(ProjVelocity);
  if ((Beta > 0.0) && ((0.0 < Mach) && (Mach < 1.0))) Nu_c = - (1.0-Beta)*LamdaNeg;
  if ((Beta < 0.0) && ((-1.0 < Mach) && (Mach < 0.0))) Nu_c = (1.0-Beta)*LamdaPos;
  if (fabs(Mach) >= 1) Nu_c = 0.0;

  /*--- Compute viscous part of the residual ---*/

  for (iVar = 0; iVar < nVar; iVar++)
    val_residual[iVar] += (0.5*Nu_c*Diff_U[iVar] + 0.5*Beta*Diff_Flux[iVar])*Area;

  /*--- Jacobian computation ---*/

  if (implicit) {

    cte_0 = 0.5*Nu_c*Area;
    cte_1 = 0.5*Beta*Area;

    for (iVar = 0; iVar < (nVar-1); iVar++) {
      val_Jacobian_i[iVar][iVar] += cte_0;
      val_Jacobian_j[iVar][iVar] -= cte_0;
    }

    /*--- Last row of Jacobian_i (solution difference contribution) ---*/

    val_Jacobian_i[nVar-1][0] += cte_0*Gamma_Minus_One*sq_vel_i;
    for (iDim = 0; iDim < nDim; iDim++)
      val_Jacobian_i[nVar-1][iDim+1] -= cte_0*Gamma_Minus_One*Velocity_i[iDim];
    val_Jacobian_i[nVar-1][nVar-1] += cte_0*Gamma;

    /*--- Last row of Jacobian_j (solution difference contribution) ---*/

    val_Jacobian_j[nVar-1][0] -= cte_0*Gamma_Minus_One*sq_vel_j;
    for (iDim = 0; iDim < nDim; iDim++)
      val_Jacobian_j[nVar-1][iDim+1] += cte_0*Gamma_Minus_One*Velocity_j[iDim];
    val_Jacobian_j[nVar-1][nVar-1] -= cte_0*Gamma;

    /*--- Flux difference contribution ---*/

    GetInviscidProjJac(Velocity_i, &Energy_i, Normal, 1.0, Jacobian);
    for (iVar = 0; iVar < nVar; iVar++)
      for (jVar = 0; jVar < nVar; jVar++)
        val_Jacobian_i[iVar][jVar] += cte_1*Jacobian[iVar][jVar];

    GetInviscidProjJac(Velocity_j, &Energy_j, Normal, 1.0, Jacobian);
    for (iVar = 0; iVar < nVar; iVar++)
      for (jVar = 0; jVar < nVar; jVar++)
        val_Jacobian_j[iVar][jVar] -= cte_1*Jacobian[iVar][jVar];

  }

}

CUpwAUSM_Flow::CUpwAUSM_Flow(unsigned short val_nDim, unsigned short val_nVar, CConfig *config) : CNumerics(val_nDim, val_nVar, config) {

  implicit = (config->GetKind_TimeIntScheme_Flow() == EULER_IMPLICIT);

  Gamma = config->GetGamma();
  Gamma_Minus_One = Gamma - 1.0;

  Diff_U = new su2double [nVar];
  Velocity_i = new su2double [nDim];
  Velocity_j = new su2double [nDim];
  RoeVelocity = new su2double [nDim];
  delta_vel  = new su2double [nDim];
  delta_wave = new su2double [nVar];
  ProjFlux_i = new su2double [nVar];
  ProjFlux_j = new su2double [nVar];
  Lambda = new su2double [nVar];
  Epsilon = new su2double [nVar];
  P_Tensor = new su2double* [nVar];
  invP_Tensor = new su2double* [nVar];
  for (iVar = 0; iVar < nVar; iVar++) {
    P_Tensor[iVar] = new su2double [nVar];
    invP_Tensor[iVar] = new su2double [nVar];
  }
}

CUpwAUSM_Flow::~CUpwAUSM_Flow(void) {

  delete [] Diff_U;
  delete [] Velocity_i;
  delete [] Velocity_j;
  delete [] RoeVelocity;
  delete [] delta_vel;
  delete [] delta_wave;
  delete [] ProjFlux_i;
  delete [] ProjFlux_j;
  delete [] Lambda;
  delete [] Epsilon;
  for (iVar = 0; iVar < nVar; iVar++) {
    delete [] P_Tensor[iVar];
    delete [] invP_Tensor[iVar];
  }
  delete [] P_Tensor;
  delete [] invP_Tensor;

}

void CUpwAUSM_Flow::ComputeResidual(su2double *val_residual, su2double **val_Jacobian_i, su2double **val_Jacobian_j, CConfig *config) {

  /*--- Face area (norm or the normal vector) ---*/
  Area = 0.0;
  for (iDim = 0; iDim < nDim; iDim++)
    Area += Normal[iDim]*Normal[iDim];
  Area = sqrt(Area);

  /*-- Unit Normal ---*/
  for (iDim = 0; iDim < nDim; iDim++)
    UnitNormal[iDim] = Normal[iDim]/Area;

  /*--- Primitive variables at point i ---*/
  sq_vel = 0.0;
  for (iDim = 0; iDim < nDim; iDim++) {
    Velocity_i[iDim] = V_i[iDim+1];
    sq_vel += Velocity_i[iDim]*Velocity_i[iDim];
  }
  Pressure_i = V_i[nDim+1];
  Density_i = V_i[nDim+2];
  Enthalpy_i = V_i[nDim+3];
  Energy_i = Enthalpy_i - Pressure_i/Density_i;
  SoundSpeed_i = sqrt(fabs(Gamma*Gamma_Minus_One*(Energy_i-0.5*sq_vel)));

  /*--- Primitive variables at point j ---*/
  sq_vel = 0.0;
  for (iDim = 0; iDim < nDim; iDim++) {
    Velocity_j[iDim] = V_j[iDim+1];
    sq_vel += Velocity_j[iDim]*Velocity_j[iDim];
  }
  Pressure_j = V_j[nDim+1];
  Density_j = V_j[nDim+2];
  Enthalpy_j = V_j[nDim+3];
  Energy_j = Enthalpy_j - Pressure_j/Density_j;
  SoundSpeed_j = sqrt(fabs(Gamma*Gamma_Minus_One*(Energy_j-0.5*sq_vel)));

  /*--- Projected velocities ---*/
  ProjVelocity_i = 0.0; ProjVelocity_j = 0.0;
  for (iDim = 0; iDim < nDim; iDim++) {
    ProjVelocity_i += Velocity_i[iDim]*UnitNormal[iDim];
    ProjVelocity_j += Velocity_j[iDim]*UnitNormal[iDim];
  }

  mL  = ProjVelocity_i/SoundSpeed_i;
  mR  = ProjVelocity_j/SoundSpeed_j;

  if (fabs(mL) <= 1.0) mLP = 0.25*(mL+1.0)*(mL+1.0);
  else mLP = 0.5*(mL+fabs(mL));

  if (fabs(mR) <= 1.0) mRM = -0.25*(mR-1.0)*(mR-1.0);
  else mRM = 0.5*(mR-fabs(mR));

  mF = mLP + mRM;

  if (fabs(mL) <= 1.0) pLP = 0.25*Pressure_i*(mL+1.0)*(mL+1.0)*(2.0-mL);
  else pLP = 0.5*Pressure_i*(mL+fabs(mL))/mL;

  if (fabs(mR) <= 1.0) pRM = 0.25*Pressure_j*(mR-1.0)*(mR-1.0)*(2.0+mR);
  else pRM = 0.5*Pressure_j*(mR-fabs(mR))/mR;

  pF = pLP + pRM;
  Phi = fabs(mF);

  val_residual[0] = 0.5*(mF*((Density_i*SoundSpeed_i)+(Density_j*SoundSpeed_j))-Phi*((Density_j*SoundSpeed_j)-(Density_i*SoundSpeed_i)));
  for (iDim = 0; iDim < nDim; iDim++)
    val_residual[iDim+1] = 0.5*(mF*((Density_i*SoundSpeed_i*Velocity_i[iDim])+(Density_j*SoundSpeed_j*Velocity_j[iDim]))
                                -Phi*((Density_j*SoundSpeed_j*Velocity_j[iDim])-(Density_i*SoundSpeed_i*Velocity_i[iDim])))+UnitNormal[iDim]*pF;
  val_residual[nVar-1] = 0.5*(mF*((Density_i*SoundSpeed_i*Enthalpy_i)+(Density_j*SoundSpeed_j*Enthalpy_j))-Phi*((Density_j*SoundSpeed_j*Enthalpy_j)-(Density_i*SoundSpeed_i*Enthalpy_i)));

  for (iVar = 0; iVar < nVar; iVar++)
    val_residual[iVar] *= Area;

  /*--- Roe's Jacobian for AUSM (this must be fixed) ---*/
  if (implicit) {

    /*--- Mean Roe variables iPoint and jPoint ---*/
    R = sqrt(fabs(Density_j/Density_i));
    RoeDensity = R*Density_i;
    sq_vel = 0.0;
    for (iDim = 0; iDim < nDim; iDim++) {
      RoeVelocity[iDim] = (R*Velocity_j[iDim]+Velocity_i[iDim])/(R+1);
      sq_vel += RoeVelocity[iDim]*RoeVelocity[iDim];
    }
    RoeEnthalpy = (R*Enthalpy_j+Enthalpy_i)/(R+1);
    RoeSoundSpeed = sqrt(fabs((Gamma-1)*(RoeEnthalpy-0.5*sq_vel)));

    /*--- Compute P and Lambda (do it with the Normal) ---*/
    GetPMatrix(&RoeDensity, RoeVelocity, &RoeSoundSpeed, UnitNormal, P_Tensor);

    ProjVelocity = 0.0; ProjVelocity_i = 0.0; ProjVelocity_j = 0.0;
    for (iDim = 0; iDim < nDim; iDim++) {
      ProjVelocity   += RoeVelocity[iDim]*UnitNormal[iDim];
      ProjVelocity_i += Velocity_i[iDim]*UnitNormal[iDim];
      ProjVelocity_j += Velocity_j[iDim]*UnitNormal[iDim];
    }

    /*--- Flow eigenvalues and Entropy correctors ---*/
    for (iDim = 0; iDim < nDim; iDim++)
      Lambda[iDim] = ProjVelocity;
    Lambda[nVar-2]  = ProjVelocity + RoeSoundSpeed;
    Lambda[nVar-1] = ProjVelocity - RoeSoundSpeed;

    /*--- Compute inverse P ---*/
    GetPMatrix_inv(&RoeDensity, RoeVelocity, &RoeSoundSpeed, UnitNormal, invP_Tensor);

    /*--- Jacobias of the inviscid flux, scale = 0.5 because val_residual ~ 0.5*(fc_i+fc_j)*Normal ---*/
    GetInviscidProjJac(Velocity_i, &Energy_i, Normal, 0.5, val_Jacobian_i);
    GetInviscidProjJac(Velocity_j, &Energy_j, Normal, 0.5, val_Jacobian_j);

    /*--- Roe's Flux approximation ---*/
    for (iVar = 0; iVar < nVar; iVar++) {
      for (jVar = 0; jVar < nVar; jVar++) {
        Proj_ModJac_Tensor_ij = 0.0;
        /*--- Compute |Proj_ModJac_Tensor| = P x |Lambda| x inverse P ---*/
        for (kVar = 0; kVar < nVar; kVar++)
          Proj_ModJac_Tensor_ij += P_Tensor[iVar][kVar]*fabs(Lambda[kVar])*invP_Tensor[kVar][jVar];
        val_Jacobian_i[iVar][jVar] += 0.5*Proj_ModJac_Tensor_ij*Area;
        val_Jacobian_j[iVar][jVar] -= 0.5*Proj_ModJac_Tensor_ij*Area;
      }
    }
  }
}

CUpwAUSMPLUSUP_Flow::CUpwAUSMPLUSUP_Flow(unsigned short val_nDim, unsigned short val_nVar, CConfig *config) : CNumerics(val_nDim, val_nVar, config) {
  
  implicit = (config->GetKind_TimeIntScheme_Flow() == EULER_IMPLICIT);
  
  Gamma = config->GetGamma();
  Gamma_Minus_One = Gamma - 1.0;
  Minf = config->GetMach();
  Kp = 0.25; Ku = 0.75; sigma = 1.0;

  Diff_U = new su2double [nVar];
  Velocity_i = new su2double [nDim];
  Velocity_j = new su2double [nDim];
  RoeVelocity = new su2double [nDim];
  delta_vel  = new su2double [nDim];
  delta_wave = new su2double [nVar];
  ProjFlux_i = new su2double [nVar];
  ProjFlux_j = new su2double [nVar];
  Lambda = new su2double [nVar];
  Epsilon = new su2double [nVar];
  P_Tensor = new su2double* [nVar];
  invP_Tensor = new su2double* [nVar];
  for (iVar = 0; iVar < nVar; iVar++) {
    P_Tensor[iVar] = new su2double [nVar];
    invP_Tensor[iVar] = new su2double [nVar];
  }
}

CUpwAUSMPLUSUP_Flow::~CUpwAUSMPLUSUP_Flow(void) {
  
  delete [] Diff_U;
  delete [] Velocity_i;
  delete [] Velocity_j;
  delete [] RoeVelocity;
  delete [] delta_vel;
  delete [] delta_wave;
  delete [] ProjFlux_i;
  delete [] ProjFlux_j;
  delete [] Lambda;
  delete [] Epsilon;
  for (iVar = 0; iVar < nVar; iVar++) {
    delete [] P_Tensor[iVar];
    delete [] invP_Tensor[iVar];
  }
  delete [] P_Tensor;
  delete [] invP_Tensor;
  
}

void CUpwAUSMPLUSUP_Flow::ComputeResidual(su2double *val_residual, su2double **val_Jacobian_i, su2double **val_Jacobian_j, CConfig *config) {
  
  /*--- Face area (norm or the normal vector) ---*/
  Area = 0.0;
  for (iDim = 0; iDim < nDim; iDim++)
    Area += Normal[iDim]*Normal[iDim];
  Area = sqrt(Area);
  
  /*-- Unit Normal ---*/
  for (iDim = 0; iDim < nDim; iDim++)
    UnitNormal[iDim] = Normal[iDim]/Area;
  
  /*--- Primitive variables at point i ---*/
  sq_vel = 0.0;
  for (iDim = 0; iDim < nDim; iDim++) {
    Velocity_i[iDim] = V_i[iDim+1];
    sq_vel += Velocity_i[iDim]*Velocity_i[iDim];
  }
  Pressure_i = V_i[nDim+1];
  Density_i = V_i[nDim+2];
  Enthalpy_i = V_i[nDim+3];
  Energy_i = Enthalpy_i - Pressure_i/Density_i;
  SoundSpeed_i = sqrt(fabs(Gamma*Gamma_Minus_One*(Energy_i-0.5*sq_vel)));
  
  /*--- Primitive variables at point j ---*/
  sq_vel = 0.0;
  for (iDim = 0; iDim < nDim; iDim++) {
    Velocity_j[iDim] = V_j[iDim+1];
    sq_vel += Velocity_j[iDim]*Velocity_j[iDim];
  }
  Pressure_j = V_j[nDim+1];
  Density_j = V_j[nDim+2];
  Enthalpy_j = V_j[nDim+3];
  Energy_j = Enthalpy_j - Pressure_j/Density_j;
  SoundSpeed_j = sqrt(fabs(Gamma*Gamma_Minus_One*(Energy_j-0.5*sq_vel)));
  
  /*--- Projected velocities ---*/
  ProjVelocity_i = 0.0; ProjVelocity_j = 0.0;
  for (iDim = 0; iDim < nDim; iDim++) {
    ProjVelocity_i += Velocity_i[iDim]*UnitNormal[iDim];
    ProjVelocity_j += Velocity_j[iDim]*UnitNormal[iDim];
  }
  
  astarL = sqrt(2.0*(Gamma-1.0)/(Gamma+1.0)*Enthalpy_i); astarR = sqrt(2.0*(Gamma-1.0)/(Gamma+1.0)*Enthalpy_j);

 // ahatL = astarL*astarL/max(astarL,fabs(ProjVelocity_i));
 // ahatR = astarR*astarR/max(astarR,fabs(ProjVelocity_j));

  ahatL = astarL*astarL/max(astarL,ProjVelocity_i);
  ahatR = astarR*astarR/max(astarR,-ProjVelocity_j);
 
  /*--- Interface speed of sound ---*/ 
  aF = min(ahatL,ahatR);

  mL  = ProjVelocity_i/aF;
  mR  = ProjVelocity_j/aF;
  
  rhoF = 0.5*(Density_i+Density_j);
  MFsq = 0.5*(mL*mL+mR*mR);

  param1 = max(MFsq, Minf*Minf);
  Mrefsq = (min(1.0, param1));
  fa = 2.0*sqrt(Mrefsq)-Mrefsq;

  alpha = 3.0/16.0*(-4.0+5.0*fa*fa);
  beta = 1.0/8.0;

  /*--- Pressure diffusion term ---*/
  Mp = -(Kp/fa)*max((1.0-sigma*MFsq),0.0)*(Pressure_j-Pressure_i)/(rhoF*aF*aF);

  if (fabs(mL) <= 1.0) mLP = 0.25*(mL+1.0)*(mL+1.0)+beta*(mL*mL-1.0)*(mL*mL-1.0);
  else mLP = 0.5*(mL+fabs(mL));
  
  if (fabs(mR) <= 1.0) mRM = -0.25*(mR-1.0)*(mR-1.0)-beta*(mR*mR-1.0)*(mR*mR-1.0);
  else mRM = 0.5*(mR-fabs(mR));
  
  mF = mLP + mRM + Mp;
  
  if (fabs(mL) <= 1.0) pLP = Pressure_i*(0.25*(mL+1.0)*(mL+1.0)*(2.0-mL)+alpha*mL*(mL*mL-1.0)*(mL*mL-1.0));
  else pLP = 0.5*Pressure_i*(mL+fabs(mL))/mL;
  
  if (fabs(mR) <= 1.0) pRM = Pressure_j*(0.25*(mR-1.0)*(mR-1.0)*(2.0+mR)-alpha*mR*(mR*mR-1.0)*(mR*mR-1.0));  
  else pRM = 0.5*Pressure_j*(mR-fabs(mR))/mR;
  
  /*--- Velocity diffusion term ---*/
  Pu = -Ku*fa*(pLP/Pressure_i)*(pRM/Pressure_j)*(Density_i+Density_j)*aF*(ProjVelocity_j-ProjVelocity_i);

  pF = pLP+pRM+Pu;
  Phi = fabs(mF);
 
  mfP=0.5*(mF+Phi);
  mfM=0.5*(mF-Phi);
 
  val_residual[0] = aF*(mfP*Density_i+mfM*Density_j);  
  
  for (iDim = 0; iDim < nDim; iDim++)
  	val_residual[iDim+1] = aF*(mfP*Density_i*Velocity_i[iDim]+mfM*Density_j*Velocity_j[iDim])+UnitNormal[iDim]*pF;
  val_residual[nVar-1] = aF*(mfP*Density_i*Enthalpy_i+mfM*Density_j*Enthalpy_j);
  

  for (iVar = 0; iVar < nVar; iVar++)
    val_residual[iVar] *= Area;
  
  /*--- Roe's Jacobian for AUSM (this must be fixed) ---*/
  if (implicit) {
    
    /*--- Mean Roe variables iPoint and jPoint ---*/
    R = sqrt(fabs(Density_j/Density_i));
    RoeDensity = R*Density_i;
    sq_vel = 0.0;
    for (iDim = 0; iDim < nDim; iDim++) {
      RoeVelocity[iDim] = (R*Velocity_j[iDim]+Velocity_i[iDim])/(R+1);
      sq_vel += RoeVelocity[iDim]*RoeVelocity[iDim];
    }
    RoeEnthalpy = (R*Enthalpy_j+Enthalpy_i)/(R+1);
    RoeSoundSpeed = sqrt(fabs((Gamma-1)*(RoeEnthalpy-0.5*sq_vel)));
    
    /*--- Compute P and Lambda (do it with the Normal) ---*/
    GetPMatrix(&RoeDensity, RoeVelocity, &RoeSoundSpeed, UnitNormal, P_Tensor);
    
    ProjVelocity = 0.0; ProjVelocity_i = 0.0; ProjVelocity_j = 0.0;
    for (iDim = 0; iDim < nDim; iDim++) {
      ProjVelocity   += RoeVelocity[iDim]*UnitNormal[iDim];
      ProjVelocity_i += Velocity_i[iDim]*UnitNormal[iDim];
      ProjVelocity_j += Velocity_j[iDim]*UnitNormal[iDim];
    }
    
    /*--- Flow eigenvalues and Entropy correctors ---*/
    for (iDim = 0; iDim < nDim; iDim++)
      Lambda[iDim] = ProjVelocity;
    Lambda[nVar-2]  = ProjVelocity + RoeSoundSpeed;
    Lambda[nVar-1] = ProjVelocity - RoeSoundSpeed;
    
    /*--- Compute inverse P ---*/
    GetPMatrix_inv(&RoeDensity, RoeVelocity, &RoeSoundSpeed, UnitNormal, invP_Tensor);
    
    /*--- Jacobias of the inviscid flux, scale = 0.5 because val_residual ~ 0.5*(fc_i+fc_j)*Normal ---*/
    GetInviscidProjJac(Velocity_i, &Energy_i, Normal, 0.5, val_Jacobian_i);
    GetInviscidProjJac(Velocity_j, &Energy_j, Normal, 0.5, val_Jacobian_j);
    
    /*--- Roe's Flux approximation ---*/
    for (iVar = 0; iVar < nVar; iVar++) {
      for (jVar = 0; jVar < nVar; jVar++) {
        Proj_ModJac_Tensor_ij = 0.0;
        /*--- Compute |Proj_ModJac_Tensor| = P x |Lambda| x inverse P ---*/
        for (kVar = 0; kVar < nVar; kVar++)
          Proj_ModJac_Tensor_ij += P_Tensor[iVar][kVar]*fabs(Lambda[kVar])*invP_Tensor[kVar][jVar];
        val_Jacobian_i[iVar][jVar] += 0.5*Proj_ModJac_Tensor_ij*Area;
        val_Jacobian_j[iVar][jVar] -= 0.5*Proj_ModJac_Tensor_ij*Area;
      }
    }
  }
}

CUpwSLAU_Flow::CUpwSLAU_Flow(unsigned short val_nDim, unsigned short val_nVar, CConfig *config, bool val_low_dissipation) : CNumerics(val_nDim, val_nVar, config) {

  implicit = (config->GetKind_TimeIntScheme_Flow() == EULER_IMPLICIT);

  Gamma = config->GetGamma();
  Gamma_Minus_One = Gamma - 1.0;

  slau_low_diss = val_low_dissipation;

  Diff_U = new su2double [nVar];
  Velocity_i = new su2double [nDim];
  Velocity_j = new su2double [nDim];
  RoeVelocity = new su2double [nDim];
  delta_vel  = new su2double [nDim];
  delta_wave = new su2double [nVar];
  ProjFlux_i = new su2double [nVar];
  ProjFlux_j = new su2double [nVar];
  Lambda = new su2double [nVar];
  Epsilon = new su2double [nVar];
  P_Tensor = new su2double* [nVar];
  invP_Tensor = new su2double* [nVar];
  for (iVar = 0; iVar < nVar; iVar++) {
    P_Tensor[iVar] = new su2double [nVar];
    invP_Tensor[iVar] = new su2double [nVar];
  }
}

CUpwSLAU_Flow::~CUpwSLAU_Flow(void) {

  delete [] Diff_U;
  delete [] Velocity_i;
  delete [] Velocity_j;
  delete [] RoeVelocity;
  delete [] delta_vel;
  delete [] delta_wave;
  delete [] ProjFlux_i;
  delete [] ProjFlux_j;
  delete [] Lambda;
  delete [] Epsilon;
  for (iVar = 0; iVar < nVar; iVar++) {
    delete [] P_Tensor[iVar];
    delete [] invP_Tensor[iVar];
  }
  delete [] P_Tensor;
  delete [] invP_Tensor;

}

void CUpwSLAU_Flow::ComputeResidual(su2double *val_residual, su2double **val_Jacobian_i, su2double **val_Jacobian_j, CConfig *config) {

  /*--- Face area (norm or the normal vector) ---*/
  Area = 0.0;
  for (iDim = 0; iDim < nDim; iDim++)
    Area += Normal[iDim]*Normal[iDim];
  Area = sqrt(Area);

  /*-- Unit Normal ---*/
  for (iDim = 0; iDim < nDim; iDim++)
    UnitNormal[iDim] = Normal[iDim]/Area;

  /*--- Primitive variables at point i ---*/
  sq_vel = 0.0;
  for (iDim = 0; iDim < nDim; iDim++) {
    Velocity_i[iDim] = V_i[iDim+1];
    sq_vel += Velocity_i[iDim]*Velocity_i[iDim];
  }
  Pressure_i = V_i[nDim+1];
  Density_i = V_i[nDim+2];
  Enthalpy_i = V_i[nDim+3];
  Energy_i = Enthalpy_i - Pressure_i/Density_i;
  SoundSpeed_i = sqrt(fabs(Gamma*Gamma_Minus_One*(Energy_i-0.5*sq_vel)));

  /*--- Primitive variables at point j ---*/
  sq_vel = 0.0;
  for (iDim = 0; iDim < nDim; iDim++) {
    Velocity_j[iDim] = V_j[iDim+1];
    sq_vel += Velocity_j[iDim]*Velocity_j[iDim];
  }
  Pressure_j = V_j[nDim+1];
  Density_j = V_j[nDim+2];
  Enthalpy_j = V_j[nDim+3];
  Energy_j = Enthalpy_j - Pressure_j/Density_j;
  SoundSpeed_j = sqrt(fabs(Gamma*Gamma_Minus_One*(Energy_j-0.5*sq_vel)));

  /*--- Projected velocities ---*/
  ProjVelocity_i = 0.0; ProjVelocity_j = 0.0;
  for (iDim = 0; iDim < nDim; iDim++) {
    ProjVelocity_i += Velocity_i[iDim]*UnitNormal[iDim];
    ProjVelocity_j += Velocity_j[iDim]*UnitNormal[iDim];
  }

  aF = 0.5 * (SoundSpeed_i + SoundSpeed_j);

  mL  = ProjVelocity_i/aF;
  mR  = ProjVelocity_j/aF;

  /*--- Smooth function of the local Mach number---*/
  aux_slau = 0.0;
  for (iDim = 0; iDim < nDim; iDim++) {
    aux_slau += Velocity_i[iDim]*Velocity_i[iDim];
    aux_slau += Velocity_j[iDim]*Velocity_j[iDim];
  }
  Mach_tilde = min(1.0, (1.0/aF) * sqrt(aux_slau/2.0));
  Chi = pow((1.0 - Mach_tilde),2.0);
  f_rho = -max(min(mL,0.0),-1.0) * min(max(mR,0.0),1.0);

  /*--- Mean normal velocity with density weighting ---*/
  Vn_Mag = (Density_i*fabs(ProjVelocity_i) + Density_j*fabs(ProjVelocity_j)) / (Density_i + Density_j);
  Vn_MagL= (1.0 - f_rho)*Vn_Mag + f_rho*fabs(ProjVelocity_i);
  Vn_MagR= (1.0 - f_rho)*Vn_Mag + f_rho*fabs(ProjVelocity_j);

  /*--- Mass flux function ---*/

  mF = 0.5 * (Density_i * (ProjVelocity_i + Vn_MagL) + Density_j * (ProjVelocity_j - Vn_MagR) - (Chi/aF)*(Pressure_j-Pressure_i));

  /*--- Pressure function ---*/

  if (fabs(mL) < 1.0) BetaL = 0.25*(2.0-mL)*pow((mL+1.0),2.0);
  else {
      if (mL >= 0) BetaL = 1.0;
      else BetaL = 0.0;
  }

  if (fabs(mR) < 1.0) BetaR = 0.25*(2.0+mR)*pow((mR-1.0),2.0);
  else {
      if (mR >= 0 ) BetaR = 0.0;
      else BetaR = 1.0;
  }

  if (slau_low_diss){
    SetRoe_Dissipation(Dissipation_i, Dissipation_j, Sensor_i, Sensor_j, Dissipation_ij, config);
  }

  pF = 0.5 * (Pressure_i + Pressure_j) + 0.5 * (BetaL - BetaR) * (Pressure_i - Pressure_j) + Dissipation_ij*(1.0 - Chi) * (BetaL + BetaR - 1.0) *  0.5 * (Pressure_i + Pressure_j);

  val_residual[0] = 0.5*(mF+fabs(mF)) + 0.5*(mF-fabs(mF));

  for (iDim = 0; iDim < nDim; iDim++) {
    val_residual[iDim+1] = 0.5*(mF+fabs(mF)) * Velocity_i[iDim];
    val_residual[iDim+1]+= 0.5*(mF-fabs(mF)) * Velocity_j[iDim] ;
    val_residual[iDim+1]+= pF*UnitNormal[iDim];
  }

  val_residual[nVar-1] = 0.5*(mF+fabs(mF))*(Enthalpy_i) + 0.5*(mF-fabs(mF))*(Enthalpy_j);

  for (iVar = 0; iVar < nVar; iVar++)
    val_residual[iVar] *= Area;

  /*--- Roe's Jacobian for AUSM (this must be fixed) ---*/
  if (implicit) {

    /*--- Mean Roe variables iPoint and jPoint ---*/
    R = sqrt(fabs(Density_j/Density_i));
    RoeDensity = R*Density_i;
    sq_vel = 0.0;
    for (iDim = 0; iDim < nDim; iDim++) {
      RoeVelocity[iDim] = (R*Velocity_j[iDim]+Velocity_i[iDim])/(R+1);
      sq_vel += RoeVelocity[iDim]*RoeVelocity[iDim];
    }
    RoeEnthalpy = (R*Enthalpy_j+Enthalpy_i)/(R+1);
    RoeSoundSpeed = sqrt(fabs((Gamma-1)*(RoeEnthalpy-0.5*sq_vel)));

    /*--- Compute P and Lambda (do it with the Normal) ---*/
    GetPMatrix(&RoeDensity, RoeVelocity, &RoeSoundSpeed, UnitNormal, P_Tensor);

    ProjVelocity = 0.0; ProjVelocity_i = 0.0; ProjVelocity_j = 0.0;
    for (iDim = 0; iDim < nDim; iDim++) {
      ProjVelocity   += RoeVelocity[iDim]*UnitNormal[iDim];
      ProjVelocity_i += Velocity_i[iDim]*UnitNormal[iDim];
      ProjVelocity_j += Velocity_j[iDim]*UnitNormal[iDim];
    }

    /*--- Flow eigenvalues and Entropy correctors ---*/
    for (iDim = 0; iDim < nDim; iDim++)
      Lambda[iDim] = ProjVelocity;
    Lambda[nVar-2]  = ProjVelocity + RoeSoundSpeed;
    Lambda[nVar-1] = ProjVelocity - RoeSoundSpeed;

    /*--- Compute inverse P ---*/
    GetPMatrix_inv(&RoeDensity, RoeVelocity, &RoeSoundSpeed, UnitNormal, invP_Tensor);

    /*--- Jacobias of the inviscid flux, scale = 0.5 because val_residual ~ 0.5*(fc_i+fc_j)*Normal ---*/
    GetInviscidProjJac(Velocity_i, &Energy_i, Normal, 0.5, val_Jacobian_i);
    GetInviscidProjJac(Velocity_j, &Energy_j, Normal, 0.5, val_Jacobian_j);

    /*--- Roe's Flux approximation ---*/
    for (iVar = 0; iVar < nVar; iVar++) {
      for (jVar = 0; jVar < nVar; jVar++) {
        Proj_ModJac_Tensor_ij = 0.0;
        /*--- Compute |Proj_ModJac_Tensor| = P x |Lambda| x inverse P ---*/
        for (kVar = 0; kVar < nVar; kVar++)
          Proj_ModJac_Tensor_ij += P_Tensor[iVar][kVar]*fabs(Lambda[kVar])*invP_Tensor[kVar][jVar];
        val_Jacobian_i[iVar][jVar] += 0.5*Proj_ModJac_Tensor_ij*Area;
        val_Jacobian_j[iVar][jVar] -= 0.5*Proj_ModJac_Tensor_ij*Area;
      }
    }
  }
}

CUpwSLAU2_Flow::CUpwSLAU2_Flow(unsigned short val_nDim, unsigned short val_nVar, CConfig *config, bool val_low_dissipation) : CNumerics(val_nDim, val_nVar, config) {

  implicit = (config->GetKind_TimeIntScheme_Flow() == EULER_IMPLICIT);

  Gamma = config->GetGamma();
  Gamma_Minus_One = Gamma - 1.0;

  slau_low_dissipation = val_low_dissipation;

  Diff_U = new su2double [nVar];
  Velocity_i = new su2double [nDim];
  Velocity_j = new su2double [nDim];
  RoeVelocity = new su2double [nDim];
  delta_vel  = new su2double [nDim];
  delta_wave = new su2double [nVar];
  ProjFlux_i = new su2double [nVar];
  ProjFlux_j = new su2double [nVar];
  Lambda = new su2double [nVar];
  Epsilon = new su2double [nVar];
  P_Tensor = new su2double* [nVar];
  invP_Tensor = new su2double* [nVar];
  for (iVar = 0; iVar < nVar; iVar++) {
    P_Tensor[iVar] = new su2double [nVar];
    invP_Tensor[iVar] = new su2double [nVar];
  }
}

CUpwSLAU2_Flow::~CUpwSLAU2_Flow(void) {

  delete [] Diff_U;
  delete [] Velocity_i;
  delete [] Velocity_j;
  delete [] RoeVelocity;
  delete [] delta_vel;
  delete [] delta_wave;
  delete [] ProjFlux_i;
  delete [] ProjFlux_j;
  delete [] Lambda;
  delete [] Epsilon;
  for (iVar = 0; iVar < nVar; iVar++) {
    delete [] P_Tensor[iVar];
    delete [] invP_Tensor[iVar];
  }
  delete [] P_Tensor;
  delete [] invP_Tensor;

}

void CUpwSLAU2_Flow::ComputeResidual(su2double *val_residual, su2double **val_Jacobian_i, su2double **val_Jacobian_j, CConfig *config) {

  /*--- Face area (norm or the normal vector) ---*/
  Area = 0.0;
  for (iDim = 0; iDim < nDim; iDim++)
    Area += Normal[iDim]*Normal[iDim];
  Area = sqrt(Area);

  /*-- Unit Normal ---*/
  for (iDim = 0; iDim < nDim; iDim++)
    UnitNormal[iDim] = Normal[iDim]/Area;

  /*--- Primitive variables at point i ---*/
  sq_vel = 0.0;
  for (iDim = 0; iDim < nDim; iDim++) {
    Velocity_i[iDim] = V_i[iDim+1];
    sq_vel += Velocity_i[iDim]*Velocity_i[iDim];
  }
  Pressure_i = V_i[nDim+1];
  Density_i = V_i[nDim+2];
  Enthalpy_i = V_i[nDim+3];
  Energy_i = Enthalpy_i - Pressure_i/Density_i;
  SoundSpeed_i = sqrt(fabs(Gamma*Gamma_Minus_One*(Energy_i-0.5*sq_vel)));

  /*--- Primitive variables at point j ---*/
  sq_vel = 0.0;
  for (iDim = 0; iDim < nDim; iDim++) {
    Velocity_j[iDim] = V_j[iDim+1];
    sq_vel += Velocity_j[iDim]*Velocity_j[iDim];
  }
  Pressure_j = V_j[nDim+1];
  Density_j = V_j[nDim+2];
  Enthalpy_j = V_j[nDim+3];
  Energy_j = Enthalpy_j - Pressure_j/Density_j;
  SoundSpeed_j = sqrt(fabs(Gamma*Gamma_Minus_One*(Energy_j-0.5*sq_vel)));

  /*--- Projected velocities ---*/
  ProjVelocity_i = 0.0; ProjVelocity_j = 0.0;
  for (iDim = 0; iDim < nDim; iDim++) {
    ProjVelocity_i += Velocity_i[iDim]*UnitNormal[iDim];
    ProjVelocity_j += Velocity_j[iDim]*UnitNormal[iDim];
  }

  aF = 0.5 * (SoundSpeed_i + SoundSpeed_j);

  mL  = ProjVelocity_i/aF;
  mR  = ProjVelocity_j/aF;

  /*--- Smooth function of the local Mach number---*/
  aux_slau = 0.0;
  for (iDim = 0; iDim < nDim; iDim++) {
    aux_slau += Velocity_i[iDim]*Velocity_i[iDim];
    aux_slau += Velocity_j[iDim]*Velocity_j[iDim];
  }
  Mach_tilde = min(1.0, (1.0/aF) * sqrt(aux_slau/2.0));
  Chi = pow((1.0 - Mach_tilde),2.0);
  f_rho = -max(min(mL,0.0),-1.0) * min(max(mR,0.0),1.0);

  /*--- Mean normal velocity with density weighting ---*/
  Vn_Mag = (Density_i*fabs(ProjVelocity_i) + Density_j*fabs(ProjVelocity_j)) / (Density_i + Density_j);
  Vn_MagL= (1.0 - f_rho)*Vn_Mag + f_rho*fabs(ProjVelocity_i);
  Vn_MagR= (1.0 - f_rho)*Vn_Mag + f_rho*fabs(ProjVelocity_j);

  /*--- Mass flux function ---*/
  mF = 0.5 * (Density_i * (ProjVelocity_i + Vn_MagL) + Density_j * (ProjVelocity_j - Vn_MagR) - (Chi/aF)*(Pressure_j-Pressure_i));

  /*--- Pressure function ---*/
  if (fabs(mL) < 1.0) BetaL = 0.25*(2.0-mL)*pow((mL+1.0),2.0);
  else {
    if (mL >= 0) BetaL = 1.0;
    else BetaL = 0.0;
  }

  if (fabs(mR) < 1.0) BetaR = 0.25*(2.0+mR)*pow((mR-1.0),2.0);
  else {
    if (mR >= 0 ) BetaR = 0.0;
    else BetaR = 1.0;
  }

  if (slau_low_dissipation){
    SetRoe_Dissipation(Dissipation_i, Dissipation_j, Sensor_i, Sensor_j, Dissipation_ij, config);
  }

  /*--- Pressure Flux ---*/

  pF = 0.5 * (Pressure_i + Pressure_j) + 0.5 * (BetaL - BetaR) * (Pressure_i - Pressure_j) + Dissipation_ij * sqrt(aux_slau/2.0) * (BetaL + BetaR - 1.0) * aF * 0.5 * (Density_i + Density_j);

  val_residual[0] = 0.5*(mF+fabs(mF)) + 0.5*(mF-fabs(mF));

  for (iDim = 0; iDim < nDim; iDim++) {
    val_residual[iDim+1] = 0.5*(mF+fabs(mF)) * Velocity_i[iDim];
    val_residual[iDim+1]+= 0.5*(mF-fabs(mF)) * Velocity_j[iDim] ;
    val_residual[iDim+1]+= pF*UnitNormal[iDim];
  }

  val_residual[nVar-1] = 0.5*(mF+fabs(mF))*(Enthalpy_i) + 0.5*(mF-fabs(mF))*(Enthalpy_j);

  for (iVar = 0; iVar < nVar; iVar++)
    val_residual[iVar] *= Area;

  /*--- Roe's Jacobian for AUSM (this must be fixed) ---*/
  if (implicit) {

    /*--- Mean Roe variables iPoint and jPoint ---*/
    R = sqrt(fabs(Density_j/Density_i));
    RoeDensity = R*Density_i;
    sq_vel = 0.0;
    for (iDim = 0; iDim < nDim; iDim++) {
      RoeVelocity[iDim] = (R*Velocity_j[iDim]+Velocity_i[iDim])/(R+1);
      sq_vel += RoeVelocity[iDim]*RoeVelocity[iDim];
    }
    RoeEnthalpy = (R*Enthalpy_j+Enthalpy_i)/(R+1);
    RoeSoundSpeed = sqrt(fabs((Gamma-1)*(RoeEnthalpy-0.5*sq_vel)));

    /*--- Compute P and Lambda (do it with the Normal) ---*/
    GetPMatrix(&RoeDensity, RoeVelocity, &RoeSoundSpeed, UnitNormal, P_Tensor);

    ProjVelocity = 0.0; ProjVelocity_i = 0.0; ProjVelocity_j = 0.0;
    for (iDim = 0; iDim < nDim; iDim++) {
      ProjVelocity   += RoeVelocity[iDim]*UnitNormal[iDim];
      ProjVelocity_i += Velocity_i[iDim]*UnitNormal[iDim];
      ProjVelocity_j += Velocity_j[iDim]*UnitNormal[iDim];
    }

    /*--- Flow eigenvalues and Entropy correctors ---*/
    for (iDim = 0; iDim < nDim; iDim++)
      Lambda[iDim] = ProjVelocity;
    Lambda[nVar-2]  = ProjVelocity + RoeSoundSpeed;
    Lambda[nVar-1] = ProjVelocity - RoeSoundSpeed;

    /*--- Compute inverse P ---*/
    GetPMatrix_inv(&RoeDensity, RoeVelocity, &RoeSoundSpeed, UnitNormal, invP_Tensor);

    /*--- Jacobias of the inviscid flux, scale = 0.5 because val_residual ~ 0.5*(fc_i+fc_j)*Normal ---*/
    GetInviscidProjJac(Velocity_i, &Energy_i, Normal, 0.5, val_Jacobian_i);
    GetInviscidProjJac(Velocity_j, &Energy_j, Normal, 0.5, val_Jacobian_j);

    /*--- Roe's Flux approximation ---*/
    for (iVar = 0; iVar < nVar; iVar++) {
      for (jVar = 0; jVar < nVar; jVar++) {
        Proj_ModJac_Tensor_ij = 0.0;
        /*--- Compute |Proj_ModJac_Tensor| = P x |Lambda| x inverse P ---*/
        for (kVar = 0; kVar < nVar; kVar++)
          Proj_ModJac_Tensor_ij += P_Tensor[iVar][kVar]*fabs(Lambda[kVar])*invP_Tensor[kVar][jVar];
        val_Jacobian_i[iVar][jVar] += 0.5*Proj_ModJac_Tensor_ij*Area;
        val_Jacobian_j[iVar][jVar] -= 0.5*Proj_ModJac_Tensor_ij*Area;
      }
    }
  }
}

CUpwHLLC_Flow::CUpwHLLC_Flow(unsigned short val_nDim, unsigned short val_nVar, CConfig *config) : CNumerics(val_nDim, val_nVar, config) {

  implicit = (config->GetKind_TimeIntScheme_Flow() == EULER_IMPLICIT);
  kappa = config->GetRoe_Kappa();
  grid_movement = config->GetGrid_Movement();

  Gamma = config->GetGamma();

  Gamma_Minus_One = Gamma - 1.0;

  IntermediateState = new su2double [nVar];
  dSm_dU            = new su2double [nVar];
  dPI_dU            = new su2double [nVar];
  drhoStar_dU       = new su2double [nVar];
  dpStar_dU         = new su2double [nVar];
  dEStar_dU         = new su2double [nVar];

  Velocity_i        = new su2double [nDim];
  Velocity_j        = new su2double [nDim];
  RoeVelocity       = new su2double [nDim];

}

CUpwHLLC_Flow::~CUpwHLLC_Flow(void) {

  delete [] IntermediateState;
  delete [] dSm_dU;
  delete [] dPI_dU;
  delete [] drhoStar_dU;
  delete [] dpStar_dU;
  delete [] dEStar_dU;

  delete [] Velocity_i;
  delete [] Velocity_j;
  delete [] RoeVelocity;

}

void CUpwHLLC_Flow::ComputeResidual(su2double *val_residual, su2double **val_Jacobian_i, su2double **val_Jacobian_j, CConfig *config) {

  /*--- Face area (norm or the normal vector) ---*/

  Area = 0.0;
  for (iDim = 0; iDim < nDim; iDim++)
    Area += Normal[iDim] * Normal[iDim];

  Area = sqrt(Area);

  /*-- Unit Normal ---*/

  for (iDim = 0; iDim < nDim; iDim++)
    UnitNormal[iDim] = Normal[iDim] / Area;

  /*-- Fluid velocity at node i,j ---*/

  for (iDim = 0; iDim < nDim; iDim++) {
    Velocity_i[iDim]  = V_i[iDim+1];
    Velocity_j[iDim]  = V_j[iDim+1];
  }

  /*--- Primitive variables at point i ---*/

  Pressure_i = V_i[nDim+1];
  Density_i  = V_i[nDim+2];
  Enthalpy_i = V_i[nDim+3];

  /*--- Primitive variables at point j ---*/

  Pressure_j = V_j[nDim+1];
  Density_j  = V_j[nDim+2];
  Enthalpy_j = V_j[nDim+3];


  sq_vel_i = 0.0;
  sq_vel_j = 0.0;

  for (iDim = 0; iDim < nDim; iDim++) {
    sq_vel_i += Velocity_i[iDim] * Velocity_i[iDim];
    sq_vel_j += Velocity_j[iDim] * Velocity_j[iDim];
  }

  Energy_i = Enthalpy_i - Pressure_i / Density_i;
  Energy_j = Enthalpy_j - Pressure_j / Density_j;

  SoundSpeed_i = sqrt( (Enthalpy_i - 0.5 * sq_vel_i) * Gamma_Minus_One );
  SoundSpeed_j = sqrt( (Enthalpy_j - 0.5 * sq_vel_j) * Gamma_Minus_One );

  /*--- Projected velocities ---*/

  ProjVelocity_i = 0;
  ProjVelocity_j = 0;

  for (iDim = 0; iDim < nDim; iDim++) {
    ProjVelocity_i += Velocity_i[iDim] * UnitNormal[iDim];
    ProjVelocity_j += Velocity_j[iDim] * UnitNormal[iDim];
  }

  /*--- Projected Grid Velocity ---*/

  ProjInterfaceVel = 0;

  if (grid_movement) {

  for (iDim = 0; iDim < nDim; iDim++)
    ProjInterfaceVel += 0.5 * ( GridVel_i[iDim] + GridVel_j[iDim] )*UnitNormal[iDim];

  SoundSpeed_i -= ProjInterfaceVel;
    SoundSpeed_j += ProjInterfaceVel;

        ProjVelocity_i -= ProjInterfaceVel;
        ProjVelocity_j -= ProjInterfaceVel;
  }

  /*--- Roe's averaging ---*/

  Rrho = ( sqrt(Density_i) + sqrt(Density_j) );

  sq_velRoe        = 0.0;
  RoeProjVelocity  = - ProjInterfaceVel;

  for (iDim = 0; iDim < nDim; iDim++) {
    RoeVelocity[iDim] = ( Velocity_i[iDim] * sqrt(Density_i) + Velocity_j[iDim] * sqrt(Density_j) ) / Rrho;
    sq_velRoe        +=  RoeVelocity[iDim] * RoeVelocity[iDim];
    RoeProjVelocity  +=  RoeVelocity[iDim] * UnitNormal[iDim];
  }

  /*--- Mean Roe variables iPoint and jPoint ---*/

  RoeDensity = sqrt( Density_i * Density_j );
  RoeEnthalpy = ( sqrt(Density_j) * Enthalpy_j + sqrt(Density_i) * Enthalpy_i) / Rrho;

  /*--- Roe-averaged speed of sound ---*/

  //RoeSoundSpeed2 = Gamma_Minus_One * ( RoeEnthalpy - 0.5 * sq_velRoe );
  RoeSoundSpeed  = sqrt( Gamma_Minus_One * ( RoeEnthalpy - 0.5 * sq_velRoe  ) ) - ProjInterfaceVel;


  /*--- Speed of sound at L and R ---*/

  sL = min( RoeProjVelocity - RoeSoundSpeed, ProjVelocity_i - SoundSpeed_i);
  sR = max( RoeProjVelocity + RoeSoundSpeed, ProjVelocity_j + SoundSpeed_j);

  /*--- speed of contact surface ---*/

  RHO = Density_j * (sR - ProjVelocity_j) - Density_i * (sL - ProjVelocity_i);
  sM = ( Pressure_i - Pressure_j - Density_i * ProjVelocity_i * ( sL - ProjVelocity_i ) + Density_j * ProjVelocity_j * ( sR - ProjVelocity_j ) ) / RHO;

  /*--- Pressure at right and left (Pressure_j=Pressure_i) side of contact surface ---*/

  pStar = Density_j * ( ProjVelocity_j - sR ) * ( ProjVelocity_j - sM ) + Pressure_j;


if (sM > 0.0) {

  if (sL > 0.0) {

    /*--- Compute Left Flux ---*/

    val_residual[0] = Density_i * ProjVelocity_i;
    for (iDim = 0; iDim < nDim; iDim++)
      val_residual[iDim+1] = Density_i * Velocity_i[iDim] * ProjVelocity_i + Pressure_i * UnitNormal[iDim];
    val_residual[nVar-1] = Enthalpy_i * Density_i * ProjVelocity_i;
  }
  else {

    /*--- Compute Flux Left Star from Left Star State ---*/

                rhoSL = ( sL - ProjVelocity_i ) / ( sL - sM );

    IntermediateState[0] = rhoSL * Density_i;
    for (iDim = 0; iDim < nDim; iDim++)
      IntermediateState[iDim+1] = rhoSL * ( Density_i * Velocity_i[iDim] + ( pStar - Pressure_i ) / ( sL - ProjVelocity_i ) * UnitNormal[iDim] ) ;
    IntermediateState[nVar-1] = rhoSL * ( Density_i * Energy_i - ( Pressure_i * ProjVelocity_i - pStar * sM) / ( sL - ProjVelocity_i ) );


    val_residual[0] = sM * IntermediateState[0];
    for (iDim = 0; iDim < nDim; iDim++)
      val_residual[iDim+1] = sM * IntermediateState[iDim+1] + pStar * UnitNormal[iDim];
    val_residual[nVar-1] = sM * ( IntermediateState[nVar-1] + pStar ) + pStar * ProjInterfaceVel;
  }
  }
  else {

  if (sR < 0.0) {

    /*--- Compute Right Flux ---*/

    val_residual[0] = Density_j * ProjVelocity_j;
    for (iDim = 0; iDim < nDim; iDim++)
      val_residual[iDim+1] = Density_j * Velocity_j[iDim] * ProjVelocity_j + Pressure_j * UnitNormal[iDim];
    val_residual[nVar-1] = Enthalpy_j * Density_j * ProjVelocity_j;
  }
  else {

    /*--- Compute Flux Right Star from Right Star State ---*/

                rhoSR = ( sR - ProjVelocity_j ) / ( sR - sM );

    IntermediateState[0] = rhoSR * Density_j;
    for (iDim = 0; iDim < nDim; iDim++)
      IntermediateState[iDim+1] = rhoSR * ( Density_j * Velocity_j[iDim] + ( pStar - Pressure_j ) / ( sR - ProjVelocity_j ) * UnitNormal[iDim] ) ;
    IntermediateState[nVar-1] = rhoSR * ( Density_j * Energy_j - ( Pressure_j * ProjVelocity_j - pStar * sM ) / ( sR - ProjVelocity_j ) );


    val_residual[0] = sM * IntermediateState[0];
    for (iDim = 0; iDim < nDim; iDim++)
      val_residual[iDim+1] = sM * IntermediateState[iDim+1] + pStar * UnitNormal[iDim];
    val_residual[nVar-1] = sM * (IntermediateState[nVar-1] + pStar ) + pStar * ProjInterfaceVel;
  }
  }


  for (iVar = 0; iVar < nVar; iVar++)
    val_residual[iVar] *= Area;


  if (implicit) {

  if (sM > 0.0) {

    if (sL > 0.0) {

      /*--- Compute Jacobian based on Left State ---*/

      for (iVar = 0; iVar < nVar; iVar++)
        for (jVar = 0; jVar < nVar; jVar++)
          val_Jacobian_j[iVar][jVar] = 0;

      GetInviscidProjJac(Velocity_i, &Energy_i, UnitNormal, 1.0, val_Jacobian_i);

    }
    else {
      /*--- Compute Jacobian based on Left Star State ---*/

      EStar = IntermediateState[nVar-1];
      Omega = 1/(sL-sM);
      OmegaSM = Omega * sM;


      /*--------- Left Jacobian ---------*/


      /*--- Computing pressure derivatives d/dU_L (PI) ---*/

      dPI_dU[0] = 0.5 * Gamma_Minus_One * sq_vel_i;
      for (iDim = 0; iDim < nDim; iDim++)
        dPI_dU[iDim+1] = - Gamma_Minus_One * Velocity_i[iDim];
      dPI_dU[nVar-1] = Gamma_Minus_One;


      /*--- Computing d/dU_L (Sm) ---*/

      dSm_dU[0] = ( - ProjVelocity_i * ProjVelocity_i + sM * sL + dPI_dU[0] ) / RHO;
      for (iDim = 0; iDim < nDim; iDim++)
        dSm_dU[iDim+1] = ( UnitNormal[iDim] * ( 2 * ProjVelocity_i - sL - sM ) + dPI_dU[iDim+1] ) / RHO;
      dSm_dU[nVar-1] = dPI_dU[nVar-1] / RHO;


      /*--- Computing d/dU_L (rhoStar) ---*/

      drhoStar_dU[0] = Omega * ( sL + IntermediateState[0] * dSm_dU[0] );
      for (iDim = 0; iDim < nDim; iDim++)
        drhoStar_dU[iDim+1] = Omega * ( - UnitNormal[iDim] + IntermediateState[0] * dSm_dU[iDim+1] );
      drhoStar_dU[nVar-1] = Omega * IntermediateState[0] * dSm_dU[nVar-1];


      /*--- Computing d/dU_L (pStar) ---*/

      for (iVar = 0; iVar < nVar; iVar++)
        dpStar_dU[iVar] = Density_i * (sR - ProjVelocity_j) * dSm_dU[iVar];


      /*--- Computing d/dU_L (EStar) ---*/

      for (iVar = 0; iVar < nVar; iVar++)
        dEStar_dU[iVar] = Omega * ( sM * dpStar_dU[iVar] + ( EStar + pStar ) * dSm_dU[iVar] );

      dEStar_dU[0] += Omega * ProjVelocity_i * ( Enthalpy_i - dPI_dU[0] );
      for (iDim = 0; iDim < nDim; iDim++)
        dEStar_dU[iDim+1] += Omega * ( - UnitNormal[iDim] * Enthalpy_i - ProjVelocity_i * dPI_dU[iDim+1] );
      dEStar_dU[nVar-1] += Omega * ( sL - ProjVelocity_i - ProjVelocity_i * dPI_dU[nVar-1] );



      /*--- Jacobian First Row ---*/

      for (iVar = 0; iVar < nVar; iVar++)
        val_Jacobian_i[0][iVar] = sM * drhoStar_dU[iVar] + IntermediateState[0] * dSm_dU[iVar];

      /*--- Jacobian Middle Rows ---*/

      for (jDim = 0; jDim < nDim; jDim++) {
        for (iVar = 0; iVar < nVar; iVar++)
          val_Jacobian_i[jDim+1][iVar] = ( OmegaSM + 1 ) * ( UnitNormal[jDim] * dpStar_dU[iVar] + IntermediateState[jDim+1] * dSm_dU[iVar] );

        val_Jacobian_i[jDim+1][0] += OmegaSM * Velocity_i[jDim] * ProjVelocity_i;

        val_Jacobian_i[jDim+1][jDim+1] += OmegaSM * (sL - ProjVelocity_i);

        for (iDim = 0; iDim < nDim; iDim++)
          val_Jacobian_i[jDim+1][iDim+1] -= OmegaSM * Velocity_i[jDim] * UnitNormal[iDim];

        for (iVar = 0; iVar < nVar; iVar++)
          val_Jacobian_i[jDim+1][iVar] -= OmegaSM * dPI_dU[iVar] * UnitNormal[jDim];
      }

      /*--- Jacobian Last Row ---*/

      for (iVar = 0; iVar < nVar; iVar++)
        val_Jacobian_i[nVar-1][iVar] = sM * ( dEStar_dU[iVar] + dpStar_dU[iVar] ) + ( EStar + pStar ) * dSm_dU[iVar];




      /*--------- Right Jacobian ---------*/


      /*--- Computing d/dU_R (Sm) ---*/

      dSm_dU[0] = ( ProjVelocity_j * ProjVelocity_j - sM * sR - 0.5 * Gamma_Minus_One * sq_vel_j ) / RHO;
      for (iDim = 0; iDim < nDim; iDim++)
        dSm_dU[iDim+1] = - ( UnitNormal[iDim] * ( 2 * ProjVelocity_j - sR - sM) - Gamma_Minus_One * Velocity_j[iDim] ) / RHO;
      dSm_dU[nVar-1]  = - Gamma_Minus_One / RHO;


      /*--- Computing d/dU_R (pStar) ---*/

      for (iVar = 0; iVar < nVar; iVar++)
        dpStar_dU[iVar] = Density_j * (sL - ProjVelocity_i) * dSm_dU[iVar];


      /*--- Computing d/dU_R (EStar) ---*/

      for (iVar = 0; iVar < nVar; iVar++)
        dEStar_dU[iVar] = Omega * ( sM * dpStar_dU[iVar] + ( EStar + pStar ) * dSm_dU[iVar] );



      /*--- Jacobian First Row ---*/

      for (iVar = 0; iVar < nVar; iVar++)
        val_Jacobian_j[0][iVar] = IntermediateState[0] * ( OmegaSM + 1 ) * dSm_dU[iVar];

      /*--- Jacobian Middle Rows ---*/

      for (iDim = 0; iDim < nDim; iDim++) {
        for (iVar = 0; iVar < nVar; iVar++)
          val_Jacobian_j[iDim+1][iVar] = ( OmegaSM + 1 ) * ( IntermediateState[iDim+1] * dSm_dU[iVar] + UnitNormal[iDim] * dpStar_dU[iVar] );
      }

      /*--- Jacobian Last Row ---*/

      for (iVar = 0; iVar < nVar; iVar++)
        val_Jacobian_j[nVar-1][iVar] = sM * (dEStar_dU[iVar] + dpStar_dU[iVar]) + (EStar + pStar) * dSm_dU[iVar];
    }
  }
  else {
    if (sR < 0.0) {

      /*--- Compute Jacobian based on Right State ---*/

      for (iVar = 0; iVar < nVar; iVar++)
        for (jVar = 0; jVar < nVar; jVar++)
          val_Jacobian_i[iVar][jVar] = 0;

      GetInviscidProjJac(Velocity_j, &Energy_j, UnitNormal, 1.0, val_Jacobian_j);

    }
    else {
      /*--- Compute Jacobian based on Right Star State ---*/

      EStar = IntermediateState[nVar-1];
      Omega = 1/(sR-sM);
      OmegaSM = Omega * sM;


      /*--------- Left Jacobian ---------*/


      /*--- Computing d/dU_L (Sm) ---*/

      dSm_dU[0] = ( - ProjVelocity_i * ProjVelocity_i + sM * sL + 0.5 * Gamma_Minus_One * sq_vel_i ) / RHO;
      for (iDim = 0; iDim < nDim; iDim++)
        dSm_dU[iDim+1] = ( UnitNormal[iDim] * ( 2 * ProjVelocity_i - sL - sM ) - Gamma_Minus_One * Velocity_i[iDim] ) / RHO;
      dSm_dU[nVar-1] = Gamma_Minus_One / RHO;


      /*--- Computing d/dU_L (pStar) ---*/

      for (iVar = 0; iVar < nVar; iVar++)
        dpStar_dU[iVar] = Density_i * (sR - ProjVelocity_j) * dSm_dU[iVar];


      /*--- Computing d/dU_L (EStar) ---*/

      for (iVar = 0; iVar < nVar; iVar++)
        dEStar_dU[iVar] = Omega * ( sM * dpStar_dU[iVar] + ( EStar + pStar ) * dSm_dU[iVar] );



      /*--- Jacobian First Row ---*/

      for (iVar = 0; iVar < nVar; iVar++)
        val_Jacobian_i[0][iVar] = IntermediateState[0] * ( OmegaSM + 1 ) * dSm_dU[iVar];

      /*--- Jacobian Middle Rows ---*/

      for (iDim = 0; iDim < nDim; iDim++) {
        for (iVar = 0; iVar < nVar; iVar++)
          val_Jacobian_i[iDim+1][iVar] = (OmegaSM + 1) * ( IntermediateState[iDim+1] * dSm_dU[iVar] + UnitNormal[iDim] * dpStar_dU[iVar] );
      }

      /*--- Jacobian Last Row ---*/

      for (iVar = 0; iVar < nVar; iVar++)
        val_Jacobian_i[nVar-1][iVar] = sM * (dEStar_dU[iVar] + dpStar_dU[iVar]) + (EStar + pStar) * dSm_dU[iVar];



      /*--------- Right Jacobian ---------*/


      /*--- Computing pressure derivatives d/dU_R (PI) ---*/

      dPI_dU[0] = 0.5 * Gamma_Minus_One * sq_vel_j;
      for (iDim = 0; iDim < nDim; iDim++)
        dPI_dU[iDim+1] = - Gamma_Minus_One * Velocity_j[iDim];
      dPI_dU[nVar-1] = Gamma_Minus_One;



      /*--- Computing d/dU_R (Sm) ---*/

      dSm_dU[0] = - ( - ProjVelocity_j * ProjVelocity_j + sM * sR + dPI_dU[0] ) / RHO;
      for (iDim = 0; iDim < nDim; iDim++)
        dSm_dU[iDim+1] = - ( UnitNormal[iDim] * ( 2 * ProjVelocity_j - sR - sM) + dPI_dU[iDim+1] ) / RHO;
      dSm_dU[nVar-1]  = - dPI_dU[nVar-1] / RHO;


      /*--- Computing d/dU_R (pStar) ---*/

      for (iVar = 0; iVar < nVar; iVar++)
        dpStar_dU[iVar] = Density_j * (sL - ProjVelocity_i) * dSm_dU[iVar];


      /*--- Computing d/dU_R (rhoStar) ---*/

      drhoStar_dU[0] = Omega * ( sR + IntermediateState[0] * dSm_dU[0] );
      for (iDim = 0; iDim < nDim; iDim++)
        drhoStar_dU[iDim+1] = Omega * ( - UnitNormal[iDim] + IntermediateState[0] * dSm_dU[iDim+1] );
      drhoStar_dU[nVar-1] = Omega * IntermediateState[0] * dSm_dU[nVar-1];


      /*--- Computing d/dU_R (EStar) ---*/

      for (iVar = 0; iVar < nVar; iVar++)
        dEStar_dU[iVar] = Omega * ( sM * dpStar_dU[iVar] + ( EStar + pStar ) * dSm_dU[iVar] );

      dEStar_dU[0] += Omega * ProjVelocity_j * ( Enthalpy_j - dPI_dU[0] );
      for (iDim = 0; iDim < nDim; iDim++)
        dEStar_dU[iDim+1] += Omega * ( - UnitNormal[iDim] * Enthalpy_j - ProjVelocity_j * dPI_dU[iDim+1] );
      dEStar_dU[nVar-1] += Omega * ( sR - ProjVelocity_j - ProjVelocity_j * dPI_dU[nVar-1] );



      /*--- Jacobian First Row ---*/

      for (iVar = 0; iVar < nVar; iVar++)
        val_Jacobian_j[0][iVar] = sM * drhoStar_dU[iVar] + IntermediateState[0] * dSm_dU[iVar];

      /*--- Jacobian Middle Rows ---*/

      for (jDim = 0; jDim < nDim; jDim++) {
        for (iVar = 0; iVar < nVar; iVar++)
          val_Jacobian_j[jDim+1][iVar] = ( OmegaSM + 1 ) * ( UnitNormal[jDim] * dpStar_dU[iVar] + IntermediateState[jDim+1] * dSm_dU[iVar] );

        val_Jacobian_j[jDim+1][0] += OmegaSM * Velocity_j[jDim] * ProjVelocity_j;

        val_Jacobian_j[jDim+1][jDim+1] += OmegaSM * (sR - ProjVelocity_j);

        for (iDim = 0; iDim < nDim; iDim++)
          val_Jacobian_j[jDim+1][iDim+1] -= OmegaSM * Velocity_j[jDim] * UnitNormal[iDim];

        for (iVar = 0; iVar < nVar; iVar++)
          val_Jacobian_j[jDim+1][iVar] -= OmegaSM * dPI_dU[iVar] * UnitNormal[jDim];
      }

      /*--- Jacobian Last Row ---*/

      for (iVar = 0; iVar < nVar; iVar++)
        val_Jacobian_j[nVar-1][iVar] = sM * ( dEStar_dU[iVar] + dpStar_dU[iVar] ) + ( EStar + pStar ) * dSm_dU[iVar];

    }
  }


  /*--- Jacobians of the inviscid flux, scale = k because val_residual ~ 0.5*(fc_i+fc_j)*Normal ---*/

  Area *= kappa;

  for (iVar = 0; iVar < nVar; iVar++) {
    for (jVar = 0; jVar < nVar; jVar++) {
      val_Jacobian_i[iVar][jVar] *=   Area;
      val_Jacobian_j[iVar][jVar] *=   Area;
    }
  }
}

}

CUpwGeneralHLLC_Flow::CUpwGeneralHLLC_Flow(unsigned short val_nDim, unsigned short val_nVar, CConfig *config) : CNumerics(val_nDim, val_nVar, config) {

  implicit = (config->GetKind_TimeIntScheme_Flow() == EULER_IMPLICIT);
  kappa = config->GetRoe_Kappa();
  grid_movement = config->GetGrid_Movement();

  Gamma = config->GetGamma();

  IntermediateState = new su2double [nVar];
  dSm_dU            = new su2double [nVar];
  dPI_dU            = new su2double [nVar];
  drhoStar_dU       = new su2double [nVar];
  dpStar_dU         = new su2double [nVar];
  dEStar_dU         = new su2double [nVar];

  Velocity_i        = new su2double [nDim];
  Velocity_j        = new su2double [nDim];
  RoeVelocity       = new su2double [nDim];

}

CUpwGeneralHLLC_Flow::~CUpwGeneralHLLC_Flow(void) {

  delete [] IntermediateState;
  delete [] dSm_dU;
  delete [] dPI_dU;
  delete [] drhoStar_dU;
  delete [] dpStar_dU;
  delete [] dEStar_dU;

  delete [] Velocity_i;
  delete [] Velocity_j;
  delete [] RoeVelocity;

}

void CUpwGeneralHLLC_Flow::ComputeResidual(su2double *val_residual, su2double **val_Jacobian_i, su2double **val_Jacobian_j, CConfig *config) {

  /*--- Face area (norm or the normal vector) ---*/

  Area = 0.0;
  for (iDim = 0; iDim < nDim; iDim++)
    Area += Normal[iDim] * Normal[iDim];

  Area = sqrt(Area);

  /*-- Unit Normal ---*/

  for (iDim = 0; iDim < nDim; iDim++)
    UnitNormal[iDim] = Normal[iDim] / Area;

  /*-- Fluid velocity at node i,j ---*/

  for (iDim = 0; iDim < nDim; iDim++) {
    Velocity_i[iDim]  = V_i[iDim+1];
    Velocity_j[iDim]  = V_j[iDim+1];
  }

  /*--- Primitive variables at point i ---*/

  Pressure_i = V_i[nDim+1];
  Density_i  = V_i[nDim+2];
  Enthalpy_i = V_i[nDim+3];

  /*--- Primitive variables at point j ---*/

  Pressure_j = V_j[nDim+1];
  Density_j  = V_j[nDim+2];
  Enthalpy_j = V_j[nDim+3];


  sq_vel_i = 0.0;
  sq_vel_j = 0.0;

  for (iDim = 0; iDim < nDim; iDim++) {
    sq_vel_i += Velocity_i[iDim] * Velocity_i[iDim];
    sq_vel_j += Velocity_j[iDim] * Velocity_j[iDim];
  }

  Energy_i         = Enthalpy_i - Pressure_i / Density_i;
  StaticEnthalpy_i = Enthalpy_i - 0.5 * sq_vel_i;
  StaticEnergy_i   = Energy_i - 0.5 * sq_vel_i;

  Kappa_i = S_i[1] / Density_i;
  Chi_i   = S_i[0] - Kappa_i * StaticEnergy_i;
  SoundSpeed_i = sqrt(Chi_i + StaticEnthalpy_i * Kappa_i);


  Energy_j         = Enthalpy_j - Pressure_j / Density_j;
  StaticEnthalpy_j = Enthalpy_j - 0.5 * sq_vel_j;
  StaticEnergy_j   = Energy_j - 0.5 * sq_vel_j;

  Kappa_j = S_j[1] / Density_j;
  Chi_j   = S_j[0] - Kappa_j * StaticEnergy_j;
  SoundSpeed_j = sqrt(Chi_j + StaticEnthalpy_j * Kappa_j);

  /*--- Projected velocities ---*/

  ProjVelocity_i = 0.0;
  ProjVelocity_j = 0.0;

  for (iDim = 0; iDim < nDim; iDim++) {
    ProjVelocity_i += Velocity_i[iDim] * UnitNormal[iDim];
    ProjVelocity_j += Velocity_j[iDim] * UnitNormal[iDim];
  }


  /*--- Projected Grid Velocity ---*/

  ProjInterfaceVel = 0;

  if (grid_movement) {

  for (iDim = 0; iDim < nDim; iDim++)
    ProjInterfaceVel += 0.5 * ( GridVel_i[iDim] + GridVel_j[iDim] )*UnitNormal[iDim];

  SoundSpeed_i -= ProjInterfaceVel;
    SoundSpeed_j += ProjInterfaceVel;

        ProjVelocity_i -= ProjInterfaceVel;
        ProjVelocity_j -= ProjInterfaceVel;
  }

  /*--- Roe's averaging ---*/

  Rrho = ( sqrt(Density_i) + sqrt(Density_j) );

  sq_velRoe        = 0.0;
  RoeProjVelocity  = - ProjInterfaceVel;

  for (iDim = 0; iDim < nDim; iDim++) {
    RoeVelocity[iDim] = ( Velocity_i[iDim] * sqrt(Density_i) + Velocity_j[iDim] * sqrt(Density_j) ) / Rrho;
    sq_velRoe        +=  RoeVelocity[iDim] * RoeVelocity[iDim];
    RoeProjVelocity  +=  RoeVelocity[iDim] * UnitNormal[iDim];
  }

  /*--- Mean Roe variables iPoint and jPoint ---*/

  RoeKappa = 0.5 * ( Kappa_i + Kappa_j );
  RoeChi   = 0.5 * ( Chi_i + Chi_j );
  RoeDensity = sqrt( Density_i * Density_j );
  RoeEnthalpy = ( sqrt(Density_j) * Enthalpy_j + sqrt(Density_i) * Enthalpy_i) / Rrho;

  VinokurMontagne();

  /*--- Roe-averaged speed of sound ---*/

  //RoeSoundSpeed2 = RoeChi + RoeKappa * ( RoeEnthalpy - 0.5 * sq_velRoe );
  RoeSoundSpeed  = sqrt( RoeChi + RoeKappa * ( RoeEnthalpy - 0.5 * sq_velRoe ) ) - ProjInterfaceVel;

  /*--- Speed of sound at L and R ---*/

  sL = min( RoeProjVelocity - RoeSoundSpeed, ProjVelocity_i - SoundSpeed_i );
  sR = max( RoeProjVelocity + RoeSoundSpeed, ProjVelocity_j + SoundSpeed_j );

  /*--- speed of contact surface ---*/

  RHO = Density_j * (sR - ProjVelocity_j) - Density_i * (sL - ProjVelocity_i);
  sM = ( Pressure_i - Pressure_j - Density_i * ProjVelocity_i * ( sL - ProjVelocity_i ) + Density_j * ProjVelocity_j * ( sR - ProjVelocity_j ) ) / RHO;

  /*--- Pressure at right and left (Pressure_j=Pressure_i) side of contact surface ---*/

  pStar = Density_j * ( ProjVelocity_j - sR ) * ( ProjVelocity_j - sM ) + Pressure_j;


if (sM > 0.0) {

  if (sL > 0.0) {

    /*--- Compute Left Flux ---*/

    val_residual[0] = Density_i * ProjVelocity_i;
    for (iDim = 0; iDim < nDim; iDim++)
      val_residual[iDim+1] = Density_i * Velocity_i[iDim] * ProjVelocity_i + Pressure_i * UnitNormal[iDim];
    val_residual[nVar-1] = Enthalpy_i * Density_i * ProjVelocity_i;
  }
  else {

    /*--- Compute Flux Left Star from Left Star State ---*/

                rhoSL = ( sL - ProjVelocity_i ) / ( sL - sM );

    IntermediateState[0] = rhoSL * Density_i;
    for (iDim = 0; iDim < nDim; iDim++)
      IntermediateState[iDim+1] = rhoSL * ( Density_i * Velocity_i[iDim] + ( pStar - Pressure_i ) / ( sL - ProjVelocity_i ) * UnitNormal[iDim] ) ;
    IntermediateState[nVar-1] = rhoSL * ( Density_i * Energy_i - ( Pressure_i * ProjVelocity_i - pStar * sM) / ( sL - ProjVelocity_i ) );


    val_residual[0] = sM * IntermediateState[0];
    for (iDim = 0; iDim < nDim; iDim++)
      val_residual[iDim+1] = sM * IntermediateState[iDim+1] + pStar * UnitNormal[iDim];
    val_residual[nVar-1] = sM * ( IntermediateState[nVar-1] + pStar )  + pStar * ProjInterfaceVel;
  }
  }
  else {

  if (sR < 0.0) {

    /*--- Compute Right Flux ---*/

    val_residual[0] = Density_j * ProjVelocity_j;
    for (iDim = 0; iDim < nDim; iDim++)
      val_residual[iDim+1] = Density_j * Velocity_j[iDim] * ProjVelocity_j + Pressure_j * UnitNormal[iDim];
    val_residual[nVar-1] = Enthalpy_j * Density_j * ProjVelocity_j;
  }
  else {

    /*--- Compute Flux Right Star from Right Star State ---*/

                rhoSR = ( sR - ProjVelocity_j ) / ( sR - sM );

    IntermediateState[0] = rhoSR * Density_j;
    for (iDim = 0; iDim < nDim; iDim++)
      IntermediateState[iDim+1] = rhoSR * ( Density_j * Velocity_j[iDim] + ( pStar - Pressure_j ) / ( sR - ProjVelocity_j ) * UnitNormal[iDim] ) ;
    IntermediateState[nVar-1] = rhoSR * ( Density_j * Energy_j - ( Pressure_j * ProjVelocity_j - pStar * sM ) / ( sR - ProjVelocity_j ) );


    val_residual[0] = sM * IntermediateState[0];
    for (iDim = 0; iDim < nDim; iDim++)
      val_residual[iDim+1] = sM * IntermediateState[iDim+1] + pStar * UnitNormal[iDim];
    val_residual[nVar-1] = sM * (IntermediateState[nVar-1] + pStar )  + pStar * ProjInterfaceVel;
  }
  }

  for (iVar = 0; iVar < nVar; iVar++)
    val_residual[iVar] *= Area;


  if (implicit) {

  if (sM > 0.0) {

    if (sL > 0.0) {

      /*--- Compute Jacobian based on Left State ---*/

      for (iVar = 0; iVar < nVar; iVar++)
        for (jVar = 0; jVar < nVar; jVar++)
          val_Jacobian_j[iVar][jVar] = 0;


      GetInviscidProjJac(Velocity_i, &Enthalpy_i, &Chi_i, &Kappa_i, UnitNormal, 1.0, val_Jacobian_i);

    }
    else {
      /*--- Compute Jacobian based on Left Star State ---*/

      EStar = IntermediateState[nVar-1];
      Omega = 1/(sL-sM);
      OmegaSM = Omega * sM;


      /*--------- Left Jacobian ---------*/


      /*--- Computing pressure derivatives d/dU_L (PI) ---*/

      dPI_dU[0] = Chi_i - 0.5 * Kappa_i * sq_vel_i;
      for (iDim = 0; iDim < nDim; iDim++)
        dPI_dU[iDim+1] = - Kappa_i * Velocity_i[iDim];
      dPI_dU[nVar-1] = Kappa_i;


      /*--- Computing d/dU_L (Sm) ---*/

      dSm_dU[0] = ( - ProjVelocity_i * ProjVelocity_i + sM * sL + dPI_dU[0] ) / RHO;
      for (iDim = 0; iDim < nDim; iDim++)
        dSm_dU[iDim+1] = ( UnitNormal[iDim] * ( 2 * ProjVelocity_i - sL - sM ) + dPI_dU[iDim+1] ) / RHO;
      dSm_dU[nVar-1] = dPI_dU[nVar-1] / RHO;


      /*--- Computing d/dU_L (rhoStar) ---*/

      drhoStar_dU[0] = Omega * ( sL + IntermediateState[0] * dSm_dU[0] );
      for (iDim = 0; iDim < nDim; iDim++)
        drhoStar_dU[iDim+1] = Omega * ( - UnitNormal[iDim] + IntermediateState[0] * dSm_dU[iDim+1] );
      drhoStar_dU[nVar-1] = Omega * IntermediateState[0] * dSm_dU[nVar-1];


      /*--- Computing d/dU_L (pStar) ---*/

      for (iVar = 0; iVar < nVar; iVar++)
        dpStar_dU[iVar] = Density_i * (sR - ProjVelocity_j) * dSm_dU[iVar];


      /*--- Computing d/dU_L (EStar) ---*/

      for (iVar = 0; iVar < nVar; iVar++)
        dEStar_dU[iVar] = Omega * ( sM * dpStar_dU[iVar] + ( EStar + pStar ) * dSm_dU[iVar] );

      dEStar_dU[0] += Omega * ProjVelocity_i * ( Enthalpy_i - dPI_dU[0] );
      for (iDim = 0; iDim < nDim; iDim++)
        dEStar_dU[iDim+1] += Omega * ( - UnitNormal[iDim] * Enthalpy_i - ProjVelocity_i * dPI_dU[iDim+1] );
      dEStar_dU[nVar-1] += Omega * ( sL - ProjVelocity_i - ProjVelocity_i * dPI_dU[nVar-1] );



      /*--- Jacobian First Row ---*/

      for (iVar = 0; iVar < nVar; iVar++)
        val_Jacobian_i[0][iVar] = sM * drhoStar_dU[iVar] + IntermediateState[0] * dSm_dU[iVar];

      /*--- Jacobian Middle Rows ---*/

      for (jDim = 0; jDim < nDim; jDim++) {

        for (iVar = 0; iVar < nVar; iVar++)
          val_Jacobian_i[jDim+1][iVar] = ( OmegaSM + 1 ) * ( UnitNormal[jDim] * dpStar_dU[iVar] + IntermediateState[jDim+1] * dSm_dU[iVar] );

        val_Jacobian_i[jDim+1][0] += OmegaSM * Velocity_i[jDim] * ProjVelocity_i;

        val_Jacobian_i[jDim+1][jDim+1] += OmegaSM * (sL - ProjVelocity_i);

        for (iDim = 0; iDim < nDim; iDim++)
          val_Jacobian_i[jDim+1][iDim+1] -= OmegaSM * Velocity_i[jDim] * UnitNormal[iDim];

        for (iVar = 0; iVar < nVar; iVar++)
          val_Jacobian_i[jDim+1][iVar] -= OmegaSM * dPI_dU[iVar] * UnitNormal[jDim];
      }

      /*--- Jacobian Last Row ---*/

      for (iVar = 0; iVar < nVar; iVar++)
        val_Jacobian_i[nVar-1][iVar] = sM * ( dEStar_dU[iVar] + dpStar_dU[iVar] ) + ( EStar + pStar ) * dSm_dU[iVar];




      /*--------- Right Jacobian ---------*/


      /*--- Computing pressure derivatives d/dU_R (PI) ---*/

      dPI_dU[0] = Chi_j - 0.5 * Kappa_j * sq_vel_j;
      for (iDim = 0; iDim < nDim; iDim++)
        dPI_dU[iDim+1] = - Kappa_j * Velocity_j[iDim];
      dPI_dU[nVar-1] = Kappa_j;


      /*--- Computing d/dU_R (Sm) ---*/

      dSm_dU[0] = ( ProjVelocity_j * ProjVelocity_j - sM * sR - dPI_dU[0] ) / RHO;
      for (iDim = 0; iDim < nDim; iDim++)
        dSm_dU[iDim+1] = - ( UnitNormal[iDim] * ( 2 * ProjVelocity_j - sR - sM) + dPI_dU[iDim+1] ) / RHO;
      dSm_dU[nVar-1]  = - dPI_dU[nVar-1] / RHO;


      /*--- Computing d/dU_R (pStar) ---*/

      for (iVar = 0; iVar < nVar; iVar++)
        dpStar_dU[iVar] = Density_j * (sL - ProjVelocity_i) * dSm_dU[iVar];


      /*--- Computing d/dU_R (EStar) ---*/

      for (iVar = 0; iVar < nVar; iVar++)
        dEStar_dU[iVar] = Omega * ( sM * dpStar_dU[iVar] + ( EStar + pStar ) * dSm_dU[iVar] );



      /*--- Jacobian First Row ---*/

      for (iVar = 0; iVar < nVar; iVar++)
        val_Jacobian_j[0][iVar] = IntermediateState[0] * ( OmegaSM + 1 ) * dSm_dU[iVar];

      /*--- Jacobian Middle Rows ---*/

      for (iDim = 0; iDim < nDim; iDim++) {
        for (iVar = 0; iVar < nVar; iVar++)
          val_Jacobian_j[iDim+1][iVar] = ( OmegaSM + 1 ) * ( IntermediateState[iDim+1] * dSm_dU[iVar] + UnitNormal[iDim] * dpStar_dU[iVar] );
      }

      /*--- Jacobian Last Row ---*/

      for (iVar = 0; iVar < nVar; iVar++)
        val_Jacobian_j[nVar-1][iVar] = sM * (dEStar_dU[iVar] + dpStar_dU[iVar]) + (EStar + pStar) * dSm_dU[iVar];
    }
  }
  else {
    if (sR < 0.0) {

      /*--- Compute Jacobian based on Right State ---*/

      for (iVar = 0; iVar < nVar; iVar++)
        for (jVar = 0; jVar < nVar; jVar++)
          val_Jacobian_i[iVar][jVar] = 0;

      GetInviscidProjJac(Velocity_j, &Enthalpy_j, &Chi_j, &Kappa_j, UnitNormal, 1.0, val_Jacobian_j);

    }
    else {
      /*--- Compute Jacobian based on Right Star State ---*/

      EStar = IntermediateState[nVar-1];
      Omega = 1/(sR-sM);
      OmegaSM = Omega * sM;


      /*--------- Left Jacobian ---------*/


      /*--- Computing pressure derivatives d/dU_L (PI) ---*/

      dPI_dU[0] = Chi_i - 0.5 * Kappa_i * sq_vel_i;
      for (iDim = 0; iDim < nDim; iDim++)
        dPI_dU[iDim+1] = - Kappa_i * Velocity_i[iDim];
      dPI_dU[nVar-1] = Kappa_i;


      /*--- Computing d/dU_L (Sm) ---*/

      dSm_dU[0] = ( - ProjVelocity_i * ProjVelocity_i + sM * sL + dPI_dU[0] ) / RHO;
      for (iDim = 0; iDim < nDim; iDim++)
        dSm_dU[iDim+1] = ( UnitNormal[iDim] * ( 2 * ProjVelocity_i - sL - sM ) + dPI_dU[iDim+1] ) / RHO;
      dSm_dU[nVar-1] = dPI_dU[nVar-1] / RHO;


      /*--- Computing d/dU_L (pStar) ---*/

      for (iVar = 0; iVar < nVar; iVar++)
        dpStar_dU[iVar] = Density_i * (sR - ProjVelocity_j) * dSm_dU[iVar];


      /*--- Computing d/dU_L (EStar) ---*/

      for (iVar = 0; iVar < nVar; iVar++)
        dEStar_dU[iVar] = Omega * ( sM * dpStar_dU[iVar] + ( EStar + pStar ) * dSm_dU[iVar] );



      /*--- Jacobian First Row ---*/

      for (iVar = 0; iVar < nVar; iVar++)
        val_Jacobian_i[0][iVar] = IntermediateState[0] * ( OmegaSM + 1 ) * dSm_dU[iVar];

      /*--- Jacobian Middle Rows ---*/

      for (iDim = 0; iDim < nDim; iDim++) {
        for (iVar = 0; iVar < nVar; iVar++)
          val_Jacobian_i[iDim+1][iVar] = (OmegaSM + 1) * ( IntermediateState[iDim+1] * dSm_dU[iVar] + UnitNormal[iDim] * dpStar_dU[iVar] );
      }

      /*--- Jacobian Last Row ---*/

      for (iVar = 0; iVar < nVar; iVar++)
        val_Jacobian_i[nVar-1][iVar] = sM * (dEStar_dU[iVar] + dpStar_dU[iVar]) + (EStar + pStar) * dSm_dU[iVar];



      /*--------- Right Jacobian ---------*/


      /*--- Computing pressure derivatives d/dU_R (PI) ---*/

      dPI_dU[0] = Chi_j - 0.5 * Kappa_j * sq_vel_j;
      for (iDim = 0; iDim < nDim; iDim++)
        dPI_dU[iDim+1] = - Kappa_j * Velocity_j[iDim];
      dPI_dU[nVar-1] = Kappa_j;


      /*--- Computing d/dU_R (Sm) ---*/

      dSm_dU[0] = - ( - ProjVelocity_j * ProjVelocity_j + sM * sR + dPI_dU[0] ) / RHO;
      for (iDim = 0; iDim < nDim; iDim++)
        dSm_dU[iDim+1] = - ( UnitNormal[iDim] * ( 2 * ProjVelocity_j - sR - sM) + dPI_dU[iDim+1] ) / RHO;
      dSm_dU[nVar-1]  = - dPI_dU[nVar-1] / RHO;


      /*--- Computing d/dU_R (pStar) ---*/

      for (iVar = 0; iVar < nVar; iVar++)
        dpStar_dU[iVar] = Density_j * (sL - ProjVelocity_i) * dSm_dU[iVar];


      /*--- Computing d/dU_R (rhoStar) ---*/

      drhoStar_dU[0] = Omega * ( sR + IntermediateState[0] * dSm_dU[0] );
      for (iDim = 0; iDim < nDim; iDim++)
        drhoStar_dU[iDim+1] = Omega * ( - UnitNormal[iDim] + IntermediateState[0] * dSm_dU[iDim+1] );
      drhoStar_dU[nVar-1] = Omega * IntermediateState[0] * dSm_dU[nVar-1];


      /*--- Computing d/dU_R (EStar) ---*/

      for (iVar = 0; iVar < nVar; iVar++)
        dEStar_dU[iVar] = Omega * ( sM * dpStar_dU[iVar] + ( EStar + pStar ) * dSm_dU[iVar] );

      dEStar_dU[0] += Omega * ProjVelocity_j * ( Enthalpy_j - dPI_dU[0] );
      for (iDim = 0; iDim < nDim; iDim++)
        dEStar_dU[iDim+1] += Omega * ( - UnitNormal[iDim] * Enthalpy_j - ProjVelocity_j * dPI_dU[iDim+1] );
      dEStar_dU[nVar-1] += Omega * ( sR - ProjVelocity_j - ProjVelocity_j * dPI_dU[nVar-1] );



      /*--- Jacobian First Row ---*/

      for (iVar = 0; iVar < nVar; iVar++)
        val_Jacobian_j[0][iVar] = sM * drhoStar_dU[iVar] + IntermediateState[0] * dSm_dU[iVar];

      /*--- Jacobian Middle Rows ---*/

      for (jDim = 0; jDim < nDim; jDim++) {
        for (iVar = 0; iVar < nVar; iVar++)
          val_Jacobian_j[jDim+1][iVar] = ( OmegaSM + 1 ) * ( UnitNormal[jDim] * dpStar_dU[iVar] + IntermediateState[jDim+1] * dSm_dU[iVar] );

        val_Jacobian_j[jDim+1][0] += OmegaSM * Velocity_j[jDim] * ProjVelocity_j;

        val_Jacobian_j[jDim+1][jDim+1] += OmegaSM * (sR - ProjVelocity_j);

        for (iDim = 0; iDim < nDim; iDim++)
          val_Jacobian_j[jDim+1][iDim+1] -= OmegaSM * Velocity_j[jDim] * UnitNormal[iDim];

        for (iVar = 0; iVar < nVar; iVar++)
          val_Jacobian_j[jDim+1][iVar] -= OmegaSM * dPI_dU[iVar] * UnitNormal[jDim];
      }

      /*--- Jacobian Last Row ---*/

      for (iVar = 0; iVar < nVar; iVar++)
        val_Jacobian_j[nVar-1][iVar] = sM * ( dEStar_dU[iVar] + dpStar_dU[iVar] ) + ( EStar + pStar ) * dSm_dU[iVar];
    }
  }


  /*--- Jacobians of the inviscid flux, scale = kappa because val_residual ~ 0.5*(fc_i+fc_j)*Normal ---*/

  Area *= kappa;

  for (iVar = 0; iVar < nVar; iVar++) {
    for (jVar = 0; jVar < nVar; jVar++) {
      val_Jacobian_i[iVar][jVar] *= Area;
      val_Jacobian_j[iVar][jVar] *= Area;
    }
  }

  }

}

void CUpwGeneralHLLC_Flow::VinokurMontagne() {

  su2double delta_rhoStaticEnergy, delta_rho, delta_p, err_P, s, D;

  delta_rho = Density_j - Density_i;
  delta_p   = Pressure_j - Pressure_i;

  RoeKappaStaticEnthalpy = 0.5 * ( StaticEnthalpy_i * Kappa_i + StaticEnthalpy_j * Kappa_j );

  s = RoeChi + RoeKappaStaticEnthalpy;

  D = s*s * delta_rho * delta_rho + delta_p * delta_p;

  delta_rhoStaticEnergy = Density_j * StaticEnergy_j - Density_i * StaticEnergy_i;

  err_P = delta_p - RoeChi * delta_rho - RoeKappa * delta_rhoStaticEnergy;

  if (abs((D - delta_p*err_P)/Density_i) > 1e-3 && abs(delta_rho/Density_i) > 1e-3 && s/Density_i > 1e-3) {

    RoeKappa = ( D * RoeKappa ) / ( D - delta_p * err_P );
    RoeChi   = ( D * RoeChi+ s*s * delta_rho * err_P ) / ( D - delta_p * err_P );

  }
}

#ifdef CHECK

int UgpWithCvCompFlow::calcEulerFluxMatrices_HLLC(su2double (*val_Jacobian_i)[5], su2double (*val_Jacobian_j)[5], su2double (*val_Jacobian_i_Scal)[6], su2double (*val_Jacobian_j_Scal)[6],
                                                  const su2double Density_i, const su2double *uL, const su2double pL, const su2double TL, const su2double h0, const su2double RL, const su2double gammaL, const su2double *scalL, const su2double kL,
                                                  const su2double Density_j, const su2double *uR, const su2double pR, const su2double TR, const su2double h1, const su2double RR, const su2double gammaR, const su2double *scalR, const su2double kR,
                                                  const su2double area, const su2double *nVec, const int nScal, const su2double surfVeloc)
{

  su2double unL  = vecDotVec3d(uL, nVec);
  su2double uLuL = vecDotVec3d(uL, uL);
  su2double cL   = sqrt(gammaL*pL/Density_i);
  su2double hL   = gammaL/(gammaL-1.0)*pL/Density_i + 0.5*uLuL + kL;
  //  su2double hL   = h0 + 0.5*uLuL + kL;
  su2double eL   = hL*Density_i-pL;

  su2double unR  = vecDotVec3d(uR, nVec);
  su2double uRuR = vecDotVec3d(uR, uR);
  su2double cR   = sqrt(gammaR*pR/Density_j);
  su2double hR   = gammaR/(gammaR-1.0)*pR/Density_j + 0.5*uRuR + kR;
  //  su2double hR   = h1 + 0.5*uRuR + kR;
  su2double eR   = hR*Density_j-pR;


  // Roe's aveaging
  su2double Rrho = sqrt(Density_j/Density_i);
  su2double tmp = 1.0/(1.0+Rrho);
  su2double velRoe[3];
  for (int i=0; i<3; i++)
    velRoe[i] = tmp*(uL[i] + uR[i]*Rrho);
  su2double uRoe  = vecDotVec3d(velRoe, nVec);
  su2double hRoe = tmp*(hL + hR*Rrho);

  //  su2double cRoe  = sqrt((gammaL-1.0)*(hRoe- 0.5*vecDotVec3d(velRoe, velRoe)));
  su2double gamPdivRho = tmp*((gammaL*pL/Density_i+0.5*(gammaL-1.0)*uLuL) + (gammaR*pR/Density_j+0.5*(gammaR-1.0)*uRuR)*Rrho);
  su2double cRoe  = sqrt(gamPdivRho - ((gammaL+gammaR)*0.5-1.0)*0.5*vecDotVec3d(velRoe, velRoe));

  // speed of sound at L and R
  su2double sL = min(uRoe-cRoe, unL-cL);
  su2double sR = max(uRoe+cRoe, unR+cR);

  // speed of contact surface
  su2double sM = (pL-pR-Density_i*unL*(sL-unL)+Density_j*unR*(sR-unR))/(Density_j*(sR-unR)-Density_i*(sL-unL));

  // pressure at right and left (pR=pL) side of contact surface
  su2double pStar = Density_j*(unR-sR)*(unR-sM)+pR;

  if (sM >= 0.0) {

    if (sL > 0.0) {

      su2double nVecArea[3];
      for (int i=0; i<3; i++) nVecArea[i] = nVec[i]*area;

      calcJacobianA(val_Jacobian_i, uL, pL, Density_i, nVecArea, 0.5*(gammaL+gammaR), 0.0);

      for (iVar = 0; iVar < nVar; iVar++)
        for (jVar = 0; jVar < nVar; jVar++)
          val_Jacobian_j[i][j] = 0.0;

    }
    else {

      su2double invSLmSs = 1.0/(sL-sM);
      su2double sLmuL = sL-unL;
      su2double rhoSL = Density_i*sLmuL*invSLmSs;
      su2double rhouSL[3];

      for (int i=0; i<3; i++)
        rhouSL[i] = (Density_i*uL[i]*sLmuL+(pStar-pL)*nVec[i])*invSLmSs;

      su2double eSL = (sLmuL*eL-pL*unL+pStar*sM)*invSLmSs;
      su2double gammaLM1 = (gammaL-1.0);
      su2double gammaRM1 = (gammaR-1.0);
      su2double invrhotld = 1.0/(Density_j*(sR-unR)-Density_i*(sL-unL));

      su2double dSMdUL[5], dSMdUR[5];
      su2double dpsdUL[5], dpsdUR[5];

      dSMdUL[0] = -unL*unL + uLuL*gammaLM1/2.0 + sM*sL;
      dSMdUL[1] =  nVec[0]*(2.0*unL-sL-sM) - gammaLM1*uL[0];
      dSMdUL[2] =  nVec[1]*(2.0*unL-sL-sM) - gammaLM1*uL[1];
      dSMdUL[3] =  nVec[2]*(2.0*unL-sL-sM) - gammaLM1*uL[2];
      dSMdUL[4] =  gammaLM1;

      for (iVar = 0; iVar < nVar; iVar++)
      {
        dSMdUL[i] *= invrhotld;
        dpsdUL[i] = Density_j*(sR-unR)*dSMdUL[i];
      }

      dSMdUR[0] =  unR*unR - uRuR*gammaRM1/2.0 - sM*sR;
      dSMdUR[1] = -nVec[0]*(2.0*unR-sR-sM) + gammaRM1*uR[0];
      dSMdUR[2] = -nVec[1]*(2.0*unR-sR-sM) + gammaRM1*uR[1];
      dSMdUR[3] = -nVec[2]*(2.0*unR-sR-sM) + gammaRM1*uR[2];
      dSMdUR[4] = -gammaRM1;

      for (iVar = 0; iVar < nVar; iVar++)
      {
        dSMdUR[i] *= invrhotld;
        dpsdUR[i] = Density_i*(sL-unL)*dSMdUR[i];
      }

      calcSubSonicJacobeanHLLC(val_Jacobian_i, val_Jacobian_j,
                               Density_i, uL, pL, eL, unL, uLuL, sL,
                               rhoSL, rhouSL, eSL, dSMdUL,
                               dSMdUR, dpsdUL, dpsdUR, sM, pStar, 0.5*(gammaL+gammaR), nVec);

      for (iVar = 0; iVar < nVar; iVar++)  val_Jacobian_i[0][i] =  val_Jacobian_i[0][i]*sM + dSMdUL[i]*rhoSL;
      for (iVar = 0; iVar < nVar; iVar++)  val_Jacobian_i[1][i] =  val_Jacobian_i[1][i]*sM + dSMdUL[i]*rhouSL[0] + dpsdUL[i]*nVec[0];
      for (iVar = 0; iVar < nVar; iVar++)  val_Jacobian_i[2][i] =  val_Jacobian_i[2][i]*sM + dSMdUL[i]*rhouSL[1] + dpsdUL[i]*nVec[1];
      for (iVar = 0; iVar < nVar; iVar++)  val_Jacobian_i[3][i] =  val_Jacobian_i[3][i]*sM + dSMdUL[i]*rhouSL[2] + dpsdUL[i]*nVec[2];
      for (iVar = 0; iVar < nVar; iVar++)  val_Jacobian_i[4][i] = (val_Jacobian_i[4][i]+dpsdUL[i])*sM + (eSL+pStar)*dSMdUL[i];

      for (iVar = 0; iVar < nVar; iVar++)
        for (jVar = 0; jVar < nVar; jVar++)
          val_Jacobian_i[i][j] *= area;

      for (iVar = 0; iVar < nVar; iVar++)  val_Jacobian_j[0][i] =  val_Jacobian_j[0][i]*sM + dSMdUR[i]*rhoSL;
      for (iVar = 0; iVar < nVar; iVar++)  val_Jacobian_j[1][i] =  val_Jacobian_j[1][i]*sM + dSMdUR[i]*rhouSL[0] + dpsdUR[i]*nVec[0];
      for (iVar = 0; iVar < nVar; iVar++)  val_Jacobian_j[2][i] =  val_Jacobian_j[2][i]*sM + dSMdUR[i]*rhouSL[1] + dpsdUR[i]*nVec[1];
      for (iVar = 0; iVar < nVar; iVar++)  val_Jacobian_j[3][i] =  val_Jacobian_j[3][i]*sM + dSMdUR[i]*rhouSL[2] + dpsdUR[i]*nVec[2];
      for (iVar = 0; iVar < nVar; iVar++)  val_Jacobian_j[4][i] = (val_Jacobian_j[4][i]+dpsdUR[i])*sM + (eSL+pStar)*dSMdUR[i];

      for (iVar = 0; iVar < nVar; iVar++)
        for (jVar = 0; jVar < nVar; jVar++)
          val_Jacobian_j[i][j] *= area;

    }
  }

  else {

    if (sR >= 0.0) {

      su2double invSRmSs = 1.0/(sR-sM);
      su2double sRmuR = sR-unR;
      su2double rhoSR = Density_j*sRmuR*invSRmSs;
      su2double rhouSR[3];
      for (int i=0; i<3; i++)
        rhouSR[i] = (Density_j*uR[i]*sRmuR+(pStar-pR)*nVec[i])*invSRmSs;
      su2double eSR = (sRmuR*eR-pR*unR+pStar*sM)*invSRmSs;
      su2double gammaLM1 = (gammaL-1.0);
      su2double gammaRM1 = (gammaR-1.0);
      su2double invrhotld = 1.0/(Density_j*(sR-unR)-Density_i*(sL-unL));

      su2double dSMdUL[5], dSMdUR[5];
      su2double dpsdUL[5], dpsdUR[5];

      dSMdUL[0] = -unL*unL + uLuL*gammaLM1/2.0 + sM*sL;
      dSMdUL[1] =  nVec[0]*(2.0*unL-sL-sM) - gammaLM1*uL[0];
      dSMdUL[2] =  nVec[1]*(2.0*unL-sL-sM) - gammaLM1*uL[1];
      dSMdUL[3] =  nVec[2]*(2.0*unL-sL-sM) - gammaLM1*uL[2];
      dSMdUL[4] =  gammaLM1;

      for (iVar = 0; iVar < nVar; iVar++) {
        dSMdUL[i] *= invrhotld;
        dpsdUL[i] = Density_j*(sR-unR)*dSMdUL[i];
      }

      dSMdUR[0] =  unR*unR - uRuR*gammaRM1/2.0 - sM*sR;
      dSMdUR[1] = -nVec[0]*(2.0*unR-sR-sM) + gammaRM1*uR[0];
      dSMdUR[2] = -nVec[1]*(2.0*unR-sR-sM) + gammaRM1*uR[1];
      dSMdUR[3] = -nVec[2]*(2.0*unR-sR-sM) + gammaRM1*uR[2];
      dSMdUR[4] = -gammaRM1;

      for (iVar = 0; iVar < nVar; iVar++) {
        dSMdUR[i] *= invrhotld;
        dpsdUR[i] = Density_i*(sL-unL)*dSMdUR[i];
      }

      calcSubSonicJacobeanHLLC(val_Jacobian_j, val_Jacobian_i,
                               Density_j, uR, pR, eR, unR, uRuR, sR,
                               rhoSR, rhouSR, eSR,
                               dSMdUR, dSMdUL, dpsdUR, dpsdUL, sM, pStar, 0.5*(gammaL+gammaR), nVec);

      for (iVar = 0; iVar < nVar; iVar++)  val_Jacobian_i[0][i] =  val_Jacobian_i[0][i]*sM + dSMdUL[i]*rhoSR;
      for (iVar = 0; iVar < nVar; iVar++)  val_Jacobian_i[1][i] =  val_Jacobian_i[1][i]*sM + dSMdUL[i]*rhouSR[0] + dpsdUL[i]*nVec[0];
      for (iVar = 0; iVar < nVar; iVar++)  val_Jacobian_i[2][i] =  val_Jacobian_i[2][i]*sM + dSMdUL[i]*rhouSR[1] + dpsdUL[i]*nVec[1];
      for (iVar = 0; iVar < nVar; iVar++)  val_Jacobian_i[3][i] =  val_Jacobian_i[3][i]*sM + dSMdUL[i]*rhouSR[2] + dpsdUL[i]*nVec[2];
      for (iVar = 0; iVar < nVar; iVar++)  val_Jacobian_i[4][i] = (val_Jacobian_i[4][i]+dpsdUL[i])*sM + (eSR+pStar)*dSMdUL[i];

      for (iVar = 0; iVar < nVar; iVar++)
        for (jVar = 0; jVar < nVar; jVar++)
          val_Jacobian_i[i][j] *= area;

      for (iVar = 0; iVar < nVar; iVar++)  val_Jacobian_j[0][i] =  val_Jacobian_j[0][i]*sM + dSMdUR[i]*rhoSR;
      for (iVar = 0; iVar < nVar; iVar++)  val_Jacobian_j[1][i] =  val_Jacobian_j[1][i]*sM + dSMdUR[i]*rhouSR[0] + dpsdUR[i]*nVec[0];
      for (iVar = 0; iVar < nVar; iVar++)  val_Jacobian_j[2][i] =  val_Jacobian_j[2][i]*sM + dSMdUR[i]*rhouSR[1] + dpsdUR[i]*nVec[1];
      for (iVar = 0; iVar < nVar; iVar++)  val_Jacobian_j[3][i] =  val_Jacobian_j[3][i]*sM + dSMdUR[i]*rhouSR[2] + dpsdUR[i]*nVec[2];
      for (iVar = 0; iVar < nVar; iVar++)  val_Jacobian_j[4][i] = (val_Jacobian_j[4][i]+dpsdUR[i])*sM + (eSR+pStar)*dSMdUR[i];

      for (iVar = 0; iVar < nVar; iVar++)
        for (jVar = 0; jVar < nVar; jVar++)
          val_Jacobian_j[i][j] *= area;

    }

    else {

      su2double nVecArea[3];
      for (int i=0; i<3; i++)        nVecArea[i] = nVec[i]*area;
      calcJacobianA(val_Jacobian_j, uR, pR, Density_j, nVecArea, 0.5*(gammaL+gammaR), 0.0);

      for (iVar = 0; iVar < nVar; iVar++)
        for (jVar = 0; jVar < nVar; jVar++)
          val_Jacobian_i[i][j] = 0.0;

    }

  }

}

void UgpWithCvCompFlow::calcSubSonicJacobeanHLLC(su2double (*AL)[5], su2double (*AR)[5],
                                                 su2double Density_i, const su2double *uL, su2double pL, su2double eL, su2double qL, su2double psiL, su2double SL,
                                                 su2double rhoSL, su2double *rhouSL, su2double eSL,
                                                 su2double *dSMdUL, su2double *dSMdUR, su2double *dpsdUL, su2double *dpsdUR, su2double SM, su2double pS,
                                                 su2double gamma, const su2double *nV) // nV is not normalized
{

  su2double gammaMinus1 = (gamma-1.0);
  su2double omL = 1.0/(SL-SM);

  AL[0][0] =  SL    + rhoSL*dSMdUL[0];
  AL[0][1] = -nV[0] + rhoSL*dSMdUL[1];
  AL[0][2] = -nV[1] + rhoSL*dSMdUL[2];
  AL[0][3] = -nV[2] + rhoSL*dSMdUL[3];
  AL[0][4] =        + rhoSL*dSMdUL[4];

  AL[1][0] =    qL*uL[0]       - nV[0]*psiL*gammaMinus1/2.0   + nV[0]*dpsdUL[0] + rhouSL[0]*dSMdUL[0];
  AL[1][1] =  SL - qL          + nV[0]*(gamma-2.0)*uL[0]      + nV[0]*dpsdUL[1] + rhouSL[0]*dSMdUL[1];
  AL[1][2] =     - uL[0]*nV[1] + nV[0]*gammaMinus1*uL[1]      + nV[0]*dpsdUL[2] + rhouSL[0]*dSMdUL[2];
  AL[1][3] =     - uL[0]*nV[2] + nV[0]*gammaMinus1*uL[2]      + nV[0]*dpsdUL[3] + rhouSL[0]*dSMdUL[3];
  AL[1][4] = -gammaMinus1*nV[0]                               + nV[0]*dpsdUL[4] + rhouSL[0]*dSMdUL[4];

  AL[2][0] =    qL*uL[1]       - nV[1]*psiL*gammaMinus1/2.0   + nV[1]*dpsdUL[0] + rhouSL[1]*dSMdUL[0];
  AL[2][1] =     - uL[1]*nV[0] + nV[1]*gammaMinus1*uL[0]      + nV[1]*dpsdUL[1] + rhouSL[1]*dSMdUL[1];
  AL[2][2] =  SL - qL          + nV[1]*(gamma-2.0)*uL[1]      + nV[1]*dpsdUL[2] + rhouSL[1]*dSMdUL[2];
  AL[2][3] =     - uL[1]*nV[2] + nV[1]*gammaMinus1*uL[2]      + nV[1]*dpsdUL[3] + rhouSL[1]*dSMdUL[3];
  AL[2][4] = -gammaMinus1*nV[1]                               + nV[1]*dpsdUL[4] + rhouSL[1]*dSMdUL[4];

  AL[3][0] =    qL*uL[2]       - nV[2]*psiL*gammaMinus1/2.0   + nV[2]*dpsdUL[0] + rhouSL[2]*dSMdUL[0];
  AL[3][1] =     - uL[2]*nV[0] + nV[2]*gammaMinus1*uL[0]      + nV[2]*dpsdUL[1] + rhouSL[2]*dSMdUL[1];
  AL[3][2] =     - uL[2]*nV[1] + nV[2]*gammaMinus1*uL[1]      + nV[2]*dpsdUL[2] + rhouSL[2]*dSMdUL[2];
  AL[3][3] =  SL - qL          + nV[2]*(gamma-2.0)*uL[2]      + nV[2]*dpsdUL[3] + rhouSL[2]*dSMdUL[3];
  AL[3][4] = -gammaMinus1*nV[2]                               + nV[2]*dpsdUL[4] + rhouSL[2]*dSMdUL[4];

  AL[4][0] =      qL*(eL+pL)/Density_i - qL*psiL*(gamma-1.0)/2.0   + SM*dpsdUL[0] + (pS+eSL)*dSMdUL[0];
  AL[4][1] = - nV[0]*(eL+pL)/Density_i + gammaMinus1*uL[0]*qL      + SM*dpsdUL[1] + (pS+eSL)*dSMdUL[1];
  AL[4][2] = - nV[1]*(eL+pL)/Density_i + gammaMinus1*uL[1]*qL      + SM*dpsdUL[2] + (pS+eSL)*dSMdUL[2];
  AL[4][3] = - nV[2]*(eL+pL)/Density_i + gammaMinus1*uL[2]*qL      + SM*dpsdUL[3] + (pS+eSL)*dSMdUL[3];
  AL[4][4] =   SL-qL*gamma                                    + SM*dpsdUL[4] + (pS+eSL)*dSMdUL[4];

  for (iVar = 0; iVar < nVar; iVar++)
    for (jVar = 0; jVar < nVar; jVar++)
      AL[i][j] *= omL;

  for (iVar = 0; iVar < nVar; iVar++)    AR[0][i] = omL*rhoSL*dSMdUR[i];
  for (iVar = 0; iVar < nVar; iVar++)    AR[1][i] = omL*(nV[0]*dpsdUR[i]+rhouSL[0]*dSMdUR[i]);
  for (iVar = 0; iVar < nVar; iVar++)    AR[2][i] = omL*(nV[1]*dpsdUR[i]+rhouSL[1]*dSMdUR[i]);
  for (iVar = 0; iVar < nVar; iVar++)    AR[3][i] = omL*(nV[2]*dpsdUR[i]+rhouSL[2]*dSMdUR[i]);
  for (iVar = 0; iVar < nVar; iVar++)    AR[4][i] = omL*(dpsdUR[i]*SM+(pS+eSL)*dSMdUR[i]);

}

void UgpWithCvCompFlow::calcJacobianA(su2double (*A)[5], const su2double *vel, su2double pp, su2double rrho, const su2double *nV, su2double gamma, su2double surfVeloc) // nV is not normalized
{

  su2double kapm1 = (gamma - 1.0);

  su2double nVel[3];
  nVel[0] = vel[0]*nV[0];
  nVel[1] = vel[1]*nV[1];
  nVel[2] = vel[2]*nV[2];
  su2double U_k = nVel[0]+nVel[1]+nVel[2];
  su2double vSquHlf = 0.5*vecDotVec3d(vel, vel);
  su2double c = sqrt(gamma*pp/rrho);
  su2double inv_kap_m1 = 1.0/kapm1;

  A[0][0] =-surfVeloc;
  A[0][1] = nV[0];
  A[0][2] = nV[1];
  A[0][3] = nV[2];
  A[0][4] = 0.0;

  A[1][0] = -vel[0]*(nVel[1]+nVel[2])+nV[0]*(kapm1*vSquHlf-vel[0]*vel[0]);
  A[1][1] = (2.-gamma)*nVel[0]+U_k-surfVeloc;
  A[1][2] = vel[0]*nV[1]-kapm1*vel[1]*nV[0];
  A[1][3] = vel[0]*nV[2]-kapm1*vel[2]*nV[0];
  A[1][4] = kapm1*nV[0];

  A[2][0] = -vel[1]*(nVel[0]+nVel[2])+nV[1]*(kapm1*vSquHlf-vel[1]*vel[1]);
  A[2][1] = -kapm1*vel[0]*nV[1]+ vel[1]*nV[0];
  A[2][2] = (2.-gamma)*nVel[1]+U_k-surfVeloc;
  A[2][3] = vel[1]*nV[2]-kapm1*vel[2]*nV[1];
  A[2][4] = kapm1*nV[1];

  A[3][0] = -vel[2]*(nVel[0]+nVel[1])+nV[2]*(kapm1*vSquHlf-vel[2]*vel[2]);
  A[3][1] = -kapm1*vel[0]*nV[2]+vel[2]*nV[0];
  A[3][2] = -kapm1*vel[1]*nV[2]+vel[2]*nV[1];
  A[3][3] = (2.-gamma)*nVel[2]+U_k-surfVeloc;
  A[3][4] = kapm1*nV[2];

  A[4][0] = U_k*((gamma-2.)*vSquHlf-c*c*inv_kap_m1);
  A[4][1] = c*c*inv_kap_m1*nV[0]-kapm1*vel[0]*(nVel[1]+nVel[2])-(kapm1*vel[0]*vel[0]-vSquHlf)*nV[0];
  A[4][2] = c*c*inv_kap_m1*nV[1]-kapm1*vel[1]*(nVel[0]+nVel[2])-(kapm1*vel[1]*vel[1]-vSquHlf)*nV[1];
  A[4][3] = c*c*inv_kap_m1*nV[2]-kapm1*vel[2]*(nVel[0]+nVel[1])-(kapm1*vel[2]*vel[2]-vSquHlf)*nV[2];
  A[4][4] = gamma*U_k-surfVeloc;

}


#endif


CUpwRoe_Flow::CUpwRoe_Flow(unsigned short val_nDim, unsigned short val_nVar, CConfig *config, bool val_low_dissipation) :
                             CNumerics(val_nDim, val_nVar, config) {

  implicit = (config->GetKind_TimeIntScheme_Flow() == EULER_IMPLICIT);
  grid_movement = config->GetGrid_Movement();
  kappa = config->GetRoe_Kappa(); // 1 is unstable

  Gamma = config->GetGamma();
  Gamma_Minus_One = Gamma - 1.0;

  roe_low_dissipation = val_low_dissipation;

  Diff_U = new su2double [nVar];
  Velocity_i = new su2double [nDim];
  Velocity_j = new su2double [nDim];
  RoeVelocity = new su2double [nDim];
  delta_vel  = new su2double [nDim];
  delta_wave = new su2double [nVar];
  ProjFlux_i = new su2double [nVar];
  ProjFlux_j = new su2double [nVar];
  Lambda = new su2double [nVar];
  Epsilon = new su2double [nVar];
  P_Tensor = new su2double* [nVar];
  invP_Tensor = new su2double* [nVar];
  for (iVar = 0; iVar < nVar; iVar++) {
    P_Tensor[iVar] = new su2double [nVar];
    invP_Tensor[iVar] = new su2double [nVar];
  }
}

CUpwRoe_Flow::~CUpwRoe_Flow(void) {

  delete [] Diff_U;
  delete [] Velocity_i;
  delete [] Velocity_j;
  delete [] RoeVelocity;
  delete [] delta_vel;
  delete [] delta_wave;
  delete [] ProjFlux_i;
  delete [] ProjFlux_j;
  delete [] Lambda;
  delete [] Epsilon;
  for (iVar = 0; iVar < nVar; iVar++) {
    delete [] P_Tensor[iVar];
    delete [] invP_Tensor[iVar];
  }
  delete [] P_Tensor;
  delete [] invP_Tensor;

}

void CUpwRoe_Flow::ComputeResidual(su2double *val_residual, su2double **val_Jacobian_i, su2double **val_Jacobian_j, CConfig *config) {

  su2double U_i[5] = {0.0,0.0,0.0,0.0,0.0}, U_j[5] = {0.0,0.0,0.0,0.0,0.0};
  su2double ProjGridVel = 0.0;

  AD::StartPreacc();
  AD::SetPreaccIn(V_i, nDim+4); AD::SetPreaccIn(V_j, nDim+4); AD::SetPreaccIn(Normal, nDim);
  if (grid_movement) {
    AD::SetPreaccIn(GridVel_i, nDim); AD::SetPreaccIn(GridVel_j, nDim);
  }
  if (roe_low_dissipation){
    AD::SetPreaccIn(Sensor_i); AD::SetPreaccIn(Sensor_j);
    AD::SetPreaccIn(Dissipation_i); AD::SetPreaccIn(Dissipation_j);
    AD::SetPreaccIn(Coord_i, nDim); AD::SetPreaccIn(Coord_j, nDim);
  }

  /*--- Face area (norm or the normal vector) ---*/

  Area = 0.0;
  for (iDim = 0; iDim < nDim; iDim++)
    Area += Normal[iDim]*Normal[iDim];
  Area = sqrt(Area);

  /*-- Unit Normal ---*/

  for (iDim = 0; iDim < nDim; iDim++)
    UnitNormal[iDim] = Normal[iDim]/Area;

  /*--- Primitive variables at point i ---*/

  for (iDim = 0; iDim < nDim; iDim++)
    Velocity_i[iDim] = V_i[iDim+1];
  Pressure_i = V_i[nDim+1];
  Density_i = V_i[nDim+2];
  Enthalpy_i = V_i[nDim+3];
  Energy_i = Enthalpy_i - Pressure_i/Density_i;
  SoundSpeed_i = sqrt(fabs(Pressure_i*Gamma/Density_i));

  /*--- Primitive variables at point j ---*/

  for (iDim = 0; iDim < nDim; iDim++)
    Velocity_j[iDim] = V_j[iDim+1];
  Pressure_j = V_j[nDim+1];
  Density_j = V_j[nDim+2];
  Enthalpy_j = V_j[nDim+3];
  Energy_j = Enthalpy_j - Pressure_j/Density_j;
  SoundSpeed_j = sqrt(fabs(Pressure_j*Gamma/Density_j));

  /*--- Recompute conservative variables ---*/

  U_i[0] = Density_i; U_j[0] = Density_j;
  for (iDim = 0; iDim < nDim; iDim++) {
    U_i[iDim+1] = Density_i*Velocity_i[iDim]; U_j[iDim+1] = Density_j*Velocity_j[iDim];
  }
  U_i[nDim+1] = Density_i*Energy_i; U_j[nDim+1] = Density_j*Energy_j;

  /*--- Roe-averaged variables at interface between i & j ---*/

  R = sqrt(fabs(Density_j/Density_i));
  RoeDensity = R*Density_i;
  sq_vel = 0.0;
  for (iDim = 0; iDim < nDim; iDim++) {
    RoeVelocity[iDim] = (R*Velocity_j[iDim]+Velocity_i[iDim])/(R+1);
    sq_vel += RoeVelocity[iDim]*RoeVelocity[iDim];
  }
  RoeEnthalpy = (R*Enthalpy_j+Enthalpy_i)/(R+1);

  RoeSoundSpeed2 = (Gamma-1)*(RoeEnthalpy-0.5*sq_vel);

  /*--- Negative RoeSoundSpeed2, the jump
   variables is too large, exit the subrotuine
   without computing the fluxes ---*/

  if (RoeSoundSpeed2 <= 0.0) {
    for (iVar = 0; iVar < nVar; iVar++) {
      val_residual[iVar] = 0.0;
      for (jVar = 0; jVar < nVar; jVar++) {
        val_Jacobian_i[iVar][iVar] = 0.0;
        val_Jacobian_j[iVar][iVar] = 0.0;
      }
    }
    AD::SetPreaccOut(val_residual, nVar);
    AD::EndPreacc();
    return;
  }

  RoeSoundSpeed = sqrt(RoeSoundSpeed2);

  /*--- Compute ProjFlux_i ---*/

  GetInviscidProjFlux(&Density_i, Velocity_i, &Pressure_i, &Enthalpy_i, Normal, ProjFlux_i);

  /*--- Compute ProjFlux_j ---*/

  GetInviscidProjFlux(&Density_j, Velocity_j, &Pressure_j, &Enthalpy_j, Normal, ProjFlux_j);

  /*--- Compute P and Lambda (do it with the Normal) ---*/

  GetPMatrix(&RoeDensity, RoeVelocity, &RoeSoundSpeed, UnitNormal, P_Tensor);

  ProjVelocity = 0.0; ProjVelocity_i = 0.0; ProjVelocity_j = 0.0;
  for (iDim = 0; iDim < nDim; iDim++) {
    ProjVelocity   += RoeVelocity[iDim]*UnitNormal[iDim];
    ProjVelocity_i += Velocity_i[iDim]*UnitNormal[iDim];
    ProjVelocity_j += Velocity_j[iDim]*UnitNormal[iDim];
  }

  /*--- Projected velocity adjustment due to mesh motion ---*/

  if (grid_movement) {
    ProjGridVel = 0.0;
    for (iDim = 0; iDim < nDim; iDim++) {
      ProjGridVel   += 0.5*(GridVel_i[iDim]+GridVel_j[iDim])*UnitNormal[iDim];
    }
    ProjVelocity   -= ProjGridVel;
    ProjVelocity_i -= ProjGridVel;
    ProjVelocity_j -= ProjGridVel;
  }

  /*--- Flow eigenvalues and entropy correctors ---*/

  for (iDim = 0; iDim < nDim; iDim++)
    Lambda[iDim] = ProjVelocity;

  Lambda[nVar-2] = ProjVelocity + RoeSoundSpeed;
  Lambda[nVar-1] = ProjVelocity - RoeSoundSpeed;

  /*--- Compute absolute value with Mavriplis' entropy correction ---*/

  MaxLambda = fabs(ProjVelocity) + RoeSoundSpeed;
  Delta = config->GetEntropyFix_Coeff();

  for (iVar = 0; iVar < nVar; iVar++) {
    Lambda[iVar] = max(fabs(Lambda[iVar]), Delta*MaxLambda);
  }

  /*--- Compute inverse P ---*/

  GetPMatrix_inv(&RoeDensity, RoeVelocity, &RoeSoundSpeed, UnitNormal, invP_Tensor);

  /*--- Jacobians of the inviscid flux, scaled by
   kappa because val_resconv ~ kappa*(fc_i+fc_j)*Normal ---*/
  if (implicit) {
    GetInviscidProjJac(Velocity_i, &Energy_i, Normal, kappa, val_Jacobian_i);
    GetInviscidProjJac(Velocity_j, &Energy_j, Normal, kappa, val_Jacobian_j);
  }

  /*--- Diference variables iPoint and jPoint ---*/

  for (iVar = 0; iVar < nVar; iVar++)
    Diff_U[iVar] = U_j[iVar]-U_i[iVar];

  if (roe_low_dissipation)
<<<<<<< HEAD
    SetRoe_Dissipation(Coord_i, Coord_j, Dissipation_i, Dissipation_j, Sensor_i, Sensor_j, Dissipation_ij, config);

=======
    SetRoe_Dissipation(Dissipation_i, Dissipation_j, Sensor_i, Sensor_j, Dissipation_ij, config);
  
>>>>>>> e0b43b47
  /*--- Roe's Flux approximation ---*/

  for (iVar = 0; iVar < nVar; iVar++) {

    val_residual[iVar] = kappa*(ProjFlux_i[iVar]+ProjFlux_j[iVar]);
    for (jVar = 0; jVar < nVar; jVar++) {
      Proj_ModJac_Tensor_ij = 0.0;

        /*--- Compute |Proj_ModJac_Tensor| = P x |Lambda| x inverse P ---*/

        for (kVar = 0; kVar < nVar; kVar++)
          Proj_ModJac_Tensor_ij += P_Tensor[iVar][kVar]*Lambda[kVar]*invP_Tensor[kVar][jVar];

        val_residual[iVar] -= (1.0-kappa)*Proj_ModJac_Tensor_ij*Diff_U[jVar]*Area*Dissipation_ij;
        if(implicit){
          val_Jacobian_i[iVar][jVar] += (1.0-kappa)*Proj_ModJac_Tensor_ij*Area;
          val_Jacobian_j[iVar][jVar] -= (1.0-kappa)*Proj_ModJac_Tensor_ij*Area;
        }
    }
  }

  /*--- Jacobian contributions due to grid motion ---*/

  if (grid_movement) {
    ProjVelocity = 0.0;
    for (iDim = 0; iDim < nDim; iDim++)
      ProjVelocity += 0.5*(GridVel_i[iDim]+GridVel_j[iDim])*Normal[iDim];
    for (iVar = 0; iVar < nVar; iVar++) {
      val_residual[iVar] -= ProjVelocity * 0.5*(U_i[iVar]+U_j[iVar]);

      /*--- Implicit terms ---*/
      if (implicit) {
        val_Jacobian_i[iVar][iVar] -= 0.5*ProjVelocity;
        val_Jacobian_j[iVar][iVar] -= 0.5*ProjVelocity;
      }
    }
  }

  AD::SetPreaccOut(val_residual, nVar);
  AD::EndPreacc();

}

CUpwGeneralRoe_Flow::CUpwGeneralRoe_Flow(unsigned short val_nDim, unsigned short val_nVar, CConfig *config) : CNumerics(val_nDim, val_nVar, config) {

  implicit = (config->GetKind_TimeIntScheme_Flow() == EULER_IMPLICIT);
  grid_movement = config->GetGrid_Movement();
  kappa = config->GetRoe_Kappa(); // 1 is unstable


  Diff_U = new su2double [nVar];
  Velocity_i = new su2double [nDim];
  Velocity_j = new su2double [nDim];
  RoeVelocity = new su2double [nDim];
  delta_vel  = new su2double [nDim];
  delta_wave = new su2double [nVar];
  ProjFlux_i = new su2double [nVar];
  ProjFlux_j = new su2double [nVar];
  Lambda = new su2double [nVar];
  Epsilon = new su2double [nVar];
  P_Tensor = new su2double* [nVar];
  invP_Tensor = new su2double* [nVar];

  for (iVar = 0; iVar < nVar; iVar++) {
    P_Tensor[iVar] = new su2double [nVar];
    invP_Tensor[iVar] = new su2double [nVar];
  }
}

CUpwGeneralRoe_Flow::~CUpwGeneralRoe_Flow(void) {

  delete [] Diff_U;
  delete [] Velocity_i;
  delete [] Velocity_j;
  delete [] RoeVelocity;
  delete [] delta_vel;
  delete [] delta_wave;
  delete [] ProjFlux_i;
  delete [] ProjFlux_j;
  delete [] Lambda;
  delete [] Epsilon;
  for (iVar = 0; iVar < nVar; iVar++) {
    delete [] P_Tensor[iVar];
    delete [] invP_Tensor[iVar];
  }
  delete [] P_Tensor;
  delete [] invP_Tensor;

}

void CUpwGeneralRoe_Flow::ComputeResidual(su2double *val_residual, su2double **val_Jacobian_i, su2double **val_Jacobian_j, CConfig *config) {

  AD::StartPreacc();
  AD::SetPreaccIn(V_i, nDim+4); AD::SetPreaccIn(V_j, nDim+4); AD::SetPreaccIn(Normal, nDim);
  AD::SetPreaccIn(S_i, 2); AD::SetPreaccIn(S_j, 2);
  if (grid_movement) {
    AD::SetPreaccIn(GridVel_i, nDim); AD::SetPreaccIn(GridVel_j, nDim);
  }
  su2double U_i[5] = {0.0,0.0,0.0,0.0,0.0}, U_j[5] = {0.0,0.0,0.0,0.0,0.0};

  /*--- Face area (norm or the normal vector) ---*/

  Area = 0.0;
  for (iDim = 0; iDim < nDim; iDim++)
  Area += Normal[iDim]*Normal[iDim];
  Area = sqrt(Area);

  /*-- Unit Normal ---*/

  for (iDim = 0; iDim < nDim; iDim++)
    UnitNormal[iDim] = Normal[iDim]/Area;

  /*--- Primitive variables at point i ---*/

  Velocity2_i = 0.0;
  for (iDim = 0; iDim < nDim; iDim++) {
    Velocity_i[iDim] = V_i[iDim+1];
    Velocity2_i += Velocity_i[iDim]*Velocity_i[iDim];
  }

  Pressure_i = V_i[nDim+1];
  Density_i = V_i[nDim+2];
  Enthalpy_i = V_i[nDim+3];
  Energy_i = Enthalpy_i - Pressure_i/Density_i;
  StaticEnthalpy_i = Enthalpy_i - 0.5*Velocity2_i;
  StaticEnergy_i = StaticEnthalpy_i - Pressure_i/Density_i;

  Kappa_i = S_i[1]/Density_i;
  Chi_i = S_i[0] - Kappa_i*StaticEnergy_i;
  SoundSpeed_i = sqrt(Chi_i + StaticEnthalpy_i*Kappa_i);

  /*--- Primitive variables at point j ---*/


  Velocity2_j = 0.0;
  for (iDim = 0; iDim < nDim; iDim++) {
    Velocity_j[iDim] = V_j[iDim+1];
    Velocity2_j += Velocity_j[iDim]*Velocity_j[iDim];
  }

  Pressure_j = V_j[nDim+1];
  Density_j = V_j[nDim+2];
  Enthalpy_j = V_j[nDim+3];
  Energy_j = Enthalpy_j - Pressure_j/Density_j;

  StaticEnthalpy_j = Enthalpy_j - 0.5*Velocity2_j;
  StaticEnergy_j = StaticEnthalpy_j - Pressure_j/Density_j;

  Kappa_j = S_j[1]/Density_j;
  Chi_j = S_j[0] - Kappa_j*StaticEnergy_j;
  SoundSpeed_j = sqrt(Chi_j + StaticEnthalpy_j*Kappa_j);

  /*--- Recompute conservative variables ---*/

  U_i[0] = Density_i; U_j[0] = Density_j;
  for (iDim = 0; iDim < nDim; iDim++) {
    U_i[iDim+1] = Density_i*Velocity_i[iDim]; U_j[iDim+1] = Density_j*Velocity_j[iDim];
  }
  U_i[nDim+1] = Density_i*Energy_i; U_j[nDim+1] = Density_j*Energy_j;

//  /*--- Roe-averaged variables at interface between i & j ---*/

    ComputeRoeAverage();

    if (RoeSoundSpeed2 <= 0.0) {
    for (iVar = 0; iVar < nVar; iVar++) {
      val_residual[iVar] = 0.0;
      for (jVar = 0; jVar < nVar; jVar++) {
      val_Jacobian_i[iVar][iVar] = 0.0;
      val_Jacobian_j[iVar][iVar] = 0.0;
      }
    }
      return;
    }

    RoeSoundSpeed = sqrt(RoeSoundSpeed2);

  /*--- Compute ProjFlux_i ---*/
  GetInviscidProjFlux(&Density_i, Velocity_i, &Pressure_i, &Enthalpy_i, Normal, ProjFlux_i);

  /*--- Compute ProjFlux_j ---*/
  GetInviscidProjFlux(&Density_j, Velocity_j, &Pressure_j, &Enthalpy_j, Normal, ProjFlux_j);

  /*--- Compute P and Lambda (do it with the Normal) ---*/

  GetPMatrix(&RoeDensity, RoeVelocity, &RoeSoundSpeed, &RoeEnthalpy, &RoeChi, &RoeKappa, UnitNormal, P_Tensor);

  ProjVelocity = 0.0; ProjVelocity_i = 0.0; ProjVelocity_j = 0.0;
  for (iDim = 0; iDim < nDim; iDim++) {
    ProjVelocity   += RoeVelocity[iDim]*UnitNormal[iDim];
    ProjVelocity_i += Velocity_i[iDim]*UnitNormal[iDim];
    ProjVelocity_j += Velocity_j[iDim]*UnitNormal[iDim];
  }

  /*--- Projected velocity adjustment due to mesh motion ---*/
  if (grid_movement) {
    su2double ProjGridVel = 0.0;
    for (iDim = 0; iDim < nDim; iDim++) {
      ProjGridVel   += 0.5*(GridVel_i[iDim]+GridVel_j[iDim])*UnitNormal[iDim];
    }
    ProjVelocity   -= ProjGridVel;
    ProjVelocity_i -= ProjGridVel;
    ProjVelocity_j -= ProjGridVel;
  }

  /*--- Flow eigenvalues and entropy correctors ---*/
  for (iDim = 0; iDim < nDim; iDim++)
    Lambda[iDim] = ProjVelocity;

  Lambda[nVar-2] = ProjVelocity + RoeSoundSpeed;
  Lambda[nVar-1] = ProjVelocity - RoeSoundSpeed;

  /*--- Compute absolute value with Mavriplis' entropy correction ---*/

  MaxLambda = fabs(ProjVelocity) + RoeSoundSpeed;
  Delta = config->GetEntropyFix_Coeff();

  for (iVar = 0; iVar < nVar; iVar++) {
    Lambda[iVar] = max(fabs(Lambda[iVar]), Delta*MaxLambda);
   }

//  /*--- Harten and Hyman (1983) entropy correction ---*/
//  for (iDim = 0; iDim < nDim; iDim++)
//    Epsilon[iDim] = 4.0*max(0.0, max(Lambda[iDim]-ProjVelocity_i, ProjVelocity_j-Lambda[iDim]));
//
//  Epsilon[nVar-2] = 4.0*max(0.0, max(Lambda[nVar-2]-(ProjVelocity_i+SoundSpeed_i),(ProjVelocity_j+SoundSpeed_j)-Lambda[nVar-2]));
//  Epsilon[nVar-1] = 4.0*max(0.0, max(Lambda[nVar-1]-(ProjVelocity_i-SoundSpeed_i),(ProjVelocity_j-SoundSpeed_j)-Lambda[nVar-1]));
//
//  for (iVar = 0; iVar < nVar; iVar++)
//    if ( fabs(Lambda[iVar]) < Epsilon[iVar] )
//      Lambda[iVar] = (Lambda[iVar]*Lambda[iVar] + Epsilon[iVar]*Epsilon[iVar])/(2.0*Epsilon[iVar]);
//    else
//      Lambda[iVar] = fabs(Lambda[iVar]);

//  for (iVar = 0; iVar < nVar; iVar++)
//    Lambda[iVar] = fabs(Lambda[iVar]);

  if (!implicit) {

    /*--- Compute wave amplitudes (characteristics) ---*/
    proj_delta_vel = 0.0;
    for (iDim = 0; iDim < nDim; iDim++) {
      delta_vel[iDim] = Velocity_j[iDim] - Velocity_i[iDim];
      proj_delta_vel += delta_vel[iDim]*Normal[iDim];
    }
    delta_p = Pressure_j - Pressure_i;
    delta_rho = Density_j - Density_i;
    proj_delta_vel = proj_delta_vel/Area;

    if (nDim == 2) {
      delta_wave[0] = delta_rho - delta_p/(RoeSoundSpeed*RoeSoundSpeed);
      delta_wave[1] = UnitNormal[1]*delta_vel[0]-UnitNormal[0]*delta_vel[1];
      delta_wave[2] = proj_delta_vel + delta_p/(RoeDensity*RoeSoundSpeed);
      delta_wave[3] = -proj_delta_vel + delta_p/(RoeDensity*RoeSoundSpeed);
    } else {
      delta_wave[0] = delta_rho - delta_p/(RoeSoundSpeed*RoeSoundSpeed);
      delta_wave[1] = UnitNormal[0]*delta_vel[2]-UnitNormal[2]*delta_vel[0];
      delta_wave[2] = UnitNormal[1]*delta_vel[0]-UnitNormal[0]*delta_vel[1];
      delta_wave[3] = proj_delta_vel + delta_p/(RoeDensity*RoeSoundSpeed);
      delta_wave[4] = -proj_delta_vel + delta_p/(RoeDensity*RoeSoundSpeed);
    }

    /*--- Roe's Flux approximation ---*/
    for (iVar = 0; iVar < nVar; iVar++) {
      val_residual[iVar] = 0.5*(ProjFlux_i[iVar]+ProjFlux_j[iVar]);
      for (jVar = 0; jVar < nVar; jVar++)
        val_residual[iVar] -= 0.5*Lambda[jVar]*delta_wave[jVar]*P_Tensor[iVar][jVar]*Area;
    }

    /*--- Flux contribution due to grid motion ---*/
    if (grid_movement) {
      ProjVelocity = 0.0;
      for (iDim = 0; iDim < nDim; iDim++)
        ProjVelocity += 0.5*(GridVel_i[iDim]+GridVel_j[iDim])*Normal[iDim];
      for (iVar = 0; iVar < nVar; iVar++) {
        val_residual[iVar] -= ProjVelocity * 0.5*(U_i[iVar]+U_j[iVar]);
      }
    }
  }
  else {

    /*--- Compute inverse P ---*/

    GetPMatrix_inv(invP_Tensor, &RoeDensity, RoeVelocity, &RoeSoundSpeed, &RoeChi , &RoeKappa, UnitNormal);

     /*--- Jacobians of the inviscid flux, scaled by
      kappa because val_resconv ~ kappa*(fc_i+fc_j)*Normal ---*/

    GetInviscidProjJac(Velocity_i, &Enthalpy_i, &Chi_i, &Kappa_i, Normal, kappa, val_Jacobian_i);

    GetInviscidProjJac(Velocity_j, &Enthalpy_j, &Chi_j, &Kappa_j, Normal, kappa, val_Jacobian_j);


    /*--- Diference variables iPoint and jPoint ---*/
    for (iVar = 0; iVar < nVar; iVar++)
      Diff_U[iVar] = U_j[iVar]-U_i[iVar];

    /*--- Roe's Flux approximation ---*/
    for (iVar = 0; iVar < nVar; iVar++) {
      val_residual[iVar] = kappa*(ProjFlux_i[iVar]+ProjFlux_j[iVar]);
      for (jVar = 0; jVar < nVar; jVar++) {
        Proj_ModJac_Tensor_ij = 0.0;

        /*--- Compute |Proj_ModJac_Tensor| = P x |Lambda| x inverse P ---*/

        for (kVar = 0; kVar < nVar; kVar++)
          Proj_ModJac_Tensor_ij += P_Tensor[iVar][kVar]*Lambda[kVar]*invP_Tensor[kVar][jVar];

        val_residual[iVar] -= (1.0-kappa)*Proj_ModJac_Tensor_ij*Diff_U[jVar]*Area;
        val_Jacobian_i[iVar][jVar] += (1.0-kappa)*Proj_ModJac_Tensor_ij*Area;
        val_Jacobian_j[iVar][jVar] -= (1.0-kappa)*Proj_ModJac_Tensor_ij*Area;
      }
    }

    /*--- Jacobian contributions due to grid motion ---*/
    if (grid_movement) {
      ProjVelocity = 0.0;
      for (iDim = 0; iDim < nDim; iDim++)
        ProjVelocity += 0.5*(GridVel_i[iDim]+GridVel_j[iDim])*Normal[iDim];
      for (iVar = 0; iVar < nVar; iVar++) {
        val_residual[iVar] -= ProjVelocity * 0.5*(U_i[iVar]+U_j[iVar]);
        /*--- Implicit terms ---*/
        val_Jacobian_i[iVar][iVar] -= 0.5*ProjVelocity;
        val_Jacobian_j[iVar][iVar] -= 0.5*ProjVelocity;
      }
    }

  }

  AD::SetPreaccOut(val_residual, nVar);
  AD::EndPreacc();
}


void CUpwGeneralRoe_Flow::ComputeRoeAverage() {

  //su2double delta_rhoStaticEnergy, err_P, s, D;
  // su2double tol = 10-6;

  R = sqrt(fabs(Density_j/Density_i));
  RoeDensity = R*Density_i;
  sq_vel = 0;  for (iDim = 0; iDim < nDim; iDim++) {
    RoeVelocity[iDim] = (R*Velocity_j[iDim]+Velocity_i[iDim])/(R+1);
    sq_vel += RoeVelocity[iDim]*RoeVelocity[iDim];
  }

  RoeEnthalpy = (R*Enthalpy_j+Enthalpy_i)/(R+1);
  delta_rho = Density_j - Density_i;
  delta_p = Pressure_j - Pressure_i;
  RoeKappa = 0.5*(Kappa_i + Kappa_j);
  RoeKappa = (Kappa_i + Kappa_j + 4*RoeKappa)/6;
  RoeChi = 0.5*(Chi_i + Chi_j);
  RoeChi = (Chi_i + Chi_j + 4*RoeChi)/6;


//  RoeKappaStaticEnthalpy = 0.5*(StaticEnthalpy_i*Kappa_i + StaticEnthalpy_j*Kappa_j);
//  RoeKappaStaticEnthalpy = (StaticEnthalpy_i*Kappa_i + StaticEnthalpy_j*Kappa_j + 4*RoeKappaStaticEnthalpy)/6;
//  s = RoeChi + RoeKappaStaticEnthalpy;
//  D = s*s*delta_rho*delta_rho + delta_p*delta_p;
//  delta_rhoStaticEnergy = Density_j*StaticEnergy_j - Density_i*StaticEnergy_i;
//  err_P = delta_p - RoeChi*delta_rho - RoeKappa*delta_rhoStaticEnergy;
//
//
//  if (abs((D - delta_p*err_P)/Density_i)>1e-3 && abs(delta_rho/Density_i)>1e-3 && s/Density_i > 1e-3) {
//
//    RoeKappa = (D*RoeKappa)/(D - delta_p*err_P);
//    RoeChi = (D*RoeChi+ s*s*delta_rho*err_P)/(D - delta_p*err_P);
//
//  }

  RoeSoundSpeed2 = RoeChi + RoeKappa*(RoeEnthalpy-0.5*sq_vel);

}

CUpwL2Roe_Flow::CUpwL2Roe_Flow(unsigned short val_nDim, unsigned short val_nVar, CConfig *config) : CNumerics(val_nDim, val_nVar, config) {

  implicit = (config->GetKind_TimeIntScheme_Flow() == EULER_IMPLICIT);
  grid_movement = config->GetGrid_Movement();
  kappa = config->GetRoe_Kappa(); // 1 is unstable

  Gamma = config->GetGamma();
  Gamma_Minus_One = Gamma - 1.0;

  Diff_U = new su2double [nVar];
  Velocity_i = new su2double [nDim];
  Velocity_j = new su2double [nDim];
  RoeVelocity = new su2double [nDim];
  delta_vel  = new su2double [nDim];
  delta_wave = new su2double [nVar];
  ProjFlux_i = new su2double [nVar];
  ProjFlux_j = new su2double [nVar];
  Lambda = new su2double [nVar];
  Epsilon = new su2double [nVar];
  P_Tensor = new su2double* [nVar];
  invP_Tensor = new su2double* [nVar];
  for (iVar = 0; iVar < nVar; iVar++) {
      P_Tensor[iVar] = new su2double [nVar];
      invP_Tensor[iVar] = new su2double [nVar];
  }
}

CUpwL2Roe_Flow::~CUpwL2Roe_Flow(void) {

  delete [] Diff_U;
  delete [] Velocity_i;
  delete [] Velocity_j;
  delete [] RoeVelocity;
  delete [] delta_vel;
  delete [] delta_wave;
  delete [] ProjFlux_i;
  delete [] ProjFlux_j;
  delete [] Lambda;
  delete [] Epsilon;
  for (iVar = 0; iVar < nVar; iVar++) {
      delete [] P_Tensor[iVar];
      delete [] invP_Tensor[iVar];
  }
  delete [] P_Tensor;
  delete [] invP_Tensor;

}

void CUpwL2Roe_Flow::ComputeResidual(su2double *val_residual, su2double **val_Jacobian_i, su2double **val_Jacobian_j, CConfig *config) {

  su2double U_i[5] = {0.0,0.0,0.0,0.0,0.0}, U_j[5] = {0.0,0.0,0.0,0.0,0.0};
  su2double ProjGridVel = 0.0;
  su2double zeta,Mach_i,Mach_j;
  //unsigned short ssw_L=0, ssw_R=0;

  AD::StartPreacc();
  AD::SetPreaccIn(V_i, nDim+4); AD::SetPreaccIn(V_j, nDim+4); AD::SetPreaccIn(Normal, nDim);

  /*--- Face area (norm or the normal vector) ---*/

  Area = 0.0;
  for (iDim = 0; iDim < nDim; iDim++)
    Area += Normal[iDim]*Normal[iDim];
  Area = sqrt(Area);

  /*-- Unit Normal ---*/

  for (iDim = 0; iDim < nDim; iDim++)
    UnitNormal[iDim] = Normal[iDim]/Area;

  /*--- Primitive variables at point i ---*/

  Mach_i = 0.0;
  for (iDim = 0; iDim < nDim; iDim++){
    Velocity_i[iDim] = V_i[iDim+1];
    Mach_i += pow(Velocity_i[iDim],2.0);}
  Pressure_i = V_i[nDim+1];
  Density_i = V_i[nDim+2];
  Enthalpy_i = V_i[nDim+3];
  Energy_i = Enthalpy_i - Pressure_i/Density_i;
  SoundSpeed_i = sqrt(fabs(Pressure_i*Gamma/Density_i));
  Mach_i = sqrt(Mach_i)/SoundSpeed_i;

  /*--- Primitive variables at point j ---*/

  Mach_j = 0.0;
  for (iDim = 0; iDim < nDim; iDim++){
    Velocity_j[iDim] = V_j[iDim+1];
    Mach_j += pow(Velocity_j[iDim],2.0);}
  Pressure_j = V_j[nDim+1];
  Density_j = V_j[nDim+2];
  Enthalpy_j = V_j[nDim+3];
  Energy_j = Enthalpy_j - Pressure_j/Density_j;
  SoundSpeed_j = sqrt(fabs(Pressure_j*Gamma/Density_j));
  Mach_j = sqrt(Mach_j)/SoundSpeed_j;

  /*--- L2Roe: a low dissipation version of Roe's approximate Riemann solver for low Mach numbers. IJNMF 2015 ---*/

  zeta = min(1.0,max(Mach_i,Mach_j));
  zeta = max(zeta,0.05);

  /*--- Recompute conservative variables ---*/

  U_i[0] = Density_i; U_j[0] = Density_j;
  for (iDim = 0; iDim < nDim; iDim++) {
    U_i[iDim+1] = Density_i*Velocity_i[iDim]; U_j[iDim+1] = Density_j*Velocity_j[iDim];
  }
  U_i[nDim+1] = Density_i*Energy_i; U_j[nDim+1] = Density_j*Energy_j;

  /*--- Roe-averaged variables at interface between i & j ---*/

  R = sqrt(fabs(Density_j/Density_i));
  RoeDensity = R*Density_i;
  sq_vel = 0.0;
  for (iDim = 0; iDim < nDim; iDim++) {
    RoeVelocity[iDim] = (R*Velocity_j[iDim]+Velocity_i[iDim])/(R+1);
    sq_vel += RoeVelocity[iDim]*RoeVelocity[iDim];
  }
  RoeEnthalpy = (R*Enthalpy_j+Enthalpy_i)/(R+1);

  RoeSoundSpeed2 = (Gamma-1)*(RoeEnthalpy-0.5*sq_vel);

  /*--- Negative RoeSoundSpeed2, the jump
   variables is too large, exit the subrotuine
   without computing the fluxes ---*/

  if (RoeSoundSpeed2 <= 0.0) {
    for (iVar = 0; iVar < nVar; iVar++) {
      val_residual[iVar] = 0.0;
      for (jVar = 0; jVar < nVar; jVar++) {
        val_Jacobian_i[iVar][iVar] = 0.0;
        val_Jacobian_j[iVar][iVar] = 0.0;
      }
    }
    AD::SetPreaccOut(val_residual, nVar);
    AD::EndPreacc();
    return;
  }

  RoeSoundSpeed = sqrt(RoeSoundSpeed2);

  /*--- Compute ProjFlux_i ---*/

  GetInviscidProjFlux(&Density_i, Velocity_i, &Pressure_i, &Enthalpy_i, Normal, ProjFlux_i);

  /*--- Compute ProjFlux_j ---*/

  GetInviscidProjFlux(&Density_j, Velocity_j, &Pressure_j, &Enthalpy_j, Normal, ProjFlux_j);

  /*--- Compute P and Lambda (do it with the Normal) ---*/

  GetPMatrix(&RoeDensity, RoeVelocity, &RoeSoundSpeed, UnitNormal, P_Tensor);

  ProjVelocity = 0.0; ProjVelocity_i = 0.0; ProjVelocity_j = 0.0;
  for (iDim = 0; iDim < nDim; iDim++) {
    ProjVelocity   += RoeVelocity[iDim]*UnitNormal[iDim];
    ProjVelocity_i += Velocity_i[iDim]*UnitNormal[iDim];
    ProjVelocity_j += Velocity_j[iDim]*UnitNormal[iDim];
  }

  /*--- Projected velocity adjustment due to mesh motion ---*/

  if (grid_movement) {
    ProjGridVel = 0.0;
    for (iDim = 0; iDim < nDim; iDim++) {
      ProjGridVel   += 0.5*(GridVel_i[iDim]+GridVel_j[iDim])*UnitNormal[iDim];
    }
    ProjVelocity   -= ProjGridVel;
    ProjVelocity_i -= ProjGridVel;
    ProjVelocity_j -= ProjGridVel;
  }

  /*--- Flow eigenvalues and entropy correctors ---*/

  for (iDim = 0; iDim < nDim; iDim++)
    Lambda[iDim] = ProjVelocity;

  Lambda[nVar-2] = ProjVelocity + RoeSoundSpeed;
  Lambda[nVar-1] = ProjVelocity - RoeSoundSpeed;

  /*--- Compute absolute value with Mavriplis' entropy correction ---*/

  MaxLambda = fabs(ProjVelocity) + RoeSoundSpeed;
  Delta = config->GetEntropyFix_Coeff();

  for (iVar = 0; iVar < nVar; iVar++) {
    Lambda[iVar] = max(fabs(Lambda[iVar]), Delta*MaxLambda);
  }

  /*--- Compute wave amplitudes (characteristics) ---*/

  proj_delta_vel = 0.0;
  for (iDim = 0; iDim < nDim; iDim++) {
    delta_vel[iDim] = Velocity_j[iDim] - Velocity_i[iDim];
    proj_delta_vel += delta_vel[iDim]*Normal[iDim];
  }
  delta_p = Pressure_j - Pressure_i;
  delta_rho = Density_j - Density_i;
  proj_delta_vel = (proj_delta_vel/Area)*zeta;

  if (nDim == 2) {
    delta_wave[0] = delta_rho - delta_p/(RoeSoundSpeed*RoeSoundSpeed);
    delta_wave[1] = (UnitNormal[1]*delta_vel[0]-UnitNormal[0]*delta_vel[1])*zeta;
    delta_wave[2] = proj_delta_vel + delta_p/(RoeDensity*RoeSoundSpeed);
    delta_wave[3] = -proj_delta_vel + delta_p/(RoeDensity*RoeSoundSpeed);
  } else {
    delta_wave[0] = delta_rho - delta_p/(RoeSoundSpeed*RoeSoundSpeed);
    delta_wave[1] = (UnitNormal[0]*delta_vel[2]-UnitNormal[2]*delta_vel[0])*zeta;
    delta_wave[2] = (UnitNormal[1]*delta_vel[0]-UnitNormal[0]*delta_vel[1])*zeta;
    delta_wave[3] = proj_delta_vel + delta_p/(RoeDensity*RoeSoundSpeed);
    delta_wave[4] = -proj_delta_vel + delta_p/(RoeDensity*RoeSoundSpeed);
  }

  if (!implicit) {

    /*--- Roe's Flux approximation ---*/

    for (iVar = 0; iVar < nVar; iVar++) {
      val_residual[iVar] = 0.5*(ProjFlux_i[iVar]+ProjFlux_j[iVar]);
      for (jVar = 0; jVar < nVar; jVar++)
        val_residual[iVar] -= 0.5*Lambda[jVar]*delta_wave[jVar]*P_Tensor[iVar][jVar]*Area;
    }

    /*--- Flux contribution due to grid motion ---*/

    if (grid_movement) {
      ProjVelocity = 0.0;
      for (iDim = 0; iDim < nDim; iDim++)
        ProjVelocity += 0.5*(GridVel_i[iDim]+GridVel_j[iDim])*Normal[iDim];
      for (iVar = 0; iVar < nVar; iVar++) {
        val_residual[iVar] -= ProjVelocity * 0.5*(U_i[iVar]+U_j[iVar]);
      }
    }
  }

  else {

    /*--- Compute inverse P ---*/

    GetPMatrix_inv(&RoeDensity, RoeVelocity, &RoeSoundSpeed, UnitNormal, invP_Tensor);

    /*--- Jacobians of the inviscid flux, scaled by
     kappa because val_resconv ~ kappa*(fc_i+fc_j)*Normal ---*/

    GetInviscidProjJac(Velocity_i, &Energy_i, Normal, kappa, val_Jacobian_i);
    GetInviscidProjJac(Velocity_j, &Energy_j, Normal, kappa, val_Jacobian_j);

    /*--- Diference variables iPoint and jPoint ---*/

    for (iVar = 0; iVar < nVar; iVar++)
      Diff_U[iVar] = U_j[iVar]-U_i[iVar];

    /*--- Roe's Flux approximation ---*/

    for (iVar = 0; iVar < nVar; iVar++) {

      val_residual[iVar] = kappa*(ProjFlux_i[iVar]+ProjFlux_j[iVar]);
      for (jVar = 0; jVar < nVar; jVar++) {
        Proj_ModJac_Tensor_ij = 0.0;

        /*--- Compute |Proj_ModJac_Tensor| = P x |Lambda| x inverse P ---*/

        for (kVar = 0; kVar < nVar; kVar++)
          Proj_ModJac_Tensor_ij += P_Tensor[iVar][kVar]*Lambda[kVar]*invP_Tensor[kVar][jVar];

        //val_residual[iVar] -= (1.0-kappa)*Proj_ModJac_Tensor_ij*Diff_U[jVar]*Area;
        val_residual[iVar] -= 0.5*Lambda[jVar]*delta_wave[jVar]*P_Tensor[iVar][jVar]*Area;
        val_Jacobian_i[iVar][jVar] += (1.0-kappa)*Proj_ModJac_Tensor_ij*Area;
        val_Jacobian_j[iVar][jVar] -= (1.0-kappa)*Proj_ModJac_Tensor_ij*Area;
      }

    }

    /*--- Jacobian contributions due to grid motion ---*/

    if (grid_movement) {
      ProjVelocity = 0.0;
      for (iDim = 0; iDim < nDim; iDim++)
        ProjVelocity += 0.5*(GridVel_i[iDim]+GridVel_j[iDim])*Normal[iDim];
      for (iVar = 0; iVar < nVar; iVar++) {
        val_residual[iVar] -= ProjVelocity * 0.5*(U_i[iVar]+U_j[iVar]);

        /*--- Implicit terms ---*/

        val_Jacobian_i[iVar][iVar] -= 0.5*ProjVelocity;
        val_Jacobian_j[iVar][iVar] -= 0.5*ProjVelocity;

      }
    }

  }
  AD::SetPreaccOut(val_residual, nVar);
  AD::EndPreacc();

}

CUpwLMRoe_Flow::CUpwLMRoe_Flow(unsigned short val_nDim, unsigned short val_nVar, CConfig *config) : CNumerics(val_nDim, val_nVar, config) {

  implicit = (config->GetKind_TimeIntScheme_Flow() == EULER_IMPLICIT);
  grid_movement = config->GetGrid_Movement();
  kappa = config->GetRoe_Kappa(); // 1 is unstable

  Gamma = config->GetGamma();
  Gamma_Minus_One = Gamma - 1.0;

  Diff_U = new su2double [nVar];
  Velocity_i = new su2double [nDim];
  Velocity_j = new su2double [nDim];
  RoeVelocity = new su2double [nDim];
  delta_vel  = new su2double [nDim];
  delta_wave = new su2double [nVar];
  ProjFlux_i = new su2double [nVar];
  ProjFlux_j = new su2double [nVar];
  Lambda = new su2double [nVar];
  Epsilon = new su2double [nVar];
  P_Tensor = new su2double* [nVar];
  invP_Tensor = new su2double* [nVar];
  for (iVar = 0; iVar < nVar; iVar++) {
    P_Tensor[iVar] = new su2double [nVar];
    invP_Tensor[iVar] = new su2double [nVar];
  }
}

CUpwLMRoe_Flow::~CUpwLMRoe_Flow(void) {

  delete [] Diff_U;
  delete [] Velocity_i;
  delete [] Velocity_j;
  delete [] RoeVelocity;
  delete [] delta_vel;
  delete [] delta_wave;
  delete [] ProjFlux_i;
  delete [] ProjFlux_j;
  delete [] Lambda;
  delete [] Epsilon;
  for (iVar = 0; iVar < nVar; iVar++) {
      delete [] P_Tensor[iVar];
      delete [] invP_Tensor[iVar];
  }
  delete [] P_Tensor;
  delete [] invP_Tensor;

}

void CUpwLMRoe_Flow::ComputeResidual(su2double *val_residual, su2double **val_Jacobian_i, su2double **val_Jacobian_j, CConfig *config) {

  su2double U_i[5] = {0.0,0.0,0.0,0.0,0.0}, U_j[5] = {0.0,0.0,0.0,0.0,0.0};
  su2double ProjGridVel = 0.0;
  su2double zeta,Mach_i,Mach_j;

  AD::StartPreacc();
  AD::SetPreaccIn(V_i, nDim+4); AD::SetPreaccIn(V_j, nDim+4); AD::SetPreaccIn(Normal, nDim);

  /*--- Face area (norm or the normal vector) ---*/

  Area = 0.0;
  for (iDim = 0; iDim < nDim; iDim++)
    Area += Normal[iDim]*Normal[iDim];
  Area = sqrt(Area);

  /*-- Unit Normal ---*/

  for (iDim = 0; iDim < nDim; iDim++)
    UnitNormal[iDim] = Normal[iDim]/Area;

  /*--- Primitive variables at point i ---*/

  Mach_i = 0.0;
  for (iDim = 0; iDim < nDim; iDim++){
    Velocity_i[iDim] = V_i[iDim+1];
    Mach_i += pow(Velocity_i[iDim],2.0);}
  Pressure_i = V_i[nDim+1];
  Density_i = V_i[nDim+2];
  Enthalpy_i = V_i[nDim+3];
  Energy_i = Enthalpy_i - Pressure_i/Density_i;
  SoundSpeed_i = sqrt(fabs(Pressure_i*Gamma/Density_i));
  Mach_i = sqrt(Mach_i)/SoundSpeed_i;

  /*--- Primitive variables at point j ---*/

  Mach_j = 0.0;
  for (iDim = 0; iDim < nDim; iDim++){
    Velocity_j[iDim] = V_j[iDim+1];
    Mach_j += pow(Velocity_j[iDim],2.0);}
  Pressure_j = V_j[nDim+1];
  Density_j = V_j[nDim+2];
  Enthalpy_j = V_j[nDim+3];
  Energy_j = Enthalpy_j - Pressure_j/Density_j;
  SoundSpeed_j = sqrt(fabs(Pressure_j*Gamma/Density_j));
  Mach_j = sqrt(Mach_j)/SoundSpeed_j;

  /*--- Rieper, A low-Mach number fix for Roe's approximate Riemman Solver, JCP 2011 ---*/

  zeta = min(1.0,max(Mach_i,Mach_j));
  zeta = max(0.05,zeta);

  /*--- Recompute conservative variables ---*/

  U_i[0] = Density_i; U_j[0] = Density_j;
  for (iDim = 0; iDim < nDim; iDim++) {
    U_i[iDim+1] = Density_i*Velocity_i[iDim]; U_j[iDim+1] = Density_j*Velocity_j[iDim];
  }
  U_i[nDim+1] = Density_i*Energy_i; U_j[nDim+1] = Density_j*Energy_j;

  /*--- Roe-averaged variables at interface between i & j ---*/

  R = sqrt(fabs(Density_j/Density_i));
  RoeDensity = R*Density_i;
  sq_vel = 0.0;
  for (iDim = 0; iDim < nDim; iDim++) {
    RoeVelocity[iDim] = (R*Velocity_j[iDim]+Velocity_i[iDim])/(R+1);
    sq_vel += RoeVelocity[iDim]*RoeVelocity[iDim];
  }
  RoeEnthalpy = (R*Enthalpy_j+Enthalpy_i)/(R+1);

  RoeSoundSpeed2 = (Gamma-1)*(RoeEnthalpy-0.5*sq_vel);

  /*--- Negative RoeSoundSpeed2, the jump
   variables is too large, exit the subrotuine
   without computing the fluxes ---*/

  if (RoeSoundSpeed2 <= 0.0) {
    for (iVar = 0; iVar < nVar; iVar++) {
      val_residual[iVar] = 0.0;
      for (jVar = 0; jVar < nVar; jVar++) {
        val_Jacobian_i[iVar][iVar] = 0.0;
        val_Jacobian_j[iVar][iVar] = 0.0;
      }
    }
    AD::SetPreaccOut(val_residual, nVar);
    AD::EndPreacc();
    return;
  }

  RoeSoundSpeed = sqrt(RoeSoundSpeed2);

  /*--- Compute ProjFlux_i ---*/

  GetInviscidProjFlux(&Density_i, Velocity_i, &Pressure_i, &Enthalpy_i, Normal, ProjFlux_i);

  /*--- Compute ProjFlux_j ---*/

  GetInviscidProjFlux(&Density_j, Velocity_j, &Pressure_j, &Enthalpy_j, Normal, ProjFlux_j);

  /*--- Compute P and Lambda (do it with the Normal) ---*/

  GetPMatrix(&RoeDensity, RoeVelocity, &RoeSoundSpeed, UnitNormal, P_Tensor);

  ProjVelocity = 0.0; ProjVelocity_i = 0.0; ProjVelocity_j = 0.0;
  for (iDim = 0; iDim < nDim; iDim++) {
    ProjVelocity   += RoeVelocity[iDim]*UnitNormal[iDim];
    ProjVelocity_i += Velocity_i[iDim]*UnitNormal[iDim];
    ProjVelocity_j += Velocity_j[iDim]*UnitNormal[iDim];
  }

  /*--- Projected velocity adjustment due to mesh motion ---*/

  if (grid_movement) {
    ProjGridVel = 0.0;
    for (iDim = 0; iDim < nDim; iDim++) {
        ProjGridVel   += 0.5*(GridVel_i[iDim]+GridVel_j[iDim])*UnitNormal[iDim];
    }
    ProjVelocity   -= ProjGridVel;
    ProjVelocity_i -= ProjGridVel;
    ProjVelocity_j -= ProjGridVel;
  }

  /*--- Flow eigenvalues and entropy correctors ---*/

  for (iDim = 0; iDim < nDim; iDim++)
    Lambda[iDim] = ProjVelocity;

  Lambda[nVar-2] = ProjVelocity + RoeSoundSpeed;
  Lambda[nVar-1] = ProjVelocity - RoeSoundSpeed;

  /*--- Compute absolute value with Mavriplis' entropy correction ---*/

  MaxLambda = fabs(ProjVelocity) + RoeSoundSpeed;
  Delta = config->GetEntropyFix_Coeff();

  for (iVar = 0; iVar < nVar; iVar++) {
    Lambda[iVar] = max(fabs(Lambda[iVar]), Delta*MaxLambda);
  }

  /*--- Compute wave amplitudes (characteristics) ---*/

  proj_delta_vel = 0.0;
  for (iDim = 0; iDim < nDim; iDim++) {
    delta_vel[iDim] = Velocity_j[iDim] - Velocity_i[iDim];
    proj_delta_vel += delta_vel[iDim]*Normal[iDim];
  }
  delta_p = Pressure_j - Pressure_i;
  delta_rho = Density_j - Density_i;
  proj_delta_vel = (proj_delta_vel/Area)*zeta;

  if (nDim == 2) {
    delta_wave[0] = delta_rho - delta_p/(RoeSoundSpeed*RoeSoundSpeed);
    delta_wave[1] = (UnitNormal[1]*delta_vel[0]-UnitNormal[0]*delta_vel[1]);
    delta_wave[2] = proj_delta_vel + delta_p/(RoeDensity*RoeSoundSpeed);
    delta_wave[3] = -proj_delta_vel + delta_p/(RoeDensity*RoeSoundSpeed);
  } else {
    delta_wave[0] = delta_rho - delta_p/(RoeSoundSpeed*RoeSoundSpeed);
    delta_wave[1] = (UnitNormal[0]*delta_vel[2]-UnitNormal[2]*delta_vel[0]);
    delta_wave[2] = (UnitNormal[1]*delta_vel[0]-UnitNormal[0]*delta_vel[1]);
    delta_wave[3] = proj_delta_vel + delta_p/(RoeDensity*RoeSoundSpeed);
    delta_wave[4] = -proj_delta_vel + delta_p/(RoeDensity*RoeSoundSpeed);
  }

  if (!implicit) {

    /*--- Roe's Flux approximation ---*/

    for (iVar = 0; iVar < nVar; iVar++) {
      val_residual[iVar] = 0.5*(ProjFlux_i[iVar]+ProjFlux_j[iVar]);
      for (jVar = 0; jVar < nVar; jVar++)
        val_residual[iVar] -= 0.5*Lambda[jVar]*delta_wave[jVar]*P_Tensor[iVar][jVar]*Area;
    }

    /*--- Flux contribution due to grid motion ---*/

    if (grid_movement) {
      ProjVelocity = 0.0;
      for (iDim = 0; iDim < nDim; iDim++)
        ProjVelocity += 0.5*(GridVel_i[iDim]+GridVel_j[iDim])*Normal[iDim];
      for (iVar = 0; iVar < nVar; iVar++) {
        val_residual[iVar] -= ProjVelocity * 0.5*(U_i[iVar]+U_j[iVar]);
      }
    }
  }

  else {

    /*--- Compute inverse P ---*/

    GetPMatrix_inv(&RoeDensity, RoeVelocity, &RoeSoundSpeed, UnitNormal, invP_Tensor);

    /*--- Jacobians of the inviscid flux, scaled by
     kappa because val_resconv ~ kappa*(fc_i+fc_j)*Normal ---*/

    GetInviscidProjJac(Velocity_i, &Energy_i, Normal, kappa, val_Jacobian_i);
    GetInviscidProjJac(Velocity_j, &Energy_j, Normal, kappa, val_Jacobian_j);

    /*--- Diference variables iPoint and jPoint ---*/

    for (iVar = 0; iVar < nVar; iVar++)
      Diff_U[iVar] = U_j[iVar]-U_i[iVar];

    /*--- Roe's Flux approximation ---*/

    for (iVar = 0; iVar < nVar; iVar++) {

      val_residual[iVar] = kappa*(ProjFlux_i[iVar]+ProjFlux_j[iVar]);
      for (jVar = 0; jVar < nVar; jVar++) {
        Proj_ModJac_Tensor_ij = 0.0;

        /*--- Compute |Proj_ModJac_Tensor| = P x |Lambda| x inverse P ---*/

        for (kVar = 0; kVar < nVar; kVar++)
            Proj_ModJac_Tensor_ij += P_Tensor[iVar][kVar]*Lambda[kVar]*invP_Tensor[kVar][jVar];

        //val_residual[iVar] -= (1.0-kappa)*Proj_ModJac_Tensor_ij*Diff_U[jVar]*Area;
        val_residual[iVar] -= 0.5*Lambda[jVar]*delta_wave[jVar]*P_Tensor[iVar][jVar]*Area;
        val_Jacobian_i[iVar][jVar] += (1.0-kappa)*Proj_ModJac_Tensor_ij*Area;
        val_Jacobian_j[iVar][jVar] -= (1.0-kappa)*Proj_ModJac_Tensor_ij*Area;

      }

    }

    /*--- Jacobian contributions due to grid motion ---*/

    if (grid_movement) {
      ProjVelocity = 0.0;
      for (iDim = 0; iDim < nDim; iDim++)
        ProjVelocity += 0.5*(GridVel_i[iDim]+GridVel_j[iDim])*Normal[iDim];
      for (iVar = 0; iVar < nVar; iVar++) {
        val_residual[iVar] -= ProjVelocity * 0.5*(U_i[iVar]+U_j[iVar]);

        /*--- Implicit terms ---*/

        val_Jacobian_i[iVar][iVar] -= 0.5*ProjVelocity;
        val_Jacobian_j[iVar][iVar] -= 0.5*ProjVelocity;
      }
    }

  }

  AD::SetPreaccOut(val_residual, nVar);
  AD::EndPreacc();

}


CUpwMSW_Flow::CUpwMSW_Flow(unsigned short val_nDim, unsigned short val_nVar, CConfig *config) : CNumerics(val_nDim, val_nVar, config) {

  /*--- Set booleans from CConfig settings ---*/
  implicit = (config->GetKind_TimeIntScheme_Flow() == EULER_IMPLICIT);

  /*--- Allocate arrays ---*/
  Diff_U   = new su2double [nVar];
  Fc_i     = new su2double [nVar];
  Fc_j     = new su2double [nVar];
  Lambda_i = new su2double [nVar];
  Lambda_j = new su2double [nVar];

  u_i       = new su2double [nDim];
  u_j       = new su2double [nDim];
  ust_i    = new su2double [nDim];
  ust_j    = new su2double [nDim];
  Vst_i    = new su2double [nPrimVar];
  Vst_j    = new su2double [nPrimVar];
  Ust_i    = new su2double [nVar];
  Ust_j    = new su2double [nVar];

  Velst_i    = new su2double [nDim];
  Velst_j    = new su2double [nDim];

  P_Tensor    = new su2double* [nVar];
  invP_Tensor  = new su2double* [nVar];
  for (unsigned short iVar = 0; iVar < nVar; iVar++) {
    P_Tensor[iVar]    = new su2double [nVar];
    invP_Tensor[iVar] = new su2double [nVar];
  }

}

CUpwMSW_Flow::~CUpwMSW_Flow(void) {

  delete [] Diff_U;
  delete [] Fc_i;
  delete [] Fc_j;
  delete [] Lambda_i;
  delete [] Lambda_j;

  delete [] u_i;
  delete [] u_j;
  delete [] ust_i;
  delete [] ust_j;
  delete [] Ust_i;
  delete [] Vst_i;
  delete [] Ust_j;
  delete [] Vst_j;
  delete [] Velst_i;
  delete [] Velst_j;

  for (unsigned short iVar = 0; iVar < nVar; iVar++) {
    delete [] P_Tensor[iVar];
    delete [] invP_Tensor[iVar];
  }
  delete [] P_Tensor;
  delete [] invP_Tensor;

}

void CUpwMSW_Flow::ComputeResidual(su2double *val_residual,
                                   su2double **val_Jacobian_i,
                                   su2double **val_Jacobian_j, CConfig *config) {

  unsigned short iDim, iVar, jVar, kVar;
  su2double P_i, P_j;
  su2double ProjVel_i, ProjVel_j, ProjVelst_i, ProjVelst_j;
  su2double sqvel_i, sqvel_j;
  su2double alpha, w, dp, onemw;
  su2double Proj_ModJac_Tensor_i, Proj_ModJac_Tensor_j;

  /*--- Set parameters in the numerical method ---*/
  alpha = 6.0;

  /*--- Calculate supporting geometry parameters ---*/

  Area = 0;
  for (iDim = 0; iDim < nDim; iDim++)
    Area += Normal[iDim]*Normal[iDim];
  Area = sqrt(Area);

  for (iDim = 0; iDim < nDim; iDim++)
    UnitNormal[iDim] = Normal[iDim]/Area;

  /*--- Initialize flux & Jacobian vectors ---*/

  for (iVar = 0; iVar < nVar; iVar++) {
    Fc_i[iVar] = 0.0;
    Fc_j[iVar] = 0.0;
  }
  if (implicit) {
    for (iVar = 0; iVar < nVar; iVar++) {
      for (jVar = 0; jVar < nVar; jVar++) {
        val_Jacobian_i[iVar][jVar] = 0.0;
        val_Jacobian_j[iVar][jVar] = 0.0;
      }
    }
  }

  /*--- Load variables from nodes i & j ---*/

  rhos_i = V_i[0];
  rhos_j = V_j[0];
  for (iDim = 0; iDim < nDim; iDim++) {
    u_i[iDim] = V_i[iDim+1];
    u_j[iDim] = V_j[iDim+1];
  }
  P_i = V_i[nDim+1];
  P_j = V_j[nDim+1];

  /*--- Calculate supporting quantities ---*/

  sqvel_i   = 0.0; sqvel_j   = 0.0;
  ProjVel_i = 0.0; ProjVel_j = 0.0;
  for (iDim = 0; iDim < nDim; iDim++) {
    sqvel_i   += u_i[iDim]*u_i[iDim];
    sqvel_j   += u_j[iDim]*u_j[iDim];
    ProjVel_i += u_i[iDim]*UnitNormal[iDim];
    ProjVel_j += u_j[iDim]*UnitNormal[iDim];
  }

  /*--- Calculate the state weighting function ---*/

  dp = fabs(P_j-P_i) / min(P_j, P_i);
  w = 0.5 * (1.0/(pow(alpha*dp,2.0) +1.0));
  onemw = 1.0 - w;

  /*--- Calculate weighted state vector (*) for i & j ---*/

  for (iVar = 0; iVar < nVar; iVar++) {
    Ust_i[iVar] = onemw*U_i[iVar] + w*U_j[iVar];
    Ust_j[iVar] = onemw*U_j[iVar] + w*U_i[iVar];
  }
  for (iVar = 0; iVar < nDim+5; iVar++) {
    Vst_i[iVar] = onemw*V_i[iVar] + w*V_j[iVar];
    Vst_j[iVar] = onemw*V_j[iVar] + w*V_i[iVar];
  }
  ProjVelst_i = onemw*ProjVel_i + w*ProjVel_j;
  ProjVelst_j = onemw*ProjVel_j + w*ProjVel_i;

  for (iDim = 0; iDim < nDim; iDim++) {
    Velst_i[iDim] = Vst_i[iDim+1];
    Velst_j[iDim] = Vst_j[iDim+1];
  }

  /*--- Flow eigenvalues at i (Lambda+) ---*/

  for (iDim = 0; iDim < nDim; iDim++) {
  Lambda_i[iDim]      = 0.5*(ProjVelst_i + fabs(ProjVelst_i));
  }

  Lambda_i[nDim] = 0.5*( ProjVelst_i + Vst_i[nDim+4] + fabs(ProjVelst_i + Vst_i[nDim+4])  );
  Lambda_i[nDim+1]   = 0.5*( ProjVelst_i - Vst_i[nDim+4] + fabs(ProjVelst_i - Vst_i[nDim+4])  );

  /*--- Compute projected P, invP, and Lambda ---*/

  GetPMatrix(&Vst_i[nDim+2], Velst_i, &Vst_i[nDim+4], UnitNormal, P_Tensor);
  GetPMatrix_inv(&Vst_i[nDim+2], Velst_i, &Vst_i[nDim+4], UnitNormal, invP_Tensor);

  /*--- Projected flux (f+) at i ---*/

  for (iVar = 0; iVar < nVar; iVar++) {
    for (jVar = 0; jVar < nVar; jVar++) {
      Proj_ModJac_Tensor_i = 0.0;

      /*--- Compute Proj_ModJac_Tensor = P x Lambda+ x inverse P ---*/

      for (kVar = 0; kVar < nVar; kVar++)
        Proj_ModJac_Tensor_i += P_Tensor[iVar][kVar]*Lambda_i[kVar]*invP_Tensor[kVar][jVar];
      Fc_i[iVar] += Proj_ModJac_Tensor_i*U_i[jVar]*Area;
      if (implicit)
        val_Jacobian_i[iVar][jVar] += Proj_ModJac_Tensor_i*Area;
    }
  }

  /*--- Flow eigenvalues at j (Lambda-) ---*/

  for (iDim = 0; iDim < nDim; iDim++) {
    Lambda_j[iDim]          = 0.5*(ProjVelst_j - fabs(ProjVelst_j));
  }
  Lambda_j[nDim] = 0.5*(     ProjVelst_j + Vst_j[nDim+4] -
                                   fabs(ProjVelst_j + Vst_j[nDim+4])  );
  Lambda_j[nDim+1]   = 0.5*(     ProjVelst_j - Vst_j[nDim+4] -
                                   fabs(ProjVelst_j - Vst_j[nDim+4])  );

  /*--- Compute projected P, invP, and Lambda ---*/

  GetPMatrix(&Vst_j[nDim+2], Velst_j, &Vst_j[nDim+4], UnitNormal, P_Tensor);
  GetPMatrix_inv(&Vst_j[nDim+2], Velst_j, &Vst_j[nDim+4], UnitNormal, invP_Tensor);

  /*--- Projected flux (f-) ---*/

  for (iVar = 0; iVar < nVar; iVar++) {
    for (jVar = 0; jVar < nVar; jVar++) {
      Proj_ModJac_Tensor_j = 0.0;
      /*--- Compute Proj_ModJac_Tensor = P x Lambda- x inverse P ---*/
      for (kVar = 0; kVar < nVar; kVar++)
        Proj_ModJac_Tensor_j += P_Tensor[iVar][kVar]*Lambda_j[kVar]*invP_Tensor[kVar][jVar];
      Fc_j[iVar] += Proj_ModJac_Tensor_j*U_j[jVar]*Area;
      if (implicit)
        val_Jacobian_j[iVar][jVar] += Proj_ModJac_Tensor_j*Area;
    }
  }

  /*--- Flux splitting ---*/

  for (iVar = 0; iVar < nVar; iVar++) {
    val_residual[iVar] = Fc_i[iVar]+Fc_j[iVar];
  }

}

CUpwTurkel_Flow::CUpwTurkel_Flow(unsigned short val_nDim, unsigned short val_nVar, CConfig *config) : CNumerics(val_nDim, val_nVar, config) {

  implicit = (config->GetKind_TimeIntScheme_Flow() == EULER_IMPLICIT);
  grid_movement = config->GetGrid_Movement();

  Gamma = config->GetGamma();
  Gamma_Minus_One = Gamma - 1.0;

  Beta_min = config->GetminTurkelBeta();
  Beta_max = config->GetmaxTurkelBeta();

  Diff_U = new su2double [nVar];
  Velocity_i = new su2double [nDim];
  Velocity_j = new su2double [nDim];
  RoeVelocity = new su2double [nDim];
  ProjFlux_i = new su2double [nVar];
  ProjFlux_j = new su2double [nVar];
  Lambda = new su2double [nVar];
  Epsilon = new su2double [nVar];
  absPeJac = new su2double* [nVar];
  invRinvPe = new su2double* [nVar];
  R_Tensor  = new su2double* [nVar];
  Matrix    = new su2double* [nVar];
  Art_Visc  = new su2double* [nVar];
  for (iVar = 0; iVar < nVar; iVar++) {
    absPeJac[iVar] = new su2double [nVar];
    invRinvPe[iVar] = new su2double [nVar];
    Matrix[iVar] = new su2double [nVar];
    Art_Visc[iVar] = new su2double [nVar];
    R_Tensor[iVar] = new su2double [nVar];
  }
}

CUpwTurkel_Flow::~CUpwTurkel_Flow(void) {

  delete [] Diff_U;
  delete [] Velocity_i;
  delete [] Velocity_j;
  delete [] RoeVelocity;
  delete [] ProjFlux_i;
  delete [] ProjFlux_j;
  delete [] Lambda;
  delete [] Epsilon;
  for (iVar = 0; iVar < nVar; iVar++) {
    delete [] absPeJac[iVar];
    delete [] invRinvPe[iVar];
    delete [] Matrix[iVar];
    delete [] Art_Visc[iVar];
    delete [] R_Tensor[iVar];
  }
  delete [] Matrix;
  delete [] Art_Visc;
  delete [] absPeJac;
  delete [] invRinvPe;
  delete [] R_Tensor;

}

void CUpwTurkel_Flow::ComputeResidual(su2double *val_residual, su2double **val_Jacobian_i, su2double **val_Jacobian_j, CConfig *config) {

  su2double U_i[5] = {0.0,0.0,0.0,0.0,0.0}, U_j[5] = {0.0,0.0,0.0,0.0,0.0};

  /*--- Face area (norm or the normal vector) ---*/

  Area = 0.0;
  for (iDim = 0; iDim < nDim; iDim++)
    Area += Normal[iDim]*Normal[iDim];
  Area = sqrt(Area);

  /*-- Unit Normal ---*/

  for (iDim = 0; iDim < nDim; iDim++)
    UnitNormal[iDim] = Normal[iDim]/Area;

  /*--- Primitive variables at point i ---*/

  for (iDim = 0; iDim < nDim; iDim++)
    Velocity_i[iDim] = V_i[iDim+1];
  Pressure_i = V_i[nDim+1];
  Density_i = V_i[nDim+2];
  Enthalpy_i = V_i[nDim+3];
  Energy_i = Enthalpy_i - Pressure_i/Density_i;
  SoundSpeed_i = sqrt(fabs(Pressure_i*Gamma/Density_i));

  /*--- Primitive variables at point j ---*/

  for (iDim = 0; iDim < nDim; iDim++)
    Velocity_j[iDim] = V_j[iDim+1];
  Pressure_j = V_j[nDim+1];
  Density_j = V_j[nDim+2];
  Enthalpy_j = V_j[nDim+3];
  Energy_j = Enthalpy_j - Pressure_j/Density_j;
  SoundSpeed_j = sqrt(fabs(Pressure_j*Gamma/Density_j));

  /*--- Recompute conservative variables ---*/

  U_i[0] = Density_i; U_j[0] = Density_j;
  for (iDim = 0; iDim < nDim; iDim++) {
    U_i[iDim+1] = Density_i*Velocity_i[iDim]; U_j[iDim+1] = Density_j*Velocity_j[iDim];
  }
  U_i[nDim+1] = Density_i*Energy_i; U_j[nDim+1] = Density_j*Energy_j;

  /*--- Roe-averaged variables at interface between i & j ---*/

  R = sqrt(fabs(Density_j/Density_i));
  RoeDensity = R*Density_i;
  sq_vel = 0.0;
  for (iDim = 0; iDim < nDim; iDim++) {
    RoeVelocity[iDim] = (R*Velocity_j[iDim]+Velocity_i[iDim])/(R+1);
    sq_vel += RoeVelocity[iDim]*RoeVelocity[iDim];
  }
  RoeEnthalpy = (R*Enthalpy_j+Enthalpy_i)/(R+1);
  RoeSoundSpeed = sqrt(fabs((Gamma-1)*(RoeEnthalpy-0.5*sq_vel)));
  RoePressure = RoeDensity/Gamma*RoeSoundSpeed*RoeSoundSpeed;

  /*--- Compute ProjFlux_i ---*/
  GetInviscidProjFlux(&Density_i, Velocity_i, &Pressure_i, &Enthalpy_i, Normal, ProjFlux_i);

  /*--- Compute ProjFlux_j ---*/
  GetInviscidProjFlux(&Density_j, Velocity_j, &Pressure_j, &Enthalpy_j, Normal, ProjFlux_j);

  ProjVelocity = 0.0; ProjVelocity_i = 0.0; ProjVelocity_j = 0.0;
  for (iDim = 0; iDim < nDim; iDim++) {
    ProjVelocity   += RoeVelocity[iDim]*UnitNormal[iDim];
    ProjVelocity_i += Velocity_i[iDim]*UnitNormal[iDim];
    ProjVelocity_j += Velocity_j[iDim]*UnitNormal[iDim];
  }

  /*--- Projected velocity adjustment due to mesh motion ---*/
  if (grid_movement) {
    su2double ProjGridVel = 0.0;
    for (iDim = 0; iDim < nDim; iDim++) {
      ProjGridVel   += 0.5*(GridVel_i[iDim]+GridVel_j[iDim])*UnitNormal[iDim];
    }
    ProjVelocity   -= ProjGridVel;
    ProjVelocity_i -= ProjGridVel;
    ProjVelocity_j -= ProjGridVel;
  }

  /*--- First few flow eigenvalues of A.Normal with the normal---*/
  for (iDim = 0; iDim < nDim; iDim++)
    Lambda[iDim] = ProjVelocity;

  local_Mach = sqrt(sq_vel)/RoeSoundSpeed;
  Beta      = max(Beta_min, min(local_Mach, Beta_max));
  Beta2      = Beta*Beta;

  one_m_Betasqr        = 1.0 - Beta2;  // 1-Beta*Beta
  one_p_Betasqr        = 1.0 + Beta2;  // 1+Beta*Beta
  sqr_one_m_Betasqr_Lam1 = pow((one_m_Betasqr*Lambda[0]),2); // [(1-Beta^2)*Lambda[0]]^2
  sqr_two_Beta_c_Area    = pow(2.0*Beta*RoeSoundSpeed*Area,2); // [2*Beta*c*Area]^2

  /*--- The rest of the flow eigenvalues of preconditioned matrix---*/
  Lambda[nVar-2] = 0.5 * ( one_p_Betasqr*Lambda[0] + sqrt( sqr_one_m_Betasqr_Lam1 + sqr_two_Beta_c_Area));
  Lambda[nVar-1] = 0.5 * ( one_p_Betasqr*Lambda[0] - sqrt( sqr_one_m_Betasqr_Lam1 + sqr_two_Beta_c_Area));

  s_hat = 1.0/Area * (Lambda[nVar-1] - Lambda[0]*Beta2);
  r_hat = 1.0/Area * (Lambda[nVar-2] - Lambda[0]*Beta2);
  t_hat = 0.5/Area * (Lambda[nVar-1] - Lambda[nVar-2]);
  rhoB2a2 = RoeDensity*Beta2*RoeSoundSpeed*RoeSoundSpeed;

  /*--- Diference variables iPoint and jPoint and absolute value of the eigen values---*/
  for (iVar = 0; iVar < nVar; iVar++) {
    Diff_U[iVar] = U_j[iVar]-U_i[iVar];
    Lambda[iVar] = fabs(Lambda[iVar]);
  }

  /*--- Compute the absolute Preconditioned Jacobian in entropic Variables (do it with the Unitary Normal) ---*/
  GetPrecondJacobian(Beta2, r_hat, s_hat, t_hat, rhoB2a2, Lambda, UnitNormal, absPeJac);

  /*--- Compute the matrix from entropic variables to conserved variables ---*/
  GetinvRinvPe(Beta2, RoeEnthalpy, RoeSoundSpeed, RoeDensity, RoeVelocity, invRinvPe);

  /*--- Compute the matrix from entropic variables to conserved variables ---*/
  GetRMatrix(RoePressure, RoeSoundSpeed, RoeDensity, RoeVelocity, R_Tensor);

  if (implicit) {
    /*--- Jacobians of the inviscid flux, scaled by
     0.5 because val_residual ~ 0.5*(fc_i+fc_j)*Normal ---*/
    GetInviscidProjJac(Velocity_i, &Energy_i, Normal, 0.5, val_Jacobian_i);
    GetInviscidProjJac(Velocity_j, &Energy_j, Normal, 0.5, val_Jacobian_j);
  }

  for (iVar = 0; iVar < nVar; iVar ++) {
    for (jVar = 0; jVar < nVar; jVar ++) {
      Matrix[iVar][jVar] = 0.0;
      for (kVar = 0; kVar < nVar; kVar++)
        Matrix[iVar][jVar]  += absPeJac[iVar][kVar]*R_Tensor[kVar][jVar];
    }
  }

  for (iVar = 0; iVar < nVar; iVar ++) {
    for (jVar = 0; jVar < nVar; jVar ++) {
      Art_Visc[iVar][jVar] = 0.0;
      for (kVar = 0; kVar < nVar; kVar++)
        Art_Visc[iVar][jVar]  += invRinvPe[iVar][kVar]*Matrix[kVar][jVar];
    }
  }

  /*--- Roe's Flux approximation ---*/
  for (iVar = 0; iVar < nVar; iVar++) {
    val_residual[iVar] = 0.5*(ProjFlux_i[iVar]+ProjFlux_j[iVar]);
    for (jVar = 0; jVar < nVar; jVar++) {
      val_residual[iVar] -= 0.5*Art_Visc[iVar][jVar]*Diff_U[jVar];
      if (implicit) {
        val_Jacobian_i[iVar][jVar] += 0.5*Art_Visc[iVar][jVar];
        val_Jacobian_j[iVar][jVar] -= 0.5*Art_Visc[iVar][jVar];
      }
    }
  }

  /*--- Contributions due to mesh motion---*/
  if (grid_movement) {
    ProjVelocity = 0.0;
    for (iDim = 0; iDim < nDim; iDim++)
      ProjVelocity += 0.5*(GridVel_i[iDim]+GridVel_j[iDim])*UnitNormal[iDim];
    for (iVar = 0; iVar < nVar; iVar++) {
      val_residual[iVar] -= ProjVelocity * 0.5*(U_i[iVar]+U_j[iVar]);
      /*--- Implicit terms ---*/
      if (implicit) {
        val_Jacobian_i[iVar][iVar] -= 0.5*ProjVelocity;
        val_Jacobian_j[iVar][iVar] -= 0.5*ProjVelocity;
      }
    }
  }

}

CAvgGrad_Flow::CAvgGrad_Flow(unsigned short val_nDim, unsigned short val_nVar, CConfig *config) : CNumerics(val_nDim, val_nVar, config) {

  implicit = (config->GetKind_TimeIntScheme_Flow() == EULER_IMPLICIT);

  PrimVar_i = new su2double [nDim+3];
  PrimVar_j = new su2double [nDim+3];
  Mean_PrimVar = new su2double [nDim+3];

  Mean_GradPrimVar = new su2double* [nDim+1];
  for (iVar = 0; iVar < nDim+1; iVar++)
    Mean_GradPrimVar[iVar] = new su2double [nDim];

}

CAvgGrad_Flow::~CAvgGrad_Flow(void) {

  delete [] PrimVar_i;
  delete [] PrimVar_j;
  delete [] Mean_PrimVar;
  for (iVar = 0; iVar < nDim+1; iVar++)
    delete [] Mean_GradPrimVar[iVar];
  delete [] Mean_GradPrimVar;

}

void CAvgGrad_Flow::ComputeResidual(su2double *val_residual, su2double **val_Jacobian_i, su2double **val_Jacobian_j, CConfig *config) {

  /*--- Normalized normal vector ---*/

  Area = 0.0;
  for (iDim = 0; iDim < nDim; iDim++)
    Area += Normal[iDim]*Normal[iDim];
  Area = sqrt(Area);

  for (iDim = 0; iDim < nDim; iDim++)
    UnitNormal[iDim] = Normal[iDim]/Area;

  for (iVar = 0; iVar < nDim+3; iVar++) {
    PrimVar_i[iVar] = V_i[iVar];
    PrimVar_j[iVar] = V_j[iVar];
    Mean_PrimVar[iVar] = 0.5*(PrimVar_i[iVar]+PrimVar_j[iVar]);
  }

  /*--- Laminar and Eddy viscosity ---*/

  Laminar_Viscosity_i = V_i[nDim+5]; Laminar_Viscosity_j = V_j[nDim+5];
  Eddy_Viscosity_i = V_i[nDim+6]; Eddy_Viscosity_j = V_j[nDim+6];

  /*--- Mean Viscosities and turbulent kinetic energy---*/

  Mean_Laminar_Viscosity = 0.5*(Laminar_Viscosity_i + Laminar_Viscosity_j);
  Mean_Eddy_Viscosity = 0.5*(Eddy_Viscosity_i + Eddy_Viscosity_j);
  Mean_turb_ke = 0.5*(turb_ke_i + turb_ke_j);

  /*--- Mean gradient approximation ---*/

  for (iVar = 0; iVar < nDim+1; iVar++) {
    for (iDim = 0; iDim < nDim; iDim++) {
      Mean_GradPrimVar[iVar][iDim] = 0.5*(PrimVar_Grad_i[iVar][iDim] + PrimVar_Grad_j[iVar][iDim]);
    }
  }

  /*--- Wall shear stress values (wall functions) ---*/

  if (TauWall_i > 0.0 && TauWall_j > 0.0) Mean_TauWall = 0.5*(TauWall_i + TauWall_j);
  else if (TauWall_i > 0.0) Mean_TauWall = TauWall_i;
  else if (TauWall_j > 0.0) Mean_TauWall = TauWall_j;
  else Mean_TauWall = -1.0;

  /* --- If using UQ methodology, set Reynolds Stress tensor and perform perturbation--- */

  if (using_uq){
    SetReynoldsStressMatrix(Mean_turb_ke);
    SetPerturbedRSM(Mean_turb_ke, config);
  }

  /*--- Get projected flux tensor ---*/

  bool QCR = config->GetQCR();

  GetViscousProjFlux(Mean_PrimVar, Mean_GradPrimVar, Mean_turb_ke, Normal, Mean_Laminar_Viscosity, Mean_Eddy_Viscosity, Mean_TauWall, QCR);

  /*--- Update viscous residual ---*/

  for (iVar = 0; iVar < nVar; iVar++)
    val_residual[iVar] = Proj_Flux_Tensor[iVar];

  /*--- Compute the implicit part ---*/

  if (implicit) {

    dist_ij = 0.0;
    for (iDim = 0; iDim < nDim; iDim++)
      dist_ij += (Coord_j[iDim]-Coord_i[iDim])*(Coord_j[iDim]-Coord_i[iDim]);
    dist_ij = sqrt(dist_ij);

    if (dist_ij == 0.0) {
      for (iVar = 0; iVar < nVar; iVar++) {
        for (jVar = 0; jVar < nVar; jVar++) {
          val_Jacobian_i[iVar][jVar] = 0.0;
          val_Jacobian_j[iVar][jVar] = 0.0;
        }
      }
    }
    else {
      GetViscousProjJacs(Mean_PrimVar, Mean_Laminar_Viscosity, Mean_Eddy_Viscosity,
          dist_ij, UnitNormal, Area, Proj_Flux_Tensor, val_Jacobian_i, val_Jacobian_j);
    }

  }

}

void CAvgGrad_Flow::GetMeanRateOfStrainMatrix(su2double **S_ij)
{
  /* --- Calculate the rate of strain tensor, using mean velocity gradients --- */

  if (nDim == 3){
    S_ij[0][0] = Mean_GradPrimVar[1][0];
    S_ij[1][1] = Mean_GradPrimVar[2][1];
    S_ij[2][2] = Mean_GradPrimVar[3][2];
    S_ij[0][1] = 0.5 * (Mean_GradPrimVar[1][1] + Mean_GradPrimVar[2][0]);
    S_ij[0][2] = 0.5 * (Mean_GradPrimVar[1][2] + Mean_GradPrimVar[3][0]);
    S_ij[1][2] = 0.5 * (Mean_GradPrimVar[2][2] + Mean_GradPrimVar[3][1]);
    S_ij[1][0] = S_ij[0][1];
    S_ij[2][1] = S_ij[1][2];
    S_ij[2][0] = S_ij[0][2];
  }
  else {
    S_ij[0][0] = Mean_GradPrimVar[1][0];
    S_ij[1][1] = Mean_GradPrimVar[2][1];
    S_ij[2][2] = 0.0;
    S_ij[0][1] = 0.5 * (Mean_GradPrimVar[1][1] + Mean_GradPrimVar[2][0]);
    S_ij[0][2] = 0.0;
    S_ij[1][2] = 0.0;
    S_ij[1][0] = S_ij[0][1];
    S_ij[2][1] = S_ij[1][2];
    S_ij[2][0] = S_ij[0][2];

  }
}

void CAvgGrad_Flow::SetReynoldsStressMatrix(su2double turb_ke){
  unsigned short jDim;
  su2double **S_ij = new su2double* [3];
  su2double muT = Mean_Eddy_Viscosity;
  su2double divVel = 0;
  su2double density;
  su2double TWO3 = 2.0/3.0;
  density = Mean_PrimVar[nDim+2];

  for (iDim = 0; iDim < 3; iDim++){
    S_ij[iDim] = new su2double [3];
  }


  GetMeanRateOfStrainMatrix(S_ij);

  /* --- Using rate of strain matrix, calculate Reynolds stress tensor --- */

  for (iDim = 0; iDim < 3; iDim++){
    divVel += S_ij[iDim][iDim];
  }

  for (iDim = 0; iDim < 3; iDim++){
    for (jDim = 0; jDim < 3; jDim++){
      MeanReynoldsStress[iDim][jDim] = TWO3 * turb_ke * delta3[iDim][jDim]
      - muT / density * (2 * S_ij[iDim][jDim] - TWO3 * divVel * delta3[iDim][jDim]);
    }
  }

  for (iDim = 0; iDim < 3; iDim++)
    delete [] S_ij[iDim];
  delete [] S_ij;
}

void CAvgGrad_Flow::SetPerturbedRSM(su2double turb_ke, CConfig *config){

  unsigned short iDim,jDim;

  /* --- Calculate anisotropic part of Reynolds Stress tensor --- */

  for (iDim = 0; iDim< 3; iDim++){
    for (jDim = 0; jDim < 3; jDim++){
      A_ij[iDim][jDim] = .5 * MeanReynoldsStress[iDim][jDim] / turb_ke - delta3[iDim][jDim] / 3.0;
      Eig_Vec[iDim][jDim] = A_ij[iDim][jDim];
    }
  }

  /* --- Get ordered eigenvectors and eigenvalues of A_ij --- */

  EigenDecomposition(A_ij, Eig_Vec, Eig_Val, 3);

  /* compute convex combination coefficients */
  su2double c1c = Eig_Val[2] - Eig_Val[1];
  su2double c2c = 2.0 * (Eig_Val[1] - Eig_Val[0]);
  su2double c3c = 3.0 * Eig_Val[0] + 1.0;

  /* define barycentric traingle corner points */
  Corners[0][0] = 1.0;
  Corners[0][1] = 0.0;
  Corners[1][0] = 0.0;
  Corners[1][1] = 0.0;
  Corners[2][0] = 0.5;
  Corners[2][1] = 0.866025;

  /* define barycentric coordinates */
  Barycentric_Coord[0] = Corners[0][0] * c1c + Corners[1][0] * c2c + Corners[2][0] * c3c;
  Barycentric_Coord[1] = Corners[0][1] * c1c + Corners[1][1] * c2c + Corners[2][1] * c3c;

  if (Eig_Val_Comp == 1) {
    /* 1C turbulence */
    New_Coord[0] = Corners[0][0];
    New_Coord[1] = Corners[0][1];
  }
  else if (Eig_Val_Comp== 2) {
    /* 2C turbulence */
    New_Coord[0] = Corners[1][0];
    New_Coord[1] = Corners[1][1];
  }
  else if (Eig_Val_Comp == 3) {
    /* 3C turbulence */
    New_Coord[0] = Corners[2][0];
    New_Coord[1] = Corners[2][1];
  }
  else {
    /* 2C turbulence */
    New_Coord[0] = Corners[1][0];
    New_Coord[1] = Corners[1][1];
  }

  /* calculate perturbed barycentric coordinates */
  Barycentric_Coord[0] = Barycentric_Coord[0] + (uq_delta_b) * (New_Coord[0] - Barycentric_Coord[0]);
  Barycentric_Coord[1] = Barycentric_Coord[1] + (uq_delta_b) * (New_Coord[1] - Barycentric_Coord[1]);

  /* rebuild c1c,c2c,c3c based on perturbed barycentric coordinates */
  c3c = Barycentric_Coord[1] / Corners[2][1];
  c1c = Barycentric_Coord[0] - Corners[2][0] * c3c;
  c2c = 1 - c1c - c3c;

  /* build new anisotropy eigenvalues */
  Eig_Val[0] = (c3c - 1) / 3.0;
  Eig_Val[1] = 0.5 *c2c + Eig_Val[0];
  Eig_Val[2] = c1c + Eig_Val[1];

  /* permute eigenvectors if required */
  if (uq_permute) {
    for (iDim=0; iDim<3; iDim++) {
      for (jDim=0; jDim<3; jDim++) {
        New_Eig_Vec[iDim][jDim] = Eig_Vec[2-iDim][jDim];
      }
    }
  }

  else {
    for (iDim=0; iDim<3; iDim++) {
      for (jDim=0; jDim<3; jDim++) {
        New_Eig_Vec[iDim][jDim] = Eig_Vec[iDim][jDim];
      }
    }
  }

  EigenRecomposition(newA_ij, New_Eig_Vec, Eig_Val, 3);

  /* compute perturbed Reynolds stress matrix; use under-relaxation factor (uq_urlx)*/
  for (iDim = 0; iDim< 3; iDim++){
    for (jDim = 0; jDim < 3; jDim++){
      MeanPerturbedRSM[iDim][jDim] = 2.0 * turb_ke * (newA_ij[iDim][jDim] + 1.0/3.0 * delta3[iDim][jDim]);
      MeanPerturbedRSM[iDim][jDim] = MeanReynoldsStress[iDim][jDim] +
      uq_urlx*(MeanPerturbedRSM[iDim][jDim] - MeanReynoldsStress[iDim][jDim]);
    }
  }

}

CGeneralAvgGrad_Flow::CGeneralAvgGrad_Flow(unsigned short val_nDim, unsigned short val_nVar, CConfig *config) : CNumerics(val_nDim, val_nVar, config) {

  implicit = (config->GetKind_TimeIntScheme_Flow() == EULER_IMPLICIT);

  /*--- Compressible flow, primitive variables nDim+3, (vx, vy, vz, P, rho, h) ---*/
  PrimVar_i = new su2double [nDim+4];
  PrimVar_j = new su2double [nDim+4];
  Mean_PrimVar = new su2double [nDim+4];
  Mean_SecVar = new su2double [2];

  /*--- Compressible flow, primitive gradient variables nDim+3, (T, vx, vy, vz) ---*/
  Mean_GradPrimVar = new su2double* [nDim+1];
  for (iVar = 0; iVar < nDim+1; iVar++)
    Mean_GradPrimVar[iVar] = new su2double [nDim];
}

CGeneralAvgGrad_Flow::~CGeneralAvgGrad_Flow(void) {

  delete [] PrimVar_i;
  delete [] PrimVar_j;
  delete [] Mean_PrimVar;

  delete [] Mean_SecVar;

  for (iVar = 0; iVar < nDim+1; iVar++)
  delete [] Mean_GradPrimVar[iVar];
  delete [] Mean_GradPrimVar;

}

void CGeneralAvgGrad_Flow::ComputeResidual(su2double *val_residual, su2double **val_Jacobian_i, su2double **val_Jacobian_j, CConfig *config) {

  AD::StartPreacc();
  AD::SetPreaccIn(V_i, nDim+9);   AD::SetPreaccIn(V_j, nDim+9);
  AD::SetPreaccIn(Coord_i, nDim); AD::SetPreaccIn(Coord_j, nDim);
  AD::SetPreaccIn(S_i, 4); AD::SetPreaccIn(S_j, 4);
  AD::SetPreaccIn(PrimVar_Grad_i, nDim+1, nDim);
  AD::SetPreaccIn(PrimVar_Grad_j, nDim+1, nDim);
  AD::SetPreaccIn(turb_ke_i); AD::SetPreaccIn(turb_ke_j);
  AD::SetPreaccIn(Normal, nDim);

  /*--- Normalized normal vector ---*/

  Area = 0.0;
  for (iDim = 0; iDim < nDim; iDim++)
    Area += Normal[iDim]*Normal[iDim];
  Area = sqrt(Area);

  for (iDim = 0; iDim < nDim; iDim++)
    UnitNormal[iDim] = Normal[iDim]/Area;

  /*--- Mean primitive variables ---*/

  for (iVar = 0; iVar < nDim+4; iVar++) {
    PrimVar_i[iVar] = V_i[iVar];
    PrimVar_j[iVar] = V_j[iVar];
    Mean_PrimVar[iVar] = 0.5*(PrimVar_i[iVar]+PrimVar_j[iVar]);
  }

  /*--- Laminar and Eddy viscosity ---*/

  Laminar_Viscosity_i = V_i[nDim+5];    Laminar_Viscosity_j = V_j[nDim+5];
  Eddy_Viscosity_i = V_i[nDim+6];       Eddy_Viscosity_j = V_j[nDim+6];
  Thermal_Conductivity_i = V_i[nDim+7]; Thermal_Conductivity_j = V_j[nDim+7];
  Cp_i = V_i[nDim+8]; Cp_j = V_j[nDim+8];

  /*--- Mean secondary variables ---*/

  for (iVar = 0; iVar < 2; iVar++) {
    Mean_SecVar[iVar] = 0.5*(S_i[iVar+2]+S_j[iVar+2]);
  }

  /*--- Mean Viscosities and turbulent kinetic energy---*/

  Mean_Laminar_Viscosity    = 0.5*(Laminar_Viscosity_i + Laminar_Viscosity_j);
  Mean_Eddy_Viscosity       = 0.5*(Eddy_Viscosity_i + Eddy_Viscosity_j);
  Mean_turb_ke              = 0.5*(turb_ke_i + turb_ke_j);
  Mean_Thermal_Conductivity = 0.5*(Thermal_Conductivity_i + Thermal_Conductivity_j);
  Mean_Cp                   = 0.5*(Cp_i + Cp_j);

  /*--- Mean gradient approximation ---*/

  for (iVar = 0; iVar < nDim+1; iVar++) {
    for (iDim = 0; iDim < nDim; iDim++) {
      Mean_GradPrimVar[iVar][iDim] = 0.5*(PrimVar_Grad_i[iVar][iDim] + PrimVar_Grad_j[iVar][iDim]);
    }
  }

<<<<<<< HEAD
=======
  /* --- If using UQ methodology, set Reynolds Stress tensor and perform perturbation--- */

  if (using_uq){
    SetReynoldsStressMatrix(Mean_turb_ke);
    SetPerturbedRSM(Mean_turb_ke, config);
  }
  
>>>>>>> e0b43b47
  /*--- Get projected flux tensor ---*/

  GetViscousProjFlux( Mean_PrimVar, Mean_GradPrimVar, Mean_turb_ke, Normal, Mean_Laminar_Viscosity, Mean_Eddy_Viscosity,
                  Mean_Thermal_Conductivity, Mean_Cp );

  /*--- Update viscous residual ---*/

  for (iVar = 0; iVar < nVar; iVar++)
    val_residual[iVar] = Proj_Flux_Tensor[iVar];

  /*--- Compute the implicit part ---*/

  if (implicit) {
    dist_ij = 0.0;
    for (iDim = 0; iDim < nDim; iDim++)
      dist_ij += (Coord_j[iDim]-Coord_i[iDim])*(Coord_j[iDim]-Coord_i[iDim]);
    dist_ij = sqrt(dist_ij);

    if (dist_ij == 0.0) {

      for (iVar = 0; iVar < nVar; iVar++) {
        for (jVar = 0; jVar < nVar; jVar++) {
          val_Jacobian_i[iVar][jVar] = 0.0;
          val_Jacobian_j[iVar][jVar] = 0.0;
        }
      }
    }
    else {
        GetViscousProjJacs(Mean_PrimVar, Mean_GradPrimVar, Mean_SecVar, Mean_Laminar_Viscosity, Mean_Eddy_Viscosity, Mean_Thermal_Conductivity, Mean_Cp, dist_ij, UnitNormal, Area, Proj_Flux_Tensor, val_Jacobian_i, val_Jacobian_j);
    }

  }

  AD::SetPreaccOut(val_residual, nVar);
  AD::EndPreacc();

}

void CGeneralAvgGrad_Flow::GetMeanRateOfStrainMatrix(su2double **S_ij)
{
  /* --- Calculate the rate of strain tensor, using mean velocity gradients --- */

  if (nDim == 3){
    S_ij[0][0] = Mean_GradPrimVar[1][0];
    S_ij[1][1] = Mean_GradPrimVar[2][1];
    S_ij[2][2] = Mean_GradPrimVar[3][2];
    S_ij[0][1] = 0.5 * (Mean_GradPrimVar[1][1] + Mean_GradPrimVar[2][0]);
    S_ij[0][2] = 0.5 * (Mean_GradPrimVar[1][2] + Mean_GradPrimVar[3][0]);
    S_ij[1][2] = 0.5 * (Mean_GradPrimVar[2][2] + Mean_GradPrimVar[3][1]);
    S_ij[1][0] = S_ij[0][1];
    S_ij[2][1] = S_ij[1][2];
    S_ij[2][0] = S_ij[0][2];
  }
  else {
    S_ij[0][0] = Mean_GradPrimVar[1][0];
    S_ij[1][1] = Mean_GradPrimVar[2][1];
    S_ij[2][2] = 0.0;
    S_ij[0][1] = 0.5 * (Mean_GradPrimVar[1][1] + Mean_GradPrimVar[2][0]);
    S_ij[0][2] = 0.0;
    S_ij[1][2] = 0.0;
    S_ij[1][0] = S_ij[0][1];
    S_ij[2][1] = S_ij[1][2];
    S_ij[2][0] = S_ij[0][2];

  }
}

void CGeneralAvgGrad_Flow::SetReynoldsStressMatrix(su2double turb_ke){
  unsigned short jDim;
  su2double **S_ij = new su2double* [3];
  su2double muT = Mean_Eddy_Viscosity;
  su2double divVel = 0;
  su2double density;
  su2double TWO3 = 2.0/3.0;
  density = Mean_PrimVar[nDim+2];

  for (iDim = 0; iDim < 3; iDim++){
    S_ij[iDim] = new su2double [3];
  }


  GetMeanRateOfStrainMatrix(S_ij);

  /* --- Using rate of strain matrix, calculate Reynolds stress tensor --- */

  for (iDim = 0; iDim < 3; iDim++){
    divVel += S_ij[iDim][iDim];
  }

  for (iDim = 0; iDim < 3; iDim++){
    for (jDim = 0; jDim < 3; jDim++){
      MeanReynoldsStress[iDim][jDim] = TWO3 * turb_ke * delta3[iDim][jDim]
      - muT / density * (2 * S_ij[iDim][jDim] - TWO3 * divVel * delta3[iDim][jDim]);
    }
  }

  for (iDim = 0; iDim < 3; iDim++)
    delete [] S_ij[iDim];
  delete [] S_ij;
}

void CGeneralAvgGrad_Flow::SetPerturbedRSM(su2double turb_ke, CConfig *config){

  unsigned short iDim,jDim;

  /* --- Calculate anisotropic part of Reynolds Stress tensor --- */

  for (iDim = 0; iDim< 3; iDim++){
    for (jDim = 0; jDim < 3; jDim++){
      A_ij[iDim][jDim] = .5 * MeanReynoldsStress[iDim][jDim] / turb_ke - delta3[iDim][jDim] / 3.0;
      Eig_Vec[iDim][jDim] = A_ij[iDim][jDim];
    }
  }

  /* --- Get ordered eigenvectors and eigenvalues of A_ij --- */

  EigenDecomposition(A_ij, Eig_Vec, Eig_Val, 3);

  /* compute convex combination coefficients */
  su2double c1c = Eig_Val[2] - Eig_Val[1];
  su2double c2c = 2.0 * (Eig_Val[1] - Eig_Val[0]);
  su2double c3c = 3.0 * Eig_Val[0] + 1.0;

  /* define barycentric coordinates */
  Barycentric_Coord[0] = Corners[0][0] * c1c + Corners[1][0] * c2c + Corners[2][0] * c3c;
  Barycentric_Coord[1] = Corners[0][1] * c1c + Corners[1][1] * c2c + Corners[2][1] * c3c;

  if (Eig_Val_Comp == 1) {
    /* 1C turbulence */
    New_Coord[0] = Corners[0][0];
    New_Coord[1] = Corners[0][1];
  }
  else if (Eig_Val_Comp== 2) {
    /* 2C turbulence */
    New_Coord[0] = Corners[1][0];
    New_Coord[1] = Corners[1][1];
  }
  else if (Eig_Val_Comp == 3) {
    /* 3C turbulence */
    New_Coord[0] = Corners[2][0];
    New_Coord[1] = Corners[2][1];
  }
  else {
    /* 2C turbulence */
    New_Coord[0] = Corners[1][0];
    New_Coord[1] = Corners[1][1];
  }

  /* calculate perturbed barycentric coordinates */
  Barycentric_Coord[0] = Barycentric_Coord[0] + (uq_delta_b) * (New_Coord[0] - Barycentric_Coord[0]);
  Barycentric_Coord[1] = Barycentric_Coord[1] + (uq_delta_b) * (New_Coord[1] - Barycentric_Coord[1]);

  /* rebuild c1c,c2c,c3c based on perturbed barycentric coordinates */
  c3c = Barycentric_Coord[1] / Corners[2][1];
  c1c = Barycentric_Coord[0] - Corners[2][0] * c3c;
  c2c = 1 - c1c - c3c;

  /* build new anisotropy eigenvalues */
  Eig_Val[0] = (c3c - 1) / 3.0;
  Eig_Val[1] = 0.5 *c2c + Eig_Val[0];
  Eig_Val[2] = c1c + Eig_Val[1];

  /* permute eigenvectors if required */
  if (uq_permute) {
    for (iDim=0; iDim<3; iDim++) {
      for (jDim=0; jDim<3; jDim++) {
        New_Eig_Vec[iDim][jDim] = Eig_Vec[2-iDim][jDim];
      }
    }
  }

  else {
    for (iDim=0; iDim<3; iDim++) {
      for (jDim=0; jDim<3; jDim++) {
        New_Eig_Vec[iDim][jDim] = Eig_Vec[iDim][jDim];
      }
    }
  }

  EigenRecomposition(newA_ij, New_Eig_Vec, Eig_Val, 3);

  /* compute perturbed Reynolds stress matrix; use under-relaxation factor (uq_urlx)*/
  for (iDim = 0; iDim< 3; iDim++){
    for (jDim = 0; jDim < 3; jDim++){
      MeanPerturbedRSM[iDim][jDim] = 2.0 * turb_ke * (newA_ij[iDim][jDim] + 1.0/3.0 * delta3[iDim][jDim]);
      MeanPerturbedRSM[iDim][jDim] = MeanReynoldsStress[iDim][jDim] +
      uq_urlx*(MeanPerturbedRSM[iDim][jDim] - MeanReynoldsStress[iDim][jDim]);
    }
  }

}

CAvgGradCorrected_Flow::CAvgGradCorrected_Flow(unsigned short val_nDim, unsigned short val_nVar, CConfig *config) : CNumerics(val_nDim, val_nVar, config) {

  implicit = (config->GetKind_TimeIntScheme_Flow() == EULER_IMPLICIT);

  PrimVar_i = new su2double [nDim+3];
  PrimVar_j = new su2double [nDim+3];
  Mean_PrimVar = new su2double [nDim+3];

  Proj_Mean_GradPrimVar_Edge = new su2double [nDim+1];
  Mean_GradPrimVar = new su2double* [nDim+1];
  for (iVar = 0; iVar < nDim+1; iVar++)
    Mean_GradPrimVar[iVar] = new su2double [nDim];
  Edge_Vector = new su2double [nDim];

}
CAvgGradCorrected_Flow::~CAvgGradCorrected_Flow(void) {

  delete [] PrimVar_i;
  delete [] PrimVar_j;
  delete [] Mean_PrimVar;
  delete [] Proj_Mean_GradPrimVar_Edge;
  delete [] Edge_Vector;
  for (iVar = 0; iVar < nDim+1; iVar++)
    delete [] Mean_GradPrimVar[iVar];
  delete [] Mean_GradPrimVar;

}
void CAvgGradCorrected_Flow::ComputeResidual(su2double *val_residual, su2double **val_Jacobian_i, su2double **val_Jacobian_j, CConfig *config) {

  AD::StartPreacc();
  AD::SetPreaccIn(V_i, nDim+9);   AD::SetPreaccIn(V_j, nDim+9);
  AD::SetPreaccIn(Coord_i, nDim); AD::SetPreaccIn(Coord_j, nDim);
  AD::SetPreaccIn(PrimVar_Grad_i, nDim+1, nDim);
  AD::SetPreaccIn(PrimVar_Grad_j, nDim+1, nDim);
  AD::SetPreaccIn(turb_ke_i); AD::SetPreaccIn(turb_ke_j);
  AD::SetPreaccIn(Normal, nDim);

  /*--- Normalized normal vector ---*/

  Area = 0.0;
  for (iDim = 0; iDim < nDim; iDim++)
    Area += Normal[iDim]*Normal[iDim];
  Area = sqrt(Area);

  for (iDim = 0; iDim < nDim; iDim++)
    UnitNormal[iDim] = Normal[iDim]/Area;

  for (iVar = 0; iVar < nDim+3; iVar++) {
    PrimVar_i[iVar] = V_i[iVar];
    PrimVar_j[iVar] = V_j[iVar];
    Mean_PrimVar[iVar] = 0.5*(PrimVar_i[iVar]+PrimVar_j[iVar]);
  }

  /*--- Compute vector going from iPoint to jPoint ---*/

  dist_ij_2 = 0.0;
  for (iDim = 0; iDim < nDim; iDim++) {
    Edge_Vector[iDim] = Coord_j[iDim]-Coord_i[iDim];
    dist_ij_2 += Edge_Vector[iDim]*Edge_Vector[iDim];
  }

  /*--- Laminar and Eddy viscosity ---*/

  Laminar_Viscosity_i = V_i[nDim+5]; Laminar_Viscosity_j = V_j[nDim+5];
  Eddy_Viscosity_i    = V_i[nDim+6]; Eddy_Viscosity_j = V_j[nDim+6];

  /*--- Mean Viscosities and turbulent kinetic energy ---*/

  Mean_Laminar_Viscosity = 0.5*(Laminar_Viscosity_i + Laminar_Viscosity_j);
  Mean_Eddy_Viscosity    = 0.5*(Eddy_Viscosity_i + Eddy_Viscosity_j);
  Mean_turb_ke           = 0.5*(turb_ke_i + turb_ke_j);

  /*--- Projection of the mean gradient in the direction of the edge ---*/

  for (iVar = 0; iVar < nDim+1; iVar++) {
    Proj_Mean_GradPrimVar_Edge[iVar] = 0.0;

    for (iDim = 0; iDim < nDim; iDim++) {
      Mean_GradPrimVar[iVar][iDim] = 0.5*(PrimVar_Grad_i[iVar][iDim] + PrimVar_Grad_j[iVar][iDim]);
      Proj_Mean_GradPrimVar_Edge[iVar] += Mean_GradPrimVar[iVar][iDim]*Edge_Vector[iDim];
    }

    if (dist_ij_2 != 0.0) {
      for (iDim = 0; iDim < nDim; iDim++) {
        Mean_GradPrimVar[iVar][iDim] -= (Proj_Mean_GradPrimVar_Edge[iVar] -
                                         (PrimVar_j[iVar]-PrimVar_i[iVar]))*Edge_Vector[iDim] / dist_ij_2;
      }
    }

  }

  /*--- Wall shear stress values (wall functions) ---*/

  if (TauWall_i > 0.0 && TauWall_j > 0.0) Mean_TauWall = 0.5*(TauWall_i + TauWall_j);
  else if (TauWall_i > 0.0) Mean_TauWall = TauWall_i;
  else if (TauWall_j > 0.0) Mean_TauWall = TauWall_j;
  else Mean_TauWall = -1.0;

  /*--- Get projected flux tensor ---*/

  bool QCR = config->GetQCR();

<<<<<<< HEAD
=======
  /* --- If using UQ methodology, set Reynolds Stress tensor and perform perturbation--- */

  if (using_uq){
    SetReynoldsStressMatrix(Mean_turb_ke);
    SetPerturbedRSM(Mean_turb_ke, config);
  }

>>>>>>> e0b43b47
  GetViscousProjFlux(Mean_PrimVar, Mean_GradPrimVar, Mean_turb_ke, Normal, Mean_Laminar_Viscosity, Mean_Eddy_Viscosity, Mean_TauWall, QCR);

  /*--- Save residual value ---*/

  for (iVar = 0; iVar < nVar; iVar++)
    val_residual[iVar] = Proj_Flux_Tensor[iVar];

  /*--- Compute the implicit part ---*/

  if (implicit) {

    if (dist_ij_2 == 0.0) {
      for (iVar = 0; iVar < nVar; iVar++) {
        for (jVar = 0; jVar < nVar; jVar++) {
          val_Jacobian_i[iVar][jVar] = 0.0;
          val_Jacobian_j[iVar][jVar] = 0.0;
        }
      }
    }
    else {
      GetViscousProjJacs(Mean_PrimVar, Mean_Laminar_Viscosity, Mean_Eddy_Viscosity,
          sqrt(dist_ij_2), UnitNormal, Area, Proj_Flux_Tensor, val_Jacobian_i, val_Jacobian_j);
    }

  }

  AD::SetPreaccOut(val_residual, nVar);
  AD::EndPreacc();

}

void CAvgGradCorrected_Flow::GetMeanRateOfStrainMatrix(su2double **S_ij)
{
  /* --- Calculate the rate of strain tensor, using mean velocity gradients --- */

  if (nDim == 3){
    S_ij[0][0] = Mean_GradPrimVar[1][0];
    S_ij[1][1] = Mean_GradPrimVar[2][1];
    S_ij[2][2] = Mean_GradPrimVar[3][2];
    S_ij[0][1] = 0.5 * (Mean_GradPrimVar[1][1] + Mean_GradPrimVar[2][0]);
    S_ij[0][2] = 0.5 * (Mean_GradPrimVar[1][2] + Mean_GradPrimVar[3][0]);
    S_ij[1][2] = 0.5 * (Mean_GradPrimVar[2][2] + Mean_GradPrimVar[3][1]);
    S_ij[1][0] = S_ij[0][1];
    S_ij[2][1] = S_ij[1][2];
    S_ij[2][0] = S_ij[0][2];
  }
  else {
    S_ij[0][0] = Mean_GradPrimVar[1][0];
    S_ij[1][1] = Mean_GradPrimVar[2][1];
    S_ij[2][2] = 0.0;
    S_ij[0][1] = 0.5 * (Mean_GradPrimVar[1][1] + Mean_GradPrimVar[2][0]);
    S_ij[0][2] = 0.0;
    S_ij[1][2] = 0.0;
    S_ij[1][0] = S_ij[0][1];
    S_ij[2][1] = S_ij[1][2];
    S_ij[2][0] = S_ij[0][2];

  }
}

void CAvgGradCorrected_Flow::SetReynoldsStressMatrix(su2double turb_ke){
  unsigned short jDim;
  su2double **S_ij = new su2double* [3];
  su2double muT = Mean_Eddy_Viscosity;
  su2double divVel = 0;
  su2double density;
  su2double TWO3 = 2.0/3.0;
  density = Mean_PrimVar[nDim+2];

  for (iDim = 0; iDim < 3; iDim++){
    S_ij[iDim] = new su2double [3];
  }


  GetMeanRateOfStrainMatrix(S_ij);

  /* --- Using rate of strain matrix, calculate Reynolds stress tensor --- */

  for (iDim = 0; iDim < 3; iDim++){
    divVel += S_ij[iDim][iDim];
  }

  for (iDim = 0; iDim < 3; iDim++){
    for (jDim = 0; jDim < 3; jDim++){
      MeanReynoldsStress[iDim][jDim] = TWO3 * turb_ke * delta3[iDim][jDim]
      - muT / density * (2 * S_ij[iDim][jDim] - TWO3 * divVel * delta3[iDim][jDim]);
    }
  }

  for (iDim = 0; iDim < 3; iDim++)
    delete [] S_ij[iDim];
  delete [] S_ij;
}

void CAvgGradCorrected_Flow::SetPerturbedRSM(su2double turb_ke, CConfig *config){

  unsigned short iDim,jDim;

  /* --- Calculate anisotropic part of Reynolds Stress tensor --- */
   for (iDim = 0; iDim< 3; iDim++){
    for (jDim = 0; jDim < 3; jDim++){
      A_ij[iDim][jDim] = .5 * MeanReynoldsStress[iDim][jDim] / turb_ke - delta3[iDim][jDim] / 3.0;
      Eig_Vec[iDim][jDim] = A_ij[iDim][jDim];
    }
  }

  /* --- Get ordered eigenvectors and eigenvalues of A_ij --- */

  EigenDecomposition(A_ij, Eig_Vec, Eig_Val, 3);

  /* compute convex combination coefficients */
  su2double c1c = Eig_Val[2] - Eig_Val[1];
  su2double c2c = 2.0 * (Eig_Val[1] - Eig_Val[0]);
  su2double c3c = 3.0 * Eig_Val[0] + 1.0;

  /* define barycentric traingle corner points */
  Corners[0][0] = 1.0;
  Corners[0][1] = 0.0;
  Corners[1][0] = 0.0;
  Corners[1][1] = 0.0;
  Corners[2][0] = 0.5;
  Corners[2][1] = 0.866025;

  /* define barycentric coordinates */
  Barycentric_Coord[0] = Corners[0][0] * c1c + Corners[1][0] * c2c + Corners[2][0] * c3c;
  Barycentric_Coord[1] = Corners[0][1] * c1c + Corners[1][1] * c2c + Corners[2][1] * c3c;

  if (Eig_Val_Comp == 1) {
    /* 1C turbulence */
    New_Coord[0] = Corners[0][0];
    New_Coord[1] = Corners[0][1];
  }
  else if (Eig_Val_Comp== 2) {
    /* 2C turbulence */
    New_Coord[0] = Corners[1][0];
    New_Coord[1] = Corners[1][1];
  }
  else if (Eig_Val_Comp == 3) {
    /* 3C turbulence */
    New_Coord[0] = Corners[2][0];
    New_Coord[1] = Corners[2][1];
  }
  else {
    /* 2C turbulence */
    New_Coord[0] = Corners[1][0];
    New_Coord[1] = Corners[1][1];
  }

  /* calculate perturbed barycentric coordinates */
  Barycentric_Coord[0] = Barycentric_Coord[0] + (uq_delta_b) * (New_Coord[0] - Barycentric_Coord[0]);
  Barycentric_Coord[1] = Barycentric_Coord[1] + (uq_delta_b) * (New_Coord[1] - Barycentric_Coord[1]);

  /* rebuild c1c,c2c,c3c based on perturbed barycentric coordinates */
  c3c = Barycentric_Coord[1] / Corners[2][1];
  c1c = Barycentric_Coord[0] - Corners[2][0] * c3c;
  c2c = 1 - c1c - c3c;

  /* build new anisotropy eigenvalues */
  Eig_Val[0] = (c3c - 1) / 3.0;
  Eig_Val[1] = 0.5 *c2c + Eig_Val[0];
  Eig_Val[2] = c1c + Eig_Val[1];

  /* permute eigenvectors if required */
  if (uq_permute) {
    for (iDim=0; iDim<3; iDim++) {
      for (jDim=0; jDim<3; jDim++) {
        New_Eig_Vec[iDim][jDim] = Eig_Vec[2-iDim][jDim];
      }
    }
  }

  else {
    for (iDim=0; iDim<3; iDim++) {
      for (jDim=0; jDim<3; jDim++) {
        New_Eig_Vec[iDim][jDim] = Eig_Vec[iDim][jDim];
      }
    }
  }

  EigenRecomposition(newA_ij, New_Eig_Vec, Eig_Val, 3);

  /* compute perturbed Reynolds stress matrix; use under-relaxation factor (uq_urlx)*/
  for (iDim = 0; iDim< 3; iDim++){
    for (jDim = 0; jDim < 3; jDim++){
      MeanPerturbedRSM[iDim][jDim] = 2.0 * turb_ke * (newA_ij[iDim][jDim] + 1.0/3.0 * delta3[iDim][jDim]);
      MeanPerturbedRSM[iDim][jDim] = MeanReynoldsStress[iDim][jDim] +
      uq_urlx*(MeanPerturbedRSM[iDim][jDim] - MeanReynoldsStress[iDim][jDim]);
    }
  }

}

CGeneralAvgGradCorrected_Flow::CGeneralAvgGradCorrected_Flow(unsigned short val_nDim, unsigned short val_nVar, CConfig *config) : CNumerics(val_nDim, val_nVar, config) {

  implicit = (config->GetKind_TimeIntScheme_Flow() == EULER_IMPLICIT);

  /*--- Compressible flow, primitive variables nDim+3, (vx, vy, vz, P, rho, h) ---*/
  PrimVar_i = new su2double [nDim+4];
  PrimVar_j = new su2double [nDim+4];
  Mean_PrimVar = new su2double [nDim+4];
  Mean_SecVar = new su2double [2];

  /*--- Compressible flow, primitive gradient variables nDim+1, (T, vx, vy, vz) ---*/
  Proj_Mean_GradPrimVar_Edge = new su2double [nDim+1];
  Mean_GradPrimVar = new su2double* [nDim+1];
  for (iVar = 0; iVar < nDim+1; iVar++)
    Mean_GradPrimVar[iVar] = new su2double [nDim];

  Edge_Vector = new su2double [nDim];

}

CGeneralAvgGradCorrected_Flow::~CGeneralAvgGradCorrected_Flow(void) {

  delete [] PrimVar_i;
  delete [] PrimVar_j;
  delete [] Mean_PrimVar;
  delete [] Mean_SecVar;
  delete [] Proj_Mean_GradPrimVar_Edge;
  delete [] Edge_Vector;

  for (iVar = 0; iVar < nDim+1; iVar++)
    delete [] Mean_GradPrimVar[iVar];
  delete [] Mean_GradPrimVar;

}

void CGeneralAvgGradCorrected_Flow::ComputeResidual(su2double *val_residual, su2double **val_Jacobian_i, su2double **val_Jacobian_j, CConfig *config) {

  AD::StartPreacc();
  AD::SetPreaccIn(V_i, nDim+9); AD::SetPreaccIn(V_j, nDim+9);
  AD::SetPreaccIn(Coord_i, nDim); AD::SetPreaccIn(Coord_j, nDim);
  AD::SetPreaccIn(S_i, 4); AD::SetPreaccIn(S_j, 4);
  AD::SetPreaccIn(PrimVar_Grad_i, nDim+1, nDim);
  AD::SetPreaccIn(PrimVar_Grad_j, nDim+1, nDim);
  AD::SetPreaccIn(turb_ke_i); AD::SetPreaccIn(turb_ke_j);
  AD::SetPreaccIn(Normal, nDim);

  /*--- Normalized normal vector ---*/

  Area = 0.0;
  for (iDim = 0; iDim < nDim; iDim++)
    Area += Normal[iDim]*Normal[iDim];
  Area = sqrt(Area);

  for (iDim = 0; iDim < nDim; iDim++)
    UnitNormal[iDim] = Normal[iDim]/Area;

  /*--- Compute vector going from iPoint to jPoint ---*/

  dist_ij_2 = 0.0;
  for (iDim = 0; iDim < nDim; iDim++) {
    Edge_Vector[iDim] = Coord_j[iDim]-Coord_i[iDim];
    dist_ij_2 += Edge_Vector[iDim]*Edge_Vector[iDim];
  }

  /*--- Laminar and Eddy viscosity ---*/

  Laminar_Viscosity_i = V_i[nDim+5];  Laminar_Viscosity_j = V_j[nDim+5];
  Eddy_Viscosity_i = V_i[nDim+6];     Eddy_Viscosity_j = V_j[nDim+6];
  Thermal_Conductivity_i = V_i[nDim+7]; Thermal_Conductivity_j = V_j[nDim+7];
  Cp_i = V_i[nDim+8]; Cp_j = V_j[nDim+8];

  for (iVar = 0; iVar < nDim+4; iVar++) {
    PrimVar_i[iVar] = V_i[iVar];
    PrimVar_j[iVar] = V_j[iVar];
    Mean_PrimVar[iVar] = 0.5*(PrimVar_i[iVar]+PrimVar_j[iVar]);
  }

  /*--- Secondary variables ---*/

  for (iVar = 0; iVar < 2; iVar++) {
    Mean_SecVar[iVar] = 0.5*(S_i[iVar+2]+S_j[iVar+2]);
  }

  /*--- Mean Viscosities and turbulent kinetic energy ---*/

  Mean_Laminar_Viscosity    = 0.5*(Laminar_Viscosity_i + Laminar_Viscosity_j);
  Mean_Eddy_Viscosity       = 0.5*(Eddy_Viscosity_i + Eddy_Viscosity_j);
  Mean_turb_ke              = 0.5*(turb_ke_i + turb_ke_j);
  Mean_Thermal_Conductivity = 0.5*(Thermal_Conductivity_i + Thermal_Conductivity_j);
  Mean_Cp                   = 0.5*(Cp_i + Cp_j);

  /*--- Projection of the mean gradient in the direction of the edge ---*/

  for (iVar = 0; iVar < nDim+1; iVar++) {
    Proj_Mean_GradPrimVar_Edge[iVar] = 0.0;
    for (iDim = 0; iDim < nDim; iDim++) {
      Mean_GradPrimVar[iVar][iDim] = 0.5*(PrimVar_Grad_i[iVar][iDim] + PrimVar_Grad_j[iVar][iDim]);
      Proj_Mean_GradPrimVar_Edge[iVar] += Mean_GradPrimVar[iVar][iDim]*Edge_Vector[iDim];
    }
    if (dist_ij_2 != 0.0) {
      for (iDim = 0; iDim < nDim; iDim++) {
        Mean_GradPrimVar[iVar][iDim] -= (Proj_Mean_GradPrimVar_Edge[iVar] -
                                         (PrimVar_j[iVar]-PrimVar_i[iVar]))*Edge_Vector[iDim] / dist_ij_2;
      }
    }
  }

<<<<<<< HEAD
=======
  /* --- If using UQ methodology, set Reynolds Stress tensor and perform perturbation--- */

  if (using_uq){
    SetReynoldsStressMatrix(Mean_turb_ke);
    SetPerturbedRSM(Mean_turb_ke, config);
  }
  
>>>>>>> e0b43b47
  /*--- Get projected flux tensor ---*/

  GetViscousProjFlux( Mean_PrimVar, Mean_GradPrimVar, Mean_turb_ke, Normal, Mean_Laminar_Viscosity, Mean_Eddy_Viscosity,
                  Mean_Thermal_Conductivity, Mean_Cp );

  /*--- Save residual value ---*/

  for (iVar = 0; iVar < nVar; iVar++)
    val_residual[iVar] = Proj_Flux_Tensor[iVar];

  /*--- Compute the implicit part ---*/

  if (implicit) {

    if (dist_ij_2 == 0.0) {
      for (iVar = 0; iVar < nVar; iVar++) {
        for (jVar = 0; jVar < nVar; jVar++) {
          val_Jacobian_i[iVar][jVar] = 0.0;
          val_Jacobian_j[iVar][jVar] = 0.0;
        }
      }
    }
    else {
//    GetViscousProjJacs(Mean_PrimVar, Mean_Laminar_Viscosity, Mean_Eddy_Viscosity,
//        sqrt(dist_ij_2), UnitNormal, Area, Proj_Flux_Tensor, val_Jacobian_i, val_Jacobian_j);
        GetViscousProjJacs(Mean_PrimVar, Mean_GradPrimVar, Mean_SecVar, Mean_Laminar_Viscosity, Mean_Eddy_Viscosity, Mean_Thermal_Conductivity, Mean_Cp,
                sqrt(dist_ij_2), UnitNormal, Area, Proj_Flux_Tensor, val_Jacobian_i, val_Jacobian_j);
    }

  }

  AD::SetPreaccOut(val_residual, nVar);
  AD::EndPreacc();

}

void CGeneralAvgGradCorrected_Flow::GetMeanRateOfStrainMatrix(su2double **S_ij)
{
  /* --- Calculate the rate of strain tensor, using mean velocity gradients --- */

  if (nDim == 3){
    S_ij[0][0] = Mean_GradPrimVar[1][0];
    S_ij[1][1] = Mean_GradPrimVar[2][1];
    S_ij[2][2] = Mean_GradPrimVar[3][2];
    S_ij[0][1] = 0.5 * (Mean_GradPrimVar[1][1] + Mean_GradPrimVar[2][0]);
    S_ij[0][2] = 0.5 * (Mean_GradPrimVar[1][2] + Mean_GradPrimVar[3][0]);
    S_ij[1][2] = 0.5 * (Mean_GradPrimVar[2][2] + Mean_GradPrimVar[3][1]);
    S_ij[1][0] = S_ij[0][1];
    S_ij[2][1] = S_ij[1][2];
    S_ij[2][0] = S_ij[0][2];
  }
  else {
    S_ij[0][0] = Mean_GradPrimVar[1][0];
    S_ij[1][1] = Mean_GradPrimVar[2][1];
    S_ij[2][2] = 0.0;
    S_ij[0][1] = 0.5 * (Mean_GradPrimVar[1][1] + Mean_GradPrimVar[2][0]);
    S_ij[0][2] = 0.0;
    S_ij[1][2] = 0.0;
    S_ij[1][0] = S_ij[0][1];
    S_ij[2][1] = S_ij[1][2];
    S_ij[2][0] = S_ij[0][2];

  }
}

void CGeneralAvgGradCorrected_Flow::SetReynoldsStressMatrix(su2double turb_ke){
  unsigned short jDim;
  su2double **S_ij = new su2double* [3];
  su2double muT = Mean_Eddy_Viscosity;
  su2double divVel = 0;
  su2double density;
  su2double TWO3 = 2.0/3.0;
  density = Mean_PrimVar[nDim+2];

  for (iDim = 0; iDim < 3; iDim++){
    S_ij[iDim] = new su2double [3];
  }


  GetMeanRateOfStrainMatrix(S_ij);

  /* --- Using rate of strain matrix, calculate Reynolds stress tensor --- */

  for (iDim = 0; iDim < 3; iDim++){
    divVel += S_ij[iDim][iDim];
  }

  for (iDim = 0; iDim < 3; iDim++){
    for (jDim = 0; jDim < 3; jDim++){
      MeanReynoldsStress[iDim][jDim] = TWO3 * turb_ke * delta3[iDim][jDim]
      - muT / density * (2 * S_ij[iDim][jDim] - TWO3 * divVel * delta3[iDim][jDim]);
    }
  }

  for (iDim = 0; iDim < 3; iDim++)
    delete [] S_ij[iDim];
  delete [] S_ij;
}

void CGeneralAvgGradCorrected_Flow::SetPerturbedRSM(su2double turb_ke, CConfig *config){

  unsigned short iDim,jDim;
 
  /* --- Calculate anisotropic part of Reynolds Stress tensor --- */

  for (iDim = 0; iDim< 3; iDim++){
    for (jDim = 0; jDim < 3; jDim++){
      A_ij[iDim][jDim] = .5 * MeanReynoldsStress[iDim][jDim] / turb_ke - delta3[iDim][jDim] / 3.0;
      Eig_Vec[iDim][jDim] = A_ij[iDim][jDim];
    }
  }

  /* --- Get ordered eigenvectors and eigenvalues of A_ij --- */

  EigenDecomposition(A_ij, Eig_Vec, Eig_Val,3);

  /* compute convex combination coefficients */
  su2double c1c = Eig_Val[2] - Eig_Val[1];
  su2double c2c = 2.0 * (Eig_Val[1] - Eig_Val[0]);
  su2double c3c = 3.0 * Eig_Val[0] + 1.0;

  /* define barycentric traingle corner points */
  Corners[0][0] = 1.0;
  Corners[0][1] = 0.0;
  Corners[1][0] = 0.0;
  Corners[1][1] = 0.0;
  Corners[2][0] = 0.5;
  Corners[2][1] = 0.866025;

  /* define barycentric coordinates */
  Barycentric_Coord[0] = Corners[0][0] * c1c + Corners[1][0] * c2c + Corners[2][0] * c3c;
  Barycentric_Coord[1] = Corners[0][1] * c1c + Corners[1][1] * c2c + Corners[2][1] * c3c;

  if (Eig_Val_Comp == 1) {
    /* 1C turbulence */
    New_Coord[0] = Corners[0][0];
    New_Coord[1] = Corners[0][1];
  }
  else if (Eig_Val_Comp== 2) {
    /* 2C turbulence */
    New_Coord[0] = Corners[1][0];
    New_Coord[1] = Corners[1][1];
  }
  else if (Eig_Val_Comp == 3) {
    /* 3C turbulence */
    New_Coord[0] = Corners[2][0];
    New_Coord[1] = Corners[2][1];
  }
  else {
    /* 2C turbulence */
    New_Coord[0] = Corners[1][0];
    New_Coord[1] = Corners[1][1];
  }

  /* calculate perturbed barycentric coordinates */
  Barycentric_Coord[0] = Barycentric_Coord[0] + (uq_delta_b) * (New_Coord[0] - Barycentric_Coord[0]);
  Barycentric_Coord[1] = Barycentric_Coord[1] + (uq_delta_b) * (New_Coord[1] - Barycentric_Coord[1]);

  /* rebuild c1c,c2c,c3c based on perturbed barycentric coordinates */
  c3c = Barycentric_Coord[1] / Corners[2][1];
  c1c = Barycentric_Coord[0] - Corners[2][0] * c3c;
  c2c = 1 - c1c - c3c;

  /* build new anisotropy eigenvalues */
  Eig_Val[0] = (c3c - 1) / 3.0;
  Eig_Val[1] = 0.5 *c2c + Eig_Val[0];
  Eig_Val[2] = c1c + Eig_Val[1];

  /* permute eigenvectors if required */
  if (uq_permute) {
    for (iDim=0; iDim<3; iDim++) {
      for (jDim=0; jDim<3; jDim++) {
        New_Eig_Vec[iDim][jDim] = Eig_Vec[2-iDim][jDim];
      }
    }
  }

  else {
    for (iDim=0; iDim<3; iDim++) {
      for (jDim=0; jDim<3; jDim++) {
        New_Eig_Vec[iDim][jDim] = Eig_Vec[iDim][jDim];
      }
    }
  }

  EigenRecomposition(newA_ij, New_Eig_Vec, Eig_Val, 3);

  /* compute perturbed Reynolds stress matrix; use under-relaxation factor (uq_urlx)*/
  for (iDim = 0; iDim< 3; iDim++){
    for (jDim = 0; jDim < 3; jDim++){
      MeanPerturbedRSM[iDim][jDim] = 2.0 * turb_ke * (newA_ij[iDim][jDim] + 1.0/3.0 * delta3[iDim][jDim]);
      MeanPerturbedRSM[iDim][jDim] = MeanReynoldsStress[iDim][jDim] +
      uq_urlx*(MeanPerturbedRSM[iDim][jDim] - MeanReynoldsStress[iDim][jDim]);
    }
  }

}

CSourceGravity::CSourceGravity(unsigned short val_nDim, unsigned short val_nVar, CConfig *config) : CNumerics(val_nDim, val_nVar, config) {

}

CSourceGravity::~CSourceGravity(void) { }

void CSourceGravity::ComputeResidual(su2double *val_residual, CConfig *config) {
  unsigned short iVar;

  for (iVar = 0; iVar < nVar; iVar++)
    val_residual[iVar] = 0.0;

  /*--- Evaluate the source term  ---*/
  val_residual[nDim] = Volume * U_i[0] * STANDARD_GRAVITY;

}

CSourceBodyForce::CSourceBodyForce(unsigned short val_nDim, unsigned short val_nVar, CConfig *config) : CNumerics(val_nDim, val_nVar, config) {

  /*--- Store the pointer to the constant body force vector. ---*/

  Body_Force_Vector = new su2double[nDim];
  for (unsigned short iDim = 0; iDim < nDim; iDim++)
    Body_Force_Vector[iDim] = config->GetBody_Force_Vector()[iDim];

}

CSourceBodyForce::~CSourceBodyForce(void) {

  if (Body_Force_Vector != NULL) delete [] Body_Force_Vector;

}

void CSourceBodyForce::ComputeResidual(su2double *val_residual, CConfig *config) {

  unsigned short iDim;
  su2double Force_Ref = config->GetForce_Ref();

  /*--- Zero the continuity contribution ---*/

  val_residual[0] = 0.0;

  /*--- Momentum contribution ---*/

  for (iDim = 0; iDim < nDim; iDim++)
    val_residual[iDim+1] = -Volume * U_i[0] * Body_Force_Vector[iDim] / Force_Ref;

  /*--- Energy contribution ---*/

  val_residual[nDim+1] = 0.0;
  for (iDim = 0; iDim < nDim; iDim++)
    val_residual[nDim+1] += -Volume * U_i[iDim+1] * Body_Force_Vector[iDim] / Force_Ref;

}

CSourceRotatingFrame_Flow::CSourceRotatingFrame_Flow(unsigned short val_nDim, unsigned short val_nVar, CConfig *config) : CNumerics(val_nDim, val_nVar, config) {

  Gamma = config->GetGamma();
  Gamma_Minus_One = Gamma - 1.0;

}

CSourceRotatingFrame_Flow::~CSourceRotatingFrame_Flow(void) { }

void CSourceRotatingFrame_Flow::ComputeResidual(su2double *val_residual, su2double **val_Jacobian_i, CConfig *config) {

  unsigned short iDim, iVar, jVar;
  su2double Omega[3] = {0,0,0}, Momentum[3] = {0,0,0};

  bool implicit     = (config->GetKind_TimeIntScheme_Flow() == EULER_IMPLICIT);

  /*--- Retrieve the angular velocity vector from config. ---*/

  Omega[0] = config->GetRotation_Rate_X(config->GetiZone())/config->GetOmega_Ref();
  Omega[1] = config->GetRotation_Rate_Y(config->GetiZone())/config->GetOmega_Ref();
  Omega[2] = config->GetRotation_Rate_Z(config->GetiZone())/config->GetOmega_Ref();

  /*--- Get the momentum vector at the current node. ---*/

  for (iDim = 0; iDim < nDim; iDim++)
    Momentum[iDim] = U_i[iDim+1];

  /*--- Calculate rotating frame source term as ( Omega X Rho-U ) ---*/

  if (nDim == 2) {
    val_residual[0] = 0.0;
    val_residual[1] = (Omega[1]*Momentum[2] - Omega[2]*Momentum[1])*Volume;
    val_residual[2] = (Omega[2]*Momentum[0] - Omega[0]*Momentum[2])*Volume;
    val_residual[3] = 0.0;
  } else {
    val_residual[0] = 0.0;
    val_residual[1] = (Omega[1]*Momentum[2] - Omega[2]*Momentum[1])*Volume;
    val_residual[2] = (Omega[2]*Momentum[0] - Omega[0]*Momentum[2])*Volume;
    val_residual[3] = (Omega[0]*Momentum[1] - Omega[1]*Momentum[0])*Volume;
    val_residual[4] = 0.0;
  }

  /*--- Calculate the source term Jacobian ---*/

  if (implicit) {
    for (iVar = 0; iVar < nVar; iVar++)
      for (jVar = 0; jVar < nVar; jVar++)
        val_Jacobian_i[iVar][jVar] = 0.0;
    if (nDim == 2) {
      val_Jacobian_i[1][2] = -Omega[2]*Volume;
      val_Jacobian_i[2][1] =  Omega[2]*Volume;
    } else {
      val_Jacobian_i[1][2] = -Omega[2]*Volume;
      val_Jacobian_i[1][3] =  Omega[1]*Volume;
      val_Jacobian_i[2][1] =  Omega[2]*Volume;
      val_Jacobian_i[2][3] = -Omega[0]*Volume;
      val_Jacobian_i[3][1] = -Omega[1]*Volume;
      val_Jacobian_i[3][2] =  Omega[0]*Volume;
    }
  }

}

CSourceAxisymmetric_Flow::CSourceAxisymmetric_Flow(unsigned short val_nDim, unsigned short val_nVar, CConfig *config) : CNumerics(val_nDim, val_nVar, config) {

  Gamma = config->GetGamma();
  Gamma_Minus_One = Gamma - 1.0;

}

CSourceAxisymmetric_Flow::~CSourceAxisymmetric_Flow(void) { }

void CSourceAxisymmetric_Flow::ComputeResidual(su2double *val_residual, su2double **Jacobian_i, CConfig *config) {

  su2double yinv, Pressure_i, Enthalpy_i, Velocity_i, sq_vel;
  unsigned short iDim, iVar, jVar;

  bool implicit = (config->GetKind_TimeIntScheme_Flow() == EULER_IMPLICIT);

  if (Coord_i[1] > EPS) {

    yinv = 1.0/Coord_i[1];

    sq_vel = 0.0;
    for (iDim = 0; iDim < nDim; iDim++) {
      Velocity_i = U_i[iDim+1] / U_i[0];
      sq_vel += Velocity_i *Velocity_i;
    }

    Pressure_i = (Gamma-1.0)*U_i[0]*(U_i[nDim+1]/U_i[0]-0.5*sq_vel);
    Enthalpy_i = (U_i[nDim+1] + Pressure_i) / U_i[0];

    val_residual[0] = yinv*Volume*U_i[2];
    val_residual[1] = yinv*Volume*U_i[1]*U_i[2]/U_i[0];
    val_residual[2] = yinv*Volume*(U_i[2]*U_i[2]/U_i[0]);
    val_residual[3] = yinv*Volume*Enthalpy_i*U_i[2];

    if (implicit) {
      Jacobian_i[0][0] = 0.0;
      Jacobian_i[0][1] = 0.0;
      Jacobian_i[0][2] = 1.0;
      Jacobian_i[0][3] = 0.0;

      Jacobian_i[1][0] = -U_i[1]*U_i[2]/(U_i[0]*U_i[0]);
      Jacobian_i[1][1] = U_i[2]/U_i[0];
      Jacobian_i[1][2] = U_i[1]/U_i[0];
      Jacobian_i[1][3] = 0.0;

      Jacobian_i[2][0] = -U_i[2]*U_i[2]/(U_i[0]*U_i[0]);
      Jacobian_i[2][1] = 0.0;
      Jacobian_i[2][2] = 2*U_i[2]/U_i[0];
      Jacobian_i[2][3] = 0.0;

      Jacobian_i[3][0] = -Gamma*U_i[2]*U_i[3]/(U_i[0]*U_i[0]) + (Gamma-1)*U_i[2]*(U_i[1]*U_i[1]+U_i[2]*U_i[2])/(U_i[0]*U_i[0]*U_i[0]);
      Jacobian_i[3][1] = -(Gamma-1)*U_i[2]*U_i[1]/(U_i[0]*U_i[0]);
      Jacobian_i[3][2] = Gamma*U_i[3]/U_i[0] - 1/2*(Gamma-1)*( (U_i[1]*U_i[1]+U_i[2]*U_i[2])/(U_i[0]*U_i[0]) + 2*U_i[2]*U_i[2]/(U_i[0]*U_i[0]) );
      Jacobian_i[3][3] = Gamma*U_i[2]/U_i[0];

      for (iVar=0; iVar < nVar; iVar++)
        for (jVar=0; jVar < nVar; jVar++)
          Jacobian_i[iVar][jVar] *= yinv*Volume;

    }

  }

  else {

    for (iVar=0; iVar < nVar; iVar++)
      val_residual[iVar] = 0.0;

    if (implicit) {
      for (iVar=0; iVar < nVar; iVar++) {
        for (jVar=0; jVar < nVar; jVar++)
          Jacobian_i[iVar][jVar] = 0.0;
      }
    }

  }

}

CSourceWindGust::CSourceWindGust(unsigned short val_nDim, unsigned short val_nVar, CConfig *config) : CNumerics(val_nDim, val_nVar, config) {

}

CSourceWindGust::~CSourceWindGust(void) { }

void CSourceWindGust::ComputeResidual(su2double *val_residual, su2double **val_Jacobian_i, CConfig *config) {

  su2double u_gust, v_gust, du_gust_dx, du_gust_dy, du_gust_dt, dv_gust_dx, dv_gust_dy, dv_gust_dt, smx, smy, se, rho, u, v, p;
  unsigned short GustDir = config->GetGust_Dir(); //Gust direction

  u_gust = WindGust_i[0];
  v_gust = WindGust_i[1];

  if (GustDir == X_DIR) {
    du_gust_dx = WindGustDer_i[0];
    du_gust_dy = WindGustDer_i[1];
    du_gust_dt = WindGustDer_i[2];
    dv_gust_dx = 0.0;
    dv_gust_dy = 0.0;
    dv_gust_dt = 0.0;
  } else {
    du_gust_dx = 0.0;
    du_gust_dy = 0.0;
    du_gust_dt = 0.0;
    dv_gust_dx = WindGustDer_i[0];
    dv_gust_dy = WindGustDer_i[1];
    dv_gust_dt = WindGustDer_i[2];

  }

  /*--- Primitive variables at point i ---*/
  u = V_i[1];
  v = V_i[2];
  p = V_i[nDim+1];
  rho = V_i[nDim+2];

  /*--- Source terms ---*/
  smx = rho*(du_gust_dt + (u+u_gust)*du_gust_dx + (v+v_gust)*du_gust_dy);
  smy = rho*(dv_gust_dt + (u+u_gust)*dv_gust_dx + (v+v_gust)*dv_gust_dy);
  se = u*smx + v*smy + p*(du_gust_dx + dv_gust_dy);

  if (nDim == 2) {
    val_residual[0] = 0.0;
    val_residual[1] = smx*Volume;
    val_residual[2] = smy*Volume;
    val_residual[3] = se*Volume;
  } else {
    SU2_MPI::Error("You should only be in the gust source term in two dimensions", CURRENT_FUNCTION);
  }

  /*--- For now the source term Jacobian is just set to zero ---*/

  unsigned short iVar, jVar;
  bool implicit = (config->GetKind_TimeIntScheme_Flow() == EULER_IMPLICIT);

  /*--- Calculate the source term Jacobian ---*/

  if (implicit) {
    for (iVar = 0; iVar < nVar; iVar++)
      for (jVar = 0; jVar < nVar; jVar++)
        val_Jacobian_i[iVar][jVar] = 0.0;
  }

}<|MERGE_RESOLUTION|>--- conflicted
+++ resolved
@@ -3143,13 +3143,8 @@
     Diff_U[iVar] = U_j[iVar]-U_i[iVar];
 
   if (roe_low_dissipation)
-<<<<<<< HEAD
-    SetRoe_Dissipation(Coord_i, Coord_j, Dissipation_i, Dissipation_j, Sensor_i, Sensor_j, Dissipation_ij, config);
-
-=======
     SetRoe_Dissipation(Dissipation_i, Dissipation_j, Sensor_i, Sensor_j, Dissipation_ij, config);
-  
->>>>>>> e0b43b47
+
   /*--- Roe's Flux approximation ---*/
 
   for (iVar = 0; iVar < nVar; iVar++) {
@@ -4921,8 +4916,6 @@
     }
   }
 
-<<<<<<< HEAD
-=======
   /* --- If using UQ methodology, set Reynolds Stress tensor and perform perturbation--- */
 
   if (using_uq){
@@ -4930,7 +4923,6 @@
     SetPerturbedRSM(Mean_turb_ke, config);
   }
   
->>>>>>> e0b43b47
   /*--- Get projected flux tensor ---*/
 
   GetViscousProjFlux( Mean_PrimVar, Mean_GradPrimVar, Mean_turb_ke, Normal, Mean_Laminar_Viscosity, Mean_Eddy_Viscosity,
@@ -5225,8 +5217,6 @@
 
   bool QCR = config->GetQCR();
 
-<<<<<<< HEAD
-=======
   /* --- If using UQ methodology, set Reynolds Stress tensor and perform perturbation--- */
 
   if (using_uq){
@@ -5234,7 +5224,6 @@
     SetPerturbedRSM(Mean_turb_ke, config);
   }
 
->>>>>>> e0b43b47
   GetViscousProjFlux(Mean_PrimVar, Mean_GradPrimVar, Mean_turb_ke, Normal, Mean_Laminar_Viscosity, Mean_Eddy_Viscosity, Mean_TauWall, QCR);
 
   /*--- Save residual value ---*/
@@ -5534,8 +5523,7 @@
     }
   }
 
-<<<<<<< HEAD
-=======
+
   /* --- If using UQ methodology, set Reynolds Stress tensor and perform perturbation--- */
 
   if (using_uq){
@@ -5543,7 +5531,6 @@
     SetPerturbedRSM(Mean_turb_ke, config);
   }
   
->>>>>>> e0b43b47
   /*--- Get projected flux tensor ---*/
 
   GetViscousProjFlux( Mean_PrimVar, Mean_GradPrimVar, Mean_turb_ke, Normal, Mean_Laminar_Viscosity, Mean_Eddy_Viscosity,
