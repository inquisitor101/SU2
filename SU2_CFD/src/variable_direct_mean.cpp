/*!
 * \file variable_direct_mean.cpp
 * \brief Definition of the solution fields.
 * \author F. Palacios, T. Economon
 * \version 6.2.0 "Falcon"
 *
 * The current SU2 release has been coordinated by the
 * SU2 International Developers Society <www.su2devsociety.org>
 * with selected contributions from the open-source community.
 *
 * The main research teams contributing to the current release are:
 *  - Prof. Juan J. Alonso's group at Stanford University.
 *  - Prof. Piero Colonna's group at Delft University of Technology.
 *  - Prof. Nicolas R. Gauger's group at Kaiserslautern University of Technology.
 *  - Prof. Alberto Guardone's group at Polytechnic University of Milan.
 *  - Prof. Rafael Palacios' group at Imperial College London.
 *  - Prof. Vincent Terrapon's group at the University of Liege.
 *  - Prof. Edwin van der Weide's group at the University of Twente.
 *  - Lab. of New Concepts in Aeronautics at Tech. Institute of Aeronautics.
 *
 * Copyright 2012-2019, Francisco D. Palacios, Thomas D. Economon,
 *                      Tim Albring, and the SU2 contributors.
 *
 * SU2 is free software; you can redistribute it and/or
 * modify it under the terms of the GNU Lesser General Public
 * License as published by the Free Software Foundation; either
 * version 2.1 of the License, or (at your option) any later version.
 *
 * SU2 is distributed in the hope that it will be useful,
 * but WITHOUT ANY WARRANTY; without even the implied warranty of
 * MERCHANTABILITY or FITNESS FOR A PARTICULAR PURPOSE. See the GNU
 * Lesser General Public License for more details.
 *
 * You should have received a copy of the GNU Lesser General Public
 * License along with SU2. If not, see <http://www.gnu.org/licenses/>.
 */

#include "../include/variable_structure.hpp"

CEulerVariable::CEulerVariable(void) : CVariable() {
  
  /*--- Array initialization ---*/
  
  HB_Source = NULL;
  Primitive = NULL;
  Secondary = NULL;
  
  Gradient_Primitive = NULL;
  Gradient_Secondary = NULL;
  
  Limiter_Primitive = NULL;
  Limiter_Secondary = NULL;
  
  WindGust    = NULL;
  WindGustDer = NULL;
  
  nPrimVar     = 0;
  nPrimVarGrad = 0;
  
  nSecondaryVar     = 0;
  nSecondaryVarGrad = 0;
  
  Undivided_Laplacian = NULL;
  
  Solution_New = NULL;

}

CEulerVariable::CEulerVariable(su2double val_density, su2double *val_velocity, su2double val_energy, unsigned short val_nDim,
                               unsigned short val_nvar, CConfig *config) : CVariable(val_nDim, val_nvar, config) {
    unsigned short iVar, iDim, iMesh, nMGSmooth = 0;
  
  bool dual_time = ((config->GetUnsteady_Simulation() == DT_STEPPING_1ST) ||
                    (config->GetUnsteady_Simulation() == DT_STEPPING_2ND));
  bool viscous = config->GetViscous();
  bool windgust = config->GetWind_Gust();
  bool classical_rk4 = (config->GetKind_TimeIntScheme_Flow() == CLASSICAL_RK4_EXPLICIT);

  /*--- Array initialization ---*/
  
  HB_Source = NULL;
  Primitive = NULL;
  Secondary = NULL;
  
  Gradient_Primitive = NULL;
  Gradient_Secondary = NULL;
  
  Limiter_Primitive = NULL;
  Limiter_Secondary = NULL;
  
  WindGust    = NULL;
  WindGustDer = NULL;
  
  nPrimVar     = 0;
  nPrimVarGrad = 0;
  
  nSecondaryVar     = 0;
  nSecondaryVarGrad = 0;

  Undivided_Laplacian = NULL;

  Solution_New = NULL;

  /*--- Allocate and initialize the primitive variables and gradients ---*/
  nPrimVar = nDim+9; nPrimVarGrad = nDim+4;
  if (viscous) { nSecondaryVar = 8; nSecondaryVarGrad = 2; }
  else { nSecondaryVar = 2; nSecondaryVarGrad = 2; }


  /*--- Allocate residual structures ---*/
  
  Res_TruncError = new su2double [nVar];
  
  for (iVar = 0; iVar < nVar; iVar++) {
    Res_TruncError[iVar] = 0.0;
  }
  
  /*--- Only for residual smoothing (multigrid) ---*/
  
  for (iMesh = 0; iMesh <= config->GetnMGLevels(); iMesh++)
    nMGSmooth += config->GetMG_CorrecSmooth(iMesh);
  
  if (nMGSmooth > 0) {
    Residual_Sum = new su2double [nVar];
    Residual_Old = new su2double [nVar];
  }
  
  /*--- Allocate undivided laplacian (centered) and limiter (upwind)---*/
  
  if (config->GetKind_ConvNumScheme_Flow() == SPACE_CENTERED) {
    Undivided_Laplacian = new su2double [nVar];
  }
  
  /*--- Always allocate the slope limiter,
   and the auxiliar variables (check the logic - JST with 2nd order Turb model - ) ---*/
  
  Limiter_Primitive = new su2double [nPrimVarGrad];
  for (iVar = 0; iVar < nPrimVarGrad; iVar++)
    Limiter_Primitive[iVar] = 0.0;
  
  Limiter_Secondary = new su2double [nSecondaryVarGrad];
  for (iVar = 0; iVar < nSecondaryVarGrad; iVar++)
    Limiter_Secondary[iVar] = 0.0;

  Limiter = new su2double [nVar];
  for (iVar = 0; iVar < nVar; iVar++)
    Limiter[iVar] = 0.0;
  
  Solution_Max = new su2double [nPrimVarGrad];
  Solution_Min = new su2double [nPrimVarGrad];
  for (iVar = 0; iVar < nPrimVarGrad; iVar++) {
    Solution_Max[iVar] = 0.0;
    Solution_Min[iVar] = 0.0;
  }
  
  /*--- Solution and old solution initialization ---*/

  Solution[0] = val_density;
  Solution_Old[0] = val_density;
  for (iDim = 0; iDim < nDim; iDim++) {
    Solution[iDim+1] = val_density*val_velocity[iDim];
    Solution_Old[iDim+1] = val_density*val_velocity[iDim];
  }
  Solution[nVar-1] = val_density*val_energy;
  Solution_Old[nVar-1] = val_density*val_energy;

  /*--- New solution initialization for Classical RK4 ---*/

  if (classical_rk4) {
    Solution_New = new su2double[nVar];
    Solution_New[0] = val_density;
    for (iDim = 0; iDim < nDim; iDim++) {
      Solution_New[iDim+1] = val_density*val_velocity[iDim];
    }
    Solution_New[nVar-1] = val_density*val_energy;
  }

    /*--- Allocate and initialize solution for dual time strategy ---*/
  
  if (dual_time) {
    Solution_time_n[0] = val_density;
    Solution_time_n1[0] = val_density;
    for (iDim = 0; iDim < nDim; iDim++) {
      Solution_time_n[iDim+1] = val_density*val_velocity[iDim];
      Solution_time_n1[iDim+1] = val_density*val_velocity[iDim];
    }
    Solution_time_n[nVar-1] = val_density*val_energy;
    Solution_time_n1[nVar-1] = val_density*val_energy;
  }

  
  /*--- Allocate space for the harmonic balance source terms ---*/
  
  if (config->GetUnsteady_Simulation() == HARMONIC_BALANCE) {
    HB_Source = new su2double[nVar];
    for (iVar = 0; iVar < nVar; iVar++) HB_Source[iVar] = 0.0;
  }

  /*--- Allocate vector for wind gust and wind gust derivative field ---*/
  
  if (windgust) {
    WindGust = new su2double [nDim];
    WindGustDer = new su2double [nDim+1];
  }
  
  /*--- Incompressible flow, primitive variables nDim+3, (P, vx, vy, vz, rho, beta) ---*/
  
  Primitive = new su2double [nPrimVar];
  for (iVar = 0; iVar < nPrimVar; iVar++) Primitive[iVar] = 0.0;
  
  Secondary = new su2double [nSecondaryVar];
  for (iVar = 0; iVar < nSecondaryVar; iVar++) Secondary[iVar] = 0.0;

  /*--- Compressible flow, gradients primitive variables nDim+4, (T, vx, vy, vz, P, rho, h)
        We need P, and rho for running the adjoint problem ---*/
  
  Gradient_Primitive = new su2double* [nPrimVarGrad];
  for (iVar = 0; iVar < nPrimVarGrad; iVar++) {
    Gradient_Primitive[iVar] = new su2double [nDim];
    for (iDim = 0; iDim < nDim; iDim++)
      Gradient_Primitive[iVar][iDim] = 0.0;
  }

  Gradient_Secondary = new su2double* [nSecondaryVarGrad];
  for (iVar = 0; iVar < nSecondaryVarGrad; iVar++) {
    Gradient_Secondary[iVar] = new su2double [nDim];
    for (iDim = 0; iDim < nDim; iDim++)
      Gradient_Secondary[iVar][iDim] = 0.0;
  }
<<<<<<< HEAD

=======
  
  if (config->GetMultizone_Problem())
    Set_BGSSolution_k();
>>>>>>> 0515509c
}

CEulerVariable::CEulerVariable(su2double *val_solution, unsigned short val_nDim, unsigned short val_nvar, CConfig *config) : CVariable(val_nDim, val_nvar, config) {
    unsigned short iVar, iDim, iMesh, nMGSmooth = 0;
  
  bool dual_time = ((config->GetUnsteady_Simulation() == DT_STEPPING_1ST) ||
                    (config->GetUnsteady_Simulation() == DT_STEPPING_2ND));
  bool viscous = config->GetViscous();
  bool windgust = config->GetWind_Gust();
  bool classical_rk4 = (config->GetKind_TimeIntScheme_Flow() == CLASSICAL_RK4_EXPLICIT);

  /*--- Array initialization ---*/
  
  HB_Source = NULL;
  Primitive = NULL;
  Secondary = NULL;
  
  Gradient_Primitive = NULL;
  Gradient_Secondary = NULL;
  
  Limiter_Primitive = NULL;
  Limiter_Secondary = NULL;
  
  WindGust    = NULL;
  WindGustDer = NULL;
  
  nPrimVar     = 0;
  nPrimVarGrad = 0;
  
  nSecondaryVar     = 0;
  nSecondaryVarGrad = 0;
 
  Undivided_Laplacian = NULL;

  Solution_New = NULL;
 
  /*--- Allocate and initialize the primitive variables and gradients ---*/
  
  nPrimVar = nDim+9; nPrimVarGrad = nDim+4;
  if (viscous) { nSecondaryVar = 8; nSecondaryVarGrad = 2; }
  else { nSecondaryVar = 2; nSecondaryVarGrad = 2; }

  
  /*--- Allocate residual structures ---*/
  
  Res_TruncError = new su2double [nVar];
  
  for (iVar = 0; iVar < nVar; iVar++) {
    Res_TruncError[iVar] = 0.0;
  }
  
  /*--- Only for residual smoothing (multigrid) ---*/
  
  for (iMesh = 0; iMesh <= config->GetnMGLevels(); iMesh++)
    nMGSmooth += config->GetMG_CorrecSmooth(iMesh);
  
  if (nMGSmooth > 0) {
    Residual_Sum = new su2double [nVar];
    Residual_Old = new su2double [nVar];
  }
  
  /*--- Allocate undivided laplacian (centered) and limiter (upwind)---*/
  
  if (config->GetKind_ConvNumScheme_Flow() == SPACE_CENTERED)
    Undivided_Laplacian = new su2double [nVar];
  
  /*--- Always allocate the slope limiter,
   and the auxiliar variables (check the logic - JST with 2nd order Turb model - ) ---*/

  Limiter_Primitive = new su2double [nPrimVarGrad];
  for (iVar = 0; iVar < nPrimVarGrad; iVar++)
    Limiter_Primitive[iVar] = 0.0;

  Limiter_Secondary = new su2double [nSecondaryVarGrad];
  for (iVar = 0; iVar < nSecondaryVarGrad; iVar++)
    Limiter_Secondary[iVar] = 0.0;

  Limiter = new su2double [nVar];
  for (iVar = 0; iVar < nVar; iVar++)
    Limiter[iVar] = 0.0;
  
  Solution_Max = new su2double [nPrimVarGrad];
  Solution_Min = new su2double [nPrimVarGrad];
  for (iVar = 0; iVar < nPrimVarGrad; iVar++) {
    Solution_Max[iVar] = 0.0;
    Solution_Min[iVar] = 0.0;
  }
  
  /*--- Solution initialization ---*/
  
  for (iVar = 0; iVar < nVar; iVar++) {
    Solution[iVar] = val_solution[iVar];
    Solution_Old[iVar] = val_solution[iVar];
  }

  /*--- New solution initialization for Classical RK4 ---*/

  if (classical_rk4) {
    Solution_New = new su2double[nVar];
    for (iVar = 0; iVar < nVar; iVar++) {
      Solution_New[iVar] = val_solution[iVar];
    }
  }

  /*--- Allocate and initializate solution for dual time strategy ---*/
  
  if (dual_time) {
    Solution_time_n = new su2double [nVar];
    Solution_time_n1 = new su2double [nVar];
    
    for (iVar = 0; iVar < nVar; iVar++) {
      Solution_time_n[iVar] = val_solution[iVar];
      Solution_time_n1[iVar] = val_solution[iVar];
    }
  }
  
  /*--- Allocate space for the harmonic balance source terms ---*/
  
  if (config->GetUnsteady_Simulation() == HARMONIC_BALANCE) {
    HB_Source = new su2double[nVar];
    for (iVar = 0; iVar < nVar; iVar++) HB_Source[iVar] = 0.0;
  }

  /*--- Allocate vector for wind gust and wind gust derivative field ---*/
  
  if (windgust) {
    WindGust = new su2double [nDim];
    WindGustDer = new su2double [nDim+1];
  }
  
  /*--- Compressible flow, primitive variables nDim+5, (T, vx, vy, vz, P, rho, h, c) ---*/
  
  Primitive = new su2double [nPrimVar];
  for (iVar = 0; iVar < nPrimVar; iVar++) Primitive[iVar] = 0.0;
  
  Secondary = new su2double [nSecondaryVar];
  for (iVar = 0; iVar < nSecondaryVar; iVar++) Secondary[iVar] = 0.0;


  /*--- Compressible flow, gradients primitive variables nDim+4, (T, vx, vy, vz, P, rho, h)
        We need P, and rho for running the adjoint problem ---*/
  
  Gradient_Primitive = new su2double* [nPrimVarGrad];
  for (iVar = 0; iVar < nPrimVarGrad; iVar++) {
    Gradient_Primitive[iVar] = new su2double [nDim];
    for (iDim = 0; iDim < nDim; iDim++)
      Gradient_Primitive[iVar][iDim] = 0.0;
  }

  Gradient_Secondary = new su2double* [nSecondaryVarGrad];
  for (iVar = 0; iVar < nSecondaryVarGrad; iVar++) {
    Gradient_Secondary[iVar] = new su2double [nDim];
    for (iDim = 0; iDim < nDim; iDim++)
      Gradient_Secondary[iVar][iDim] = 0.0;
  }
<<<<<<< HEAD

=======
  
  if (config->GetMultizone_Problem())
    Set_BGSSolution_k();
>>>>>>> 0515509c
}

CEulerVariable::~CEulerVariable(void) {
    unsigned short iVar;

  if (HB_Source         != NULL) delete [] HB_Source;
  if (Primitive         != NULL) delete [] Primitive;
  if (Secondary         != NULL) delete [] Secondary;
  if (Limiter_Primitive != NULL) delete [] Limiter_Primitive;
  if (Limiter_Secondary != NULL) delete [] Limiter_Secondary;
  if (WindGust          != NULL) delete [] WindGust;
  if (WindGustDer       != NULL) delete [] WindGustDer;

  if (Gradient_Primitive != NULL) {
    for (iVar = 0; iVar < nPrimVarGrad; iVar++)
      if (Gradient_Primitive[iVar] != NULL) delete [] Gradient_Primitive[iVar];
    delete [] Gradient_Primitive;
  }
  if (Gradient_Secondary != NULL) {
    for (iVar = 0; iVar < nSecondaryVarGrad; iVar++)
      if (Gradient_Secondary[iVar] != NULL) delete [] Gradient_Secondary[iVar];
    delete [] Gradient_Secondary;
  }

  if (Undivided_Laplacian != NULL) delete [] Undivided_Laplacian;

  if (Solution_New != NULL) delete [] Solution_New;
  
}

void CEulerVariable::SetGradient_PrimitiveZero(unsigned short val_primvar) {
    unsigned short iVar, iDim;
  
    for (iVar = 0; iVar < val_primvar; iVar++)
        for (iDim = 0; iDim < nDim; iDim++)
            Gradient_Primitive[iVar][iDim] = 0.0;
}

void CEulerVariable::SetGradient_SecondaryZero(unsigned short val_secondaryvar) {
    unsigned short iVar, iDim;
  
    for (iVar = 0; iVar < val_secondaryvar; iVar++)
        for (iDim = 0; iDim < nDim; iDim++)
            Gradient_Secondary[iVar][iDim] = 0.0;
}

su2double CEulerVariable::GetProjVel(su2double *val_vector) {
    su2double ProjVel;
    unsigned short iDim;
  
    ProjVel = 0.0;
    for (iDim = 0; iDim < nDim; iDim++)
        ProjVel += Primitive[iDim+1]*val_vector[iDim];
  
    return ProjVel;
}

bool CEulerVariable::SetPrimVar(CFluidModel *FluidModel) {
  unsigned short iVar;
  bool check_dens = false, check_press = false, check_sos = false, check_temp = false, RightVol = true;
  

  SetVelocity();   // Computes velocity and velocity^2
  su2double density = GetDensity();
  su2double staticEnergy = GetEnergy()-0.5*Velocity2;
  
  /*--- Check will be moved inside fluid model plus error description strings ---*/
  
  FluidModel->SetTDState_rhoe(density, staticEnergy);
  
  check_dens = SetDensity();
  check_press = SetPressure(FluidModel->GetPressure());
  check_sos = SetSoundSpeed(FluidModel->GetSoundSpeed2());
  check_temp = SetTemperature(FluidModel->GetTemperature());
  
  /*--- Check that the solution has a physical meaning ---*/
  
  if (check_dens || check_press || check_sos || check_temp) {
    
    /*--- Copy the old solution ---*/
    
    for (iVar = 0; iVar < nVar; iVar++)
      Solution[iVar] = Solution_Old[iVar];
    
    /*--- Recompute the primitive variables ---*/
    
    SetVelocity();   // Computes velocity and velocity^2
    su2double density = GetDensity();
    su2double staticEnergy = GetEnergy()-0.5*Velocity2;
    /* check will be moved inside fluid model plus error description strings*/
    FluidModel->SetTDState_rhoe(density, staticEnergy);

    SetDensity();
    SetPressure(FluidModel->GetPressure());
    SetSoundSpeed(FluidModel->GetSoundSpeed2());
    SetTemperature(FluidModel->GetTemperature());
    
    RightVol = false;
    
  }
  
  /*--- Set enthalpy ---*/
  
  SetEnthalpy();                                // Requires pressure computation.
  
  return RightVol;
  
}

void CEulerVariable::SetSecondaryVar(CFluidModel *FluidModel) {

   /*--- Compute secondary thermo-physical properties (partial derivatives...) ---*/

   SetdPdrho_e(FluidModel->GetdPdrho_e());
   SetdPde_rho(FluidModel->GetdPde_rho());

}

CNSVariable::CNSVariable(void) : CEulerVariable() { }

CNSVariable::CNSVariable(su2double val_density, su2double *val_velocity, su2double val_energy,
                         unsigned short val_nDim, unsigned short val_nvar,
                         CConfig *config) : CEulerVariable(val_density, val_velocity, val_energy, val_nDim, val_nvar, config) {
  
  Temperature_Ref = config->GetTemperature_Ref();
  Viscosity_Ref   = config->GetViscosity_Ref();
  Viscosity_Inf   = config->GetViscosity_FreeStreamND();
  Prandtl_Lam     = config->GetPrandtl_Lam();
  Prandtl_Turb    = config->GetPrandtl_Turb();
  
  inv_TimeScale   = config->GetModVel_FreeStream() / config->GetRefLength();
  Roe_Dissipation = 0.0;
  Vortex_Tilting  = 0.0;
  Tau_Wall        = -1.0;
  
}

CNSVariable::CNSVariable(su2double *val_solution, unsigned short val_nDim,
                         unsigned short val_nvar, CConfig *config) : CEulerVariable(val_solution, val_nDim, val_nvar, config) {
  
  Temperature_Ref = config->GetTemperature_Ref();
  Viscosity_Ref   = config->GetViscosity_Ref();
  Viscosity_Inf   = config->GetViscosity_FreeStreamND();
  Prandtl_Lam     = config->GetPrandtl_Lam();
  Prandtl_Turb    = config->GetPrandtl_Turb();
  
  inv_TimeScale   = config->GetModVel_FreeStream() / config->GetRefLength();
  Roe_Dissipation = 0.0;
  Vortex_Tilting  = 0.0;
  Tau_Wall        = -1.0;

}

CNSVariable::~CNSVariable(void) { }

bool CNSVariable::SetVorticity(void) {
  
  Vorticity[0] = 0.0; Vorticity[1] = 0.0;
  
  Vorticity[2] = Gradient_Primitive[2][0]-Gradient_Primitive[1][1];
  
  if (nDim == 3) {
    Vorticity[0] = Gradient_Primitive[3][1]-Gradient_Primitive[2][2];
    Vorticity[1] = -(Gradient_Primitive[3][0]-Gradient_Primitive[1][2]);
  }
  
  return false;
  
}

bool CNSVariable::SetStrainMag(void) {
  
  su2double Div;
  unsigned short iDim;
  
  AD::StartPreacc();
  AD::SetPreaccIn(Gradient_Primitive, nDim+1, nDim);

  Div = 0.0;
  for (iDim = 0; iDim < nDim; iDim++) {
    Div += Gradient_Primitive[iDim+1][iDim];
  }
  
  StrainMag = 0.0;
  
  /*--- Add diagonal part ---*/
  
  for (iDim = 0; iDim < nDim; iDim++) {
    StrainMag += pow(Gradient_Primitive[iDim+1][iDim] - 1.0/3.0*Div, 2.0);
  }
  
  /*--- Add off diagonals ---*/

  StrainMag += 2.0*pow(0.5*(Gradient_Primitive[1][1] + Gradient_Primitive[2][0]), 2.0);

  if (nDim == 3) {
    StrainMag += 2.0*pow(0.5*(Gradient_Primitive[1][2] + Gradient_Primitive[3][0]), 2.0);
    StrainMag += 2.0*pow(0.5*(Gradient_Primitive[2][2] + Gradient_Primitive[3][1]), 2.0);
  }
  
  StrainMag = sqrt(2.0*StrainMag);

  AD::SetPreaccOut(StrainMag);
  AD::EndPreacc();

  return false;
  
}

void CNSVariable::SetRoe_Dissipation_NTS(su2double val_delta,
                                         su2double val_const_DES){
  
  static const su2double cnu = pow(0.09, 1.5),
                         ch1 = 3.0,
                         ch2 = 1.0,
                         ch3 = 2.0,
                         sigma_max = 1.0;
  
  unsigned short iDim;
  su2double Omega, Omega_2 = 0, Baux, Gaux, Lturb, Kaux, Aaux;
  
  AD::StartPreacc();
  AD::SetPreaccIn(Vorticity, 3);
  AD::SetPreaccIn(StrainMag);
  AD::SetPreaccIn(val_delta);
  AD::SetPreaccIn(val_const_DES);
  /*--- Density ---*/
  AD::SetPreaccIn(Solution[0]);
  /*--- Laminar viscosity --- */
  AD::SetPreaccIn(Primitive[nDim+5]);
  /*--- Eddy viscosity ---*/
  AD::SetPreaccIn(Primitive[nDim+6]);

  /*--- Central/upwind blending based on:
   * Zhixiang Xiao, Jian Liu, Jingbo Huang, and Song Fu.  "Numerical
   * Dissipation Effects on Massive Separation Around Tandem Cylinders",
   * AIAA Journal, Vol. 50, No. 5 (2012), pp. 1119-1136.
   * https://doi.org/10.2514/1.J051299
   * ---*/

  for (iDim = 0; iDim < 3; iDim++){
    Omega_2 += Vorticity[iDim]*Vorticity[iDim];
  }
  Omega = sqrt(Omega_2);
  
  Baux = (ch3 * Omega * max(StrainMag, Omega)) /
      max((pow(StrainMag,2)+Omega_2)*0.5, 1E-20);
  Gaux = tanh(pow(Baux,4.0));
  
  Kaux = max(sqrt((Omega_2 + pow(StrainMag, 2))*0.5), 0.1 * inv_TimeScale);
  
  const su2double nu = GetLaminarViscosity()/GetDensity();
  const su2double nu_t = GetEddyViscosity()/GetDensity();
  Lturb = sqrt((nu + nu_t)/(cnu*Kaux));
  
  Aaux = ch2*max((val_const_DES*val_delta/Lturb)/Gaux -  0.5, 0.0);
  
  Roe_Dissipation = sigma_max * tanh(pow(Aaux, ch1)); 
  
  AD::SetPreaccOut(Roe_Dissipation);
  AD::EndPreacc();

}

void CNSVariable::SetRoe_Dissipation_FD(su2double val_wall_dist){
  
  /*--- Constants for Roe Dissipation ---*/
  
  static const su2double k2 = pow(0.41,2.0);
  
  su2double uijuij = 0;
  unsigned short iDim, jDim;
  
  AD::StartPreacc();
  AD::SetPreaccIn(Gradient_Primitive, nVar, nDim);
  AD::SetPreaccIn(val_wall_dist);
  /*--- Eddy viscosity ---*/
  AD::SetPreaccIn(Primitive[nDim+5]);  
  /*--- Laminar viscosity --- */
  AD::SetPreaccIn(Primitive[nDim+6]);
  
  for(iDim=0;iDim<nDim;++iDim){
    for(jDim=0;jDim<nDim;++jDim){
      uijuij+= Gradient_Primitive[1+iDim][jDim]*Gradient_Primitive[1+iDim][jDim];
    }
  }
  
  uijuij=sqrt(fabs(uijuij));
  uijuij=max(uijuij,1e-10);

  const su2double nu = GetLaminarViscosity()/GetDensity();
  const su2double nu_t = GetEddyViscosity()/GetDensity();
  const su2double r_d = (nu + nu_t)/(uijuij*k2*pow(val_wall_dist, 2.0));
  
  Roe_Dissipation = 1.0-tanh(pow(8.0*r_d,3.0));
  
  AD::SetPreaccOut(Roe_Dissipation);
  AD::EndPreacc();
  
}

bool CNSVariable::SetPrimVar(su2double eddy_visc, su2double turb_ke, CFluidModel *FluidModel) {
  
    unsigned short iVar;
  su2double density, staticEnergy;
  bool check_dens = false, check_press = false, check_sos = false,
  check_temp = false, RightVol = true;
  
  
  SetVelocity(); // Computes velocity and velocity^2
  density = GetDensity();
  staticEnergy = GetEnergy()-0.5*Velocity2 - turb_ke;

  /*--- Check will be moved inside fluid model plus error description strings ---*/
  
  FluidModel->SetTDState_rhoe(density, staticEnergy);

  check_dens  = SetDensity();
  check_press = SetPressure(FluidModel->GetPressure());
  check_sos   = SetSoundSpeed(FluidModel->GetSoundSpeed2());
  check_temp  = SetTemperature(FluidModel->GetTemperature());
  
  /*--- Check that the solution has a physical meaning ---*/
  
  if (check_dens || check_press || check_sos  || check_temp) {
    
    /*--- Copy the old solution ---*/
    
    for (iVar = 0; iVar < nVar; iVar++)
      Solution[iVar] = Solution_Old[iVar];
    
    /*--- Recompute the primitive variables ---*/
    
    SetVelocity(); // Computes velocity and velocity^2
    density = GetDensity();
    staticEnergy = GetEnergy()-0.5*Velocity2 - turb_ke;
    
    /*--- Check will be moved inside fluid model plus error description strings ---*/
    
    FluidModel->SetTDState_rhoe(density, staticEnergy);
    
    SetDensity();
    SetPressure(FluidModel->GetPressure());
    SetSoundSpeed(FluidModel->GetSoundSpeed2());
    SetTemperature(FluidModel->GetTemperature());
    
    RightVol = false;
    
  }
  
  /*--- Set enthalpy ---*/
  
  SetEnthalpy();                                  // Requires pressure computation.
  
  /*--- Set laminar viscosity ---*/
  
  SetLaminarViscosity(FluidModel->GetLaminarViscosity());
  
  /*--- Set eddy viscosity ---*/
  
  SetEddyViscosity(eddy_visc);

  /*--- Set thermal conductivity ---*/
  
  SetThermalConductivity(FluidModel->GetThermalConductivity());

  /*--- Set specific heat ---*/

  SetSpecificHeatCp(FluidModel->GetCp());
  
  return RightVol;
  
}

void CNSVariable::SetSecondaryVar(CFluidModel *FluidModel) {

    /*--- Compute secondary thermodynamic properties (partial derivatives...) ---*/

    SetdPdrho_e( FluidModel->GetdPdrho_e() );
    SetdPde_rho( FluidModel->GetdPde_rho() );

    SetdTdrho_e( FluidModel->GetdTdrho_e() );
    SetdTde_rho( FluidModel->GetdTde_rho() );

    /*--- Compute secondary thermo-physical properties (partial derivatives...) ---*/

    Setdmudrho_T( FluidModel->Getdmudrho_T() );
    SetdmudT_rho( FluidModel->GetdmudT_rho() );

    Setdktdrho_T( FluidModel->Getdktdrho_T() );
    SetdktdT_rho( FluidModel->GetdktdT_rho() );

}


<|MERGE_RESOLUTION|>--- conflicted
+++ resolved
@@ -227,13 +227,9 @@
     for (iDim = 0; iDim < nDim; iDim++)
       Gradient_Secondary[iVar][iDim] = 0.0;
   }
-<<<<<<< HEAD
-
-=======
   
   if (config->GetMultizone_Problem())
     Set_BGSSolution_k();
->>>>>>> 0515509c
 }
 
 CEulerVariable::CEulerVariable(su2double *val_solution, unsigned short val_nDim, unsigned short val_nvar, CConfig *config) : CVariable(val_nDim, val_nvar, config) {
@@ -389,13 +385,9 @@
     for (iDim = 0; iDim < nDim; iDim++)
       Gradient_Secondary[iVar][iDim] = 0.0;
   }
-<<<<<<< HEAD
-
-=======
   
   if (config->GetMultizone_Problem())
     Set_BGSSolution_k();
->>>>>>> 0515509c
 }
 
 CEulerVariable::~CEulerVariable(void) {
