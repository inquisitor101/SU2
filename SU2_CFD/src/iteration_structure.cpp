--- conflicted
+++ resolved
@@ -995,7 +995,6 @@
                                 CVolumetricMovement ***grid_movement,
                                 CFreeFormDefBox*** FFDBox,
                                 unsigned short val_iZone,
-<<<<<<< HEAD
                                 unsigned short val_iInst) {
 
   unsigned long OuterIter = config_container[val_iZone]->GetOuterIter();
@@ -1006,9 +1005,6 @@
   }
 
 }
-=======
-                                unsigned short val_iInst) { }
->>>>>>> 1d51f778
 
 void CHeatIteration::Iterate(COutput *output,
                              CIntegration ****integration_container,
@@ -1151,12 +1147,9 @@
 
   //output->SetConvHistory_Body(NULL, geometry_container, solver_container, config_container, integration_container, true, 0.0, val_iZone, INST_0);
 
-<<<<<<< HEAD
-}
-
-
-=======
->>>>>>> 1d51f778
+}
+
+
 CFEAIteration::CFEAIteration(CConfig *config) : CIteration(config) { }
 CFEAIteration::~CFEAIteration(void) { }
 void CFEAIteration::Preprocess() { }
