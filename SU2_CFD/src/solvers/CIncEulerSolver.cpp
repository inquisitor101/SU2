--- conflicted
+++ resolved
@@ -18,7 +18,7 @@
  *
  * SU2 is distributed in the hope that it will be useful,
  * but WITHOUT ANY WARRANTY; without even the implied warranty of
- * MERCHANTABILITY or FITNESS FOR A PARTICULAR PURPOSE. See the GNU 
+ * MERCHANTABILITY or FITNESS FOR A PARTICULAR PURPOSE. See the GNU
  * Lesser General Public License for more details.
  *
  * You should have received a copy of the GNU Lesser General Public
@@ -2038,30 +2038,20 @@
   unsigned short iVar;
   unsigned long iPoint;
 
-<<<<<<< HEAD
   unsigned short iDim, iMarker;
   unsigned long iVertex;
-  
-  bool implicit            = (config->GetKind_TimeIntScheme_Flow() == EULER_IMPLICIT);
-  bool rotating_frame      = config->GetRotating_Frame();
-  bool axisymmetric        = config->GetAxisymmetric();
-  bool body_force          = config->GetBody_Force();
-  bool boussinesq          = (config->GetKind_DensityModel() == BOUSSINESQ);
-  bool viscous             = config->GetViscous();
-  bool energy              = config->GetEnergy_Equation();
-  bool streamwise_periodic = config->GetKind_Streamwise_Periodic();
-  bool streamwise_periodic_temperature = config->GetStreamwise_Periodic_Temperature();
-
-=======
+
   const bool implicit       = (config->GetKind_TimeIntScheme() == EULER_IMPLICIT);
   const bool rotating_frame = config->GetRotating_Frame();
   const bool axisymmetric   = config->GetAxisymmetric();
   const bool body_force     = config->GetBody_Force();
   const bool boussinesq     = (config->GetKind_DensityModel() == BOUSSINESQ);
   const bool viscous        = config->GetViscous();
->>>>>>> 7c783a5e
   const bool radiation      = config->AddRadiation();
   const bool vol_heat       = config->GetHeatSource();
+  const bool energy              = config->GetEnergy_Equation();
+  const bool streamwise_periodic = config->GetKind_Streamwise_Periodic();
+  const bool streamwise_periodic_temperature = config->GetStreamwise_Periodic_Temperature();
 
 
   /*--- Initialize the source residual to zero ---*/
