--- conflicted
+++ resolved
@@ -1,4 +1,4 @@
-﻿/*!
+/*!
  * \file CNEMOEulerSolver.cpp
  * \brief Headers of the CNEMOEulerSolver class
  * \author S. R. Copeland, F. Palacios, W. Maier, C. Garbacz
@@ -62,9 +62,6 @@
   bool nonPhys;
   vector<su2double> Energies_Inf;
 
-  /*--- A grid is defined as dynamic if there's rigid grid movement or grid deformation AND the problem is time domain ---*/
-  dynamic_grid = config->GetDynamic_Grid();
-
   /*--- Store the multigrid level. ---*/
   MGLevel = iMesh;
 
@@ -93,13 +90,6 @@
 
   }
 
-<<<<<<< HEAD
-  /*--- Set the gamma value ---*/
-  Gamma = config->GetGamma();
-  Gamma_Minus_One = Gamma - 1.0;
-
-=======
->>>>>>> 4e44e395
   /*--- Define geometric constants in the solver structure ---*/
   nSpecies     = config->GetnSpecies();
   nMarker      = config->GetnMarker_All();
@@ -228,7 +218,6 @@
   /*--- Check that the initial solution is physical, report any non-physical nodes ---*/
 
   counter_local = 0;
-<<<<<<< HEAD
   
   bool interp = config->GetSolutionInterpolation();
 
@@ -249,7 +238,7 @@
       for (iDim = 0; iDim < nDim; iDim++){
         sqvel += Mvec_Inf[iDim]*Soundspeed_Inf * Mvec_Inf[iDim]*Soundspeed_Inf;
       }      
-      Energies_Inf = FluidModel->GetMixtureEnergies();
+      Energies_Inf = FluidModel->ComputeMixtureEnergies();
   
       /*--- Initialize Solution & Solution_Old vectors ---*/
       for (iSpecies = 0; iSpecies < nSpecies; iSpecies++) {
@@ -266,41 +255,6 @@
       if(nonPhys)
         counter_local++;  
     }
-=======
-  for (iPoint = 0; iPoint < nPoint; iPoint++) {
-
-    nonPhys = nodes->SetPrimVar(iPoint, FluidModel);
-
-    /*--- Set mixture state ---*/
-    FluidModel->SetTDStatePTTv(Pressure_Inf, MassFrac_Inf, Temperature_Inf, Temperature_ve_Inf);
-
-    /*--- Compute other freestream quantities ---*/
-    Density_Inf     = FluidModel->GetDensity();
-    Soundspeed_Inf  = FluidModel->GetSoundSpeed();
-    Gamma           = FluidModel->ComputeGamma();
-    Gamma_Minus_One = Gamma - 1.0;
-
-    sqvel = 0.0;
-    for (iDim = 0; iDim < nDim; iDim++){
-      sqvel += Mvec_Inf[iDim]*Soundspeed_Inf * Mvec_Inf[iDim]*Soundspeed_Inf;
-    }
-    Energies_Inf = FluidModel->ComputeMixtureEnergies();
-
-    /*--- Initialize Solution & Solution_Old vectors ---*/
-    for (iSpecies = 0; iSpecies < nSpecies; iSpecies++) {
-      Solution[iSpecies]      = Density_Inf*MassFrac_Inf[iSpecies];
-    }
-    for (iDim = 0; iDim < nDim; iDim++) {
-      Solution[nSpecies+iDim] = Density_Inf*Mvec_Inf[iDim]*Soundspeed_Inf;
-    }
-    Solution[nSpecies+nDim]   = Density_Inf*(Energies_Inf[0] + 0.5*sqvel);
-    Solution[nSpecies+nDim+1] = Density_Inf*Energies_Inf[1];
-    nodes->SetSolution(iPoint,Solution);
-    nodes->SetSolution_Old(iPoint,Solution);
-
-    if(nonPhys)
-      counter_local++;
->>>>>>> 4e44e395
   }
 
   /*--- Warning message about non-physical points ---*/
@@ -391,23 +345,14 @@
 void CNEMOEulerSolver::CommonPreprocessing(CGeometry *geometry, CSolver **solver_container, CConfig *config, unsigned short iMesh,
                                            unsigned short iRKStep, unsigned short RunTime_EqSystem, bool Output) {
 
-<<<<<<< HEAD
-  bool disc_adjoint     = config->GetDiscrete_Adjoint();
-=======
->>>>>>> 4e44e395
   bool implicit         = (config->GetKind_TimeIntScheme() == EULER_IMPLICIT);
   bool center           = (config->GetKind_ConvNumScheme_Flow() == SPACE_CENTERED);
   bool center_jst       = (config->GetKind_Centered_Flow() == JST) && (iMesh == MESH_0);
   bool center_jst_ke    = (config->GetKind_Centered_Flow() == JST_KE) && (iMesh == MESH_0);
 
   /*--- Set the primitive variables ---*/
-<<<<<<< HEAD
-  ErrorCounter = 0;
-  ErrorCounter = SetPrimitive_Variables(solver_container, config, Output);
-=======
   ErrorCounter  = 0;
   ErrorCounter += SetPrimitive_Variables(solver_container, config, Output);
->>>>>>> 4e44e395
 
   if ((iMesh == MESH_0) && (config->GetComm_Level() == COMM_FULL)) {
 
@@ -440,10 +385,6 @@
                                      unsigned short RunTime_EqSystem, bool Output) {
 
   unsigned long InnerIter = config->GetInnerIter();
-<<<<<<< HEAD
-  bool implicit           = (config->GetKind_TimeIntScheme_Flow() == EULER_IMPLICIT);
-=======
->>>>>>> 4e44e395
   bool muscl              = config->GetMUSCL_Flow();
   bool limiter            = ((config->GetKind_SlopeLimit_Flow() != NO_LIMITER) && (InnerIter <= config->GetLimiterIter()) && !(config->GetFrozen_Limiter_Disc()));
   bool center             = config->GetKind_ConvNumScheme_Flow() == SPACE_CENTERED;
@@ -526,22 +467,7 @@
   SU2_OMP_FOR_DYN(omp_chunk_size)
   for (iPoint = 0; iPoint < nPointDomain; ++iPoint) {
 
-<<<<<<< HEAD
-  bool implicit = (config->GetKind_TimeIntScheme_Flow() == EULER_IMPLICIT);
-  bool dynamic_grid = config->GetGrid_Movement();
-  bool time_steping = config->GetTime_Marching() == TIME_STEPPING;
-  bool dual_time = ((config->GetTime_Marching() == DT_STEPPING_1ST) ||
-                    (config->GetTime_Marching() == DT_STEPPING_2ND));
-
-  Min_Delta_Time = 1.E30;
-  Max_Delta_Time = 0.0;
-  K_v    = 0.25;
-
-  /*--- Set maximum inviscid eigenvalue to zero, and compute sound speed ---*/
-  for (iPoint = 0; iPoint < nPointDomain; iPoint++){
-=======
     /*--- Set maximum eigenvalue to zero. ---*/
->>>>>>> 4e44e395
     nodes->SetMax_Lambda_Inv(iPoint, 0.0);
 
     if (viscous)
@@ -565,19 +491,8 @@
         const su2double *GridVel_i = geometry->nodes->GetGridVel(iPoint);
         const su2double *GridVel_j = geometry->nodes->GetGridVel(jPoint);
 
-<<<<<<< HEAD
-    /*--- Adjustment for grid movement ---*/
-    if (dynamic_grid) {
-      su2double *GridVel_i = geometry->nodes->GetGridVel(iPoint);
-      su2double *GridVel_j = geometry->nodes->GetGridVel(jPoint);
-      ProjVel_i = 0.0; ProjVel_j = 0.0;
-      for (iDim = 0; iDim < nDim; iDim++) {
-        ProjVel_i += GridVel_i[iDim]*Normal[iDim];
-        ProjVel_j += GridVel_j[iDim]*Normal[iDim];
-=======
         for (iDim = 0; iDim < nDim; iDim++)
           Mean_ProjVel -= 0.5 * (GridVel_i[iDim] + GridVel_j[iDim]) * Normal[iDim];
->>>>>>> 4e44e395
       }
 
       /*--- Inviscid contribution ---*/
@@ -633,13 +548,8 @@
 
         /*--- Adjustment for grid movement ---*/
         if (dynamic_grid) {
-<<<<<<< HEAD
-          su2double *GridVel = geometry->nodes->GetGridVel(iPoint);
-          ProjVel = 0.0;
-=======
           const su2double *GridVel = geometry->nodes->GetGridVel(iPoint);
 
->>>>>>> 4e44e395
           for (iDim = 0; iDim < nDim; iDim++)
             Mean_ProjVel -= GridVel[iDim]*Normal[iDim];
         }
@@ -904,55 +814,10 @@
 
 void CNEMOEulerSolver::Upwind_Residual(CGeometry *geometry, CSolver **solver_container, CNumerics **numerics_container,
                                        CConfig *config, unsigned short iMesh) {
-<<<<<<< HEAD
-  unsigned long iEdge, iPoint, jPoint;
-  unsigned short iDim, iVar;
-  su2double *U_i, *U_j, *V_i, *V_j;
-  su2double **GradV_i, **GradV_j, *ProjGradV_i, *ProjGradV_j;
-  su2double *Limiter_i, *Limiter_j;
-  su2double *Conserved_i, *Conserved_j, *Primitive_i, *Primitive_j;
-  su2double *dPdU_i, *dPdU_j, *dTdU_i, *dTdU_j, *dTvedU_i, *dTvedU_j;
-  su2double *Eve_i, *Eve_j, *Cvve_i, *Cvve_j;
-
-  su2double lim_i, lim_j, lim_ij = 0.0;
-
-  unsigned long InnerIter = config->GetInnerIter();
-
-  CNumerics* numerics = numerics_container[CONV_TERM];
-=======
 
   su2double Gamma_i, Gamma_j;
->>>>>>> 4e44e395
-
-  const bool van_albada       = (config->GetKind_SlopeLimit_Flow() == VAN_ALBADA_EDGE);
 
   /*--- Set booleans based on config settings ---*/
-<<<<<<< HEAD
-   /*--- Set booleans based on config settings ---*/
-  bool muscl      = (config->GetMUSCL_Flow() && (iMesh == MESH_0));
-  bool disc_adjoint = config->GetDiscrete_Adjoint();
-  bool limiter      = ((config->GetKind_SlopeLimit_Flow() != NO_LIMITER) && (InnerIter <= config->GetLimiterIter()) &&
-                       !(disc_adjoint && config->GetFrozen_Limiter_Disc()));
-  bool chk_err_i, chk_err_j, err;
-
-  /*--- Allocate arrays ---*/
-  Primitive_i = new su2double[nPrimVar];
-  Primitive_j = new su2double[nPrimVar];
-  Conserved_i = new su2double[nVar];
-  Conserved_j = new su2double[nVar];
-  dPdU_i      = new su2double[nVar];
-  dPdU_j      = new su2double[nVar];
-  dTdU_i      = new su2double[nVar];
-  dTdU_j      = new su2double[nVar];
-  dTvedU_i    = new su2double[nVar];
-  dTvedU_j    = new su2double[nVar];
-  Eve_i       = new su2double[nSpecies];
-  Eve_j       = new su2double[nSpecies];
-  Cvve_i      = new su2double[nSpecies];
-  Cvve_j      = new su2double[nSpecies];
-  ProjGradV_i = new su2double[nPrimVarGrad];
-  ProjGradV_j = new su2double[nPrimVarGrad];
-=======
   const auto InnerIter        = config->GetInnerIter();
   //const bool implicit         = (config->GetKind_TimeIntScheme() == EULER_IMPLICIT);
   const bool muscl            = (config->GetMUSCL_Flow() && (iMesh == MESH_0));
@@ -976,7 +841,6 @@
   su2double    dTvedU_i[MAXNVAR] = {0.0},    dTvedU_j[MAXNVAR] = {0.0};
   su2double       Eve_i[MAXNVAR] = {0.0},       Eve_j[MAXNVAR] = {0.0};
   su2double      Cvve_i[MAXNVAR] = {0.0},      Cvve_j[MAXNVAR] = {0.0};
->>>>>>> 4e44e395
 
   /*--- Loop over edges and calculate convective fluxes ---*/
   for(unsigned long iEdge = 0; iEdge < geometry->GetnEdge(); iEdge++) {
@@ -1016,46 +880,6 @@
         Vector_ij[iDim] = 0.5*(Coord_j[iDim] - Coord_i[iDim]);
       }
 
-<<<<<<< HEAD
-      /*---+++ Primitive variable reconstruction & limiting +++---*/
-
-      /*--- Retrieve gradient information & limiter ---*/
-      GradV_i = nodes->GetGradient_Reconstruction(iPoint);
-      GradV_j = nodes->GetGradient_Reconstruction(jPoint);
-      
-      if (limiter) {
-        Limiter_i = nodes->GetLimiter_Primitive(iPoint);
-        Limiter_j = nodes->GetLimiter_Primitive(jPoint);
-        lim_i = 1.0;
-        lim_j = 1.0;
-        for (iVar = 0; iVar < nPrimVarGrad; iVar++) {
-          ProjGradV_i[iVar] = 0.0; ProjGradV_j[iVar] = 0.0;
-          for (iDim = 0; iDim < nDim; iDim++) {
-            ProjGradV_i[iVar] += Vector_i[iDim]*GradV_i[iVar][iDim];
-            ProjGradV_j[iVar] += Vector_j[iDim]*GradV_j[iVar][iDim];
-          }
-          if (van_albada) {
-            su2double V_ij = V_j[iVar] - V_i[iVar];
-            Limiter_i[iVar] = V_ij*( 2.0*ProjGradV_i[iVar] + V_ij) / (4*pow(ProjGradV_i[iVar], 2) + pow(V_ij, 2) + EPS);
-            Limiter_j[iVar] = V_ij*(-2.0*ProjGradV_j[iVar] + V_ij) / (4*pow(ProjGradV_j[iVar], 2) + pow(V_ij, 2) + EPS);
-          }
-          if (lim_i > Limiter_i[iVar] && Limiter_i[iVar] != 0) lim_i = Limiter_i[iVar];
-          if (lim_j > Limiter_j[iVar] && Limiter_j[iVar] != 0) lim_j = Limiter_j[iVar];
-        }
-        lim_ij = min(lim_i, lim_j);
-      }
-
-      /*--- Reconstruct conserved variables at the edge interface ---*/
-      for (iVar = 0; iVar < nPrimVarGrad; iVar++) {
-        if (limiter) {
-          Primitive_i[iVar] = V_i[iVar] + lim_ij*ProjGradV_i[iVar];
-          Primitive_j[iVar] = V_j[iVar] + lim_ij*ProjGradV_j[iVar];
-        }
-
-        else {
-          Primitive_i[iVar] = V_i[iVar] + ProjGradV_i[iVar];
-          Primitive_j[iVar] = V_j[iVar] + ProjGradV_j[iVar];
-=======
       /*--- Retrieve gradient information ---*/
       auto Gradient_i = nodes->GetGradient_Reconstruction(iPoint);
       auto Gradient_j = nodes->GetGradient_Reconstruction(jPoint);
@@ -1095,23 +919,14 @@
         } else {
           Primitive_i[iVar] = V_i[iVar] + Project_Grad_i;
           Primitive_j[iVar] = V_j[iVar] + Project_Grad_j;
->>>>>>> 4e44e395
         }
       }   
 
       /*--- Check for non-physical solutions after reconstruction. If found, use the
        cell-average value of the solution. This is a locally 1st order approximation,
        which is typically only active during the start-up of a calculation. ---*/
-<<<<<<< HEAD
-
-      chk_err_i = nodes->CheckNonPhys(Conserved_i, Primitive_i,
-                                             dPdU_i, dTdU_i, dTvedU_i, Eve_i, Cvve_i);
-      chk_err_j = nodes->CheckNonPhys(Conserved_j, Primitive_j,
-                                             dPdU_j, dTdU_j, dTvedU_j, Eve_j, Cvve_j);
-=======
       bool chk_err_i = nodes->CheckNonPhys(Primitive_i);
       bool chk_err_j = nodes->CheckNonPhys(Primitive_j);
->>>>>>> 4e44e395
 
       nodes->SetNon_Physical(iPoint, chk_err_i);
       nodes->SetNon_Physical(jPoint, chk_err_j);
@@ -1120,26 +935,6 @@
       chk_err_i = nodes->GetNon_Physical(iPoint);
       chk_err_j = nodes->GetNon_Physical(jPoint);
 
-<<<<<<< HEAD
-      /*--- If non-physical, revert to first order ---*/
-      numerics->SetConservative(chk_err_i ? U_i : Conserved_i, chk_err_j ? U_j : Conserved_j);
-      numerics->SetPrimitive   (chk_err_i ? V_i : Primitive_i, chk_err_j ? V_j : Primitive_j);
-      numerics->SetdPdU  (chk_err_i ? nodes->GetdPdU(iPoint) : dPdU_i,     chk_err_j ? nodes->GetdPdU(jPoint) : dPdU_j);
-      numerics->SetdTdU  (chk_err_i ? nodes->GetdTdU(iPoint) : dTdU_i,     chk_err_j ? nodes->GetdTdU(jPoint) : dTdU_j);
-      numerics->SetdTvedU(chk_err_i ? nodes->GetdTvedU(iPoint) : dTvedU_i, chk_err_j ? nodes->GetdTvedU(jPoint) : dTvedU_j);
-      numerics->SetEve   (chk_err_i ? nodes->GetEve(iPoint) : Eve_i,       chk_err_j ? nodes->GetEve(jPoint) : Eve_j);
-      numerics->SetCvve  (chk_err_i ? nodes->GetCvve(iPoint) : Cvve_i,     chk_err_j ? nodes->GetCvve(jPoint) : Cvve_j);
-    }
-    else {
-      /*--- Set variables without reconstruction ---*/
-      numerics->SetPrimitive   (V_i, V_j);
-      numerics->SetConservative(U_i, U_j);
-      numerics->SetdPdU  (nodes->GetdPdU(iPoint),   nodes->GetdPdU(jPoint));
-      numerics->SetdTdU  (nodes->GetdTdU(iPoint),   nodes->GetdTdU(jPoint));
-      numerics->SetdTvedU(nodes->GetdTvedU(iPoint), nodes->GetdTvedU(jPoint));
-      numerics->SetEve   (nodes->GetEve(iPoint),    nodes->GetEve(jPoint));
-      numerics->SetCvve  (nodes->GetCvve(iPoint),   nodes->GetCvve(jPoint));
-=======
       counter_local += chk_err_i + chk_err_j;
 
       /*--- Compute Secondary variables in a thermaodynamically consistent way. ---*/
@@ -1162,7 +957,6 @@
       numerics->SetCvve  (chk_err_i ? nodes->GetCvve  (iPoint) : Cvve_i,    chk_err_j ? nodes->GetCvve  (jPoint) : Cvve_j);
       numerics->SetGamma (chk_err_i ? nodes->GetGamma (iPoint) : Gamma_i,   chk_err_j ? nodes->GetGamma (jPoint) : Gamma_j);
 
->>>>>>> 4e44e395
     }
 
     /*--- Compute the residual ---*/
@@ -1192,24 +986,6 @@
     }
   }
 
-<<<<<<< HEAD
-  delete [] Conserved_i;
-  delete [] Conserved_j;
-  delete [] Primitive_i;
-  delete [] Primitive_j;
-  delete [] dPdU_i;
-  delete [] dPdU_j;
-  delete [] dTdU_i;
-  delete [] dTdU_j;
-  delete [] dTvedU_i;
-  delete [] dTvedU_j;
-  delete [] Eve_i;
-  delete [] Eve_j;
-  delete [] Cvve_i;
-  delete [] Cvve_j;
-  delete [] ProjGradV_i;
-  delete [] ProjGradV_j;
-=======
   /*--- Warning message about non-physical reconstructions. ---*/
   if ((iMesh == MESH_0) && (config->GetComm_Level() == COMM_FULL)) {
     /*--- Add counter results for all threads. ---*/
@@ -1226,8 +1002,6 @@
     }
     SU2_OMP_BARRIER
   }
-
->>>>>>> 4e44e395
 }
 
 su2double CNEMOEulerSolver::ComputeConsistentExtrapolation(CNEMOGas *fluidmodel, unsigned short nSpecies, su2double *V,
@@ -1271,16 +1045,9 @@
   unsigned long eAxi_global, eChm_global, eVib_global;
 
   /*--- Assign booleans ---*/
-<<<<<<< HEAD
-  bool implicit = (config->GetKind_TimeIntScheme_Flow() == EULER_IMPLICIT);
-
-  bool frozen = config->GetFrozen();
-  bool err = false;
-=======
   bool err        = false;
   //bool implicit   = (config->GetKind_TimeIntScheme_Flow() == EULER_IMPLICIT);
   bool frozen     = config->GetFrozen();
->>>>>>> 4e44e395
   bool monoatomic = config->GetMonoatomic();
 
   CNumerics* numerics = numerics_container[SOURCE_FIRST_TERM];
@@ -1334,30 +1101,6 @@
       else
         eAxi_local++;
     }
-<<<<<<< HEAD
-    
-    if(nSpecies!=1){
-      if(!frozen){
-          /*--- Compute the non-equilibrium chemistry ---*/
-          auto residual = numerics->ComputeChemistry(config);
-
-          /*--- Check for errors before applying source to the linear system ---*/
-          err = false;
-          for (iVar = 0; iVar < nVar; iVar++)
-            if (residual[iVar] != residual[iVar]) err = true;
-          if (implicit)
-            for (iVar = 0; iVar < nVar; iVar++)
-              for (jVar = 0; jVar < nVar; jVar++)
-                if (Jacobian_i[iVar][jVar] != Jacobian_i[iVar][jVar]) err = true;
-          /*--- Apply the chemical sources to the linear system ---*/
-          if (!err) {
-            LinSysRes.SubtractBlock(iPoint, residual);
-            if (implicit)
-              Jacobian.SubtractBlock(iPoint, iPoint, Jacobian_i);
-          } else
-            eChm_local++;
-      }      
-=======
 
     if(!monoatomic){
       if(!frozen){
@@ -1381,7 +1124,6 @@
         } else
           eChm_local++;
       }
->>>>>>> 4e44e395
     }
 
     /*--- Compute vibrational energy relaxation ---*/
@@ -1394,12 +1136,6 @@
       err = false;
       for (iVar = 0; iVar < nVar; iVar++)
         if (residual[iVar] != residual[iVar]) err = true;
-<<<<<<< HEAD
-      if (implicit)
-        for (iVar = 0; iVar < nVar; iVar++)
-          for (jVar = 0; jVar < nVar; jVar++)
-            if (Jacobian_i[iVar][jVar] != Jacobian_i[iVar][jVar]) err = true;
-=======
       //if (implicit)
       //  for (iVar = 0; iVar < nVar; iVar++)
       //    for (jVar = 0; jVar < nVar; jVar++)
@@ -1414,18 +1150,7 @@
         eVib_local++;
     }
   }
->>>>>>> 4e44e395
-
-      /*--- Apply the vibrational relaxation terms to the linear system ---*/
-      if (!err) {
-        LinSysRes.SubtractBlock(iPoint, residual);
-        if (implicit)
-          Jacobian.SubtractBlock(iPoint, iPoint, Jacobian_i);
-      } else
-        eVib_local++;
-    }
-  }
-  
+
   /*--- Checking for NaN ---*/
   eAxi_global = eAxi_local;
   eChm_global = eChm_local;
@@ -1639,17 +1364,12 @@
   /*--- Instatiate the fluid model ---*/
   switch (config->GetKind_FluidModel()) {
   case MUTATIONPP:
-<<<<<<< HEAD
    #ifdef HAVE_MPP
      FluidModel = new CMutationTCLib(config, nDim);
    #else
      SU2_MPI::Error(string("Mutation++ has not been configured/compiled. Add 1) '-Denable-mpp=true' to your meson string or 2) '-DHAVE_MPP' to the CXX FLAGS of your configure string, and recompile."),
      CURRENT_FUNCTION);
    #endif    
-=======
-   //FluidModel = new CMutationTCLib(config, nDim);
-   //TODO:Mutation++ coming soon
->>>>>>> 4e44e395
    break;
   case USER_DEFINED_NONEQ:
    FluidModel = new CUserDefinedTCLib(config, nDim, viscous);
@@ -1722,27 +1442,12 @@
       /*--- Thermodynamics quantities based initialization ---*/
       Viscosity_FreeStream = FluidModel->GetViscosity();
       Energy_FreeStream    = energies[0] + 0.5*sqvel;
-<<<<<<< HEAD
-   
+
     } else {
 
       /*--- Reynolds based initialization not present in NEMO ---*/
       SU2_MPI::Error("Only thermodynamics quantities based initialization: set pressure, temperatures and flag INIT_OPTION= TD_CONDITIONS." , CURRENT_FUNCTION);
     }
-
-    config->SetViscosity_FreeStream(Viscosity_FreeStream);
-
-    /*--- Compute Reynolds number ---*/
-    Reynolds = (Density_FreeStream*Velocity_Reynolds*config->GetLength_Reynolds())/Viscosity_FreeStream;
-    config->SetReynolds(Reynolds);
-=======
-
-    } else {
-
-      /*--- Reynolds based initialization not present in NEMO ---*/
-      SU2_MPI::Error("Only thermodynamics quantities based initialization: set pressure, temperatures and flag INIT_OPTION= TD_CONDITIONS." , CURRENT_FUNCTION);
-    }
->>>>>>> 4e44e395
 
     config->SetViscosity_FreeStream(Viscosity_FreeStream);
 
@@ -1876,12 +1581,7 @@
         cout << "Viscous flow: Computing pressure using the equation of state for multi-species and multi-temperatures" << endl;
         cout << "based on the free-stream temperatures and a density computed" << endl;
         cout << "from the Reynolds number." << endl;
-<<<<<<< HEAD
-      }
-      else{
-=======
       } else {
->>>>>>> 4e44e395
         cout << "Viscous flow: Computing density using the equation of state for multi-species and multi-temperatures" << endl;
         cout << "based on the free-stream temperatures and pressure." << endl;
       }
@@ -1901,13 +1601,8 @@
     ModelTableOut <<"-- Models:"<< endl;
 
     ModelTable.AddColumn("Mixture", 25);
-<<<<<<< HEAD
-    ModelTable.AddColumn("Fluid Model", 25);
-    ModelTable.AddColumn("Transport Model", 25);
-=======
     ModelTable.AddColumn("Transport Model", 25);
     ModelTable.AddColumn("Fluid Model", 25);
->>>>>>> 4e44e395
     ModelTable.SetAlign(PrintingToolbox::CTablePrinter::RIGHT);
     ModelTable.PrintHeader();
 
@@ -1929,14 +1624,19 @@
     Unit.str("");
     if      (config->GetSystemMeasurements() == SI) Unit << "N.m/kg.K";
     else if (config->GetSystemMeasurements() == US) Unit << "lbf.ft/slug.R";
-<<<<<<< HEAD
-    NonDimTable << "Spec. Heat Ratio" << "-" << "-" << "-" << "-";
-=======
     NonDimTable << "Spec. Heat Ratio" << "-" << "-" << "-" << Gamma;
->>>>>>> 4e44e395
     Unit.str("");
 
     ModelTable << config->GetGasModel();
+
+    switch(config->GetKind_FluidModel()){
+    case USER_DEFINED_NONEQ:
+      ModelTable << "SU2 NonEq";
+      break;
+    case MUTATIONPP:
+      ModelTable << "Mutation++ NonEq";
+      break;
+    }
 
     if (viscous) {
 
@@ -1949,7 +1649,6 @@
       case GUPTAYOS:
         ModelTable << "Gupta-Yos";
         NonDimTable.PrintFooter();
-<<<<<<< HEAD
         break;
 
       default:
@@ -1957,15 +1656,6 @@
       }
     } else {
       ModelTable << "-" ;
-    }
-
-    switch(config->GetKind_FluidModel()){
-    case USER_DEFINED_NONEQ:
-      ModelTable << "User defined";
-      break;
-    case MUTATIONPP:
-      ModelTable << "Mutation++ Library";
-      break;
     }
 
     NonDimTable.PrintFooter();
@@ -2045,105 +1735,7 @@
     cout << ModelTableOut.str();
     cout << NonDimTableOut.str();
 
- }
-=======
-        break;
-
-      default:
-        break;
-      }
-    } else {
-      ModelTable << "-" ;
-    }
-
-    switch(config->GetKind_FluidModel()){
-    case USER_DEFINED_NONEQ:
-      ModelTable << "SU2 NonEq";
-      break;
-    case MUTATIONPP:
-      ModelTable << "Mutation++ NonEq";
-      break;
-    }
-
-    NonDimTable.PrintFooter();
-    NonDimTableOut <<"-- Initial and free-stream conditions:"<< endl;
-    NonDimTable.PrintHeader();
-
-    if      (config->GetSystemMeasurements() == SI) Unit << "Pa";
-    else if (config->GetSystemMeasurements() == US) Unit << "psf";
-    NonDimTable << "Static Pressure" << config->GetPressure_FreeStream() << config->GetPressure_Ref() << Unit.str() << config->GetPressure_FreeStreamND();
-    Unit.str("");
-    if      (config->GetSystemMeasurements() == SI) Unit << "kg/m^3";
-    else if (config->GetSystemMeasurements() == US) Unit << "slug/ft^3";
-    NonDimTable << "Density" << config->GetDensity_FreeStream() << config->GetDensity_Ref() << Unit.str() << config->GetDensity_FreeStreamND();
-    Unit.str("");
-    if      (config->GetSystemMeasurements() == SI) Unit << "K";
-    else if (config->GetSystemMeasurements() == US) Unit << "R";
-    NonDimTable << " T-R Temperature" << config->GetTemperature_FreeStream() << config->GetTemperature_Ref() << Unit.str() << config->GetTemperature_FreeStreamND();
-    Unit.str("");
-    if      (config->GetSystemMeasurements() == SI) Unit << "K";
-    else if (config->GetSystemMeasurements() == US) Unit << "R";
-    NonDimTable << " V-E Temperature" << config->GetTemperature_ve_FreeStream() << config->GetTemperature_ve_Ref() << Unit.str() << config->GetTemperature_ve_FreeStreamND();
-    Unit.str("");
-    if      (config->GetSystemMeasurements() == SI) Unit << "m^2/s^2";
-    else if (config->GetSystemMeasurements() == US) Unit << "ft^2/s^2";
-    NonDimTable << "Total Energy" << config->GetEnergy_FreeStream() << config->GetEnergy_Ref() << Unit.str() << config->GetEnergy_FreeStreamND();
-    Unit.str("");
-    if      (config->GetSystemMeasurements() == SI) Unit << "m/s";
-    else if (config->GetSystemMeasurements() == US) Unit << "ft/s";
-    NonDimTable << "Velocity-X" << config->GetVelocity_FreeStream()[0] << config->GetVelocity_Ref() << Unit.str() << config->GetVelocity_FreeStreamND()[0];
-    NonDimTable << "Velocity-Y" << config->GetVelocity_FreeStream()[1] << config->GetVelocity_Ref() << Unit.str() << config->GetVelocity_FreeStreamND()[1];
-    if (nDim == 3){
-      NonDimTable << "Velocity-Z" << config->GetVelocity_FreeStream()[2] << config->GetVelocity_Ref() << Unit.str() << config->GetVelocity_FreeStreamND()[2];
-    }
-    NonDimTable << "Velocity Magnitude" << config->GetModVel_FreeStream() << config->GetVelocity_Ref() << Unit.str() << config->GetModVel_FreeStreamND();
-    Unit.str("");
-
-    if (viscous){
-      NonDimTable.PrintFooter();
-      if      (config->GetSystemMeasurements() == SI) Unit << "N.s/m^2";
-      else if (config->GetSystemMeasurements() == US) Unit << "lbf.s/ft^2";
-      NonDimTable << "Viscosity" << config->GetViscosity_FreeStream() << config->GetViscosity_Ref() << Unit.str() << config->GetViscosity_FreeStreamND();
-      Unit.str("");
-      if (turbulent){
-        if      (config->GetSystemMeasurements() == SI) Unit << "m^2/s^2";
-        else if (config->GetSystemMeasurements() == US) Unit << "ft^2/s^2";
-        NonDimTable << "Turb. Kin. Energy" << config->GetTke_FreeStream() << config->GetTke_FreeStream()/config->GetTke_FreeStreamND() << Unit.str() << config->GetTke_FreeStreamND();
-        Unit.str("");
-        if      (config->GetSystemMeasurements() == SI) Unit << "1/s";
-        else if (config->GetSystemMeasurements() == US) Unit << "1/s";
-        NonDimTable << "Spec. Dissipation" << config->GetOmega_FreeStream() << config->GetOmega_FreeStream()/config->GetOmega_FreeStreamND() << Unit.str() << config->GetOmega_FreeStreamND();
-        Unit.str("");
-      }
-    }
-
-    NonDimTable.PrintFooter();
-    NonDimTable << "Mach Number" << "-" << "-" << "-" << config->GetMach();
-    if (viscous){
-      NonDimTable << "Reynolds Number" << "-" << "-" << "-" << config->GetReynolds();
-    }
-    if (gravity) {
-      NonDimTable << "Froude Number" << "-" << "-" << "-" << Froude;
-      NonDimTable << "Wave Length"   << "-" << "-" << "-" << 2.0*PI_NUMBER*Froude*Froude;
-    }
-    NonDimTable.PrintFooter();
-    ModelTable.PrintFooter();
-
-    if (unsteady){
-      NonDimTableOut << "-- Unsteady conditions" << endl;
-      NonDimTable.PrintHeader();
-      NonDimTable << "Total Time" << config->GetMax_Time() << config->GetTime_Ref() << "s" << config->GetMax_Time()/config->GetTime_Ref();
-      Unit.str("");
-      NonDimTable << "Time Step" << config->GetTime_Step() << config->GetTime_Ref() << "s" << config->GetDelta_UnstTimeND();
-      Unit.str("");
-      NonDimTable.PrintFooter();
-    }
-
-    cout << ModelTableOut.str();
-    cout << NonDimTableOut.str();
-
-  }
->>>>>>> 4e44e395
+  }
 }
 
 void CNEMOEulerSolver::BC_Sym_Plane(CGeometry *geometry, CSolver **solver_container, CNumerics *conv_numerics,
@@ -2171,11 +1763,7 @@
   }
 
   /*--- Get species molar mass ---*/
-<<<<<<< HEAD
-  vector <su2double> Ms = FluidModel->GetSpeciesMolarMass();
-=======
   auto& Ms = FluidModel->GetSpeciesMolarMass();
->>>>>>> 4e44e395
 
   /*--- Loop over all the vertices on this boundary (val_marker) ---*/
   for (iVertex = 0; iVertex < geometry->nVertex[val_marker]; iVertex++) {
@@ -2366,11 +1954,7 @@
 
         /*--- Eddy viscosity ---*/
         visc_numerics->SetEddyViscosity(nodes->GetEddyViscosity(iPoint),
-<<<<<<< HEAD
-                                   node_infty->GetEddyViscosity(0) );
-=======
                                         node_infty->GetEddyViscosity(0) );
->>>>>>> 4e44e395
 
         /*--- Thermal conductivity ---*/
         visc_numerics->SetThermalConductivity(nodes->GetThermalConductivity(iPoint),
@@ -2405,12 +1989,9 @@
   unsigned short iVar, iDim, iSpecies, RHO_INDEX, nSpecies;
   unsigned long iVertex, iPoint;
   su2double  T_Total, P_Total, Velocity[3], Velocity2, H_Total, Temperature, Riemann,
-      Pressure, Density, Energy, Mach2, SoundSpeed2, SoundSpeed_Total2, Vel_Mag,
-<<<<<<< HEAD
-      alpha, aa, bb, cc, dd, Area, UnitNormal[3];
-=======
-      alpha, aa, bb, cc, dd, Area, UnitNormal[3] = {0.0};
->>>>>>> 4e44e395
+  Pressure, Density, Energy, Mach2, SoundSpeed2, SoundSpeed_Total2, Vel_Mag,
+  alpha, aa, bb, cc, dd, Area, UnitNormal[3] = {0.0};
+
   const su2double *Flow_Dir;
 
   bool dynamic_grid         = config->GetGrid_Movement();
@@ -3181,20 +2762,12 @@
       conv_numerics->SetConservative(U_domain, U_outlet);
 
       /*--- Pass supplementary information to CNumerics ---*/
-<<<<<<< HEAD
-      conv_numerics->SetdPdU(   nodes->GetdPdU(iPoint),   nodes->GetdPdU(iPoint));
-      conv_numerics->SetdTdU(   nodes->GetdTdU(iPoint),   nodes->GetdTdU(iPoint));
-      conv_numerics->SetdTvedU( nodes->GetdTvedU(iPoint), nodes->GetdTvedU(iPoint));
-      conv_numerics->SetEve( nodes->GetEve(iPoint),       nodes->GetEve(iPoint));
-      conv_numerics->SetCvve( nodes->GetCvve(iPoint),       nodes->GetCvve(iPoint));
-=======
       conv_numerics->SetdPdU  (nodes->GetdPdU(iPoint),   nodes->GetdPdU(iPoint));
       conv_numerics->SetdTdU  (nodes->GetdTdU(iPoint),   nodes->GetdTdU(iPoint));
       conv_numerics->SetdTvedU(nodes->GetdTvedU(iPoint), nodes->GetdTvedU(iPoint));
       conv_numerics->SetEve   (nodes->GetEve(iPoint),    nodes->GetEve(iPoint));
       conv_numerics->SetCvve  (nodes->GetCvve(iPoint),   nodes->GetCvve(iPoint));
       conv_numerics->SetGamma (nodes->GetGamma(iPoint),  nodes->GetGamma(iPoint));
->>>>>>> 4e44e395
 
       if (dynamic_grid)
         conv_numerics->SetGridVel(geometry->nodes->GetGridVel(iPoint),
