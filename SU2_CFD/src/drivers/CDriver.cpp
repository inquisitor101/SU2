--- conflicted
+++ resolved
@@ -4043,184 +4043,10 @@
 
   unsteady = (config_container[MESH_0]->GetTime_Marching() == DT_STEPPING_1ST) || (config_container[MESH_0]->GetTime_Marching() == DT_STEPPING_2ND);
 
-<<<<<<< HEAD
-  /*--- Evaluate the new CFL number (adaptive). ---*/
-  if (config_container[ZONE_0]->GetCFL_Adapt() == YES) {
-    for (iZone = 0; iZone < nZone; iZone++){
-      if (!(config_container[iZone]->GetMultizone_Problem())) // This needs to be changed everywhere in the code, in a future PR
-        output->SetCFL_Number(solver_container, config_container, iZone);
-    }
-  }
-
-  /*--- Check whether the current simulation has reached the specified
-   convergence criteria, and set StopCalc to true, if so. ---*/
-  
-  switch (config_container[ZONE_0]->GetKind_Solver()) {
-    case EULER: case NAVIER_STOKES: case RANS:
-      StopCalc = integration_container[ZONE_0][INST_0][FLOW_SOL]->GetConvergence(); break;
-    case HEAT_EQUATION_FVM:
-      StopCalc = integration_container[ZONE_0][INST_0][HEAT_SOL]->GetConvergence(); break;
-    case FEM_ELASTICITY:
-      StopCalc = integration_container[ZONE_0][INST_0][FEA_SOL]->GetConvergence(); break;
-    case ADJ_EULER: case ADJ_NAVIER_STOKES: case ADJ_RANS:
-    case DISC_ADJ_EULER: case DISC_ADJ_NAVIER_STOKES: case DISC_ADJ_RANS:
-    case DISC_ADJ_FEM_EULER: case DISC_ADJ_FEM_NS: case DISC_ADJ_FEM_RANS:
-      StopCalc = integration_container[ZONE_0][INST_0][ADJFLOW_SOL]->GetConvergence(); break;
-  }
-  
-  return StopCalc;
-  
-}
-
-void CDriver::Output(unsigned long ExtIter) {
-  
-  unsigned long nExtIter = config_container[ZONE_0]->GetnExtIter();
-  bool output_files = false;
-  
-  /*--- Determine whether a solution needs to be written
-   after the current iteration ---*/
-  
-  if (
-      
-      /*--- General if statements to print output statements ---*/
-      
-      (ExtIter+1 >= nExtIter) || (StopCalc) ||
-      
-      /*--- Fixed CL problem ---*/
-      
-      ((config_container[ZONE_0]->GetFixed_CL_Mode()) &&
-       (config_container[ZONE_0]->GetnExtIter()-config_container[ZONE_0]->GetIter_dCL_dAlpha() - 1 == ExtIter)) ||
-      
-      /*--- Steady problems ---*/
-      
-      ((ExtIter % config_container[ZONE_0]->GetWrt_Sol_Freq() == 0) && (ExtIter != 0) &&
-       ((config_container[ZONE_0]->GetUnsteady_Simulation() == STEADY) ||
-        (config_container[ZONE_0]->GetUnsteady_Simulation() == HARMONIC_BALANCE) ||
-        (config_container[ZONE_0]->GetUnsteady_Simulation() == ROTATIONAL_FRAME))) ||
-      
-      /*--- Unsteady problems ---*/
-      
-      (((config_container[ZONE_0]->GetUnsteady_Simulation() == DT_STEPPING_1ST) ||
-        (config_container[ZONE_0]->GetUnsteady_Simulation() == TIME_STEPPING)) &&
-       ((ExtIter == 0) || (ExtIter % config_container[ZONE_0]->GetWrt_Sol_Freq_DualTime() == 0))) ||
-      
-      ((config_container[ZONE_0]->GetUnsteady_Simulation() == DT_STEPPING_2ND) && (!fsi) &&
-       ((ExtIter == 0) || ((ExtIter % config_container[ZONE_0]->GetWrt_Sol_Freq_DualTime() == 0) ||
-                           ((ExtIter-1) % config_container[ZONE_0]->GetWrt_Sol_Freq_DualTime() == 0)))) ||
-      
-      ((config_container[ZONE_0]->GetUnsteady_Simulation() == DT_STEPPING_2ND) && (fsi) &&
-       ((ExtIter == 0) || ((ExtIter % config_container[ZONE_0]->GetWrt_Sol_Freq_DualTime() == 0)))) ||
-      
-      ((config_container[ZONE_0]->GetDynamic_Analysis() == DYNAMIC) &&
-       ((ExtIter == 0) || (ExtIter % config_container[ZONE_0]->GetWrt_Sol_Freq_DualTime() == 0))) ||
-      
-      /*--- No inlet profile file found. Print template. ---*/
-      
-      (config_container[ZONE_0]->GetWrt_InletFile())
-      
-      ) {
-    
-    output_files = true;
-    
-  }
-  
-  /*--- Determine whether a solution doesn't need to be written
-   after the current iteration ---*/
-  
-  if (config_container[ZONE_0]->GetFixed_CL_Mode()) {
-    if (config_container[ZONE_0]->GetnExtIter()-config_container[ZONE_0]->GetIter_dCL_dAlpha() - 1 < ExtIter) output_files = false;
-    if (config_container[ZONE_0]->GetnExtIter() - 1 == ExtIter) output_files = true;
-  }
-  
-  /*--- write the solution ---*/
-  
-  if (output_files) {
-    
-    /*--- Time the output for performance benchmarking. ---*/
-#ifndef HAVE_MPI
-    StopTime = su2double(clock())/su2double(CLOCKS_PER_SEC);
-#else
-    StopTime = MPI_Wtime();
-#endif
-    UsedTimeCompute += StopTime-StartTime;
-#ifndef HAVE_MPI
-    StartTime = su2double(clock())/su2double(CLOCKS_PER_SEC);
-#else
-    StartTime = MPI_Wtime();
-#endif
-    
-    /*--- Add a statement about the type of solver exit. ---*/
-    
-    if (((ExtIter+1 >= nExtIter) || StopCalc) && (rank == MASTER_NODE)) {
-      cout << endl << "----------------------------- Solver Exit -------------------------------";
-      if (StopCalc) cout << endl << "Convergence criteria satisfied." << endl;
-      else cout << endl << "Maximum number of external iterations reached (EXT_ITER)." << endl;
-      cout << "-------------------------------------------------------------------------" << endl;
-    }
-
-    if (rank == MASTER_NODE) cout << endl << "-------------------------- File Output Summary --------------------------";
-    
-    /*--- Execute the routine for writing restart, volume solution,
-     surface solution, and surface comma-separated value files. ---*/
-    
-    output->SetResult_Files_Parallel(solver_container, geometry_container, config_container, ExtIter, nZone);
-    
-    
-    if (rank == MASTER_NODE) cout << "-------------------------------------------------------------------------" << endl << endl;
-    
-    /*--- Store output time and restart the timer for the compute phase. ---*/
-#ifndef HAVE_MPI
-    StopTime = su2double(clock())/su2double(CLOCKS_PER_SEC);
-#else
-    StopTime = MPI_Wtime();
-#endif
-    UsedTimeOutput += StopTime-StartTime;
-    OutputCount++;
-    BandwidthSum = config_container[ZONE_0]->GetRestart_Bandwidth_Agg();
-#ifndef HAVE_MPI
-    StartTime = su2double(clock())/su2double(CLOCKS_PER_SEC);
-#else
-    StartTime = MPI_Wtime();
-#endif
-    
-  }
-
-  /*--- Export Surface Solution File for Unsteady Simulations ---*/
-  /*--- When calculate mean/fluctuation option will be available, delete the following part ---*/
-  if ((config_container[ZONE_0]->GetUnsteady_Simulation() == DT_STEPPING_2ND) && (ExtIter % config_container[ZONE_0]->GetWrt_Surf_Freq_DualTime() == 0) && config_container[ZONE_0]->GetWrt_Csv_Sol()) {
-      output->SetSurfaceCSV_Flow(config_container[ZONE_0], geometry_container[ZONE_0][INST_0][MESH_0], solver_container[ZONE_0][INST_0][MESH_0][FLOW_SOL], ExtIter, ZONE_0, INST_0);}
-
-}
-
-CDriver::~CDriver(void) {}
-
-CFluidDriver::CFluidDriver(char* confFile, unsigned short val_nZone, SU2_Comm MPICommunicator) : CDriver(confFile, val_nZone, MPICommunicator) { }
-
-CFluidDriver::~CFluidDriver(void) { }
-
-void CFluidDriver::Run() {
-
-  unsigned short iZone, jZone, checkConvergence;
-  unsigned long IntIter, nIntIter;
-  bool unsteady;
-  bool libROM = config_container[MESH_0]->GetSave_libROM();
-
-  /*--- Run a single iteration of a multi-zone problem by looping over all
-   zones and executing the iterations. Note that data transers between zones
-   and other intermediate procedures may be required. ---*/
-
-  unsteady = (config_container[MESH_0]->GetUnsteady_Simulation() == DT_STEPPING_1ST) || (config_container[MESH_0]->GetUnsteady_Simulation() == DT_STEPPING_2ND);
-
-  /*--- Zone preprocessing ---*/
-
-  for (iZone = 0; iZone < nZone; iZone++)
-    iteration_container[iZone][INST_0]->Preprocess(output, integration_container, geometry_container, solver_container, numerics_container, config_container, surface_movement, grid_movement, FFDBox, iZone, INST_0);
-=======
   /*--- Zone preprocessing ---*/
 
   for (iZone = 0; iZone < nZone; iZone++)
     iteration_container[iZone][INST_0]->Preprocess(output_container[iZone], integration_container, geometry_container, solver_container, numerics_container, config_container, surface_movement, grid_movement, FFDBox, iZone, INST_0);
->>>>>>> efaf499d
 
   /*--- Updating zone interface communication patterns,
    needed only for unsteady simulation since for steady problems
