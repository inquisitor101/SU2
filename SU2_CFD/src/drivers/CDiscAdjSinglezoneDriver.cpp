--- conflicted
+++ resolved
@@ -68,15 +68,9 @@
 
   switch (config->GetKind_Solver()) {
 
-<<<<<<< HEAD
     case DISC_ADJ_EULER:      case DISC_ADJ_NAVIER_STOKES:      case DISC_ADJ_RANS:
     case DISC_ADJ_INC_EULER:  case DISC_ADJ_INC_NAVIER_STOKES:  case DISC_ADJ_INC_RANS:
     case DISC_ADJ_NEMO_EULER: case DISC_ADJ_NEMO_NAVIER_STOKES: case DISC_ADJ_NEMO_RANS:
-
-=======
-  case DISC_ADJ_EULER: case DISC_ADJ_NAVIER_STOKES: case DISC_ADJ_RANS:
-  case DISC_ADJ_INC_EULER: case DISC_ADJ_INC_NAVIER_STOKES: case DISC_ADJ_INC_RANS:
->>>>>>> 29c3eab9
     if (rank == MASTER_NODE)
       cout << "Direct iteration: Euler/Navier-Stokes/RANS equation." << endl;
     if (turbo) {
@@ -231,16 +225,10 @@
 
   switch(config->GetKind_Solver())
   {
-<<<<<<< HEAD
     case DISC_ADJ_EULER :      case DISC_ADJ_NAVIER_STOKES :      case DISC_ADJ_RANS :
     case DISC_ADJ_INC_EULER :  case DISC_ADJ_INC_NAVIER_STOKES :  case DISC_ADJ_INC_RANS :
     case DISC_ADJ_NEMO_EULER : case DISC_ADJ_NEMO_NAVIER_STOKES : case DISC_ADJ_NEMO_RANS :
-
-=======
-    case DISC_ADJ_EULER :     case DISC_ADJ_NAVIER_STOKES :     case DISC_ADJ_RANS :
-    case DISC_ADJ_INC_EULER : case DISC_ADJ_INC_NAVIER_STOKES : case DISC_ADJ_INC_RANS :
     case DISC_ADJ_HEAT :
->>>>>>> 29c3eab9
 
       /*--- Compute the geometrical sensitivities ---*/
       SecondaryRecording();
