/*!
 * \file integration_structure.cpp
 * \brief This subroutine includes the space and time integration structure
 * \author F. Palacios, T. Economon
 * \version 5.0.0 "Raven"
 *
 * SU2 Lead Developers: Dr. Francisco Palacios (Francisco.D.Palacios@boeing.com).
 *                      Dr. Thomas D. Economon (economon@stanford.edu).
 *
 * SU2 Developers: Prof. Juan J. Alonso's group at Stanford University.
 *                 Prof. Piero Colonna's group at Delft University of Technology.
 *                 Prof. Nicolas R. Gauger's group at Kaiserslautern University of Technology.
 *                 Prof. Alberto Guardone's group at Polytechnic University of Milan.
 *                 Prof. Rafael Palacios' group at Imperial College London.
 *                 Prof. Edwin van der Weide's group at the University of Twente.
 *                 Prof. Vincent Terrapon's group at the University of Liege.
 *
 * Copyright (C) 2012-2017 SU2, the open-source CFD code.
 *
 * SU2 is free software; you can redistribute it and/or
 * modify it under the terms of the GNU Lesser General Public
 * License as published by the Free Software Foundation; either
 * version 2.1 of the License, or (at your option) any later version.
 *
 * SU2 is distributed in the hope that it will be useful,
 * but WITHOUT ANY WARRANTY; without even the implied warranty of
 * MERCHANTABILITY or FITNESS FOR A PARTICULAR PURPOSE. See the GNU
 * Lesser General Public License for more details.
 *
 * You should have received a copy of the GNU Lesser General Public
 * License along with SU2. If not, see <http://www.gnu.org/licenses/>.
 */

#include "../include/integration_structure.hpp"

CIntegration::CIntegration(CConfig *config) {
  Cauchy_Value = 0;
  Cauchy_Func = 0;
  Old_Func = 0;
  New_Func = 0;
  Cauchy_Counter = 0;
  Convergence = false;
  Convergence_FSI = false;
  Convergence_FullMG = false;
  Cauchy_Serie = new su2double [config->GetCauchy_Elems()+1];
  InitResidual = 0.0;
}

CIntegration::~CIntegration(void) {
  delete [] Cauchy_Serie;
}

void CIntegration::Space_Integration(CGeometry *geometry,
                                     CSolver **solver_container,
                                     CNumerics **numerics,
                                     CConfig *config, unsigned short iMesh,
                                     unsigned short iRKStep,
                                     unsigned short RunTime_EqSystem) {
  unsigned short iMarker, KindBC;
  
  unsigned short MainSolver = config->GetContainerPosition(RunTime_EqSystem);
  bool dual_time = ((config->GetUnsteady_Simulation() == DT_STEPPING_1ST) ||
                    (config->GetUnsteady_Simulation() == DT_STEPPING_2ND));

  /*--- Compute inviscid residuals ---*/
  
  switch (config->GetKind_ConvNumScheme()) {
    case SPACE_CENTERED:
      solver_container[MainSolver]->Centered_Residual(geometry, solver_container, numerics[CONV_TERM], config, iMesh, iRKStep);
      break;
    case SPACE_UPWIND:
      solver_container[MainSolver]->Upwind_Residual(geometry, solver_container, numerics[CONV_TERM], config, iMesh);
      break;
  }
  
  /*--- Compute viscous residuals ---*/
  
  solver_container[MainSolver]->Viscous_Residual(geometry, solver_container, numerics[VISC_TERM], config, iMesh, iRKStep);
  

  
  /*--- Compute source term residuals ---*/

  solver_container[MainSolver]->Source_Residual(geometry, solver_container, numerics[SOURCE_FIRST_TERM], numerics[SOURCE_SECOND_TERM], config, iMesh);
  
  /*--- Add viscous and convective residuals, and compute the Dual Time Source term ---*/
  
  if (dual_time)
    solver_container[MainSolver]->SetResidual_DualTime(geometry, solver_container, config, iRKStep, iMesh, RunTime_EqSystem);
  
  /*--- Boundary conditions that depend on other boundaries (they require MPI sincronization)---*/

  solver_container[MainSolver]->BC_Fluid_Interface(geometry, solver_container, numerics[CONV_BOUND_TERM], config);

<<<<<<< HEAD
  /*--- Compute Fourier Transformations for markers where NRBC_BOUNDARY is applied---*/

  if (config->GetBoolNRBC()){
		solver_container[MainSolver]->PreprocessBC_NonReflecting(geometry, config, numerics[CONV_BOUND_TERM], INFLOW);

		solver_container[MainSolver]->PreprocessBC_NonReflecting(geometry, config, numerics[CONV_BOUND_TERM], OUTFLOW);
  }


=======
>>>>>>> 588f1849
  /*--- Weak boundary conditions ---*/
  
  for (iMarker = 0; iMarker < config->GetnMarker_All(); iMarker++) {
    KindBC = config->GetMarker_All_KindBC(iMarker);
    switch (KindBC) {
      case EULER_WALL:
        solver_container[MainSolver]->BC_Euler_Wall(geometry, solver_container, numerics[CONV_BOUND_TERM], config, iMarker);
        break;
      case ACTDISK_INLET:
        solver_container[MainSolver]->BC_ActDisk_Inlet(geometry, solver_container, numerics[CONV_BOUND_TERM], numerics[VISC_BOUND_TERM], config, iMarker);
        break;
      case ENGINE_INFLOW:
        solver_container[MainSolver]->BC_Engine_Inflow(geometry, solver_container, numerics[CONV_BOUND_TERM], numerics[VISC_BOUND_TERM], config, iMarker);
        break;
      case INLET_FLOW:
        solver_container[MainSolver]->BC_Inlet(geometry, solver_container, numerics[CONV_BOUND_TERM], numerics[VISC_BOUND_TERM], config, iMarker);
        break;
      case ACTDISK_OUTLET:
        solver_container[MainSolver]->BC_ActDisk_Outlet(geometry, solver_container, numerics[CONV_BOUND_TERM], numerics[VISC_BOUND_TERM], config, iMarker);
        break;
      case ENGINE_EXHAUST:
        solver_container[MainSolver]->BC_Engine_Exhaust(geometry, solver_container, numerics[CONV_BOUND_TERM], numerics[VISC_BOUND_TERM], config, iMarker);
        break;
      case SUPERSONIC_INLET:
        solver_container[MainSolver]->BC_Supersonic_Inlet(geometry, solver_container, numerics[CONV_BOUND_TERM], numerics[VISC_BOUND_TERM], config, iMarker);
        break;
      case OUTLET_FLOW:
        solver_container[MainSolver]->BC_Outlet(geometry, solver_container, numerics[CONV_BOUND_TERM], numerics[VISC_BOUND_TERM], config, iMarker);
        break;
      case SUPERSONIC_OUTLET:
        solver_container[MainSolver]->BC_Supersonic_Outlet(geometry, solver_container, numerics[CONV_BOUND_TERM], numerics[VISC_BOUND_TERM], config, iMarker);
        break;
      case NRBC_BOUNDARY:
<<<<<<< HEAD
      	if (MainSolver == FLOW_SOL)
      		solver_container[MainSolver]->BC_NonReflecting(geometry, solver_container, numerics[CONV_BOUND_TERM], numerics[VISC_BOUND_TERM], config, iMarker);
      	else if (MainSolver == TURB_SOL && config->GetMarker_All_TurbomachineryFlag(iMarker) == INFLOW)
      		solver_container[MainSolver]->BC_Inlet(geometry, solver_container, numerics[CONV_BOUND_TERM], numerics[VISC_BOUND_TERM], config, iMarker);
      	else if (MainSolver == TURB_SOL && config->GetMarker_All_TurbomachineryFlag(iMarker) == OUTFLOW)
      		solver_container[MainSolver]->BC_Outlet(geometry, solver_container, numerics[CONV_BOUND_TERM], numerics[VISC_BOUND_TERM], config, iMarker);
      	break;
      case RIEMANN_BOUNDARY:
      	if (config->GetBoolTurbomachinery()){
      		if (MainSolver == FLOW_SOL)
      			solver_container[MainSolver]->BC_TurboRiemann(geometry, solver_container, numerics[CONV_BOUND_TERM], numerics[VISC_BOUND_TERM], config, iMarker);
        	else if (MainSolver == TURB_SOL && config->GetMarker_All_TurbomachineryFlag(iMarker) == INFLOW)
        		solver_container[MainSolver]->BC_Inlet(geometry, solver_container, numerics[CONV_BOUND_TERM], numerics[VISC_BOUND_TERM], config, iMarker);
        	else if (MainSolver == TURB_SOL && config->GetMarker_All_TurbomachineryFlag(iMarker) == OUTFLOW)
        		solver_container[MainSolver]->BC_Outlet(geometry, solver_container, numerics[CONV_BOUND_TERM], numerics[VISC_BOUND_TERM], config, iMarker);
      	}
				else{
					if (MainSolver == FLOW_SOL)
						solver_container[MainSolver]->BC_Riemann(geometry, solver_container, numerics[CONV_BOUND_TERM], numerics[VISC_BOUND_TERM], config, iMarker);
					else if (MainSolver == TURB_SOL && config->GetKind_Data_Riemann(config->GetMarker_All_TagBound(iMarker)) == TOTAL_CONDITIONS_PT)
						solver_container[MainSolver]->BC_Inlet(geometry, solver_container, numerics[CONV_BOUND_TERM], numerics[VISC_BOUND_TERM], config, iMarker);
					else if (MainSolver == TURB_SOL && config->GetKind_Data_Riemann(config->GetMarker_All_TagBound(iMarker)) == STATIC_PRESSURE)
						solver_container[MainSolver]->BC_Outlet(geometry, solver_container, numerics[CONV_BOUND_TERM], numerics[VISC_BOUND_TERM], config, iMarker);
      	}
      	break;
=======
        if (MainSolver == FLOW_SOL)
          solver_container[MainSolver]->BC_NonReflecting(geometry, solver_container, numerics[CONV_BOUND_TERM], numerics[VISC_BOUND_TERM], config, iMarker);
        else if (MainSolver == TURB_SOL && config->GetKind_Data_NRBC(config->GetMarker_All_TagBound(iMarker)) == TOTAL_CONDITIONS_PT)
          solver_container[MainSolver]->BC_Inlet(geometry, solver_container, numerics[CONV_BOUND_TERM], numerics[VISC_BOUND_TERM], config, iMarker);
        else if (MainSolver == TURB_SOL && config->GetKind_Data_NRBC(config->GetMarker_All_TagBound(iMarker)) == STATIC_PRESSURE)
          solver_container[MainSolver]->BC_Outlet(geometry, solver_container, numerics[CONV_BOUND_TERM], numerics[VISC_BOUND_TERM], config, iMarker);
        break;
      case RIEMANN_BOUNDARY:
        if (MainSolver == FLOW_SOL)
          solver_container[MainSolver]->BC_Riemann(geometry, solver_container, numerics[CONV_BOUND_TERM], numerics[VISC_BOUND_TERM], config, iMarker);
        else if (MainSolver == TURB_SOL && config->GetKind_Data_Riemann(config->GetMarker_All_TagBound(iMarker)) == TOTAL_CONDITIONS_PT)
          solver_container[MainSolver]->BC_Inlet(geometry, solver_container, numerics[CONV_BOUND_TERM], numerics[VISC_BOUND_TERM], config, iMarker);
        else if (MainSolver == TURB_SOL && config->GetKind_Data_Riemann(config->GetMarker_All_TagBound(iMarker)) == STATIC_PRESSURE)
          solver_container[MainSolver]->BC_Outlet(geometry, solver_container, numerics[CONV_BOUND_TERM], numerics[VISC_BOUND_TERM], config, iMarker);
        break;
>>>>>>> 588f1849
      case FAR_FIELD:
        solver_container[MainSolver]->BC_Far_Field(geometry, solver_container, numerics[CONV_BOUND_TERM], numerics[VISC_BOUND_TERM], config, iMarker);
        break;
      case SYMMETRY_PLANE:
        solver_container[MainSolver]->BC_Sym_Plane(geometry, solver_container, numerics[CONV_BOUND_TERM], numerics[VISC_BOUND_TERM], config, iMarker);
        break;
      case ELECTRODE_BOUNDARY:
        solver_container[MainSolver]->BC_Electrode(geometry, solver_container, numerics[CONV_BOUND_TERM], config, iMarker);
        break;
      case DIELEC_BOUNDARY:
        solver_container[MainSolver]->BC_Dielec(geometry, solver_container, numerics[CONV_BOUND_TERM], config, iMarker);
        break;
      case DISPLACEMENT_BOUNDARY:
        solver_container[MainSolver]->BC_Normal_Displacement(geometry, solver_container, numerics[CONV_BOUND_TERM], config, iMarker);
        break;
      case LOAD_BOUNDARY:
        solver_container[MainSolver]->BC_Normal_Load(geometry, solver_container, numerics[CONV_BOUND_TERM], config, iMarker);
        break;
      case PRESSURE_BOUNDARY:
        solver_container[MainSolver]->BC_Pressure(geometry, solver_container, numerics[CONV_BOUND_TERM], config, iMarker);
        break;
      case NEUMANN:
        solver_container[MainSolver]->BC_Neumann(geometry, solver_container, numerics[CONV_BOUND_TERM], config, iMarker);
        break;
      case LOAD_DIR_BOUNDARY:
    solver_container[MainSolver]->BC_Dir_Load(geometry, solver_container, numerics[CONV_BOUND_TERM], config, iMarker);
    break;
      case LOAD_SINE_BOUNDARY:
    solver_container[MainSolver]->BC_Sine_Load(geometry, solver_container, numerics[CONV_BOUND_TERM], config, iMarker);
    break;
    }
  }

  /*--- Strong boundary conditions (Navier-Stokes and Dirichlet type BCs) ---*/
  
  for (iMarker = 0; iMarker < config->GetnMarker_All(); iMarker++)
    switch (config->GetMarker_All_KindBC(iMarker)) {
      case ISOTHERMAL:
        solver_container[MainSolver]->BC_Isothermal_Wall(geometry, solver_container, numerics[CONV_BOUND_TERM], numerics[VISC_BOUND_TERM], config, iMarker);
        break;
      case HEAT_FLUX:
        solver_container[MainSolver]->BC_HeatFlux_Wall(geometry, solver_container, numerics[CONV_BOUND_TERM], numerics[VISC_BOUND_TERM], config, iMarker);
        break;
      case DIRICHLET:
        solver_container[MainSolver]->BC_Dirichlet(geometry, solver_container, config, iMarker);
        break;
      case CLAMPED_BOUNDARY:
        solver_container[MainSolver]->BC_Clamped(geometry, solver_container, numerics[CONV_BOUND_TERM], config, iMarker);
        break;
      case CUSTOM_BOUNDARY:
        solver_container[MainSolver]->BC_Custom(geometry, solver_container, numerics[CONV_BOUND_TERM], config, iMarker);
        break;
    }

}


void CIntegration::Space_Integration_FEM(CGeometry *geometry,
                                     CSolver **solver_container,
                                     CNumerics **numerics,
                                     CConfig *config,
                                     unsigned short RunTime_EqSystem,
                                     unsigned long Iteration) {

    unsigned short iMarker;

    bool initial_calc = (config->GetExtIter() == 0);                  // Checks if it is the first calculation.
    bool linear_analysis = (config->GetGeometricConditions() == SMALL_DEFORMATIONS);  // Linear analysis.
    bool first_iter = (config->GetIntIter() == 0);                  // Checks if it is the first iteration
    unsigned short IterativeScheme = config->GetKind_SpaceIteScheme_FEA();       // Iterative schemes: NEWTON_RAPHSON, MODIFIED_NEWTON_RAPHSON
    unsigned short MainSolver = config->GetContainerPosition(RunTime_EqSystem);

    bool restart = config->GetRestart();                                  // Restart solution
    bool initial_calc_restart = (SU2_TYPE::Int(config->GetExtIter()) == config->GetDyn_RestartIter());  // Restart iteration

    /*--- Compute Mass Matrix ---*/
    /*--- The mass matrix is computed only once, at the beginning of the calculation, no matter whether the ---*/
    /*--- problem is linear or nonlinear. This is done in the preprocessing step. ---*/

    /*--- If the analysis is linear, only a the constitutive term of the stiffness matrix has to be computed ---*/
    /*--- This is done only once, at the beginning of the calculation. From then on, K is constant ---*/
    if ((linear_analysis && initial_calc) ||
      (linear_analysis && restart && initial_calc_restart)) {
      solver_container[MainSolver]->Compute_StiffMatrix(geometry, solver_container, numerics, config);
    }
    else if (!linear_analysis) {
      /*--- If the analysis is nonlinear, also the stress terms need to be computed ---*/
      /*--- If the method is full Newton-Raphson, the stiffness matrix and the nodal term are updated every time ---*/
      /*--- They are calculated together to avoid looping twice over the elements ---*/
      if (IterativeScheme == NEWTON_RAPHSON) {
        /*--- The Jacobian is reinitialized every time in Preprocessing (before calling Space_Integration_FEM) */
        solver_container[MainSolver]->Compute_StiffMatrix_NodalStressRes(geometry, solver_container, numerics, config);
      }

      /*--- If the method is modified Newton-Raphson, the stiffness matrix is only computed once at the beginning of the time-step ---*/
      /*--- Nevertheless, the Nodal Stress Term has to be computed for each iteration ---*/
      else if (IterativeScheme == MODIFIED_NEWTON_RAPHSON) {

        if (first_iter) {
          solver_container[MainSolver]->Compute_StiffMatrix_NodalStressRes(geometry, solver_container, numerics, config);
        }

        else {
          solver_container[MainSolver]->Compute_NodalStressRes(geometry, solver_container, numerics, config);
        }

      }

    }

    /*--- Apply the NATURAL BOUNDARY CONDITIONS (loads). ---*/
    /*--- If there are FSI loads, they have to be previously applied at other level involving both zones. ---*/

    /*--- Some external loads may be considered constant over the time step ---*/
    if (first_iter) {
      for (iMarker = 0; iMarker < config->GetnMarker_All(); iMarker++) {
        switch (config->GetMarker_All_KindBC(iMarker)) {
          case LOAD_DIR_BOUNDARY:
        solver_container[MainSolver]->BC_Dir_Load(geometry, solver_container, numerics[FEA_TERM], config, iMarker);
        break;
          case LOAD_SINE_BOUNDARY:
        solver_container[MainSolver]->BC_Sine_Load(geometry, solver_container, numerics[FEA_TERM], config, iMarker);
        break;
        }
      }
    }

    /*--- Others are not, because they depend on the geometry ---*/
    for (iMarker = 0; iMarker < config->GetnMarker_All(); iMarker++) {
      switch (config->GetMarker_All_KindBC(iMarker)) {
        case LOAD_BOUNDARY:
          solver_container[MainSolver]->BC_Normal_Load(geometry, solver_container, numerics[FEA_TERM], config, iMarker);
          break;
        case PRESSURE_BOUNDARY:
          solver_container[MainSolver]->BC_Pressure(geometry, solver_container, numerics[FEA_TERM], config, iMarker);
          break;
      }
    }

}

void CIntegration::Adjoint_Setup(CGeometry ***geometry, CSolver ****solver_container, CConfig **config,
                                 unsigned short RunTime_EqSystem, unsigned long Iteration, unsigned short iZone) {
  
  unsigned short iMGLevel;
  
  if ( ( (RunTime_EqSystem == RUNTIME_ADJFLOW_SYS) && (Iteration == 0) ) ) {
    for (iMGLevel = 0; iMGLevel <= config[iZone]->GetnMGLevels(); iMGLevel++) {
      
      /*--- Set the time step in all the MG levels ---*/
      
      solver_container[iZone][iMGLevel][FLOW_SOL]->SetTime_Step(geometry[iZone][iMGLevel], solver_container[iZone][iMGLevel], config[iZone], iMGLevel, Iteration);
      
      /*--- Set the force coefficients ---*/
      solver_container[iZone][iMGLevel][FLOW_SOL]->SetTotal_CD(solver_container[iZone][MESH_0][FLOW_SOL]->GetTotal_CD());
      solver_container[iZone][iMGLevel][FLOW_SOL]->SetTotal_CL(solver_container[iZone][MESH_0][FLOW_SOL]->GetTotal_CL());
      solver_container[iZone][iMGLevel][FLOW_SOL]->SetTotal_CT(solver_container[iZone][MESH_0][FLOW_SOL]->GetTotal_CT());
      solver_container[iZone][iMGLevel][FLOW_SOL]->SetTotal_CQ(solver_container[iZone][MESH_0][FLOW_SOL]->GetTotal_CQ());
      
      /*--- Restrict solution and gradients to the coarse levels ---*/
      
      if (iMGLevel != config[iZone]->GetnMGLevels()) {
        SetRestricted_Solution(RUNTIME_FLOW_SYS, solver_container[iZone][iMGLevel][FLOW_SOL], solver_container[iZone][iMGLevel+1][FLOW_SOL],
                               geometry[iZone][iMGLevel], geometry[iZone][iMGLevel+1], config[iZone]);
        SetRestricted_Gradient(RUNTIME_FLOW_SYS, solver_container[iZone][iMGLevel][FLOW_SOL], solver_container[iZone][iMGLevel+1][FLOW_SOL],
                               geometry[iZone][iMGLevel], geometry[iZone][iMGLevel+1], config[iZone]);
      }
      
    }
  }
  
}

void CIntegration::Time_Integration(CGeometry *geometry, CSolver **solver_container, CConfig *config, unsigned short iRKStep,
                                    unsigned short RunTime_EqSystem, unsigned long Iteration) {
  unsigned short MainSolver = config->GetContainerPosition(RunTime_EqSystem);
  unsigned short KindSolver = config->GetKind_Solver();
  
  /*--- Perform the time integration ---*/

  /*--- Fluid time integration schemes ---*/

  if (KindSolver != FEM_ELASTICITY) {

    switch (config->GetKind_TimeIntScheme()) {
    case (RUNGE_KUTTA_EXPLICIT):
      solver_container[MainSolver]->ExplicitRK_Iteration(geometry, solver_container, config, iRKStep);
      break;
    case (EULER_EXPLICIT):
      solver_container[MainSolver]->ExplicitEuler_Iteration(geometry, solver_container, config);
      break;
    case (EULER_IMPLICIT):
      solver_container[MainSolver]->ImplicitEuler_Iteration(geometry, solver_container, config);
      break;
    }

   /*--- Structural time integration schemes ---*/
  
  }
  else if (KindSolver == FEM_ELASTICITY) {

    switch (config->GetKind_TimeIntScheme_FEA()) {
    case (CD_EXPLICIT):
      solver_container[MainSolver]->ExplicitRK_Iteration(geometry, solver_container, config, iRKStep);
      break;
    case (NEWMARK_IMPLICIT):
      solver_container[MainSolver]->ImplicitNewmark_Iteration(geometry, solver_container, config);
      break;
    case (GENERALIZED_ALPHA):
      solver_container[MainSolver]->ImplicitEuler_Iteration(geometry, solver_container, config);
      break;
    }
  }

}

void CIntegration::Time_Integration_FEM(CGeometry *geometry, CSolver **solver_container, CNumerics **numerics, CConfig *config,
                                    unsigned short RunTime_EqSystem, unsigned long Iteration) {

  unsigned short iMarker;

  unsigned short MainSolver = config->GetContainerPosition(RunTime_EqSystem);

  /*--- Set the Jacobian according to the different time integration methods ---*/

  switch (config->GetKind_TimeIntScheme_FEA()) {
    case (CD_EXPLICIT):
      solver_container[MainSolver]->ImplicitNewmark_Iteration(geometry, solver_container, config);
      break;
    case (NEWMARK_IMPLICIT):
      solver_container[MainSolver]->ImplicitNewmark_Iteration(geometry, solver_container, config);
      break;
    case (GENERALIZED_ALPHA):
      solver_container[MainSolver]->GeneralizedAlpha_Iteration(geometry, solver_container, config);
      break;
    }

  /*--- Apply ESSENTIAL BOUNDARY CONDITIONS ---*/

    for (iMarker = 0; iMarker < config->GetnMarker_All(); iMarker++)
      switch (config->GetMarker_All_KindBC(iMarker)) {
        case CLAMPED_BOUNDARY:
      solver_container[MainSolver]->BC_Clamped(geometry, solver_container, numerics[FEA_TERM], config, iMarker);
      break;
        case DISPLACEMENT_BOUNDARY:
          solver_container[MainSolver]->BC_Normal_Displacement(geometry, solver_container, numerics[CONV_BOUND_TERM], config, iMarker);
          break;
      }

  /*--- Solver linearized system ---*/

    solver_container[MainSolver]->Solve_System(geometry, solver_container, config);

  /*--- Update solution ---*/

    switch (config->GetKind_TimeIntScheme_FEA()) {
      case (CD_EXPLICIT):
        solver_container[MainSolver]->ImplicitNewmark_Update(geometry, solver_container, config);
        break;
      case (NEWMARK_IMPLICIT):
        solver_container[MainSolver]->ImplicitNewmark_Update(geometry, solver_container, config);
        break;
      case (GENERALIZED_ALPHA):
        solver_container[MainSolver]->GeneralizedAlpha_UpdateDisp(geometry, solver_container, config);
        break;
      }

  /*--- Reinforce ESSENTIAL BOUNDARY CONDITIONS: avoids accumulation of numerical error ---*/

    for (iMarker = 0; iMarker < config->GetnMarker_All(); iMarker++)
    switch (config->GetMarker_All_KindBC(iMarker)) {
      case CLAMPED_BOUNDARY:
      solver_container[MainSolver]->BC_Clamped_Post(geometry, solver_container, numerics[FEA_TERM], config, iMarker);
      break;
//      case DISPLACEMENT_BOUNDARY:
//      solver_container[MainSolver]->BC_Normal_Displacement(geometry, solver_container, numerics[CONV_BOUND_TERM], config, iMarker);
//      break;
    }

    /*--- Perform the MPI communication of the solution ---*/
    solver_container[MainSolver]->Set_MPI_Solution(geometry, config);

}

void CIntegration::Convergence_Monitoring(CGeometry *geometry, CConfig *config, unsigned long Iteration,
                                          su2double monitor, unsigned short iMesh) {
  
  unsigned short iCounter;
  int rank = MASTER_NODE;
  
  /*--- Initialize some variables for controlling the output frequency. ---*/
  
  bool DualTime_Iteration = false;
  unsigned long iIntIter = config->GetIntIter();
  unsigned long iExtIter = config->GetExtIter();
  bool Unsteady = ((config->GetUnsteady_Simulation() == DT_STEPPING_1ST) ||
                   (config->GetUnsteady_Simulation() == DT_STEPPING_2ND));
  bool In_NoDualTime = (!DualTime_Iteration && (iExtIter % config->GetWrt_Con_Freq() == 0));
  bool In_DualTime_0 = (DualTime_Iteration && (iIntIter % config->GetWrt_Con_Freq_DualTime() == 0));
  bool In_DualTime_1 = (!DualTime_Iteration && Unsteady);
  bool In_DualTime_2 = (Unsteady && DualTime_Iteration && (iExtIter % config->GetWrt_Con_Freq() == 0));
  bool In_DualTime_3 = (Unsteady && !DualTime_Iteration && (iExtIter % config->GetWrt_Con_Freq() == 0));
  
  if ((In_NoDualTime || In_DualTime_0 || In_DualTime_1) && (In_NoDualTime || In_DualTime_2 || In_DualTime_3)) {
    
#ifdef HAVE_MPI
    int size;
    MPI_Comm_rank(MPI_COMM_WORLD, &rank);
    MPI_Comm_size(MPI_COMM_WORLD, &size);
#endif
    
    bool Already_Converged = Convergence;
    
    /*--- Cauchi based convergence criteria ---*/
    
    if (config->GetConvCriteria() == CAUCHY) {
      
      /*--- Initialize at the fist iteration ---*/
      
      if (Iteration  == 0) {
        Cauchy_Value = 0.0;
        Cauchy_Counter = 0;
        for (iCounter = 0; iCounter < config->GetCauchy_Elems(); iCounter++)
        Cauchy_Serie[iCounter] = 0.0;
      }
      
      Old_Func = New_Func;
      New_Func = monitor;
      Cauchy_Func = fabs(New_Func - Old_Func);
      
      Cauchy_Serie[Cauchy_Counter] = Cauchy_Func;
      Cauchy_Counter++;
      
      if (Cauchy_Counter == config->GetCauchy_Elems()) Cauchy_Counter = 0;
      
      Cauchy_Value = 1;
      if (Iteration  >= config->GetCauchy_Elems()) {
        Cauchy_Value = 0;
        for (iCounter = 0; iCounter < config->GetCauchy_Elems(); iCounter++)
        Cauchy_Value += Cauchy_Serie[iCounter];
      }
      
      if (Cauchy_Value >= config->GetCauchy_Eps()) { Convergence = false; Convergence_FullMG = false; }
      else { Convergence = true; Convergence_FullMG = true; }
      
    }
    
    /*--- Residual based convergence criteria ---*/
    
    if (config->GetConvCriteria() == RESIDUAL) {
      
      /*--- Compute the initial value ---*/
      
      if (Iteration == config->GetStartConv_Iter() ) InitResidual = monitor;
      if (monitor > InitResidual) InitResidual = monitor;
      
      /*--- Check the convergence ---*/
      
      if (((fabs(InitResidual - monitor) >= config->GetOrderMagResidual()) && (monitor < InitResidual))  ||
          (monitor <= config->GetMinLogResidual())) { Convergence = true; Convergence_FullMG = true; }
      else { Convergence = false; Convergence_FullMG = false; }
      
    }
    
    /*--- Do not apply any convergence criteria of the number
     of iterations is less than a particular value ---*/
    
    if (Iteration < config->GetStartConv_Iter()) {
      Convergence = false;
      Convergence_FullMG = false;
    }
    
    if (Already_Converged) { Convergence = true; Convergence_FullMG = true; }
    
    
    /*--- Apply the same convergence criteria to all the processors ---*/
    
#ifdef HAVE_MPI
    
    unsigned short *sbuf_conv = NULL, *rbuf_conv = NULL;
    sbuf_conv = new unsigned short[1]; sbuf_conv[0] = 0;
    rbuf_conv = new unsigned short[1]; rbuf_conv[0] = 0;
    
    /*--- Convergence criteria ---*/
    
    sbuf_conv[0] = Convergence;
    SU2_MPI::Reduce(sbuf_conv, rbuf_conv, 1, MPI_UNSIGNED_SHORT, MPI_SUM, MASTER_NODE, MPI_COMM_WORLD);
    
    /*-- Compute global convergence criteria in the master node --*/
    
    sbuf_conv[0] = 0;
    if (rank == MASTER_NODE) {
      if (rbuf_conv[0] == size) sbuf_conv[0] = 1;
      else sbuf_conv[0] = 0;
    }
    
    SU2_MPI::Bcast(sbuf_conv, 1, MPI_UNSIGNED_SHORT, MASTER_NODE, MPI_COMM_WORLD);
    
    if (sbuf_conv[0] == 1) { Convergence = true; Convergence_FullMG = true; }
    else { Convergence = false; Convergence_FullMG = false; }
    
    delete [] sbuf_conv;
    delete [] rbuf_conv;
    
#endif
    
    /*--- Stop the simulation in case a nan appears, do not save the solution ---*/
    
    if (monitor != monitor) {
      if (rank == MASTER_NODE)
      cout << "\n !!! Error: SU2 has diverged. Now exiting... !!! \n" << endl;
#ifndef HAVE_MPI
      exit(EXIT_DIVERGENCE);
#else
      MPI_Barrier(MPI_COMM_WORLD);
      MPI_Abort(MPI_COMM_WORLD,1);
      MPI_Finalize();
#endif
    }
    
    if (config->GetFinestMesh() != MESH_0 ) Convergence = false;
    
  }
  
}


void CIntegration::SetDualTime_Solver(CGeometry *geometry, CSolver *solver, CConfig *config, unsigned short iMesh) {
  unsigned long iPoint;
  
  for (iPoint = 0; iPoint < geometry->GetnPoint(); iPoint++) {
    solver->node[iPoint]->Set_Solution_time_n1();
    solver->node[iPoint]->Set_Solution_time_n();
    
    geometry->node[iPoint]->SetVolume_nM1();
    geometry->node[iPoint]->SetVolume_n();
    
    /*--- Store old coordinates in case there is grid movement ---*/
    
    if (config->GetGrid_Movement()) {
      geometry->node[iPoint]->SetCoord_n1();
      geometry->node[iPoint]->SetCoord_n();
    }
  }
  
  /*--- Store old aeroelastic solutions ---*/
  if (config->GetGrid_Movement() && config->GetAeroelastic_Simulation() && (iMesh == MESH_0)) {
    config->SetAeroelastic_n1();
    config->SetAeroelastic_n();
    
    /*--- Also communicate plunge and pitch to the master node. Needed for output in case of parallel run ---*/
    
#ifdef HAVE_MPI
    su2double plunge, pitch, *plunge_all = NULL, *pitch_all = NULL;
    unsigned short iMarker, iMarker_Monitoring;
    unsigned long iProcessor, owner, *owner_all = NULL;
    
    string Marker_Tag, Monitoring_Tag;
  int rank, nProcessor;
    
    MPI_Comm_rank(MPI_COMM_WORLD, &rank);
    MPI_Comm_size(MPI_COMM_WORLD, &nProcessor);

    /*--- Only if mater node allocate memory ---*/
    
    if (rank == MASTER_NODE) {
      plunge_all = new su2double[nProcessor];
      pitch_all  = new su2double[nProcessor];
      owner_all  = new unsigned long[nProcessor];
    }
    
    /*--- Find marker and give it's plunge and pitch coordinate to the master node ---*/
    
    for (iMarker_Monitoring = 0; iMarker_Monitoring < config->GetnMarker_Monitoring(); iMarker_Monitoring++) {
      
      for (iMarker = 0; iMarker < config->GetnMarker_All(); iMarker++) {
        
        Monitoring_Tag = config->GetMarker_Monitoring_TagBound(iMarker_Monitoring);
        Marker_Tag = config->GetMarker_All_TagBound(iMarker);
        if (Marker_Tag == Monitoring_Tag) { owner = 1; break;
        } else {
          owner = 0;
        }
        
      }
      plunge = config->GetAeroelastic_plunge(iMarker_Monitoring);
      pitch  = config->GetAeroelastic_pitch(iMarker_Monitoring);
      
      /*--- Gather the data on the master node. ---*/
      
      SU2_MPI::Gather(&plunge, 1, MPI_DOUBLE, plunge_all, 1, MPI_DOUBLE, MASTER_NODE, MPI_COMM_WORLD);
      SU2_MPI::Gather(&pitch, 1, MPI_DOUBLE, pitch_all, 1, MPI_DOUBLE, MASTER_NODE, MPI_COMM_WORLD);
      SU2_MPI::Gather(&owner, 1, MPI_UNSIGNED_LONG, owner_all, 1, MPI_UNSIGNED_LONG, MASTER_NODE, MPI_COMM_WORLD);
      
      /*--- Set plunge and pitch on the master node ---*/
      
      if (rank == MASTER_NODE) {
        for (iProcessor = 0; iProcessor < (unsigned long)nProcessor; iProcessor++) {
          if (owner_all[iProcessor] == 1) {
            config->SetAeroelastic_plunge(iMarker_Monitoring, plunge_all[iProcessor]);
            config->SetAeroelastic_pitch(iMarker_Monitoring, pitch_all[iProcessor]);
            break;
          }
        }
      }
      
    }
    
    if (rank == MASTER_NODE) {
      delete [] plunge_all;
      delete [] pitch_all;
      delete [] owner_all;
    }
#endif
  }
  
}

void CIntegration::SetStructural_Solver(CGeometry *geometry, CSolver *solver, CConfig *config, unsigned short iMesh) {
  
  unsigned long iPoint;
  
  for (iPoint = 0; iPoint < geometry->GetnPoint(); iPoint++) {
    
    solver->node[iPoint]->SetSolution_time_n();
    solver->node[iPoint]->SetSolution_Vel_time_n();
    solver->node[iPoint]->SetSolution_Accel_time_n();
    
  }
  
  bool fsi = config->GetFSI_Simulation();
  
  /*--- If FSI problem, save the last Aitken relaxation parameter of the previous time step ---*/
  
  if (fsi) {
    
    su2double WAitk=0.0;
    
    WAitk = solver->GetWAitken_Dyn();
    solver->SetWAitken_Dyn_tn1(WAitk);
    
  }
  
  
}

void CIntegration::SetFEM_StructuralSolver(CGeometry *geometry, CSolver **solver_container, CConfig *config, unsigned short iMesh) {
  
  unsigned long iPoint;
  bool fsi = config->GetFSI_Simulation();
  
  /*--- Update the solution according to the integration scheme used ---*/
  
  switch (config->GetKind_TimeIntScheme_FEA()) {
    case (CD_EXPLICIT):
      break;
    case (NEWMARK_IMPLICIT):
      if (fsi) solver_container[FEA_SOL]->ImplicitNewmark_Relaxation(geometry, solver_container, config);
      break;
    case (GENERALIZED_ALPHA):
      //if (fsi)  solver_container[FEA_SOL]->Update_StructSolution(geometry, solver_container, config);
      solver_container[FEA_SOL]->GeneralizedAlpha_UpdateSolution(geometry, solver_container, config);
      solver_container[FEA_SOL]->GeneralizedAlpha_UpdateLoads(geometry, solver_container, config);
      break;
  }
  
  /*--- Store the solution at t+1 as solution at t, both for the local points and for the halo points ---*/
  for (iPoint = 0; iPoint < geometry->GetnPoint(); iPoint++) {
    
    solver_container[FEA_SOL]->node[iPoint]->SetSolution_time_n();
    solver_container[FEA_SOL]->node[iPoint]->SetSolution_Vel_time_n();
    solver_container[FEA_SOL]->node[iPoint]->SetSolution_Accel_time_n();
    
  }
  
  /*--- If FSI problem, save the last Aitken relaxation parameter of the previous time step ---*/
  
  if (fsi) {
    
    su2double WAitk=0.0;
    
    WAitk = solver_container[FEA_SOL]->GetWAitken_Dyn();
    solver_container[FEA_SOL]->SetWAitken_Dyn_tn1(WAitk);
    
  }
  
}

void CIntegration::Convergence_Monitoring_FEM(CGeometry *geometry, CConfig *config, CSolver *solver, unsigned long iFSIIter) {
  
  su2double Reference_UTOL, Reference_RTOL, Reference_ETOL;
  su2double Residual_UTOL, Residual_RTOL, Residual_ETOL;
  
#ifdef HAVE_MPI
  int rank = MASTER_NODE;
  int size = SINGLE_NODE;
  MPI_Comm_rank(MPI_COMM_WORLD, &rank);
  MPI_Comm_size(MPI_COMM_WORLD, &size);
#endif
  
  bool Already_Converged = Convergence;
  
  Reference_UTOL = config->GetResidual_FEM_UTOL();
  Reference_RTOL = config->GetResidual_FEM_RTOL();
  Reference_ETOL = config->GetResidual_FEM_ETOL();
  
  Residual_UTOL = log10(solver->GetRes_FEM(0));
  Residual_RTOL = log10(solver->GetRes_FEM(1));
  Residual_ETOL = log10(solver->GetRes_FEM(2));
  
  //  cout << "Reference - UTOL: " << Reference_UTOL << " ETOL: " << Reference_ETOL << " RTOL: " << Reference_RTOL << endl;
  //  cout << "Residual - UTOL: " << Residual_UTOL << " ETOL: " << Residual_ETOL << " RTOL: " << Residual_RTOL << endl;
  
  if ((Residual_UTOL <= Reference_UTOL) &&
      (Residual_ETOL <= Reference_ETOL) &&
      (Residual_RTOL <= Reference_RTOL)) {
    Convergence = true;
  }
  
  if (Already_Converged) Convergence = true;
  
  
  /*--- Apply the same convergence criteria to all the processors ---*/
  
#ifdef HAVE_MPI
  
  unsigned short *sbuf_conv = NULL, *rbuf_conv = NULL;
  sbuf_conv = new unsigned short[1]; sbuf_conv[0] = 0;
  rbuf_conv = new unsigned short[1]; rbuf_conv[0] = 0;
  
  /*--- Convergence criteria ---*/
  
  sbuf_conv[0] = Convergence;
  SU2_MPI::Reduce(sbuf_conv, rbuf_conv, 1, MPI_UNSIGNED_SHORT, MPI_SUM, MASTER_NODE, MPI_COMM_WORLD);
  
  /*-- Compute global convergence criteria in the master node --*/
  
  sbuf_conv[0] = 0;
  if (rank == MASTER_NODE) {
    if (rbuf_conv[0] == size) sbuf_conv[0] = 1;
    else sbuf_conv[0] = 0;
  }
  
  SU2_MPI::Bcast(sbuf_conv, 1, MPI_UNSIGNED_SHORT, MASTER_NODE, MPI_COMM_WORLD);
  
  if (sbuf_conv[0] == 1) { Convergence = true; }
  else { Convergence = false; }
  
  delete [] sbuf_conv;
  delete [] rbuf_conv;
  
#endif
  
}


void CIntegration::Convergence_Monitoring_FSI(CGeometry *fea_geometry, CConfig *fea_config, CSolver *fea_solver, unsigned long iFSIIter) {
  
  int rank = MASTER_NODE;
#ifdef HAVE_MPI
  int size;
  MPI_Comm_rank(MPI_COMM_WORLD, &rank);
  MPI_Comm_size(MPI_COMM_WORLD, &size);
#endif
  
  su2double FEA_check[2] = {0.0, 0.0};
  su2double magResidualFSI = 0.0, logResidualFSI_initial = 0.0, logResidualFSI = 0.0;
  su2double magResidualFSI_criteria, logResidualFSI_criteria;
  
  unsigned long iExtIter = fea_config->GetExtIter();
  
  unsigned long iPoint, iDim;
  unsigned long nPointDomain, nDim;
  su2double *dispPred, *dispPred_Old;
  su2double CurrentTime=fea_config->GetCurrent_DynTime();
  su2double Static_Time=fea_config->GetStatic_Time();
  su2double deltaU, deltaURad, deltaURes, deltaURes_recv = 0.0;
  
  bool stat_time = (CurrentTime <= Static_Time);
  
  magResidualFSI_criteria = -1*fea_config->GetOrderMagResidualFSI();
  logResidualFSI_criteria = fea_config->GetMinLogResidualFSI();
  
  deltaURes = 0.0;
  
  ofstream historyFile_FSI;
  bool writeHistFSI = fea_config->GetWrite_Conv_FSI();
  if (writeHistFSI && (rank == MASTER_NODE)) {
    char cstrFSI[200];
    string filenameHistFSI = fea_config->GetConv_FileName_FSI();
    strcpy (cstrFSI, filenameHistFSI.data());
    historyFile_FSI.open (cstrFSI, std::ios_base::app);
  }
  
  /*--- Only when there is movement it makes sense to check convergence (otherwise, it is always converged...) ---*/
  /*--- The same with the first iteration, if we are doing strongly coupled we need at least two. ---*/
  
  if ((CurrentTime > Static_Time) && (iFSIIter == 0)) {
    /*--- Set the convergence values to 0.0 --*/
    fea_solver->SetFSI_ConvValue(0,0.0);
    fea_solver->SetFSI_ConvValue(1,0.0);
    
    if (writeHistFSI && (rank == MASTER_NODE)) {
      historyFile_FSI << endl;
    }
    
  }
  else if ((CurrentTime > Static_Time) && (iFSIIter > 0)) {
    
    // We loop only over the points that belong to the processor
    nPointDomain = fea_geometry->GetnPointDomain();
    nDim = fea_geometry->GetnDim();
    
    for (iPoint=0; iPoint < nPointDomain; iPoint++) {
      
      deltaURad = 0.0;
      
      dispPred = fea_solver->node[iPoint]->GetSolution_Pred();
      dispPred_Old = fea_solver->node[iPoint]->GetSolution_Pred_Old();
      
      for (iDim = 0; iDim < nDim; iDim++) {
        
        /*--- Compute the deltaU, and add deltaU2 to deltaURad ---*/
        deltaU = dispPred[iDim] - dispPred_Old[iDim];
        deltaURad += deltaU * deltaU;
        
      }
      
      /*--- The residual is the maximum of the values of sqrt(deltaURad) computed ---*/
      deltaURad = sqrt(deltaURad);
      deltaURes = max(deltaURes, deltaURad);
      
    }
    
    // We need to communicate the maximum residual throughout the different processors
    
#ifdef HAVE_MPI
    /*--- We sum the squares of the norms across the different processors ---*/
    SU2_MPI::Allreduce(&deltaURes, &deltaURes_recv, 1, MPI_DOUBLE, MPI_MAX, MPI_COMM_WORLD);
#else
    deltaURes_recv         = deltaURes;
#endif
    
    if (writeHistFSI && (rank == MASTER_NODE)) { historyFile_FSI << setiosflags(ios::scientific) << setprecision(4) << deltaURes_recv << "," ;}
    
    if (iFSIIter == 1) {
      fea_solver->SetFSI_ConvValue(0,deltaURes_recv);
      logResidualFSI_initial = log10(deltaURes_recv);
      
      if (logResidualFSI_initial < logResidualFSI_criteria) Convergence_FSI = true;
      
      if (writeHistFSI && (rank == MASTER_NODE)) { historyFile_FSI << setiosflags(ios::fixed) << setprecision(4) << logResidualFSI_initial;}
      
    }
    else {
      fea_solver->SetFSI_ConvValue(1,deltaURes_recv);
      FEA_check[0] = fea_solver->GetFSI_ConvValue(0);
      logResidualFSI_initial = log10(FEA_check[0]);
      logResidualFSI = log10(deltaURes_recv);
      
      magResidualFSI=logResidualFSI-logResidualFSI_initial;
      
      if (writeHistFSI && (rank == MASTER_NODE)) {
        historyFile_FSI << setiosflags(ios::fixed) << setprecision(4) << logResidualFSI << "," ;
        historyFile_FSI << setiosflags(ios::fixed) << setprecision(4) << magResidualFSI ;
      }
      
      if ((logResidualFSI < logResidualFSI_criteria) || (magResidualFSI < magResidualFSI_criteria)) Convergence_FSI = true;
    }
    
    if (writeHistFSI && (rank == MASTER_NODE)) { historyFile_FSI << endl;}
    
  }
  
  if (writeHistFSI && (rank == MASTER_NODE)) { historyFile_FSI.close();}
  
  /*--- Apply the same convergence criteria to all the processors ---*/
  
#ifdef HAVE_MPI
  
  unsigned short *sbuf_conv = NULL, *rbuf_conv = NULL;
  sbuf_conv = new unsigned short[1]; sbuf_conv[0] = 0;
  rbuf_conv = new unsigned short[1]; rbuf_conv[0] = 0;
  
  /*--- Convergence criteria ---*/
  
  sbuf_conv[0] = Convergence_FSI;
  SU2_MPI::Reduce(sbuf_conv, rbuf_conv, 1, MPI_UNSIGNED_SHORT, MPI_SUM, MASTER_NODE, MPI_COMM_WORLD);
  
  /*-- Compute global convergence criteria in the master node --*/
  
  sbuf_conv[0] = 0;
  if (rank == MASTER_NODE) {
    if (rbuf_conv[0] == size) sbuf_conv[0] = 1;
    else sbuf_conv[0] = 0;
  }
  
  SU2_MPI::Bcast(sbuf_conv, 1, MPI_UNSIGNED_SHORT, MASTER_NODE, MPI_COMM_WORLD);
  
  if (sbuf_conv[0] == 1) { Convergence_FSI = true; }
  else { Convergence_FSI = false; }
  
  delete [] sbuf_conv;
  delete [] rbuf_conv;
  
#endif
  
  if (rank == MASTER_NODE) {
    
    su2double WAitken;
    unsigned short RelaxMethod_FSI = fea_config->GetRelaxation_Method_FSI();
    
    if (RelaxMethod_FSI == NO_RELAXATION) {
      WAitken = 1.0;
    }
    else if (RelaxMethod_FSI == FIXED_PARAMETER) {
      WAitken = fea_config->GetAitkenStatRelax();
    }
    else if (RelaxMethod_FSI == AITKEN_DYNAMIC) {
      WAitken = fea_solver->GetWAitken_Dyn();
    }
    else {
      WAitken = 1.0;
      cout << "No relaxation parameter used. " << endl;
    }
    
    cout << endl;
    cout.setf(ios::fixed, ios::floatfield);
    cout << endl << "Simulation time: " << fea_config->GetCurrent_DynTime() << ". Time step: " << fea_config->GetDelta_DynTime() << ".";
    cout.precision(6);
    cout << endl <<"---------------------- FSI Convergence Summary -------------------------- ";
    if (stat_time) {
      cout << endl <<" The structure is being held static. No convergence is checked.";
    }
    else {
      if (iFSIIter == 0) cout << endl <<" BGSIter" << " ExtIter" << "     Relaxation" <<  endl;
      else if (iFSIIter == 1) cout << endl <<" BGSIter" << " ExtIter" << "     Relaxation" << "      Res[ATOL]"  <<  endl;
      else cout << endl <<" BGSIter" << " ExtIter" << "     Relaxation" << "      Res[ATOL]"  << "      Res[OMAG]"<<  endl;
      
      cout.width(8); cout << iFSIIter;
      cout.width(8); cout << iExtIter;
      cout.width(15); cout << WAitken;
      cout.width(15);
      if (iFSIIter == 0) cout << " ";
      else if (iFSIIter == 1) cout << logResidualFSI_initial;
      else cout << logResidualFSI;
      cout.width(15);
      if (iFSIIter < 2) cout << " ";
      else cout << magResidualFSI;
    }
    
    cout << endl << "------------------------------------------------------------------------- ";
    cout << endl;
  }
  
}<|MERGE_RESOLUTION|>--- conflicted
+++ resolved
@@ -92,7 +92,6 @@
 
   solver_container[MainSolver]->BC_Fluid_Interface(geometry, solver_container, numerics[CONV_BOUND_TERM], config);
 
-<<<<<<< HEAD
   /*--- Compute Fourier Transformations for markers where NRBC_BOUNDARY is applied---*/
 
   if (config->GetBoolNRBC()){
@@ -102,8 +101,6 @@
   }
 
 
-=======
->>>>>>> 588f1849
   /*--- Weak boundary conditions ---*/
   
   for (iMarker = 0; iMarker < config->GetnMarker_All(); iMarker++) {
@@ -137,7 +134,6 @@
         solver_container[MainSolver]->BC_Supersonic_Outlet(geometry, solver_container, numerics[CONV_BOUND_TERM], numerics[VISC_BOUND_TERM], config, iMarker);
         break;
       case NRBC_BOUNDARY:
-<<<<<<< HEAD
       	if (MainSolver == FLOW_SOL)
       		solver_container[MainSolver]->BC_NonReflecting(geometry, solver_container, numerics[CONV_BOUND_TERM], numerics[VISC_BOUND_TERM], config, iMarker);
       	else if (MainSolver == TURB_SOL && config->GetMarker_All_TurbomachineryFlag(iMarker) == INFLOW)
@@ -163,23 +159,6 @@
 						solver_container[MainSolver]->BC_Outlet(geometry, solver_container, numerics[CONV_BOUND_TERM], numerics[VISC_BOUND_TERM], config, iMarker);
       	}
       	break;
-=======
-        if (MainSolver == FLOW_SOL)
-          solver_container[MainSolver]->BC_NonReflecting(geometry, solver_container, numerics[CONV_BOUND_TERM], numerics[VISC_BOUND_TERM], config, iMarker);
-        else if (MainSolver == TURB_SOL && config->GetKind_Data_NRBC(config->GetMarker_All_TagBound(iMarker)) == TOTAL_CONDITIONS_PT)
-          solver_container[MainSolver]->BC_Inlet(geometry, solver_container, numerics[CONV_BOUND_TERM], numerics[VISC_BOUND_TERM], config, iMarker);
-        else if (MainSolver == TURB_SOL && config->GetKind_Data_NRBC(config->GetMarker_All_TagBound(iMarker)) == STATIC_PRESSURE)
-          solver_container[MainSolver]->BC_Outlet(geometry, solver_container, numerics[CONV_BOUND_TERM], numerics[VISC_BOUND_TERM], config, iMarker);
-        break;
-      case RIEMANN_BOUNDARY:
-        if (MainSolver == FLOW_SOL)
-          solver_container[MainSolver]->BC_Riemann(geometry, solver_container, numerics[CONV_BOUND_TERM], numerics[VISC_BOUND_TERM], config, iMarker);
-        else if (MainSolver == TURB_SOL && config->GetKind_Data_Riemann(config->GetMarker_All_TagBound(iMarker)) == TOTAL_CONDITIONS_PT)
-          solver_container[MainSolver]->BC_Inlet(geometry, solver_container, numerics[CONV_BOUND_TERM], numerics[VISC_BOUND_TERM], config, iMarker);
-        else if (MainSolver == TURB_SOL && config->GetKind_Data_Riemann(config->GetMarker_All_TagBound(iMarker)) == STATIC_PRESSURE)
-          solver_container[MainSolver]->BC_Outlet(geometry, solver_container, numerics[CONV_BOUND_TERM], numerics[VISC_BOUND_TERM], config, iMarker);
-        break;
->>>>>>> 588f1849
       case FAR_FIELD:
         solver_container[MainSolver]->BC_Far_Field(geometry, solver_container, numerics[CONV_BOUND_TERM], numerics[VISC_BOUND_TERM], config, iMarker);
         break;
