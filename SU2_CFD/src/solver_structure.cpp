/*!
 * \file solver_structure.cpp
 * \brief Main subroutines for solving primal and adjoint problems.
 * \author F. Palacios, T. Economon
 * \version 6.2.0 "Falcon"
 *
 * The current SU2 release has been coordinated by the
 * SU2 International Developers Society <www.su2devsociety.org>
 * with selected contributions from the open-source community.
 *
 * The main research teams contributing to the current release are:
 *  - Prof. Juan J. Alonso's group at Stanford University.
 *  - Prof. Piero Colonna's group at Delft University of Technology.
 *  - Prof. Nicolas R. Gauger's group at Kaiserslautern University of Technology.
 *  - Prof. Alberto Guardone's group at Polytechnic University of Milan.
 *  - Prof. Rafael Palacios' group at Imperial College London.
 *  - Prof. Vincent Terrapon's group at the University of Liege.
 *  - Prof. Edwin van der Weide's group at the University of Twente.
 *  - Lab. of New Concepts in Aeronautics at Tech. Institute of Aeronautics.
 *
 * Copyright 2012-2019, Francisco D. Palacios, Thomas D. Economon,
 *                      Tim Albring, and the SU2 contributors.
 *
 * SU2 is free software; you can redistribute it and/or
 * modify it under the terms of the GNU Lesser General Public
 * License as published by the Free Software Foundation; either
 * version 2.1 of the License, or (at your option) any later version.
 *
 * SU2 is distributed in the hope that it will be useful,
 * but WITHOUT ANY WARRANTY; without even the implied warranty of
 * MERCHANTABILITY or FITNESS FOR A PARTICULAR PURPOSE. See the GNU
 * Lesser General Public License for more details.
 *
 * You should have received a copy of the GNU Lesser General Public
 * License along with SU2. If not, see <http://www.gnu.org/licenses/>.
 */

#include "../include/solver_structure.hpp"
#include "../include/variables/CBaselineVariable.hpp"
#include "../../Common/include/toolboxes/MMS/CIncTGVSolution.hpp"
#include "../../Common/include/toolboxes/MMS/CInviscidVortexSolution.hpp"
#include "../../Common/include/toolboxes/MMS/CMMSIncEulerSolution.hpp"
#include "../../Common/include/toolboxes/MMS/CMMSIncNSSolution.hpp"
#include "../../Common/include/toolboxes/MMS/CMMSNSTwoHalfCirclesSolution.hpp"
#include "../../Common/include/toolboxes/MMS/CMMSNSTwoHalfSpheresSolution.hpp"
#include "../../Common/include/toolboxes/MMS/CMMSNSUnitQuadSolution.hpp"
#include "../../Common/include/toolboxes/MMS/CMMSNSUnitQuadSolutionWallBC.hpp"
#include "../../Common/include/toolboxes/MMS/CNSUnitQuadSolution.hpp"
#include "../../Common/include/toolboxes/MMS/CRinglebSolution.hpp"
#include "../../Common/include/toolboxes/MMS/CTGVSolution.hpp"
#include "../../Common/include/toolboxes/MMS/CUserDefinedSolution.hpp"


CSolver::CSolver(bool mesh_deform_mode) : System(mesh_deform_mode) {

  rank = SU2_MPI::GetRank();
  size = SU2_MPI::GetSize();

  /*--- Set the multigrid level to the finest grid. This can be
        overwritten in the constructors of the derived classes. ---*/
  MGLevel = MESH_0;
  
  /*--- Array initialization ---*/
  
  OutputHeadingNames = NULL;
  Residual_RMS       = NULL;
  Residual_Max       = NULL;
  Residual_BGS       = NULL;
  Residual_Max_BGS   = NULL;
  Residual           = NULL;
  Residual_i         = NULL;
  Residual_j         = NULL;
  Point_Max          = NULL;
  Point_Max_Coord    = NULL;
  Point_Max_BGS      = NULL;
  Point_Max_Coord_BGS = NULL;
  Solution           = NULL;
  Solution_i         = NULL;
  Solution_j         = NULL;
  Vector             = NULL;
  Vector_i           = NULL;
  Vector_j           = NULL;
  Res_Conv           = NULL;
  Res_Visc           = NULL;
  Res_Sour           = NULL;
  Res_Conv_i         = NULL;
  Res_Visc_i         = NULL;
  Res_Conv_j         = NULL;
  Res_Visc_j         = NULL;
  Jacobian_i         = NULL;
  Jacobian_j         = NULL;
  Jacobian_ii        = NULL;
  Jacobian_ij        = NULL;
  Jacobian_ji        = NULL;
  Jacobian_jj        = NULL;
  iPoint_UndLapl     = NULL;
  jPoint_UndLapl     = NULL;
  Smatrix            = NULL;
  Cvector            = NULL;
  Restart_Vars       = NULL;
  Restart_Data       = NULL;
  node               = NULL;
  nOutputVariables   = 0;

  /*--- Inlet profile data structures. ---*/

  nRowCum_InletFile = NULL;
  nRow_InletFile    = NULL;
  nCol_InletFile    = NULL;
  Inlet_Data        = NULL;

  /*--- Variable initialization to avoid valgrid warnings when not used. ---*/
  
  IterLinSolver = 0;

  /*--- Initialize pointer for any verification solution. ---*/
  VerificationSolution  = NULL;
  
  /*--- Flags for the periodic BC communications. ---*/
  
  rotate_periodic   = false;
  implicit_periodic = false;

  /*--- Containers to store the markers. ---*/
  nMarker = 0;
  nVertex = nullptr;

  /*--- Flags for the dynamic grid (rigid movement or unsteady deformation). ---*/
  dynamic_grid = false;

  /*--- Container to store the vertex tractions. ---*/
  VertexTraction = NULL;
  VertexTractionAdjoint = NULL;

  
}

CSolver::~CSolver(void) {

  unsigned short iVar, iDim;
<<<<<<< HEAD
=======
  unsigned long iPoint, iMarker, iVertex;
>>>>>>> d781ddc8
  
  /*--- Public variables, may be accessible outside ---*/

  if ( OutputHeadingNames != NULL) {
    delete [] OutputHeadingNames;
  }

  if (node != NULL) delete node;

  /*--- Private ---*/

  if (Residual_RMS != NULL) delete [] Residual_RMS;
  if (Residual_Max != NULL) delete [] Residual_Max;
  if (Residual != NULL) delete [] Residual;
  if (Residual_i != NULL) delete [] Residual_i;
  if (Residual_j != NULL) delete [] Residual_j;
  if (Point_Max != NULL) delete [] Point_Max;

  if (Residual_BGS != NULL) delete [] Residual_BGS;
  if (Residual_Max_BGS != NULL) delete [] Residual_Max_BGS;
  if (Point_Max_BGS != NULL) delete [] Point_Max_BGS;

  if (Point_Max_Coord != NULL) {
    for (iVar = 0; iVar < nVar; iVar++) {
      delete [] Point_Max_Coord[iVar];
    }
    delete [] Point_Max_Coord;
  }

  if (Point_Max_Coord_BGS != NULL) {
    for (iVar = 0; iVar < nVar; iVar++) {
      delete [] Point_Max_Coord_BGS[iVar];
    }
    delete [] Point_Max_Coord_BGS;
  }

  if (Solution != NULL) delete [] Solution;
  if (Solution_i != NULL) delete [] Solution_i;
  if (Solution_j != NULL) delete [] Solution_j;
  if (Vector != NULL) delete [] Vector;
  if (Vector_i != NULL) delete [] Vector_i;
  if (Vector_j != NULL) delete [] Vector_j;
  if (Res_Conv != NULL) delete [] Res_Conv;
  if (Res_Visc != NULL) delete [] Res_Visc;
  if (Res_Sour != NULL) delete [] Res_Sour;
  if (Res_Conv_i != NULL) delete [] Res_Conv_i;
  if (Res_Visc_i != NULL) delete [] Res_Visc_i;
  if (Res_Visc_j != NULL) delete [] Res_Visc_j;

  if (iPoint_UndLapl != NULL) delete [] iPoint_UndLapl;
  if (jPoint_UndLapl != NULL) delete [] jPoint_UndLapl;

  if (Jacobian_i != NULL) {
    for (iVar = 0; iVar < nVar; iVar++)
      delete [] Jacobian_i[iVar];
    delete [] Jacobian_i;
  }

  if (Jacobian_j != NULL) {
    for (iVar = 0; iVar < nVar; iVar++)
      delete [] Jacobian_j[iVar];
    delete [] Jacobian_j;
  }

  if (Jacobian_ii != NULL) {
    for (iVar = 0; iVar < nVar; iVar++)
      delete [] Jacobian_ii[iVar];
    delete [] Jacobian_ii;
  }

  if (Jacobian_ij != NULL) {
    for (iVar = 0; iVar < nVar; iVar++)
      delete [] Jacobian_ij[iVar];
    delete [] Jacobian_ij;
  }

  if (Jacobian_ji != NULL) {
    for (iVar = 0; iVar < nVar; iVar++)
      delete [] Jacobian_ji[iVar];
    delete [] Jacobian_ji;
  }

  if (Jacobian_jj != NULL) {
    for (iVar = 0; iVar < nVar; iVar++)
      delete [] Jacobian_jj[iVar];
    delete [] Jacobian_jj;
  }

  if (Smatrix != NULL) {
    for (iDim = 0; iDim < nDim; iDim++)
      delete [] Smatrix[iDim];
    delete [] Smatrix;
  }

  if (Cvector != NULL) {
    for (iVar = 0; iVar < nVarGrad; iVar++)
      delete [] Cvector[iVar];
    delete [] Cvector;
  }

  if (VertexTraction != NULL) {
    for (iMarker = 0; iMarker < nMarker; iMarker++) {
      for (iVertex = 0; iVertex < nVertex[iMarker]; iVertex++)
        delete [] VertexTraction[iMarker][iVertex];
      delete [] VertexTraction[iMarker];
    }
    delete [] VertexTraction;
  }

  if (VertexTractionAdjoint != NULL) {
    for (iMarker = 0; iMarker < nMarker; iMarker++) {
      for (iVertex = 0; iVertex < nVertex[iMarker]; iVertex++)
        delete [] VertexTractionAdjoint[iMarker][iVertex];
      delete [] VertexTractionAdjoint[iMarker];
    }
    delete [] VertexTractionAdjoint;
  }

  if (nVertex != nullptr) delete [] nVertex;

  if (Restart_Vars != NULL) {delete [] Restart_Vars; Restart_Vars = NULL;}
  if (Restart_Data != NULL) {delete [] Restart_Data; Restart_Data = NULL;}

  if (nRowCum_InletFile != NULL) {delete [] nRowCum_InletFile; nRowCum_InletFile = NULL;}
  if (nRow_InletFile    != NULL) {delete [] nRow_InletFile;    nRow_InletFile    = NULL;}
  if (nCol_InletFile    != NULL) {delete [] nCol_InletFile;    nCol_InletFile    = NULL;}
  if (Inlet_Data        != NULL) {delete [] Inlet_Data;        Inlet_Data        = NULL;}

  if (VerificationSolution != NULL) {delete VerificationSolution; VerificationSolution = NULL;}
  
}

void CSolver::InitiatePeriodicComms(CGeometry *geometry,
                                    CConfig *config,
                                    unsigned short val_periodic_index,
                                    unsigned short commType) {
  
  /*--- Local variables ---*/
  
  bool boundary_i, boundary_j;
  
  unsigned short iVar, jVar, iDim;
  unsigned short iNeighbor, nNeighbor = 0;
  unsigned short COUNT_PER_POINT = 0;
  unsigned short MPI_TYPE        = 0;
  unsigned short ICOUNT          = nVar;
  unsigned short JCOUNT          = nVar;
  
  int iMessage, iSend, nSend;

  unsigned long iPoint, jPoint, msg_offset, buf_offset, iPeriodic, Neighbor_Point;
  
  su2double *Diff      = new su2double[nVar];
  su2double *Und_Lapl  = new su2double[nVar];
  su2double *Sol_Min   = new su2double[nPrimVarGrad];
  su2double *Sol_Max   = new su2double[nPrimVarGrad];
  su2double *rotPrim_i = new su2double[nPrimVar];
  su2double *rotPrim_j = new su2double[nPrimVar];
  
  su2double Sensor_i = 0.0, Sensor_j = 0.0, Pressure_i, Pressure_j;
  su2double *Coord_i, *Coord_j, r11, r12, r13, r22, r23_a, r23_b, r33, weight;
  su2double *center, *angles, translation[3]={0.0,0.0,0.0}, *trans, dx, dy, dz;
  su2double rotMatrix[3][3] = {{1.0,0.0,0.0},{0.0,1.0,0.0},{0.0,0.0,1.0}};
  su2double Theta, Phi, Psi, cosTheta, sinTheta, cosPhi, sinPhi, cosPsi, sinPsi;
  su2double rotCoord_i[3] = {0.0, 0.0, 0.0}, rotCoord_j[3] = {0.0, 0.0, 0.0};
  
  string Marker_Tag;
  
  /*--- Set the size of the data packet and type depending on quantity. ---*/
  
  switch (commType) {
    case PERIODIC_VOLUME:
      COUNT_PER_POINT  = 1;
      MPI_TYPE         = COMM_TYPE_DOUBLE;
      break;
    case PERIODIC_NEIGHBORS:
      COUNT_PER_POINT  = 1;
      MPI_TYPE         = COMM_TYPE_UNSIGNED_SHORT;
      break;
    case PERIODIC_RESIDUAL:
      COUNT_PER_POINT  = nVar + nVar*nVar + 1;
      MPI_TYPE         = COMM_TYPE_DOUBLE;
      break;
    case PERIODIC_IMPLICIT:
      COUNT_PER_POINT  = nVar;
      MPI_TYPE         = COMM_TYPE_DOUBLE;
      break;
    case PERIODIC_LAPLACIAN:
      COUNT_PER_POINT  = nVar;
      MPI_TYPE         = COMM_TYPE_DOUBLE;
      break;
    case PERIODIC_MAX_EIG:
      COUNT_PER_POINT  = 1;
      MPI_TYPE         = COMM_TYPE_DOUBLE;
      break;
    case PERIODIC_SENSOR:
      COUNT_PER_POINT  = 2;
      MPI_TYPE         = COMM_TYPE_DOUBLE;
      break;
    case PERIODIC_SOL_GG:
      COUNT_PER_POINT  = nVar*nDim;
      MPI_TYPE         = COMM_TYPE_DOUBLE;
      ICOUNT           = nVar;
      JCOUNT           = nDim;
      break;
    case PERIODIC_PRIM_GG:
      COUNT_PER_POINT  = nPrimVarGrad*nDim;
      MPI_TYPE         = COMM_TYPE_DOUBLE;
      ICOUNT           = nPrimVarGrad;
      JCOUNT           = nDim;
      break;
    case PERIODIC_SOL_LS:
      COUNT_PER_POINT  = nDim*nDim + nVar*nDim;
      MPI_TYPE         = COMM_TYPE_DOUBLE;
      break;
    case PERIODIC_PRIM_LS:
      COUNT_PER_POINT  = nDim*nDim + nPrimVarGrad*nDim;
      MPI_TYPE         = COMM_TYPE_DOUBLE;
      break;
    case PERIODIC_LIM_PRIM_1:
      COUNT_PER_POINT  = nPrimVarGrad*2;
      MPI_TYPE         = COMM_TYPE_DOUBLE;
      break;
    case PERIODIC_LIM_PRIM_2:
      COUNT_PER_POINT  = nPrimVarGrad;
      MPI_TYPE         = COMM_TYPE_DOUBLE;
      break;
    case PERIODIC_LIM_SOL_1:
      COUNT_PER_POINT  = nVar*2;
      MPI_TYPE         = COMM_TYPE_DOUBLE;
      break;
    case PERIODIC_LIM_SOL_2:
      COUNT_PER_POINT  = nVar;
      MPI_TYPE         = COMM_TYPE_DOUBLE;
      break;
    default:
      SU2_MPI::Error("Unrecognized quantity for periodic communication.",
                     CURRENT_FUNCTION);
      break;
  }
  
  su2double **jacBlock = new su2double*[ICOUNT];
  su2double **rotBlock = new su2double*[ICOUNT];
  for (iVar = 0; iVar < ICOUNT; iVar++) {
    jacBlock[iVar] = new su2double[JCOUNT];
    rotBlock[iVar] = new su2double[JCOUNT];
  }
  
  /*--- Check to make sure we have created a large enough buffer
   for these comms during preprocessing. It will be reallocated whenever
   we find a larger count per point than currently exists. After the
   first cycle of comms, this should be inactive. ---*/
  
  if (COUNT_PER_POINT > geometry->countPerPeriodicPoint) {
    geometry->AllocatePeriodicComms(COUNT_PER_POINT);
  }
  
  /*--- Set some local pointers to make access simpler. ---*/
  
  su2double *bufDSend = geometry->bufD_PeriodicSend;
  
  unsigned short *bufSSend = geometry->bufS_PeriodicSend;
  
  /*--- Load the specified quantity from the solver into the generic
   communication buffer in the geometry class. ---*/
  
  if (geometry->nPeriodicSend > 0) {
    
    /*--- Post all non-blocking recvs first before sends. ---*/
    
    geometry->PostPeriodicRecvs(geometry, config, MPI_TYPE);
    
    for (iMessage = 0; iMessage < geometry->nPeriodicSend; iMessage++) {
      
      /*--- Get the offset in the buffer for the start of this message. ---*/
      
      msg_offset = geometry->nPoint_PeriodicSend[iMessage];
      
      /*--- Get the number of periodic points we need to
       communicate on the current periodic marker. ---*/
      
      nSend = (geometry->nPoint_PeriodicSend[iMessage+1] -
               geometry->nPoint_PeriodicSend[iMessage]);
      
      for (iSend = 0; iSend < nSend; iSend++) {
        
        /*--- Get the local index for this communicated data. We need
         both the node and periodic face index (for rotations). ---*/
        
        iPoint    = geometry->Local_Point_PeriodicSend[msg_offset  + iSend];
        iPeriodic = geometry->Local_Marker_PeriodicSend[msg_offset + iSend];
        
        /*--- Retrieve the supplied periodic information. ---*/
        
        Marker_Tag = config->GetMarker_All_TagBound(iPeriodic);
        center     = config->GetPeriodicRotCenter(Marker_Tag);
        angles     = config->GetPeriodicRotAngles(Marker_Tag);
        trans      = config->GetPeriodicTranslation(Marker_Tag);
        
        /*--- Store (center+trans) as it is constant and will be added. ---*/
        
        translation[0] = center[0] + trans[0];
        translation[1] = center[1] + trans[1];
        translation[2] = center[2] + trans[2];
        
        /*--- Store angles separately for clarity. Compute sines/cosines. ---*/
        
        Theta    = angles[0];      Phi = angles[1];     Psi = angles[2];
        cosTheta = cos(Theta);  cosPhi = cos(Phi);   cosPsi = cos(Psi);
        sinTheta = sin(Theta);  sinPhi = sin(Phi);   sinPsi = sin(Psi);
        
        /*--- Compute the rotation matrix. Note that the implicit
         ordering is rotation about the x-axis, y-axis, then z-axis. ---*/
        
        rotMatrix[0][0] = cosPhi*cosPsi;
        rotMatrix[1][0] = cosPhi*sinPsi;
        rotMatrix[2][0] = -sinPhi;
        
        rotMatrix[0][1] = sinTheta*sinPhi*cosPsi - cosTheta*sinPsi;
        rotMatrix[1][1] = sinTheta*sinPhi*sinPsi + cosTheta*cosPsi;
        rotMatrix[2][1] = sinTheta*cosPhi;
        
        rotMatrix[0][2] = cosTheta*sinPhi*cosPsi + sinTheta*sinPsi;
        rotMatrix[1][2] = cosTheta*sinPhi*sinPsi - sinTheta*cosPsi;
        rotMatrix[2][2] = cosTheta*cosPhi;
        
        /*--- Compute the offset in the recv buffer for this point. ---*/
        
        buf_offset = (msg_offset + iSend)*geometry->countPerPeriodicPoint;
        
        /*--- Load the send buffers depending on the particular value
         that has been requested for communication. ---*/
        
        switch (commType) {
            
          case PERIODIC_VOLUME:
            
            /*--- Load the volume of the current periodic CV so that
             we can accumulate the total control volume size on all
             periodic faces. ---*/
            
            bufDSend[buf_offset] = geometry->node[iPoint]->GetVolume() +
            geometry->node[iPoint]->GetPeriodicVolume();
            
            break;
            
          case PERIODIC_NEIGHBORS:
            
            nNeighbor = 0;
            for (iNeighbor = 0; iNeighbor < geometry->node[iPoint]->GetnPoint(); iNeighbor++) {
              Neighbor_Point = geometry->node[iPoint]->GetPoint(iNeighbor);
              
              /*--- Check if this neighbor lies on the periodic face so
               that we avoid double counting neighbors on both sides. If
               not, increment the count of neighbors for the donor. ---*/
              
              if (!geometry->node[Neighbor_Point]->GetPeriodicBoundary())
              nNeighbor++;
              
            }
            
            /*--- Store the number of neighbors in bufffer. ---*/
            
            bufSSend[buf_offset] = nNeighbor;
            
            break;
            
          case PERIODIC_RESIDUAL:
            
            /*--- Communicate the residual from our partial control
             volume to the other side of the periodic face. ---*/
            
            for (iVar = 0; iVar < nVar; iVar++) {
              bufDSend[buf_offset+iVar] = LinSysRes.GetBlock(iPoint, iVar);
            }
            
            /*--- Rotate the momentum components of the residual array. ---*/
            
            if (rotate_periodic) {
              if (nDim == 2) {
                bufDSend[buf_offset+1] = (rotMatrix[0][0]*LinSysRes.GetBlock(iPoint, 1) +
                                          rotMatrix[0][1]*LinSysRes.GetBlock(iPoint, 2));
                bufDSend[buf_offset+2] = (rotMatrix[1][0]*LinSysRes.GetBlock(iPoint, 1) +
                                          rotMatrix[1][1]*LinSysRes.GetBlock(iPoint, 2));
              } else {
                bufDSend[buf_offset+1] = (rotMatrix[0][0]*LinSysRes.GetBlock(iPoint, 1) +
                                          rotMatrix[0][1]*LinSysRes.GetBlock(iPoint, 2) +
                                          rotMatrix[0][2]*LinSysRes.GetBlock(iPoint, 3));
                bufDSend[buf_offset+2] = (rotMatrix[1][0]*LinSysRes.GetBlock(iPoint, 1) +
                                          rotMatrix[1][1]*LinSysRes.GetBlock(iPoint, 2) +
                                          rotMatrix[1][2]*LinSysRes.GetBlock(iPoint, 3));
                bufDSend[buf_offset+3] = (rotMatrix[2][0]*LinSysRes.GetBlock(iPoint, 1) +
                                          rotMatrix[2][1]*LinSysRes.GetBlock(iPoint, 2) +
                                          rotMatrix[2][2]*LinSysRes.GetBlock(iPoint, 3));
              }
            }
            buf_offset += nVar;
            
            /*--- Load the time step for the current point. ---*/
            
            bufDSend[buf_offset] = node->GetDelta_Time(iPoint);
            buf_offset++;
            
            /*--- For implicit calculations, we will communicate the
             contributions to the Jacobian block diagonal, i.e., the
             impact of the point upon itself, J_ii. ---*/
            
            if (implicit_periodic) {
              
              for (iVar = 0; iVar < nVar; iVar++) {
                for (jVar = 0; jVar < nVar; jVar++) {
                  jacBlock[iVar][jVar] = Jacobian.GetBlock(iPoint, iPoint, iVar, jVar);
                }
              }
              
              /*--- Rotate the momentum columns of the Jacobian. ---*/
              
              if (rotate_periodic) {
                for (iVar = 0; iVar < nVar; iVar++) {
                  if (nDim == 2) {
                    jacBlock[1][iVar] = (rotMatrix[0][0]*Jacobian.GetBlock(iPoint, iPoint, 1, iVar) +
                                         rotMatrix[0][1]*Jacobian.GetBlock(iPoint, iPoint, 2, iVar));
                    jacBlock[2][iVar] = (rotMatrix[1][0]*Jacobian.GetBlock(iPoint, iPoint, 1, iVar) +
                                         rotMatrix[1][1]*Jacobian.GetBlock(iPoint, iPoint, 2, iVar));
                  } else {
                    
                    jacBlock[1][iVar] = (rotMatrix[0][0]*Jacobian.GetBlock(iPoint, iPoint, 1, iVar) +
                                         rotMatrix[0][1]*Jacobian.GetBlock(iPoint, iPoint, 2, iVar) +
                                         rotMatrix[0][2]*Jacobian.GetBlock(iPoint, iPoint, 3, iVar));
                    jacBlock[2][iVar] = (rotMatrix[1][0]*Jacobian.GetBlock(iPoint, iPoint, 1, iVar) +
                                         rotMatrix[1][1]*Jacobian.GetBlock(iPoint, iPoint, 2, iVar) +
                                         rotMatrix[1][2]*Jacobian.GetBlock(iPoint, iPoint, 3, iVar));
                    jacBlock[3][iVar] = (rotMatrix[2][0]*Jacobian.GetBlock(iPoint, iPoint, 1, iVar) +
                                         rotMatrix[2][1]*Jacobian.GetBlock(iPoint, iPoint, 2, iVar) +
                                         rotMatrix[2][2]*Jacobian.GetBlock(iPoint, iPoint, 3, iVar));
                  }
                }
              }
              
              /*--- Load the Jacobian terms into the buffer for sending. ---*/
              
              for (iVar = 0; iVar < nVar; iVar++) {
                for (jVar = 0; jVar < nVar; jVar++) {
                  bufDSend[buf_offset] = jacBlock[iVar][jVar];
                  buf_offset++;
                }
              }
            }
            
            break;
            
          case PERIODIC_IMPLICIT:
            
            /*--- Communicate the solution from our master set of periodic
             nodes (from the linear solver perspective) to the passive
             periodic nodes on the matching face. This is done at the
             end of the iteration to synchronize the solution after the
             linear solve. ---*/
            
            for (iVar = 0; iVar < nVar; iVar++) {
              bufDSend[buf_offset+iVar] = node->GetSolution(iPoint,iVar);
            }
            
            /*--- Rotate the momentum components of the solution array. ---*/
            
            if (rotate_periodic) {
              if (nDim == 2) {
                bufDSend[buf_offset+1] = (rotMatrix[0][0]*node->GetSolution(iPoint,1) +
                                          rotMatrix[0][1]*node->GetSolution(iPoint,2));
                bufDSend[buf_offset+2] = (rotMatrix[1][0]*node->GetSolution(iPoint,1) +
                                          rotMatrix[1][1]*node->GetSolution(iPoint,2));
              } else {
                bufDSend[buf_offset+1] = (rotMatrix[0][0]*node->GetSolution(iPoint,1) +
                                          rotMatrix[0][1]*node->GetSolution(iPoint,2) +
                                          rotMatrix[0][2]*node->GetSolution(iPoint,3));
                bufDSend[buf_offset+2] = (rotMatrix[1][0]*node->GetSolution(iPoint,1) +
                                          rotMatrix[1][1]*node->GetSolution(iPoint,2) +
                                          rotMatrix[1][2]*node->GetSolution(iPoint,3));
                bufDSend[buf_offset+3] = (rotMatrix[2][0]*node->GetSolution(iPoint,1) +
                                          rotMatrix[2][1]*node->GetSolution(iPoint,2) +
                                          rotMatrix[2][2]*node->GetSolution(iPoint,3));
              }
            }
            
            break;
            
          case PERIODIC_LAPLACIAN:
            
            /*--- For JST, the undivided Laplacian must be computed
             consistently by using the complete control volume info
             from both sides of the periodic face. ---*/
            
            for (iVar = 0; iVar< nVar; iVar++)
            Und_Lapl[iVar] = 0.0;
            
            for (iNeighbor = 0; iNeighbor < geometry->node[iPoint]->GetnPoint(); iNeighbor++) {
              jPoint = geometry->node[iPoint]->GetPoint(iNeighbor);
              
              /*--- Avoid periodic boundary points so that we do not
               duplicate edges on both sides of the periodic BC. ---*/
              
              if (!geometry->node[jPoint]->GetPeriodicBoundary()) {
                
                /*--- Solution differences ---*/
                
                for (iVar = 0; iVar < nVar; iVar++)
                Diff[iVar] = (node->GetSolution(iPoint,iVar) -
                              node->GetSolution(jPoint,iVar));
                
                /*--- Correction for compressible flows (use enthalpy) ---*/
                
                if (!(config->GetKind_Regime() == INCOMPRESSIBLE)) {
                  Pressure_i   = node->GetPressure(iPoint);
                  Pressure_j   = node->GetPressure(jPoint);
                  Diff[nVar-1] = ((node->GetSolution(iPoint,nVar-1) + Pressure_i) -
                                  (node->GetSolution(jPoint,nVar-1) + Pressure_j));
                }
                
                boundary_i = geometry->node[iPoint]->GetPhysicalBoundary();
                boundary_j = geometry->node[jPoint]->GetPhysicalBoundary();
                
                /*--- Both points inside the domain, or both in the boundary ---*/
                
                if ((!boundary_i && !boundary_j) ||
                    ( boundary_i &&  boundary_j)) {
                  if (geometry->node[iPoint]->GetDomain()) {
                    for (iVar = 0; iVar< nVar; iVar++)
                    Und_Lapl[iVar] -= Diff[iVar];
                  }
                }
                
                /*--- iPoint inside the domain, jPoint on the boundary ---*/
                
                if (!boundary_i && boundary_j)
                if (geometry->node[iPoint]->GetDomain()){
                  for (iVar = 0; iVar< nVar; iVar++)
                  Und_Lapl[iVar] -= Diff[iVar];
                }
                
              }
            }
            
            /*--- Store the components to be communicated in the buffer. ---*/
            
            for (iVar = 0; iVar < nVar; iVar++)
            bufDSend[buf_offset+iVar] = Und_Lapl[iVar];
            
            /*--- Rotate the momentum components of the Laplacian. ---*/
            
            if (rotate_periodic) {
              if (nDim == 2) {
                bufDSend[buf_offset+1] = (rotMatrix[0][0]*Und_Lapl[1] +
                                          rotMatrix[0][1]*Und_Lapl[2]);
                bufDSend[buf_offset+2] = (rotMatrix[1][0]*Und_Lapl[1] +
                                          rotMatrix[1][1]*Und_Lapl[2]);
              }
              else {
                bufDSend[buf_offset+1] = (rotMatrix[0][0]*Und_Lapl[1] +
                                          rotMatrix[0][1]*Und_Lapl[2] +
                                          rotMatrix[0][2]*Und_Lapl[3]);
                bufDSend[buf_offset+2] = (rotMatrix[1][0]*Und_Lapl[1] +
                                          rotMatrix[1][1]*Und_Lapl[2] +
                                          rotMatrix[1][2]*Und_Lapl[3]);
                bufDSend[buf_offset+3] = (rotMatrix[2][0]*Und_Lapl[1] +
                                          rotMatrix[2][1]*Und_Lapl[2] +
                                          rotMatrix[2][2]*Und_Lapl[3]);
              }
            }
            
            break;
            
          case PERIODIC_MAX_EIG:
            
            /*--- Simple summation of eig calc on both periodic faces. ---*/
            
            bufDSend[buf_offset] = node->GetLambda(iPoint);
            
            break;
            
          case PERIODIC_SENSOR:
            
            /*--- For the centered schemes, the sensor must be computed
             consistently using info from the entire control volume
             on both sides of the periodic face. ---*/
            
            Sensor_i = 0.0; Sensor_j = 0.0;
            for (iNeighbor = 0; iNeighbor < geometry->node[iPoint]->GetnPoint(); iNeighbor++) {
              jPoint = geometry->node[iPoint]->GetPoint(iNeighbor);
              
              /*--- Avoid halos and boundary points so that we don't
               duplicate edges on both sides of the periodic BC. ---*/
              
              if (!geometry->node[jPoint]->GetPeriodicBoundary()) {
                
                /*--- Use density instead of pressure for incomp. flows. ---*/
                
                if ((config->GetKind_Regime() == INCOMPRESSIBLE)) {
                  Pressure_i = node->GetDensity(iPoint);
                  Pressure_j = node->GetDensity(jPoint);
                } else {
                  Pressure_i = node->GetPressure(iPoint);
                  Pressure_j = node->GetPressure(jPoint);
                }
                
                boundary_i = geometry->node[iPoint]->GetPhysicalBoundary();
                boundary_j = geometry->node[jPoint]->GetPhysicalBoundary();
                
                /*--- Both points inside domain, or both on boundary ---*/
                
                if ((!boundary_i && !boundary_j) ||
                    (boundary_i && boundary_j)) {
                  if (geometry->node[iPoint]->GetDomain()) {
                    Sensor_i += Pressure_j - Pressure_i;
                    Sensor_j += Pressure_i + Pressure_j;
                  }
                }
                
                /*--- iPoint inside the domain, jPoint on the boundary ---*/
                
                if (!boundary_i && boundary_j) {
                  if (geometry->node[iPoint]->GetDomain()) {
                    Sensor_i += (Pressure_j - Pressure_i);
                    Sensor_j += (Pressure_i + Pressure_j);
                    
                  }
                }
                
              }
            }
            
            /*--- Store the sensor increments to buffer. After summing
             all contributions, these will be divided. ---*/
            
            bufDSend[buf_offset] = Sensor_i;
            buf_offset++;
            bufDSend[buf_offset] = Sensor_j;
            
            break;
            
          case PERIODIC_SOL_GG:
            
            /*--- Access and rotate the partial G-G gradient. These will be
             summed on both sides of the periodic faces before dividing
             by the volume to complete the Green-Gauss gradient calc. ---*/
            
            for (iVar = 0; iVar < nVar; iVar++) {
              for (iDim = 0; iDim < nDim; iDim++) {
                jacBlock[iVar][iDim] = node->GetGradient(iPoint,iVar, iDim);
                rotBlock[iVar][iDim] = node->GetGradient(iPoint,iVar, iDim);
              }
            }
            
            /*--- Rotate the gradients in x,y,z space for all variables. ---*/
            
            for (iVar = 0; iVar < nVar; iVar++) {
              if (nDim == 2) {
                rotBlock[iVar][0] = (rotMatrix[0][0]*jacBlock[iVar][0] +
                                     rotMatrix[0][1]*jacBlock[iVar][1]);
                rotBlock[iVar][1] = (rotMatrix[1][0]*jacBlock[iVar][0] +
                                     rotMatrix[1][1]*jacBlock[iVar][1]);
              } else {
                
                rotBlock[iVar][0] = (rotMatrix[0][0]*jacBlock[iVar][0] +
                                     rotMatrix[0][1]*jacBlock[iVar][1] +
                                     rotMatrix[0][2]*jacBlock[iVar][2]);
                rotBlock[iVar][1] = (rotMatrix[1][0]*jacBlock[iVar][0] +
                                     rotMatrix[1][1]*jacBlock[iVar][1] +
                                     rotMatrix[1][2]*jacBlock[iVar][2]);
                rotBlock[iVar][2] = (rotMatrix[2][0]*jacBlock[iVar][0] +
                                     rotMatrix[2][1]*jacBlock[iVar][1] +
                                     rotMatrix[2][2]*jacBlock[iVar][2]);
              }
            }
            
            /*--- Store the partial gradient in the buffer. ---*/
            
            for (iVar = 0; iVar < nVar; iVar++) {
              for (iDim = 0; iDim < nDim; iDim++) {
                bufDSend[buf_offset+iVar*nDim+iDim] = rotBlock[iVar][iDim];
              }
            }
            
            break;
            
          case PERIODIC_PRIM_GG:
            
            /*--- Access and rotate the partial G-G gradient. These will be
             summed on both sides of the periodic faces before dividing
             by the volume to complete the Green-Gauss gradient calc. ---*/
            
            for (iVar = 0; iVar < nPrimVarGrad; iVar++) {
              for (iDim = 0; iDim < nDim; iDim++){
                jacBlock[iVar][iDim] = node->GetGradient_Primitive(iPoint,iVar, iDim);
                rotBlock[iVar][iDim] = node->GetGradient_Primitive(iPoint,iVar, iDim);
              }
            }
            
            /*--- Rotate the partial gradients in space for all variables. ---*/
            
            for (iVar = 0; iVar < nPrimVarGrad; iVar++) {
              if (nDim == 2) {
                rotBlock[iVar][0] = (rotMatrix[0][0]*jacBlock[iVar][0] +
                                     rotMatrix[0][1]*jacBlock[iVar][1]);
                rotBlock[iVar][1] = (rotMatrix[1][0]*jacBlock[iVar][0] +
                                     rotMatrix[1][1]*jacBlock[iVar][1]);
              } else {
                rotBlock[iVar][0] = (rotMatrix[0][0]*jacBlock[iVar][0] +
                                     rotMatrix[0][1]*jacBlock[iVar][1] +
                                     rotMatrix[0][2]*jacBlock[iVar][2]);
                rotBlock[iVar][1] = (rotMatrix[1][0]*jacBlock[iVar][0] +
                                     rotMatrix[1][1]*jacBlock[iVar][1] +
                                     rotMatrix[1][2]*jacBlock[iVar][2]);
                rotBlock[iVar][2] = (rotMatrix[2][0]*jacBlock[iVar][0] +
                                     rotMatrix[2][1]*jacBlock[iVar][1] +
                                     rotMatrix[2][2]*jacBlock[iVar][2]);
              }
            }
            
            /*--- Store the partial gradient in the buffer. ---*/
            
            for (iVar = 0; iVar < nPrimVarGrad; iVar++) {
              for (iDim = 0; iDim < nDim; iDim++) {
                bufDSend[buf_offset+iVar*nDim+iDim] = rotBlock[iVar][iDim];
              }
            }
            
            break;
            
          case PERIODIC_SOL_LS:
            
            /*--- For L-S gradient calculations with rotational periodicity,
             we will need to rotate the x,y,z components. To make the process
             easier, we choose to rotate the initial periodic point and their
             neighbor points into their location on the donor marker before
             computing the terms that we need to communicate. ---*/
            
            /*--- Get coordinates for the current point. ---*/
            
            Coord_i = geometry->node[iPoint]->GetCoord();
            
            /*--- Get the position vector from rotation center to point. ---*/
            
            dx = Coord_i[0] - center[0];
            dy = Coord_i[1] - center[1];
            if (nDim == 3) dz = Coord_i[2] - center[2];
            else           dz = 0.0;
            
            /*--- Compute transformed point coordinates. ---*/
            
            rotCoord_i[0] = (rotMatrix[0][0]*dx +
                             rotMatrix[0][1]*dy +
                             rotMatrix[0][2]*dz + translation[0]);
            
            rotCoord_i[1] = (rotMatrix[1][0]*dx +
                             rotMatrix[1][1]*dy +
                             rotMatrix[1][2]*dz + translation[1]);
            
            rotCoord_i[2] = (rotMatrix[2][0]*dx +
                             rotMatrix[2][1]*dy +
                             rotMatrix[2][2]*dz + translation[2]);
            
            /*--- Get conservative solution and rotate if necessary. ---*/
            
            for (iVar = 0; iVar < nVar; iVar++)
            rotPrim_i[iVar] = node->GetSolution(iPoint,iVar);
            
            if (rotate_periodic) {
              if (nDim == 2) {
                rotPrim_i[1] = (rotMatrix[0][0]*node->GetSolution(iPoint,1) +
                                rotMatrix[0][1]*node->GetSolution(iPoint,2));
                rotPrim_i[2] = (rotMatrix[1][0]*node->GetSolution(iPoint,1) +
                                rotMatrix[1][1]*node->GetSolution(iPoint,2));
              }
              else {
                rotPrim_i[1] = (rotMatrix[0][0]*node->GetSolution(iPoint,1) +
                                rotMatrix[0][1]*node->GetSolution(iPoint,2) +
                                rotMatrix[0][2]*node->GetSolution(iPoint,3));
                rotPrim_i[2] = (rotMatrix[1][0]*node->GetSolution(iPoint,1) +
                                rotMatrix[1][1]*node->GetSolution(iPoint,2) +
                                rotMatrix[1][2]*node->GetSolution(iPoint,3));
                rotPrim_i[3] = (rotMatrix[2][0]*node->GetSolution(iPoint,1) +
                                rotMatrix[2][1]*node->GetSolution(iPoint,2) +
                                rotMatrix[2][2]*node->GetSolution(iPoint,3));
              }
            }
            
            /*--- Inizialization of variables ---*/
            
            for (iVar = 0; iVar < nVar; iVar++)
            for (iDim = 0; iDim < nDim; iDim++)
            Cvector[iVar][iDim] = 0.0;
            
            r11 = 0.0;   r12 = 0.0;   r22 = 0.0;
            r13 = 0.0; r23_a = 0.0; r23_b = 0.0;  r33 = 0.0;
            
            for (iNeighbor = 0; iNeighbor < geometry->node[iPoint]->GetnPoint(); iNeighbor++) {
              jPoint = geometry->node[iPoint]->GetPoint(iNeighbor);
              
              /*--- Avoid periodic boundary points so that we do not
               duplicate edges on both sides of the periodic BC. ---*/
              
              if (!geometry->node[jPoint]->GetPeriodicBoundary()) {
                
                /*--- Get coordinates for the neighbor point. ---*/
                
                Coord_j = geometry->node[jPoint]->GetCoord();
                
                /*--- Get the position vector from rotation center. ---*/
                
                dx = Coord_j[0] - center[0];
                dy = Coord_j[1] - center[1];
                if (nDim == 3) dz = Coord_j[2] - center[2];
                else           dz = 0.0;
                
                /*--- Compute transformed point coordinates. ---*/
                
                rotCoord_j[0] = (rotMatrix[0][0]*dx +
                                 rotMatrix[0][1]*dy +
                                 rotMatrix[0][2]*dz + translation[0]);
                
                rotCoord_j[1] = (rotMatrix[1][0]*dx +
                                 rotMatrix[1][1]*dy +
                                 rotMatrix[1][2]*dz + translation[1]);
                
                rotCoord_j[2] = (rotMatrix[2][0]*dx +
                                 rotMatrix[2][1]*dy +
                                 rotMatrix[2][2]*dz + translation[2]);
                
                /*--- Get conservative solution and rotte if necessary. ---*/
                
                for (iVar = 0; iVar < nVar; iVar++)
                rotPrim_j[iVar] = node->GetSolution(jPoint,iVar);
                
                if (rotate_periodic) {
                  if (nDim == 2) {
                    rotPrim_j[1] = (rotMatrix[0][0]*node->GetSolution(jPoint,1) +
                                    rotMatrix[0][1]*node->GetSolution(jPoint,2));
                    rotPrim_j[2] = (rotMatrix[1][0]*node->GetSolution(jPoint,1) +
                                    rotMatrix[1][1]*node->GetSolution(jPoint,2));
                  }
                  else {
                    rotPrim_j[1] = (rotMatrix[0][0]*node->GetSolution(jPoint,1) +
                                    rotMatrix[0][1]*node->GetSolution(jPoint,2) +
                                    rotMatrix[0][2]*node->GetSolution(jPoint,3));
                    rotPrim_j[2] = (rotMatrix[1][0]*node->GetSolution(jPoint,1) +
                                    rotMatrix[1][1]*node->GetSolution(jPoint,2) +
                                    rotMatrix[1][2]*node->GetSolution(jPoint,3));
                    rotPrim_j[3] = (rotMatrix[2][0]*node->GetSolution(jPoint,1) +
                                    rotMatrix[2][1]*node->GetSolution(jPoint,2) +
                                    rotMatrix[2][2]*node->GetSolution(jPoint,3));
                  }
                }
                
                weight = 0.0;
                for (iDim = 0; iDim < nDim; iDim++) {
                  weight += ((rotCoord_j[iDim]-rotCoord_i[iDim])*
                             (rotCoord_j[iDim]-rotCoord_i[iDim]));
                }
                
                /*--- Sumations for entries of upper triangular matrix R ---*/
                
                if (weight != 0.0) {
                  
                  r11 += ((rotCoord_j[0]-rotCoord_i[0])*
                          (rotCoord_j[0]-rotCoord_i[0])/weight);
                  r12 += ((rotCoord_j[0]-rotCoord_i[0])*
                          (rotCoord_j[1]-rotCoord_i[1])/weight);
                  r22 += ((rotCoord_j[1]-rotCoord_i[1])*
                          (rotCoord_j[1]-rotCoord_i[1])/weight);
                  
                  if (nDim == 3) {
                    r13   += ((rotCoord_j[0]-rotCoord_i[0])*
                              (rotCoord_j[2]-rotCoord_i[2])/weight);
                    r23_a += ((rotCoord_j[1]-rotCoord_i[1])*
                              (rotCoord_j[2]-rotCoord_i[2])/weight);
                    r23_b += ((rotCoord_j[0]-rotCoord_i[0])*
                              (rotCoord_j[2]-rotCoord_i[2])/weight);
                    r33   += ((rotCoord_j[2]-rotCoord_i[2])*
                              (rotCoord_j[2]-rotCoord_i[2])/weight);
                  }
                  
                  /*--- Entries of c:= transpose(A)*b ---*/
                  
                  for (iVar = 0; iVar < nVar; iVar++)
                  for (iDim = 0; iDim < nDim; iDim++)
                  Cvector[iVar][iDim] += ((rotCoord_j[iDim]-rotCoord_i[iDim])*
                                          (rotPrim_j[iVar]-rotPrim_i[iVar])/weight);
                  
                }
              }
            }
            
            /*--- We store and communicate the increments for the matching
             upper triangular matrix (weights) and the r.h.s. vector.
             These will be accumulated before completing the L-S gradient
             calculation for each periodic point. ---*/
            
            if (nDim == 2) {
              bufDSend[buf_offset] = r11;   buf_offset++;
              bufDSend[buf_offset] = r12;   buf_offset++;
              bufDSend[buf_offset] = 0.0;   buf_offset++;
              bufDSend[buf_offset] = r22;   buf_offset++;
            }
            if (nDim == 3) {
              bufDSend[buf_offset] = r11;   buf_offset++;
              bufDSend[buf_offset] = r12;   buf_offset++;
              bufDSend[buf_offset] = r13;   buf_offset++;
              
              bufDSend[buf_offset] = 0.0;   buf_offset++;
              bufDSend[buf_offset] = r22;   buf_offset++;
              bufDSend[buf_offset] = r23_a; buf_offset++;
              
              bufDSend[buf_offset] = 0.0;   buf_offset++;
              bufDSend[buf_offset] = r23_b; buf_offset++;
              bufDSend[buf_offset] = r33;   buf_offset++;
            }
            
            for (iVar = 0; iVar < nVar; iVar++) {
              for (iDim = 0; iDim < nDim; iDim++) {
                bufDSend[buf_offset] = Cvector[iVar][iDim];
                buf_offset++;
              }
            }
            
            break;
            
          case PERIODIC_PRIM_LS:
            
            /*--- For L-S gradient calculations with rotational periodicity,
             we will need to rotate the x,y,z components. To make the process
             easier, we choose to rotate the initial periodic point and their
             neighbor points into their location on the donor marker before
             computing the terms that we need to communicate. ---*/
            
            /*--- Get coordinates ---*/
            
            Coord_i = geometry->node[iPoint]->GetCoord();
            
            /*--- Get the position vector from rot center to point. ---*/
            
            dx = Coord_i[0] - center[0];
            dy = Coord_i[1] - center[1];
            if (nDim == 3) dz = Coord_i[2] - center[2];
            else           dz = 0.0;
            
            /*--- Compute transformed point coordinates. ---*/
            
            rotCoord_i[0] = (rotMatrix[0][0]*dx +
                             rotMatrix[0][1]*dy +
                             rotMatrix[0][2]*dz + translation[0]);
            
            rotCoord_i[1] = (rotMatrix[1][0]*dx +
                             rotMatrix[1][1]*dy +
                             rotMatrix[1][2]*dz + translation[1]);
            
            rotCoord_i[2] = (rotMatrix[2][0]*dx +
                             rotMatrix[2][1]*dy +
                             rotMatrix[2][2]*dz + translation[2]);
            
            /*--- Get primitives and rotate if necessary. ---*/
            
            for (iVar = 0; iVar < nPrimVar; iVar++)
            rotPrim_i[iVar] = node->GetPrimitive(iPoint,iVar);
            
            if (rotate_periodic) {
              if (nDim == 2) {
                rotPrim_i[1] = (rotMatrix[0][0]*node->GetPrimitive(iPoint,1) +
                                rotMatrix[0][1]*node->GetPrimitive(iPoint,2));
                rotPrim_i[2] = (rotMatrix[1][0]*node->GetPrimitive(iPoint,1) +
                                rotMatrix[1][1]*node->GetPrimitive(iPoint,2));
              }
              else {
                rotPrim_i[1] = (rotMatrix[0][0]*node->GetPrimitive(iPoint,1) +
                                rotMatrix[0][1]*node->GetPrimitive(iPoint,2) +
                                rotMatrix[0][2]*node->GetPrimitive(iPoint,3));
                rotPrim_i[2] = (rotMatrix[1][0]*node->GetPrimitive(iPoint,1) +
                                rotMatrix[1][1]*node->GetPrimitive(iPoint,2) +
                                rotMatrix[1][2]*node->GetPrimitive(iPoint,3));
                rotPrim_i[3] = (rotMatrix[2][0]*node->GetPrimitive(iPoint,1) +
                                rotMatrix[2][1]*node->GetPrimitive(iPoint,2) +
                                rotMatrix[2][2]*node->GetPrimitive(iPoint,3));
              }
            }
            
            /*--- Inizialization of variables ---*/
            
            for (iVar = 0; iVar < nPrimVarGrad; iVar++)
            for (iDim = 0; iDim < nDim; iDim++)
            Cvector[iVar][iDim] = 0.0;
            
            r11 = 0.0;   r12 = 0.0;   r22 = 0.0;
            r13 = 0.0; r23_a = 0.0; r23_b = 0.0;  r33 = 0.0;
            
            for (iNeighbor = 0; iNeighbor < geometry->node[iPoint]->GetnPoint(); iNeighbor++) {
              jPoint = geometry->node[iPoint]->GetPoint(iNeighbor);
              
              /*--- Avoid periodic boundary points so that we do not
               duplicate edges on both sides of the periodic BC. ---*/
              
              if (!geometry->node[jPoint]->GetPeriodicBoundary()) {
                
                /*--- Get coordinates for the neighbor point. ---*/
                
                Coord_j = geometry->node[jPoint]->GetCoord();
                
                /*--- Get the position vector from rotation center. ---*/
                
                dx = Coord_j[0] - center[0];
                dy = Coord_j[1] - center[1];
                if (nDim == 3) dz = Coord_j[2] - center[2];
                else           dz = 0.0;
                
                /*--- Compute transformed point coordinates. ---*/
                
                rotCoord_j[0] = (rotMatrix[0][0]*dx +
                                 rotMatrix[0][1]*dy +
                                 rotMatrix[0][2]*dz + translation[0]);
                
                rotCoord_j[1] = (rotMatrix[1][0]*dx +
                                 rotMatrix[1][1]*dy +
                                 rotMatrix[1][2]*dz + translation[1]);
                
                rotCoord_j[2] = (rotMatrix[2][0]*dx +
                                 rotMatrix[2][1]*dy +
                                 rotMatrix[2][2]*dz + translation[2]);
                
                /*--- Get primitives from CVariable ---*/
                
                for (iVar = 0; iVar < nPrimVar; iVar++)
                rotPrim_j[iVar] = node->GetPrimitive(jPoint,iVar);
                
                if (rotate_periodic) {
                  if (nDim == 2) {
                    rotPrim_j[1] = (rotMatrix[0][0]*node->GetPrimitive(jPoint,1) +
                                    rotMatrix[0][1]*node->GetPrimitive(jPoint,2));
                    rotPrim_j[2] = (rotMatrix[1][0]*node->GetPrimitive(jPoint,1) +
                                    rotMatrix[1][1]*node->GetPrimitive(jPoint,2));
                  }
                  else {
                    rotPrim_j[1] = (rotMatrix[0][0]*node->GetPrimitive(jPoint,1) +
                                    rotMatrix[0][1]*node->GetPrimitive(jPoint,2) +
                                    rotMatrix[0][2]*node->GetPrimitive(jPoint,3));
                    rotPrim_j[2] = (rotMatrix[1][0]*node->GetPrimitive(jPoint,1) +
                                    rotMatrix[1][1]*node->GetPrimitive(jPoint,2) +
                                    rotMatrix[1][2]*node->GetPrimitive(jPoint,3));
                    rotPrim_j[3] = (rotMatrix[2][0]*node->GetPrimitive(jPoint,1) +
                                    rotMatrix[2][1]*node->GetPrimitive(jPoint,2) +
                                    rotMatrix[2][2]*node->GetPrimitive(jPoint,3));
                  }
                }
                
                weight = 0.0;
                for (iDim = 0; iDim < nDim; iDim++)
                weight += ((rotCoord_j[iDim]-rotCoord_i[iDim])*
                           (rotCoord_j[iDim]-rotCoord_i[iDim]));
                
                /*--- Sumations for entries of upper triangular matrix R ---*/
                
                if (weight != 0.0) {
                  
                  r11 += ((rotCoord_j[0]-rotCoord_i[0])*
                          (rotCoord_j[0]-rotCoord_i[0])/weight);
                  r12 += ((rotCoord_j[0]-rotCoord_i[0])*
                          (rotCoord_j[1]-rotCoord_i[1])/weight);
                  r22 += ((rotCoord_j[1]-rotCoord_i[1])*
                          (rotCoord_j[1]-rotCoord_i[1])/weight);
                  
                  if (nDim == 3) {
                    r13   += ((rotCoord_j[0]-rotCoord_i[0])*
                              (rotCoord_j[2]-rotCoord_i[2])/weight);
                    r23_a += ((rotCoord_j[1]-rotCoord_i[1])*
                              (rotCoord_j[2]-rotCoord_i[2])/weight);
                    r23_b += ((rotCoord_j[0]-rotCoord_i[0])*
                              (rotCoord_j[2]-rotCoord_i[2])/weight);
                    r33   += ((rotCoord_j[2]-rotCoord_i[2])*
                              (rotCoord_j[2]-rotCoord_i[2])/weight);
                  }
                  
                  /*--- Entries of c:= transpose(A)*b ---*/
                  
                  for (iVar = 0; iVar < nPrimVarGrad; iVar++)
                  for (iDim = 0; iDim < nDim; iDim++)
                  Cvector[iVar][iDim] += ((rotCoord_j[iDim]-rotCoord_i[iDim])*
                                          (rotPrim_j[iVar]-rotPrim_i[iVar])/weight);
                  
                }
              }
            }
            
            /*--- We store and communicate the increments for the matching
             upper triangular matrix (weights) and the r.h.s. vector.
             These will be accumulated before completing the L-S gradient
             calculation for each periodic point. ---*/
            
            if (nDim == 2) {
              bufDSend[buf_offset] = r11;   buf_offset++;
              bufDSend[buf_offset] = r12;   buf_offset++;
              bufDSend[buf_offset] = 0.0;   buf_offset++;
              bufDSend[buf_offset] = r22;   buf_offset++;
            }
            if (nDim == 3) {
              bufDSend[buf_offset] = r11;   buf_offset++;
              bufDSend[buf_offset] = r12;   buf_offset++;
              bufDSend[buf_offset] = r13;   buf_offset++;
              
              bufDSend[buf_offset] = 0.0;   buf_offset++;
              bufDSend[buf_offset] = r22;   buf_offset++;
              bufDSend[buf_offset] = r23_a; buf_offset++;
              
              bufDSend[buf_offset] = 0.0;   buf_offset++;
              bufDSend[buf_offset] = r23_b; buf_offset++;
              bufDSend[buf_offset] = r33;   buf_offset++;
            }
            
            for (iVar = 0; iVar < nPrimVarGrad; iVar++) {
              for (iDim = 0; iDim < nDim; iDim++) {
                bufDSend[buf_offset] = Cvector[iVar][iDim];
                buf_offset++;
              }
            }
            
            break;
            
          case PERIODIC_LIM_PRIM_1:
            
            /*--- The first phase of the periodic limiter calculation
             ensures that the proper min and max of the solution are found
             among all nodes adjacent to periodic faces. ---*/
            
            for (iVar = 0; iVar < nPrimVarGrad; iVar++) {
              Sol_Min[iVar] = node->GetSolution_Min(iPoint,iVar);
              Sol_Max[iVar] = node->GetSolution_Max(iPoint,iVar);
              
              bufDSend[buf_offset+iVar]              = node->GetSolution_Min(iPoint,iVar);
              bufDSend[buf_offset+nPrimVarGrad+iVar] = node->GetSolution_Max(iPoint,iVar);
            }
            
            /*--- Rotate the momentum components of the min/max. ---*/
            
            if (rotate_periodic) {
              if (nDim == 2) {
                bufDSend[buf_offset+1] = (rotMatrix[0][0]*Sol_Min[1] +
                                          rotMatrix[0][1]*Sol_Min[2]);
                bufDSend[buf_offset+2] = (rotMatrix[1][0]*Sol_Min[1] +
                                          rotMatrix[1][1]*Sol_Min[2]);
                
                bufDSend[buf_offset+nPrimVarGrad+1] = (rotMatrix[0][0]*Sol_Max[1] +
                                                       rotMatrix[0][1]*Sol_Max[2]);
                bufDSend[buf_offset+nPrimVarGrad+2] = (rotMatrix[1][0]*Sol_Max[1] +
                                                       rotMatrix[1][1]*Sol_Max[2]);
                
              } else {
                bufDSend[buf_offset+1] = (rotMatrix[0][0]*Sol_Min[1] +
                                          rotMatrix[0][1]*Sol_Min[2] +
                                          rotMatrix[0][2]*Sol_Min[3]);
                bufDSend[buf_offset+2] = (rotMatrix[1][0]*Sol_Min[1] +
                                          rotMatrix[1][1]*Sol_Min[2] +
                                          rotMatrix[1][2]*Sol_Min[3]);
                bufDSend[buf_offset+3] = (rotMatrix[2][0]*Sol_Min[1] +
                                          rotMatrix[2][1]*Sol_Min[2] +
                                          rotMatrix[2][2]*Sol_Min[3]);
                
                bufDSend[buf_offset+nPrimVarGrad+1] = (rotMatrix[0][0]*Sol_Max[1] +
                                                       rotMatrix[0][1]*Sol_Max[2] +
                                                       rotMatrix[0][2]*Sol_Max[3]);
                bufDSend[buf_offset+nPrimVarGrad+2] = (rotMatrix[1][0]*Sol_Max[1] +
                                                       rotMatrix[1][1]*Sol_Max[2] +
                                                       rotMatrix[1][2]*Sol_Max[3]);
                bufDSend[buf_offset+nPrimVarGrad+3] = (rotMatrix[2][0]*Sol_Max[1] +
                                                       rotMatrix[2][1]*Sol_Max[2] +
                                                       rotMatrix[2][2]*Sol_Max[3]);
              }
            }
            
            break;
            
          case PERIODIC_LIM_PRIM_2:
            
            /*--- The second phase of the periodic limiter calculation
             ensures that the correct minimum value of the limiter is
             found for a node on a periodic face and stores it. ---*/
            
            for (iVar = 0; iVar < nPrimVarGrad; iVar++) {
              bufDSend[buf_offset+iVar] = node->GetLimiter_Primitive(iPoint,iVar);
            }
            
            if (rotate_periodic) {
              if (nDim == 2) {
                bufDSend[buf_offset+1] = (rotMatrix[0][0]*node->GetLimiter_Primitive(iPoint,1) +
                                          rotMatrix[0][1]*node->GetLimiter_Primitive(iPoint,2));
                bufDSend[buf_offset+2] = (rotMatrix[1][0]*node->GetLimiter_Primitive(iPoint,1) +
                                          rotMatrix[1][1]*node->GetLimiter_Primitive(iPoint,2));
                
              }
              else {
                bufDSend[buf_offset+1] = (rotMatrix[0][0]*node->GetLimiter_Primitive(iPoint,1) +
                                          rotMatrix[0][1]*node->GetLimiter_Primitive(iPoint,2) +
                                          rotMatrix[0][2]*node->GetLimiter_Primitive(iPoint,3));
                bufDSend[buf_offset+2] = (rotMatrix[1][0]*node->GetLimiter_Primitive(iPoint,1) +
                                          rotMatrix[1][1]*node->GetLimiter_Primitive(iPoint,2) +
                                          rotMatrix[1][2]*node->GetLimiter_Primitive(iPoint,3));
                bufDSend[buf_offset+3] = (rotMatrix[2][0]*node->GetLimiter_Primitive(iPoint,1) +
                                          rotMatrix[2][1]*node->GetLimiter_Primitive(iPoint,2) +
                                          rotMatrix[2][2]*node->GetLimiter_Primitive(iPoint,3));
              }
            }
            
            break;
            
          case PERIODIC_LIM_SOL_1:
            
            /*--- The first phase of the periodic limiter calculation
             ensures that the proper min and max of the solution are found
             among all nodes adjacent to periodic faces. ---*/
            
            for (iVar = 0; iVar < nVar; iVar++) {
              Sol_Min[iVar] = node->GetSolution_Min(iPoint,iVar);
              Sol_Max[iVar] = node->GetSolution_Max(iPoint,iVar);
              
              bufDSend[buf_offset+iVar]      = node->GetSolution_Min(iPoint,iVar);
              bufDSend[buf_offset+nVar+iVar] = node->GetSolution_Max(iPoint,iVar);
            }
            
            /*--- Rotate the momentum components of the min/max. ---*/
            
            if (rotate_periodic) {
              
              if (nDim == 2) {
                bufDSend[buf_offset+1] = (rotMatrix[0][0]*Sol_Min[1] +
                                          rotMatrix[0][1]*Sol_Min[2]);
                bufDSend[buf_offset+2] = (rotMatrix[1][0]*Sol_Min[1] +
                                          rotMatrix[1][1]*Sol_Min[2]);
                
                bufDSend[buf_offset+nVar+1] = (rotMatrix[0][0]*Sol_Max[1] +
                                               rotMatrix[0][1]*Sol_Max[2]);
                bufDSend[buf_offset+nVar+2] = (rotMatrix[1][0]*Sol_Max[1] +
                                               rotMatrix[1][1]*Sol_Max[2]);
                
              }
              else {
                bufDSend[buf_offset+1] = (rotMatrix[0][0]*Sol_Min[1] +
                                          rotMatrix[0][1]*Sol_Min[2] +
                                          rotMatrix[0][2]*Sol_Min[3]);
                bufDSend[buf_offset+2] = (rotMatrix[1][0]*Sol_Min[1] +
                                          rotMatrix[1][1]*Sol_Min[2] +
                                          rotMatrix[1][2]*Sol_Min[3]);
                bufDSend[buf_offset+3] = (rotMatrix[2][0]*Sol_Min[1] +
                                          rotMatrix[2][1]*Sol_Min[2] +
                                          rotMatrix[2][2]*Sol_Min[3]);
                
                bufDSend[buf_offset+nVar+1] = (rotMatrix[0][0]*Sol_Max[1] +
                                               rotMatrix[0][1]*Sol_Max[2] +
                                               rotMatrix[0][2]*Sol_Max[3]);
                bufDSend[buf_offset+nVar+2] = (rotMatrix[1][0]*Sol_Max[1] +
                                               rotMatrix[1][1]*Sol_Max[2] +
                                               rotMatrix[1][2]*Sol_Max[3]);
                bufDSend[buf_offset+nVar+3] = (rotMatrix[2][0]*Sol_Max[1] +
                                               rotMatrix[2][1]*Sol_Max[2] +
                                               rotMatrix[2][2]*Sol_Max[3]);
                
              }
            }
            
            break;
            
          case PERIODIC_LIM_SOL_2:
            
            /*--- The second phase of the periodic limiter calculation
             ensures that the correct minimum value of the limiter is
             found for a node on a periodic face and stores it. ---*/
            
            for (iVar = 0; iVar < nVar; iVar++) {
              bufDSend[buf_offset+iVar] = node->GetLimiter(iPoint,iVar);
            }
            
            if (rotate_periodic) {
              if (nDim == 2) {
                bufDSend[buf_offset+1] = (rotMatrix[0][0]*node->GetLimiter(iPoint,1) +
                                          rotMatrix[0][1]*node->GetLimiter(iPoint,2));
                bufDSend[buf_offset+2] = (rotMatrix[1][0]*node->GetLimiter(iPoint,1) +
                                          rotMatrix[1][1]*node->GetLimiter(iPoint,2));
                
              }
              else {
                bufDSend[buf_offset+1] = (rotMatrix[0][0]*node->GetLimiter(iPoint,1) +
                                          rotMatrix[0][1]*node->GetLimiter(iPoint,2) +
                                          rotMatrix[0][2]*node->GetLimiter(iPoint,3));
                bufDSend[buf_offset+2] = (rotMatrix[1][0]*node->GetLimiter(iPoint,1) +
                                          rotMatrix[1][1]*node->GetLimiter(iPoint,2) +
                                          rotMatrix[1][2]*node->GetLimiter(iPoint,3));
                bufDSend[buf_offset+3] = (rotMatrix[2][0]*node->GetLimiter(iPoint,1) +
                                          rotMatrix[2][1]*node->GetLimiter(iPoint,2) +
                                          rotMatrix[2][2]*node->GetLimiter(iPoint,3));
              }
            }
            
            break;
            
          default:
            SU2_MPI::Error("Unrecognized quantity for periodic communication.",
                           CURRENT_FUNCTION);
            break;
        }
      }
      
      /*--- Launch the point-to-point MPI send for this message. ---*/
      
      geometry->PostPeriodicSends(geometry, config, MPI_TYPE, iMessage);
      
    }
  }
  
  delete [] Diff;
  delete [] Und_Lapl;
  delete [] Sol_Min;
  delete [] Sol_Max;
  delete [] rotPrim_i;
  delete [] rotPrim_j;
  
  for (iVar = 0; iVar < ICOUNT; iVar++) {
    delete [] jacBlock[iVar];
    delete [] rotBlock[iVar];
  }
  delete [] jacBlock;
  delete [] rotBlock;
  
}

void CSolver::CompletePeriodicComms(CGeometry *geometry,
                                    CConfig *config,
                                    unsigned short val_periodic_index,
                                    unsigned short commType) {
  
  /*--- Local variables ---*/
  
  unsigned short nPeriodic = config->GetnMarker_Periodic();
  unsigned short iDim, jDim, iVar, jVar, iPeriodic, nNeighbor;
  
  unsigned long iPoint, iRecv, nRecv, msg_offset, buf_offset, total_index;
  
  int source, iMessage, jRecv;
  
  SU2_MPI::Status status;
  
  su2double *Diff = new su2double[nVar];
  
  su2double Time_Step, Volume, Solution_Min, Solution_Max, Limiter_Min;
  
  /*--- Set some local pointers to make access simpler. ---*/
  
  su2double *bufDRecv = geometry->bufD_PeriodicRecv;
  
  unsigned short *bufSRecv = geometry->bufS_PeriodicRecv;
  
  /*--- Store the data that was communicated into the appropriate
   location within the local class data structures. ---*/
  
  if (geometry->nPeriodicRecv > 0) {
    
    for (iMessage = 0; iMessage < geometry->nPeriodicRecv; iMessage++) {
      
      /*--- For efficiency, recv the messages dynamically based on
       the order they arrive. ---*/
      
#ifdef HAVE_MPI
      /*--- Once we have recv'd a message, get the source rank. ---*/
      int ind;
      SU2_MPI::Waitany(geometry->nPeriodicRecv,
                       geometry->req_PeriodicRecv,
                       &ind, &status);
      source = status.MPI_SOURCE;
#else
      /*--- For serial calculations, we know the rank. ---*/
      source = rank;
#endif
      
      /*--- We know the offsets based on the source rank. ---*/
      
      jRecv = geometry->PeriodicRecv2Neighbor[source];
      
      /*--- Get the offset in the buffer for the start of this message. ---*/
      
      msg_offset = geometry->nPoint_PeriodicRecv[jRecv];
      
      /*--- Get the number of packets to be received in this message. ---*/
      
      nRecv = (geometry->nPoint_PeriodicRecv[jRecv+1] -
               geometry->nPoint_PeriodicRecv[jRecv]);
      
      for (iRecv = 0; iRecv < nRecv; iRecv++) {
        
        /*--- Get the local index for this communicated data. ---*/
        
        iPoint    = geometry->Local_Point_PeriodicRecv[msg_offset  + iRecv];
        iPeriodic = geometry->Local_Marker_PeriodicRecv[msg_offset + iRecv];
        
        /*--- While all periodic face data was accumulated, we only store
         the values for the current pair of periodic faces. This is slightly
         inefficient when we have multiple pairs of periodic faces, but
         it simplifies the communications. ---*/
        
        if ((iPeriodic == val_periodic_index) ||
            (iPeriodic == val_periodic_index + nPeriodic/2)) {
          
          /*--- Compute the offset in the recv buffer for this point. ---*/
          
          buf_offset = (msg_offset + iRecv)*geometry->countPerPeriodicPoint;
          
          /*--- Store the data correctly depending on the quantity. ---*/
          
          switch (commType) {
              
            case PERIODIC_VOLUME:
              
              /*--- The periodic points need to keep track of their
               total volume spread across the periodic faces. ---*/
              
              Volume = (bufDRecv[buf_offset] +
                        geometry->node[iPoint]->GetPeriodicVolume());
              geometry->node[iPoint]->SetPeriodicVolume(Volume);
              
              break;
              
            case PERIODIC_NEIGHBORS:
              
              /*--- Store the extra neighbors on the periodic face. ---*/
              
              nNeighbor = (geometry->node[iPoint]->GetnNeighbor() +
                           bufSRecv[buf_offset]);
              geometry->node[iPoint]->SetnNeighbor(nNeighbor);
              
              break;
              
            case PERIODIC_RESIDUAL:
              
              /*--- Access the residual from the donor. ---*/
              
              for (iVar = 0; iVar < nVar; iVar++) {
                Residual[iVar] = bufDRecv[buf_offset];
                buf_offset++;
              }
              
              /*--- Check the computed time step against the donor
               value and keep the minimum in order to be conservative. ---*/
              
              Time_Step = node->GetDelta_Time(iPoint);
              if (bufDRecv[buf_offset] < Time_Step)
                node->SetDelta_Time(iPoint,bufDRecv[buf_offset]);
              buf_offset++;
              
              /*--- Access the Jacobian from the donor if implicit. ---*/
              
              if (implicit_periodic) {
                for (iVar = 0; iVar < nVar; iVar++) {
                  for (jVar = 0; jVar < nVar; jVar++) {
                    Jacobian_i[iVar][jVar] = bufDRecv[buf_offset];
                    buf_offset++;
                  }
                }
              }
              
              /*--- Add contributions to total residual. ---*/
              
              LinSysRes.AddBlock(iPoint, Residual);
              
              /*--- For implicit integration, we choose the first
               periodic face of each pair to be the master/owner of
               the solution for the linear system while fixing the
               solution at the matching face during the solve. Here,
               we remove the Jacobian and residual contributions from
               the passive face such that it does not participate in
               the linear solve. ---*/
              
              if (implicit_periodic) {
                
                Jacobian.AddBlock(iPoint, iPoint, Jacobian_i);
                
                if (iPeriodic == val_periodic_index + nPeriodic/2) {
                  for (iVar = 0; iVar < nVar; iVar++) {
                    LinSysRes.SetBlock_Zero(iPoint, iVar);
                    total_index = iPoint*nVar+iVar;
                    Jacobian.DeleteValsRowi(total_index);
                  }
                }
                
              }
              
              break;
              
            case PERIODIC_IMPLICIT:
              
              /*--- For implicit integration, we choose the first
               periodic face of each pair to be the master/owner of
               the solution for the linear system while fixing the
               solution at the matching face during the solve. Here,
               we are updating the solution at the passive nodes
               using the new solution from the master. ---*/
              
              if ((implicit_periodic) &&
                  (iPeriodic == val_periodic_index + nPeriodic/2)) {
                
                /*--- Access the solution from the donor. ---*/
                
                for (iVar = 0; iVar < nVar; iVar++) {
                  Solution[iVar] = bufDRecv[buf_offset];
                  buf_offset++;
                }
                
                /*--- Directly set the solution on the passive periodic
                 face that is provided from the master. ---*/
                
                for (iVar = 0; iVar < nVar; iVar++) {
                  node->SetSolution(iPoint,iVar, Solution[iVar]);
                  node->SetSolution_Old(iPoint,iVar, Solution[iVar]);
                }
                
              }
              
              break;
              
            case PERIODIC_LAPLACIAN:
              
              /*--- Adjust the undivided Laplacian. The accumulation was
               with a subtraction before communicating, so now just add. ---*/
              
              for (iVar = 0; iVar < nVar; iVar++)
                Diff[iVar] = bufDRecv[buf_offset+iVar];
              
              node->AddUnd_Lapl(iPoint,Diff);
              
              break;
              
            case PERIODIC_MAX_EIG:
              
              /*--- Simple accumulation of the max eig on periodic faces. ---*/
              
              node->AddLambda(iPoint,bufDRecv[buf_offset]);
              
              break;
              
            case PERIODIC_SENSOR:
              
              /*--- Simple accumulation of the sensors on periodic faces. ---*/
              
              iPoint_UndLapl[iPoint] += bufDRecv[buf_offset]; buf_offset++;
              jPoint_UndLapl[iPoint] += bufDRecv[buf_offset];
              
              break;
              
            case PERIODIC_SOL_GG:
              
              /*--- For G-G, we accumulate partial gradients then compute
               the final value using the entire volume of the periodic cell. ---*/
              
              for (iVar = 0; iVar < nVar; iVar++)
                for (iDim = 0; iDim < nDim; iDim++)
                  node->SetGradient(iPoint, iVar, iDim, bufDRecv[buf_offset+iVar*nDim+iDim] + node->GetGradient(iPoint, iVar, iDim));
              
              break;
              
            case PERIODIC_PRIM_GG:
              
              /*--- For G-G, we accumulate partial gradients then compute
               the final value using the entire volume of the periodic cell. ---*/
              
              for (iVar = 0; iVar < nPrimVarGrad; iVar++)
                for (iDim = 0; iDim < nDim; iDim++)
                  node->SetGradient_Primitive(iPoint, iVar, iDim, bufDRecv[buf_offset+iVar*nDim+iDim] + node->GetGradient_Primitive(iPoint, iVar, iDim));
              break;
              
            case PERIODIC_SOL_LS:
              
              /*--- For L-S, we build the upper triangular matrix and the
               r.h.s. vector by accumulating from all periodic partial
               control volumes. ---*/
              
              for (iDim = 0; iDim < nDim; iDim++) {
                for (jDim = 0; jDim < nDim; jDim++) {
                  node->AddRmatrix(iPoint,iDim,jDim,bufDRecv[buf_offset]);
                  buf_offset++;
                }
              }
              for (iVar = 0; iVar < nVar; iVar++) {
                for (iDim = 0; iDim < nDim; iDim++) {
                  node->AddGradient(iPoint,iVar, iDim, bufDRecv[buf_offset]);
                  buf_offset++;
                }
              }
              
              break;
              
            case PERIODIC_PRIM_LS:
              
              /*--- For L-S, we build the upper triangular matrix and the
               r.h.s. vector by accumulating from all periodic partial
               control volumes. ---*/
              
              for (iDim = 0; iDim < nDim; iDim++) {
                for (jDim = 0; jDim < nDim; jDim++) {
                  node->AddRmatrix(iPoint,iDim,jDim,bufDRecv[buf_offset]);
                  buf_offset++;
                }
              }
              for (iVar = 0; iVar < nPrimVarGrad; iVar++) {
                for (iDim = 0; iDim < nDim; iDim++) {
                  node->AddGradient_Primitive(iPoint,iVar, iDim, bufDRecv[buf_offset]);
                  buf_offset++;
                }
              }
              
              break;
              
            case PERIODIC_LIM_PRIM_1:
              
              /*--- Check the min and max values found on the matching
               perioic faces for the solution, and store the proper min
               and max for this point.  ---*/
              
              for (iVar = 0; iVar < nPrimVarGrad; iVar++) {
                node->SetSolution_Min(iPoint, iVar, min(node->GetSolution_Min(iPoint,iVar), bufDRecv[buf_offset+iVar]));
                node->SetSolution_Max(iPoint, iVar, max(node->GetSolution_Max(iPoint,iVar), bufDRecv[buf_offset+nPrimVarGrad+iVar]));
              }
              
              break;
              
            case PERIODIC_LIM_PRIM_2:
              
              /*--- Check the min values found on the matching periodic
               faces for the limiter, and store the proper min value. ---*/
              
              for (iVar = 0; iVar < nPrimVarGrad; iVar++) {
                node->SetLimiter_Primitive(iPoint, iVar, min(node->GetLimiter_Primitive(iPoint,iVar), bufDRecv[buf_offset+iVar]));
              }
              
              break;
              
            case PERIODIC_LIM_SOL_1:
              
              /*--- Check the min and max values found on the matching
               perioic faces for the solution, and store the proper min
               and max for this point.  ---*/
              
              for (iVar = 0; iVar < nVar; iVar++) {
                
                /*--- Solution minimum. ---*/
                
                Solution_Min = min(node->GetSolution_Min(iPoint,iVar),
                                   bufDRecv[buf_offset+iVar]);
                node->SetSolution_Min(iPoint,iVar, Solution_Min);
                
                /*--- Solution maximum. ---*/
                
                Solution_Max = max(node->GetSolution_Max(iPoint,iVar),
                                   bufDRecv[buf_offset+nVar+iVar]);
                node->SetSolution_Max(iPoint,iVar, Solution_Max);
                
              }
              
              break;
              
            case PERIODIC_LIM_SOL_2:
              
              /*--- Check the min values found on the matching periodic
               faces for the limiter, and store the proper min value. ---*/
              
              for (iVar = 0; iVar < nVar; iVar++) {
                Limiter_Min = min(node->GetLimiter_Primitive(iPoint,iVar),
                                  bufDRecv[buf_offset+iVar]);
                node->SetLimiter_Primitive(iPoint,iVar, Limiter_Min);
              }
              
              break;
              
            default:
              
              SU2_MPI::Error("Unrecognized quantity for periodic communication.",
                             CURRENT_FUNCTION);
              break;
              
          }
        }
      }
    }
    
    /*--- Verify that all non-blocking point-to-point sends have finished.
     Note that this should be satisfied, as we have received all of the
     data in the loop above at this point. ---*/
    
#ifdef HAVE_MPI
    SU2_MPI::Waitall(geometry->nPeriodicSend,
                     geometry->req_PeriodicSend,
                     MPI_STATUS_IGNORE);
#endif
    
  }
  
  delete [] Diff;
  
}

void CSolver::InitiateComms(CGeometry *geometry,
                            CConfig *config,
                            unsigned short commType) {
  
  /*--- Local variables ---*/
  
  unsigned short iVar, iDim;
  unsigned short COUNT_PER_POINT = 0;
  unsigned short MPI_TYPE        = 0;
  
  unsigned long iPoint, msg_offset, buf_offset;
  
  int iMessage, iSend, nSend;
  
  /*--- Set the size of the data packet and type depending on quantity. ---*/
  
  switch (commType) {
    case SOLUTION:
    case SOLUTION_OLD:
    case UNDIVIDED_LAPLACIAN:
    case SOLUTION_LIMITER:
      COUNT_PER_POINT  = nVar;
      MPI_TYPE         = COMM_TYPE_DOUBLE;
      break;
    case MAX_EIGENVALUE:
    case SENSOR:
      COUNT_PER_POINT  = 1;
      MPI_TYPE         = COMM_TYPE_DOUBLE;
      break;
    case SOLUTION_GRADIENT:
      COUNT_PER_POINT  = nVar*nDim;
      MPI_TYPE         = COMM_TYPE_DOUBLE;
      break;
    case PRIMITIVE_GRADIENT:
      COUNT_PER_POINT  = nPrimVarGrad*nDim;
      MPI_TYPE         = COMM_TYPE_DOUBLE;
      break;
    case PRIMITIVE_LIMITER:
      COUNT_PER_POINT  = nPrimVarGrad;
      MPI_TYPE         = COMM_TYPE_DOUBLE;
      break;
    case SOLUTION_EDDY:
      COUNT_PER_POINT  = nVar+1;
      MPI_TYPE         = COMM_TYPE_DOUBLE;
      break;
    case SOLUTION_FEA:
      if (config->GetDynamic_Analysis() == DYNAMIC)
        COUNT_PER_POINT  = nVar*3;
      else
        COUNT_PER_POINT  = nVar;
      MPI_TYPE         = COMM_TYPE_DOUBLE;
      break;
    case SOLUTION_FEA_OLD:
      COUNT_PER_POINT  = nVar*3;
      MPI_TYPE         = COMM_TYPE_DOUBLE;
      break;
    case SOLUTION_DISPONLY:
      COUNT_PER_POINT  = nVar;
      MPI_TYPE         = COMM_TYPE_DOUBLE;
      break;
    case SOLUTION_PRED:
      COUNT_PER_POINT  = nVar;
      MPI_TYPE         = COMM_TYPE_DOUBLE;
      break;
    case SOLUTION_PRED_OLD:
      COUNT_PER_POINT  = nVar*3;
      MPI_TYPE         = COMM_TYPE_DOUBLE;
      break;
    case AUXVAR_GRADIENT:
      COUNT_PER_POINT  = nDim;
      MPI_TYPE         = COMM_TYPE_DOUBLE;
      break;
    case MESH_DISPLACEMENTS:
      COUNT_PER_POINT  = nDim;
      MPI_TYPE         = COMM_TYPE_DOUBLE;
      break;
    case SOLUTION_TIME_N:
      COUNT_PER_POINT  = nVar;
      MPI_TYPE         = COMM_TYPE_DOUBLE;
      break;
    case SOLUTION_TIME_N1:
      COUNT_PER_POINT  = nVar;
      MPI_TYPE         = COMM_TYPE_DOUBLE;
      break;
    default:
      SU2_MPI::Error("Unrecognized quantity for point-to-point MPI comms.",
                     CURRENT_FUNCTION);
      break;
  }
  
  /*--- Check to make sure we have created a large enough buffer
   for these comms during preprocessing. This is only for the su2double
   buffer. It will be reallocated whenever we find a larger count
   per point. After the first cycle of comms, this should be inactive. ---*/
  
  if (COUNT_PER_POINT > geometry->countPerPoint) {
    geometry->AllocateP2PComms(COUNT_PER_POINT);
  }
  
  /*--- Set some local pointers to make access simpler. ---*/
  
  su2double *bufDSend = geometry->bufD_P2PSend;
  
  /*--- Load the specified quantity from the solver into the generic
   communication buffer in the geometry class. ---*/
  
  if (geometry->nP2PSend > 0) {
    
    /*--- Post all non-blocking recvs first before sends. ---*/
    
    geometry->PostP2PRecvs(geometry, config, MPI_TYPE, false);
    
    for (iMessage = 0; iMessage < geometry->nP2PSend; iMessage++) {
      
      /*--- Get the offset in the buffer for the start of this message. ---*/
      
      msg_offset = geometry->nPoint_P2PSend[iMessage];
      
      /*--- Total count can include multiple pieces of data per element. ---*/
      
      nSend = (geometry->nPoint_P2PSend[iMessage+1] -
               geometry->nPoint_P2PSend[iMessage]);
      
      for (iSend = 0; iSend < nSend; iSend++) {
        
        /*--- Get the local index for this communicated data. ---*/
        
        iPoint = geometry->Local_Point_P2PSend[msg_offset + iSend];
        
        /*--- Compute the offset in the recv buffer for this point. ---*/
        
        buf_offset = (msg_offset + iSend)*geometry->countPerPoint;
        
        switch (commType) {
          case SOLUTION:
            for (iVar = 0; iVar < nVar; iVar++)
              bufDSend[buf_offset+iVar] = node->GetSolution(iPoint,iVar);
            break;
          case SOLUTION_OLD:
            for (iVar = 0; iVar < nVar; iVar++)
              bufDSend[buf_offset+iVar] = node->GetSolution_Old(iPoint,iVar);
            break;
          case SOLUTION_EDDY:
            for (iVar = 0; iVar < nVar; iVar++)
              bufDSend[buf_offset+iVar] = node->GetSolution(iPoint,iVar);
            bufDSend[buf_offset+nVar]   = node->GetmuT(iPoint);
            break;
          case UNDIVIDED_LAPLACIAN:
            for (iVar = 0; iVar < nVar; iVar++)
              bufDSend[buf_offset+iVar] = node->GetUndivided_Laplacian(iPoint,iVar);
            break;
          case SOLUTION_LIMITER:
            for (iVar = 0; iVar < nVar; iVar++)
              bufDSend[buf_offset+iVar] = node->GetLimiter(iPoint,iVar);
            break;
          case MAX_EIGENVALUE:
            bufDSend[buf_offset] = node->GetLambda(iPoint);
            break;
          case SENSOR:
            bufDSend[buf_offset] = node->GetSensor(iPoint);
            break;
          case SOLUTION_GRADIENT:
            for (iVar = 0; iVar < nVar; iVar++)
              for (iDim = 0; iDim < nDim; iDim++)
                bufDSend[buf_offset+iVar*nDim+iDim] = node->GetGradient(iPoint,iVar, iDim);
            break;
          case PRIMITIVE_GRADIENT:
            for (iVar = 0; iVar < nPrimVarGrad; iVar++)
              for (iDim = 0; iDim < nDim; iDim++)
                bufDSend[buf_offset+iVar*nDim+iDim] = node->GetGradient_Primitive(iPoint,iVar, iDim);
            break;
          case PRIMITIVE_LIMITER:
            for (iVar = 0; iVar < nPrimVarGrad; iVar++)
              bufDSend[buf_offset+iVar] = node->GetLimiter_Primitive(iPoint,iVar);
            break;
          case AUXVAR_GRADIENT:
            for (iDim = 0; iDim < nDim; iDim++)
              bufDSend[buf_offset+iDim] = node->GetAuxVarGradient(iPoint,iDim);
            break;
          case SOLUTION_FEA:
            for (iVar = 0; iVar < nVar; iVar++) {
              bufDSend[buf_offset+iVar] = node->GetSolution(iPoint,iVar);
              if (config->GetDynamic_Analysis() == DYNAMIC) {
                bufDSend[buf_offset+nVar+iVar]   = node->GetSolution_Vel(iPoint,iVar);
                bufDSend[buf_offset+nVar*2+iVar] = node->GetSolution_Accel(iPoint,iVar);
              }
            }
            break;
          case SOLUTION_FEA_OLD:
            for (iVar = 0; iVar < nVar; iVar++) {
              bufDSend[buf_offset+iVar]        = node->GetSolution_time_n(iPoint,iVar);
              bufDSend[buf_offset+nVar+iVar]   = node->GetSolution_Vel_time_n(iPoint,iVar);
              bufDSend[buf_offset+nVar*2+iVar] = node->GetSolution_Accel_time_n(iPoint,iVar);
            }
            break;
          case SOLUTION_DISPONLY:
            for (iVar = 0; iVar < nVar; iVar++)
              bufDSend[buf_offset+iVar] = node->GetSolution(iPoint,iVar);
            break;
          case SOLUTION_PRED:
            for (iVar = 0; iVar < nVar; iVar++)
              bufDSend[buf_offset+iVar] = node->GetSolution_Pred(iPoint,iVar);
            break;
          case SOLUTION_PRED_OLD:
            for (iVar = 0; iVar < nVar; iVar++) {
              bufDSend[buf_offset+iVar]        = node->GetSolution_Old(iPoint,iVar);
              bufDSend[buf_offset+nVar+iVar]   = node->GetSolution_Pred(iPoint,iVar);
              bufDSend[buf_offset+nVar*2+iVar] = node->GetSolution_Pred_Old(iPoint,iVar);
            }
            break;
          case MESH_DISPLACEMENTS:
            for (iDim = 0; iDim < nDim; iDim++)
              bufDSend[buf_offset+iDim] = node[iPoint]->GetBound_Disp(iDim);
            break;
          case SOLUTION_TIME_N:
            for (iVar = 0; iVar < nVar; iVar++)
              bufDSend[buf_offset+iVar] = node[iPoint]->GetSolution_time_n(iVar);
            break;
          case SOLUTION_TIME_N1:
            for (iVar = 0; iVar < nVar; iVar++)
              bufDSend[buf_offset+iVar] = node[iPoint]->GetSolution_time_n1(iVar);
            break;
          default:
            SU2_MPI::Error("Unrecognized quantity for point-to-point MPI comms.",
                           CURRENT_FUNCTION);
            break;
        }
      }
      
      /*--- Launch the point-to-point MPI send for this message. ---*/
      
      geometry->PostP2PSends(geometry, config, MPI_TYPE, iMessage, false);
      
    }
  }
  
}
void CSolver::CompleteComms(CGeometry *geometry,
                            CConfig *config,
                            unsigned short commType) {
  
  /*--- Local variables ---*/
  
  unsigned short iDim, iVar;
  unsigned long iPoint, iRecv, nRecv, msg_offset, buf_offset;
  
  int ind, source, iMessage, jRecv;
  SU2_MPI::Status status;
  
  /*--- Set some local pointers to make access simpler. ---*/
  
  su2double *bufDRecv = geometry->bufD_P2PRecv;
  
  /*--- Store the data that was communicated into the appropriate
   location within the local class data structures. ---*/
  
  if (geometry->nP2PRecv > 0) {
    
    for (iMessage = 0; iMessage < geometry->nP2PRecv; iMessage++) {
      
      /*--- For efficiency, recv the messages dynamically based on
       the order they arrive. ---*/
      
      SU2_MPI::Waitany(geometry->nP2PRecv, geometry->req_P2PRecv,
                       &ind, &status);
      
      /*--- Once we have recv'd a message, get the source rank. ---*/
      
      source = status.MPI_SOURCE;
      
      /*--- We know the offsets based on the source rank. ---*/
      
      jRecv = geometry->P2PRecv2Neighbor[source];
      
      /*--- Get the offset in the buffer for the start of this message. ---*/
      
      msg_offset = geometry->nPoint_P2PRecv[jRecv];
      
      /*--- Get the number of packets to be received in this message. ---*/
      
      nRecv = (geometry->nPoint_P2PRecv[jRecv+1] -
               geometry->nPoint_P2PRecv[jRecv]);
      
      for (iRecv = 0; iRecv < nRecv; iRecv++) {
        
        /*--- Get the local index for this communicated data. ---*/
        
        iPoint = geometry->Local_Point_P2PRecv[msg_offset + iRecv];
        
        /*--- Compute the offset in the recv buffer for this point. ---*/
        
        buf_offset = (msg_offset + iRecv)*geometry->countPerPoint;
        
        /*--- Store the data correctly depending on the quantity. ---*/
        
        switch (commType) {
          case SOLUTION:
            for (iVar = 0; iVar < nVar; iVar++)
              node->SetSolution(iPoint,iVar, bufDRecv[buf_offset+iVar]);
            break;
          case SOLUTION_OLD:
            for (iVar = 0; iVar < nVar; iVar++)
              node->SetSolution_Old(iPoint,iVar, bufDRecv[buf_offset+iVar]);
            break;
          case SOLUTION_EDDY:
            for (iVar = 0; iVar < nVar; iVar++)
              node->SetSolution(iPoint,iVar, bufDRecv[buf_offset+iVar]);
            node->SetmuT(iPoint,bufDRecv[buf_offset+nVar]);
            break;
          case UNDIVIDED_LAPLACIAN:
            for (iVar = 0; iVar < nVar; iVar++)
              node->SetUndivided_Laplacian(iPoint,iVar, bufDRecv[buf_offset+iVar]);
            break;
          case SOLUTION_LIMITER:
            for (iVar = 0; iVar < nVar; iVar++)
              node->SetLimiter(iPoint,iVar, bufDRecv[buf_offset+iVar]);
            break;
          case MAX_EIGENVALUE:
            node->SetLambda(iPoint,bufDRecv[buf_offset]);
            break;
          case SENSOR:
            node->SetSensor(iPoint,bufDRecv[buf_offset]);
            break;
          case SOLUTION_GRADIENT:
            for (iVar = 0; iVar < nVar; iVar++)
              for (iDim = 0; iDim < nDim; iDim++)
                node->SetGradient(iPoint,iVar, iDim, bufDRecv[buf_offset+iVar*nDim+iDim]);
            break;
          case PRIMITIVE_GRADIENT:
            for (iVar = 0; iVar < nPrimVarGrad; iVar++)
              for (iDim = 0; iDim < nDim; iDim++)
                node->SetGradient_Primitive(iPoint,iVar, iDim, bufDRecv[buf_offset+iVar*nDim+iDim]);
            break;
          case PRIMITIVE_LIMITER:
            for (iVar = 0; iVar < nPrimVarGrad; iVar++)
              node->SetLimiter_Primitive(iPoint,iVar, bufDRecv[buf_offset+iVar]);
            break;
          case AUXVAR_GRADIENT:
            for (iDim = 0; iDim < nDim; iDim++)
              node->SetAuxVarGradient(iPoint,iDim, bufDRecv[buf_offset+iDim]);
            break;
          case SOLUTION_FEA:
            for (iVar = 0; iVar < nVar; iVar++) {
              node->SetSolution(iPoint,iVar, bufDRecv[buf_offset+iVar]);
              if (config->GetDynamic_Analysis() == DYNAMIC) {
                node->SetSolution_Vel(iPoint,iVar, bufDRecv[buf_offset+nVar+iVar]);
                node->SetSolution_Accel(iPoint,iVar, bufDRecv[buf_offset+nVar*2+iVar]);
              }
            }
            break;
          case SOLUTION_FEA_OLD:
            for (iVar = 0; iVar < nVar; iVar++) {
<<<<<<< HEAD
              node->SetSolution_time_n(iPoint,iVar, bufDRecv[buf_offset+iVar]);
              node->SetSolution_Vel_time_n(iPoint,iVar, bufDRecv[buf_offset+nVar+iVar]);
              node->SetSolution_Accel_time_n(iPoint,iVar, bufDRecv[buf_offset+nVar*2+iVar]);
=======
              node[iPoint]->Set_Solution_time_n(iVar, bufDRecv[buf_offset+iVar]);
              node[iPoint]->SetSolution_Vel_time_n(iVar, bufDRecv[buf_offset+nVar+iVar]);
              node[iPoint]->SetSolution_Accel_time_n(iVar, bufDRecv[buf_offset+nVar*2+iVar]);
>>>>>>> d781ddc8
            }
            break;
          case SOLUTION_DISPONLY:
            for (iVar = 0; iVar < nVar; iVar++)
              node->SetSolution(iPoint,iVar, bufDRecv[buf_offset+iVar]);
            break;
          case SOLUTION_PRED:
            for (iVar = 0; iVar < nVar; iVar++)
              node->SetSolution_Pred(iPoint,iVar, bufDRecv[buf_offset+iVar]);
            break;
          case SOLUTION_PRED_OLD:
            for (iVar = 0; iVar < nVar; iVar++) {
              node->SetSolution_Old(iPoint,iVar, bufDRecv[buf_offset+iVar]);
              node->SetSolution_Pred(iPoint,iVar, bufDRecv[buf_offset+nVar+iVar]);
              node->SetSolution_Pred_Old(iPoint,iVar, bufDRecv[buf_offset+nVar*2+iVar]);
            }
            break;
          case MESH_DISPLACEMENTS:
            for (iDim = 0; iDim < nDim; iDim++)
              node[iPoint]->SetBound_Disp(iDim, bufDRecv[buf_offset+iDim]);
            break;
          case SOLUTION_TIME_N:
            for (iVar = 0; iVar < nVar; iVar++)
              node[iPoint]->Set_Solution_time_n(iVar, bufDRecv[buf_offset+iVar]);
            break;
          case SOLUTION_TIME_N1:
            for (iVar = 0; iVar < nVar; iVar++)
              node[iPoint]->Set_Solution_time_n1(iVar, bufDRecv[buf_offset+iVar]);
            break;
          default:
            SU2_MPI::Error("Unrecognized quantity for point-to-point MPI comms.",
                           CURRENT_FUNCTION);
            break;
        }
      }
    }
    
    /*--- Verify that all non-blocking point-to-point sends have finished.
     Note that this should be satisfied, as we have received all of the
     data in the loop above at this point. ---*/
    
#ifdef HAVE_MPI
    SU2_MPI::Waitall(geometry->nP2PSend, geometry->req_P2PSend, MPI_STATUS_IGNORE);
#endif
    
  }
  
}

void CSolver::SetResidual_RMS(CGeometry *geometry, CConfig *config) {
  unsigned short iVar;
  
#ifndef HAVE_MPI
  
  for (iVar = 0; iVar < nVar; iVar++) {
    
    if (GetRes_RMS(iVar) != GetRes_RMS(iVar)) {
        SU2_MPI::Error("SU2 has diverged. (NaN detected)", CURRENT_FUNCTION);
    }
    if (log10(sqrt(GetRes_RMS(iVar)/geometry->GetnPoint())) > 20 ){
      SU2_MPI::Error("SU2 has diverged. (Residual > 10^20 detected)", CURRENT_FUNCTION);
    }

    SetRes_RMS(iVar, max(EPS*EPS, sqrt(GetRes_RMS(iVar)/geometry->GetnPoint())));
    
  }
  
#else
  
  int nProcessor = size, iProcessor;

  su2double *sbuf_residual, *rbuf_residual, *sbuf_coord, *rbuf_coord, *Coord;
  unsigned long *sbuf_point, *rbuf_point, Global_nPointDomain;
  unsigned short iDim;
  
  /*--- Set the L2 Norm residual in all the processors ---*/
  
  sbuf_residual  = new su2double[nVar]; for (iVar = 0; iVar < nVar; iVar++) sbuf_residual[iVar] = 0.0;
  rbuf_residual  = new su2double[nVar]; for (iVar = 0; iVar < nVar; iVar++) rbuf_residual[iVar] = 0.0;
  
  for (iVar = 0; iVar < nVar; iVar++) sbuf_residual[iVar] = GetRes_RMS(iVar);
  
  if (config->GetComm_Level() == COMM_FULL) {
    
    unsigned long Local_nPointDomain = geometry->GetnPointDomain();
    SU2_MPI::Allreduce(sbuf_residual, rbuf_residual, nVar, MPI_DOUBLE, MPI_SUM, MPI_COMM_WORLD);
    SU2_MPI::Allreduce(&Local_nPointDomain, &Global_nPointDomain, 1, MPI_UNSIGNED_LONG, MPI_SUM, MPI_COMM_WORLD);
    
  } else {
    
    /*--- Reduced MPI comms have been requested. Use a local residual only. ---*/
    
    for (iVar = 0; iVar < nVar; iVar++) rbuf_residual[iVar] = sbuf_residual[iVar];
    Global_nPointDomain = geometry->GetnPointDomain();
    
  }
  
  
  for (iVar = 0; iVar < nVar; iVar++) {
    
    if (rbuf_residual[iVar] != rbuf_residual[iVar]) {
      SU2_MPI::Error("SU2 has diverged. (NaN detected)", CURRENT_FUNCTION);
    }
    
    SetRes_RMS(iVar, max(EPS*EPS, sqrt(rbuf_residual[iVar]/Global_nPointDomain)));
    
  }

  delete [] sbuf_residual;
  delete [] rbuf_residual;
  
  /*--- Set the Maximum residual in all the processors ---*/
  
  if (config->GetComm_Level() == COMM_FULL) {
    
    sbuf_residual = new su2double [nVar]; for (iVar = 0; iVar < nVar; iVar++) sbuf_residual[iVar] = 0.0;
    sbuf_point = new unsigned long [nVar]; for (iVar = 0; iVar < nVar; iVar++) sbuf_point[iVar] = 0;
    sbuf_coord = new su2double[nVar*nDim]; for (iVar = 0; iVar < nVar*nDim; iVar++) sbuf_coord[iVar] = 0.0;
    
    rbuf_residual = new su2double [nProcessor*nVar]; for (iVar = 0; iVar < nProcessor*nVar; iVar++) rbuf_residual[iVar] = 0.0;
    rbuf_point = new unsigned long [nProcessor*nVar]; for (iVar = 0; iVar < nProcessor*nVar; iVar++) rbuf_point[iVar] = 0;
    rbuf_coord = new su2double[nProcessor*nVar*nDim]; for (iVar = 0; iVar < nProcessor*nVar*nDim; iVar++) rbuf_coord[iVar] = 0.0;
    
    for (iVar = 0; iVar < nVar; iVar++) {
      sbuf_residual[iVar] = GetRes_Max(iVar);
      sbuf_point[iVar] = GetPoint_Max(iVar);
      Coord = GetPoint_Max_Coord(iVar);
      for (iDim = 0; iDim < nDim; iDim++)
        sbuf_coord[iVar*nDim+iDim] = Coord[iDim];
    }
    
    SU2_MPI::Allgather(sbuf_residual, nVar, MPI_DOUBLE, rbuf_residual, nVar, MPI_DOUBLE, MPI_COMM_WORLD);
    SU2_MPI::Allgather(sbuf_point, nVar, MPI_UNSIGNED_LONG, rbuf_point, nVar, MPI_UNSIGNED_LONG, MPI_COMM_WORLD);
    SU2_MPI::Allgather(sbuf_coord, nVar*nDim, MPI_DOUBLE, rbuf_coord, nVar*nDim, MPI_DOUBLE, MPI_COMM_WORLD);
    
    for (iVar = 0; iVar < nVar; iVar++) {
      for (iProcessor = 0; iProcessor < nProcessor; iProcessor++) {
        AddRes_Max(iVar, rbuf_residual[iProcessor*nVar+iVar], rbuf_point[iProcessor*nVar+iVar], &rbuf_coord[iProcessor*nVar*nDim+iVar*nDim]);
      }
    }
    
    delete [] sbuf_residual;
    delete [] rbuf_residual;
    
    delete [] sbuf_point;
    delete [] rbuf_point;
    
    delete [] sbuf_coord;
    delete [] rbuf_coord;
    
  }
  
#endif
  
}

void CSolver::SetResidual_BGS(CGeometry *geometry, CConfig *config) {
  unsigned short iVar;

#ifndef HAVE_MPI

  for (iVar = 0; iVar < nVar; iVar++) {

    if (GetRes_BGS(iVar) != GetRes_BGS(iVar)) {
      SU2_MPI::Error("SU2 has diverged.", CURRENT_FUNCTION);
    }

    SetRes_BGS(iVar, max(EPS*EPS, sqrt(GetRes_BGS(iVar)/geometry->GetnPoint())));

  }

#else

  int nProcessor = size, iProcessor;

  su2double *sbuf_residual, *rbuf_residual, *sbuf_coord, *rbuf_coord, *Coord;
  unsigned long *sbuf_point, *rbuf_point, Local_nPointDomain, Global_nPointDomain;
  unsigned short iDim;

  /*--- Set the L2 Norm residual in all the processors ---*/

  sbuf_residual  = new su2double[nVar]; for (iVar = 0; iVar < nVar; iVar++) sbuf_residual[iVar] = 0.0;
  rbuf_residual  = new su2double[nVar]; for (iVar = 0; iVar < nVar; iVar++) rbuf_residual[iVar] = 0.0;

  for (iVar = 0; iVar < nVar; iVar++) sbuf_residual[iVar] = GetRes_BGS(iVar);
  Local_nPointDomain = geometry->GetnPointDomain();


  SU2_MPI::Allreduce(sbuf_residual, rbuf_residual, nVar, MPI_DOUBLE, MPI_SUM, MPI_COMM_WORLD);
  SU2_MPI::Allreduce(&Local_nPointDomain, &Global_nPointDomain, 1, MPI_UNSIGNED_LONG, MPI_SUM, MPI_COMM_WORLD);


  for (iVar = 0; iVar < nVar; iVar++) {

    if (rbuf_residual[iVar] != rbuf_residual[iVar]) {

      SU2_MPI::Error("SU2 has diverged (NaN detected)", CURRENT_FUNCTION);

    }

    SetRes_BGS(iVar, max(EPS*EPS, sqrt(rbuf_residual[iVar]/Global_nPointDomain)));

  }

  delete [] sbuf_residual;
  delete [] rbuf_residual;

  /*--- Set the Maximum residual in all the processors ---*/
  sbuf_residual = new su2double [nVar]; for (iVar = 0; iVar < nVar; iVar++) sbuf_residual[iVar] = 0.0;
  sbuf_point = new unsigned long [nVar]; for (iVar = 0; iVar < nVar; iVar++) sbuf_point[iVar] = 0;
  sbuf_coord = new su2double[nVar*nDim]; for (iVar = 0; iVar < nVar*nDim; iVar++) sbuf_coord[iVar] = 0.0;

  rbuf_residual = new su2double [nProcessor*nVar]; for (iVar = 0; iVar < nProcessor*nVar; iVar++) rbuf_residual[iVar] = 0.0;
  rbuf_point = new unsigned long [nProcessor*nVar]; for (iVar = 0; iVar < nProcessor*nVar; iVar++) rbuf_point[iVar] = 0;
  rbuf_coord = new su2double[nProcessor*nVar*nDim]; for (iVar = 0; iVar < nProcessor*nVar*nDim; iVar++) rbuf_coord[iVar] = 0.0;

  for (iVar = 0; iVar < nVar; iVar++) {
    sbuf_residual[iVar] = GetRes_Max_BGS(iVar);
    sbuf_point[iVar] = GetPoint_Max_BGS(iVar);
    Coord = GetPoint_Max_Coord_BGS(iVar);
    for (iDim = 0; iDim < nDim; iDim++)
      sbuf_coord[iVar*nDim+iDim] = Coord[iDim];
  }

  SU2_MPI::Allgather(sbuf_residual, nVar, MPI_DOUBLE, rbuf_residual, nVar, MPI_DOUBLE, MPI_COMM_WORLD);
  SU2_MPI::Allgather(sbuf_point, nVar, MPI_UNSIGNED_LONG, rbuf_point, nVar, MPI_UNSIGNED_LONG, MPI_COMM_WORLD);
  SU2_MPI::Allgather(sbuf_coord, nVar*nDim, MPI_DOUBLE, rbuf_coord, nVar*nDim, MPI_DOUBLE, MPI_COMM_WORLD);

  for (iVar = 0; iVar < nVar; iVar++) {
    for (iProcessor = 0; iProcessor < nProcessor; iProcessor++) {
      AddRes_Max_BGS(iVar, rbuf_residual[iProcessor*nVar+iVar], rbuf_point[iProcessor*nVar+iVar], &rbuf_coord[iProcessor*nVar*nDim+iVar*nDim]);
    }
  }

  delete [] sbuf_residual;
  delete [] rbuf_residual;

  delete [] sbuf_point;
  delete [] rbuf_point;

  delete [] sbuf_coord;
  delete [] rbuf_coord;

#endif

}

void CSolver::SetRotatingFrame_GCL(CGeometry *geometry, CConfig *config) {
  
  unsigned short iDim, nDim = geometry->GetnDim(), iVar, nVar = GetnVar(), iMarker;
  unsigned long iVertex, iEdge;
  su2double ProjGridVel, *Normal;

  /*--- Loop interior edges ---*/

  for (iEdge = 0; iEdge < geometry->GetnEdge(); iEdge++) {

    const unsigned long iPoint = geometry->edge[iEdge]->GetNode(0);
    const unsigned long jPoint = geometry->edge[iEdge]->GetNode(1);

    /*--- Solution at each edge point ---*/

    su2double *Solution_i = node->GetSolution(iPoint);
    su2double *Solution_j = node->GetSolution(jPoint);

    for (iVar = 0; iVar < nVar; iVar++)
      Solution[iVar] = 0.5* (Solution_i[iVar] + Solution_j[iVar]);

    /*--- Grid Velocity at each edge point ---*/

    su2double *GridVel_i = geometry->node[iPoint]->GetGridVel();
    su2double *GridVel_j = geometry->node[jPoint]->GetGridVel();
    for (iDim = 0; iDim < nDim; iDim++)
      Vector[iDim] = 0.5* (GridVel_i[iDim] + GridVel_j[iDim]);

    Normal = geometry->edge[iEdge]->GetNormal();

    ProjGridVel = 0.0;
    for (iDim = 0; iDim < nDim; iDim++)
      ProjGridVel += Vector[iDim]*Normal[iDim];

    for (iVar = 0; iVar < nVar; iVar++)
      Residual[iVar] = ProjGridVel*Solution_i[iVar];

    LinSysRes.AddBlock(iPoint, Residual);

    for (iVar = 0; iVar < nVar; iVar++)
      Residual[iVar] = ProjGridVel*Solution_j[iVar];

    LinSysRes.SubtractBlock(jPoint, Residual);

  }

  /*--- Loop boundary edges ---*/

  for (iMarker = 0; iMarker < geometry->GetnMarker(); iMarker++) {
    if ((config->GetMarker_All_KindBC(iMarker) != INTERNAL_BOUNDARY)  &&
        (config->GetMarker_All_KindBC(iMarker) != PERIODIC_BOUNDARY)) {
      for (iVertex = 0; iVertex < geometry->GetnVertex(iMarker); iVertex++) {
        const unsigned long Point = geometry->vertex[iMarker][iVertex]->GetNode();

        /*--- Solution at each edge point ---*/

        su2double *Solution = node->GetSolution(Point);

        /*--- Grid Velocity at each edge point ---*/

        su2double *GridVel = geometry->node[Point]->GetGridVel();

        /*--- Summed normal components ---*/

        Normal = geometry->vertex[iMarker][iVertex]->GetNormal();

        ProjGridVel = 0.0;
        for (iDim = 0; iDim < nDim; iDim++)
          ProjGridVel += GridVel[iDim]*Normal[iDim];

        for (iVar = 0; iVar < nVar; iVar++)
          Residual[iVar] = ProjGridVel*Solution[iVar];

        LinSysRes.SubtractBlock(Point, Residual);
        
      }
    }
  }
  
}

void CSolver::SetAuxVar_Gradient_GG(CGeometry *geometry, CConfig *config) {
  
  unsigned long Point = 0, iPoint = 0, jPoint = 0, iEdge, iVertex;
  unsigned short nDim = geometry->GetnDim(), iDim, iMarker;
  
  su2double AuxVar_Vertex, AuxVar_i, AuxVar_j, AuxVar_Average;
  su2double *Gradient, DualArea, Partial_Res, Grad_Val, *Normal;
  
  /*--- Set Gradient to Zero ---*/

  node->SetAuxVarGradientZero();
  
  /*--- Loop interior edges ---*/
  
  for (iEdge = 0; iEdge < geometry->GetnEdge(); iEdge++) {
    iPoint = geometry->edge[iEdge]->GetNode(0);
    jPoint = geometry->edge[iEdge]->GetNode(1);
    
    AuxVar_i = node->GetAuxVar(iPoint);
    AuxVar_j = node->GetAuxVar(jPoint);
    
    Normal = geometry->edge[iEdge]->GetNormal();
    AuxVar_Average =  0.5 * ( AuxVar_i + AuxVar_j);
    for (iDim = 0; iDim < nDim; iDim++) {
      Partial_Res = AuxVar_Average*Normal[iDim];
      node->AddAuxVarGradient(iPoint,iDim, Partial_Res);
      node->SubtractAuxVarGradient(jPoint,iDim, Partial_Res);
    }
  }
  
  /*--- Loop boundary edges ---*/
  
  for (iMarker = 0; iMarker < geometry->GetnMarker(); iMarker++)
    if ((config->GetMarker_All_KindBC(iMarker) != INTERNAL_BOUNDARY) &&
        (config->GetMarker_All_KindBC(iMarker) != PERIODIC_BOUNDARY)) {
    for (iVertex = 0; iVertex < geometry->GetnVertex(iMarker); iVertex++) {
      Point = geometry->vertex[iMarker][iVertex]->GetNode();
      AuxVar_Vertex = node->GetAuxVar(Point);
      Normal = geometry->vertex[iMarker][iVertex]->GetNormal();
      for (iDim = 0; iDim < nDim; iDim++) {
        Partial_Res = AuxVar_Vertex*Normal[iDim];
        node->SubtractAuxVarGradient(Point,iDim, Partial_Res);
      }
    }
    }
  
  for (iPoint=0; iPoint<geometry->GetnPoint(); iPoint++)
    for (iDim = 0; iDim < nDim; iDim++) {
      Gradient = node->GetAuxVarGradient(iPoint);
      DualArea = geometry->node[iPoint]->GetVolume();
      Grad_Val = Gradient[iDim]/(DualArea+EPS);
      node->SetAuxVarGradient(iPoint,iDim, Grad_Val);
    }
  
  /*--- Gradient MPI ---*/
  
  InitiateComms(geometry, config, AUXVAR_GRADIENT);
  CompleteComms(geometry, config, AUXVAR_GRADIENT);

}

void CSolver::SetAuxVar_Gradient_LS(CGeometry *geometry, CConfig *config) {
  
  unsigned short iDim, jDim, iNeigh;
  unsigned short nDim = geometry->GetnDim();
  unsigned long iPoint, jPoint;
  su2double *Coord_i, *Coord_j, AuxVar_i, AuxVar_j, weight, r11, r12, r13, r22, r23, r23_a,
  r23_b, r33, z11, z12, z13, z22, z23, z33, detR2, product;
  bool singular = false;
  
  su2double *Cvector = new su2double [nDim];
  
  /*--- Loop over points of the grid ---*/
  
  for (iPoint = 0; iPoint < geometry->GetnPoint(); iPoint++) {
    
    Coord_i = geometry->node[iPoint]->GetCoord();
    AuxVar_i = node->GetAuxVar(iPoint);
    
    /*--- Inizialization of variables ---*/
    for (iDim = 0; iDim < nDim; iDim++)
      Cvector[iDim] = 0.0;
    
    r11 = 0.0; r12 = 0.0; r13 = 0.0; r22 = 0.0;
    r23 = 0.0; r23_a = 0.0; r23_b = 0.0; r33 = 0.0;
    
    for (iNeigh = 0; iNeigh < geometry->node[iPoint]->GetnPoint(); iNeigh++) {
      jPoint = geometry->node[iPoint]->GetPoint(iNeigh);
      Coord_j = geometry->node[jPoint]->GetCoord();
      AuxVar_j = node->GetAuxVar(jPoint);
      
      weight = 0.0;
      for (iDim = 0; iDim < nDim; iDim++)
        weight += (Coord_j[iDim]-Coord_i[iDim])*(Coord_j[iDim]-Coord_i[iDim]);
      
      /*--- Sumations for entries of upper triangular matrix R ---*/
      
      if (fabs(weight) > EPS) {
        r11 += (Coord_j[0]-Coord_i[0])*(Coord_j[0]-Coord_i[0])/weight;
        r12 += (Coord_j[0]-Coord_i[0])*(Coord_j[1]-Coord_i[1])/weight;
        r22 += (Coord_j[1]-Coord_i[1])*(Coord_j[1]-Coord_i[1])/weight;
        if (nDim == 3) {
          r13 += (Coord_j[0]-Coord_i[0])*(Coord_j[2]-Coord_i[2])/weight;
          r23_a += (Coord_j[1]-Coord_i[1])*(Coord_j[2]-Coord_i[2])/weight;
          r23_b += (Coord_j[0]-Coord_i[0])*(Coord_j[2]-Coord_i[2])/weight;
          r33 += (Coord_j[2]-Coord_i[2])*(Coord_j[2]-Coord_i[2])/weight;
        }
        
        /*--- Entries of c:= transpose(A)*b ---*/
        
        for (iDim = 0; iDim < nDim; iDim++)
          Cvector[iDim] += (Coord_j[iDim]-Coord_i[iDim])*(AuxVar_j-AuxVar_i)/(weight);
      }
      
    }
    
    /*--- Entries of upper triangular matrix R ---*/
    
    if (fabs(r11) < EPS) r11 = EPS;
    r11 = sqrt(r11);
    r12 = r12/r11;
    r22 = sqrt(r22-r12*r12);
    if (fabs(r22) < EPS) r22 = EPS;
    if (nDim == 3) {
      r13 = r13/r11;
      r23 = r23_a/(r22) - r23_b*r12/(r11*r22);
      r33 = sqrt(r33-r23*r23-r13*r13);
    }
    
    /*--- Compute determinant ---*/
    
    if (nDim == 2) detR2 = (r11*r22)*(r11*r22);
    else detR2 = (r11*r22*r33)*(r11*r22*r33);
    
    /*--- Detect singular matrices ---*/
    
    if (fabs(detR2) < EPS) singular = true;
    
    /*--- S matrix := inv(R)*traspose(inv(R)) ---*/
    
    if (singular) {
      for (iDim = 0; iDim < nDim; iDim++)
        for (jDim = 0; jDim < nDim; jDim++)
          Smatrix[iDim][jDim] = 0.0;
    }
    else {
      if (nDim == 2) {
        Smatrix[0][0] = (r12*r12+r22*r22)/detR2;
        Smatrix[0][1] = -r11*r12/detR2;
        Smatrix[1][0] = Smatrix[0][1];
        Smatrix[1][1] = r11*r11/detR2;
      }
      else {
        z11 = r22*r33; z12 = -r12*r33; z13 = r12*r23-r13*r22;
        z22 = r11*r33; z23 = -r11*r23; z33 = r11*r22;
        Smatrix[0][0] = (z11*z11+z12*z12+z13*z13)/detR2;
        Smatrix[0][1] = (z12*z22+z13*z23)/detR2;
        Smatrix[0][2] = (z13*z33)/detR2;
        Smatrix[1][0] = Smatrix[0][1];
        Smatrix[1][1] = (z22*z22+z23*z23)/detR2;
        Smatrix[1][2] = (z23*z33)/detR2;
        Smatrix[2][0] = Smatrix[0][2];
        Smatrix[2][1] = Smatrix[1][2];
        Smatrix[2][2] = (z33*z33)/detR2;
      }
    }
    
    /*--- Computation of the gradient: S*c ---*/
    
    for (iDim = 0; iDim < nDim; iDim++) {
      product = 0.0;
      for (jDim = 0; jDim < nDim; jDim++)
        product += Smatrix[iDim][jDim]*Cvector[jDim];
      if (geometry->node[iPoint]->GetDomain())
        node->SetAuxVarGradient(iPoint,iDim, product);
    }
  }
  
  delete [] Cvector;
  
  /*--- Gradient MPI ---*/
  
  InitiateComms(geometry, config, AUXVAR_GRADIENT);
  CompleteComms(geometry, config, AUXVAR_GRADIENT);
  
}

void CSolver::SetSolution_Gradient_GG(CGeometry *geometry, CConfig *config) {
  unsigned long Point = 0, iPoint = 0, jPoint = 0, iEdge, iVertex;
  unsigned short iVar, iDim, iMarker;
  su2double *Solution_Vertex, *Solution_i, *Solution_j, Solution_Average, **Gradient,
  Partial_Res, Grad_Val, *Normal, Vol;
  
  /*--- Set Gradient to Zero ---*/
  node->SetGradientZero();
  
  /*--- Loop interior edges ---*/
  for (iEdge = 0; iEdge < geometry->GetnEdge(); iEdge++) {
    iPoint = geometry->edge[iEdge]->GetNode(0);
    jPoint = geometry->edge[iEdge]->GetNode(1);
    
    Solution_i = node->GetSolution(iPoint);
    Solution_j = node->GetSolution(jPoint);
    Normal = geometry->edge[iEdge]->GetNormal();
    for (iVar = 0; iVar< nVar; iVar++) {
      Solution_Average =  0.5 * (Solution_i[iVar] + Solution_j[iVar]);
      for (iDim = 0; iDim < nDim; iDim++) {
        Partial_Res = Solution_Average*Normal[iDim];
        if (geometry->node[iPoint]->GetDomain())
          node->AddGradient(iPoint,iVar, iDim, Partial_Res);
        if (geometry->node[jPoint]->GetDomain())
          node->SubtractGradient(jPoint,iVar, iDim, Partial_Res);
      }
    }
  }
  
  /*--- Loop boundary edges ---*/
  for (iMarker = 0; iMarker < geometry->GetnMarker(); iMarker++) {
    if ((config->GetMarker_All_KindBC(iMarker) != INTERNAL_BOUNDARY) &&
        (config->GetMarker_All_KindBC(iMarker) != PERIODIC_BOUNDARY)) {
    for (iVertex = 0; iVertex < geometry->GetnVertex(iMarker); iVertex++) {
      Point = geometry->vertex[iMarker][iVertex]->GetNode();
      Solution_Vertex = node->GetSolution(Point);
      Normal = geometry->vertex[iMarker][iVertex]->GetNormal();
      for (iVar = 0; iVar < nVar; iVar++)
        for (iDim = 0; iDim < nDim; iDim++) {
          Partial_Res = Solution_Vertex[iVar]*Normal[iDim];
          if (geometry->node[Point]->GetDomain())
            node->SubtractGradient(Point,iVar, iDim, Partial_Res);
        }
    }
  }
  }
  
  /*--- Correct the gradient values for any periodic boundaries. ---*/

  for (unsigned short iPeriodic = 1; iPeriodic <= config->GetnMarker_Periodic()/2; iPeriodic++) {
    InitiatePeriodicComms(geometry, config, iPeriodic, PERIODIC_SOL_GG);
    CompletePeriodicComms(geometry, config, iPeriodic, PERIODIC_SOL_GG);
  }
  
  /*--- Compute gradient ---*/
  for (iPoint = 0; iPoint < geometry->GetnPointDomain(); iPoint++) {
    
    /*--- Get the volume, which may include periodic components. ---*/
    
    Vol = (geometry->node[iPoint]->GetVolume() +
           geometry->node[iPoint]->GetPeriodicVolume());
    
    for (iVar = 0; iVar < nVar; iVar++) {
      for (iDim = 0; iDim < nDim; iDim++) {
        Gradient = node->GetGradient(iPoint);
        Grad_Val = Gradient[iVar][iDim] / (Vol+EPS);
        node->SetGradient(iPoint,iVar, iDim, Grad_Val);
      }
    }
    
  }
  
  /*--- Gradient MPI ---*/
  
  InitiateComms(geometry, config, SOLUTION_GRADIENT);
  CompleteComms(geometry, config, SOLUTION_GRADIENT);
  
}

void CSolver::SetSolution_Gradient_LS(CGeometry *geometry, CConfig *config) {
  
  unsigned short iDim, jDim, iVar, iNeigh;
  unsigned long iPoint, jPoint;
  su2double *Coord_i, *Coord_j, *Solution_i, *Solution_j;
  su2double r11, r12, r13, r22, r23, r23_a, r23_b, r33, weight;
  su2double detR2, z11, z12, z13, z22, z23, z33;
  bool singular = false;
  
  su2double **Cvector = new su2double* [nVar];
  for (iVar = 0; iVar < nVar; iVar++)
    Cvector[iVar] = new su2double [nDim];
  
  /*--- Clear Rmatrix, which could eventually be computed once
     and stored for static meshes, as well as the gradient. ---*/

  node->SetRmatrixZero();
  node->SetGradientZero();

  /*--- Loop over points of the grid ---*/
  
  for (iPoint = 0; iPoint < geometry->GetnPointDomain(); iPoint++) {
    
    /*--- Set the value of the singular ---*/
    singular = false;
    
    /*--- Get coordinates ---*/
    
    Coord_i = geometry->node[iPoint]->GetCoord();
    
    /*--- Get consevative solution ---*/
    
    Solution_i = node->GetSolution(iPoint);
    
    /*--- Inizialization of variables ---*/
    
    for (iVar = 0; iVar < nVar; iVar++)
      for (iDim = 0; iDim < nDim; iDim++)
        Cvector[iVar][iDim] = 0.0;

    for (iNeigh = 0; iNeigh < geometry->node[iPoint]->GetnPoint(); iNeigh++) {
      jPoint = geometry->node[iPoint]->GetPoint(iNeigh);
      Coord_j = geometry->node[jPoint]->GetCoord();
      
      Solution_j = node->GetSolution(jPoint);

      weight = 0.0;
      for (iDim = 0; iDim < nDim; iDim++)
        weight += (Coord_j[iDim]-Coord_i[iDim])*(Coord_j[iDim]-Coord_i[iDim]);
      
      /*--- Sumations for entries of upper triangular matrix R ---*/
      
      if (weight != 0.0) {
        
        node->AddRmatrix(iPoint,0, 0, (Coord_j[0]-Coord_i[0])*(Coord_j[0]-Coord_i[0])/weight);
        node->AddRmatrix(iPoint,0, 1, (Coord_j[0]-Coord_i[0])*(Coord_j[1]-Coord_i[1])/weight);
        node->AddRmatrix(iPoint,1, 1, (Coord_j[1]-Coord_i[1])*(Coord_j[1]-Coord_i[1])/weight);
        
        if (nDim == 3) {
          node->AddRmatrix(iPoint,0, 2, (Coord_j[0]-Coord_i[0])*(Coord_j[2]-Coord_i[2])/weight);
          node->AddRmatrix(iPoint,1, 2, (Coord_j[1]-Coord_i[1])*(Coord_j[2]-Coord_i[2])/weight);
          node->AddRmatrix(iPoint,2, 1, (Coord_j[0]-Coord_i[0])*(Coord_j[2]-Coord_i[2])/weight);
          node->AddRmatrix(iPoint,2, 2, (Coord_j[2]-Coord_i[2])*(Coord_j[2]-Coord_i[2])/weight);
        }
        
        /*--- Entries of c:= transpose(A)*b ---*/
        
        for (iVar = 0; iVar < nVar; iVar++) {
          for (iDim = 0; iDim < nDim; iDim++) {
            node->AddGradient(iPoint,iVar,iDim, (Coord_j[iDim]-Coord_i[iDim])*(Solution_j[iVar]-Solution_i[iVar])/weight);
          }
        }
        
      }
    }
  }
  
  /*--- Correct the gradient values for any periodic boundaries. ---*/
  
  for (unsigned short iPeriodic = 1; iPeriodic <= config->GetnMarker_Periodic()/2; iPeriodic++) {
    InitiatePeriodicComms(geometry, config, iPeriodic, PERIODIC_SOL_LS);
    CompletePeriodicComms(geometry, config, iPeriodic, PERIODIC_SOL_LS);
  }
  
  /*--- Second loop over points of the grid to compute final gradient ---*/
  
  for (iPoint = 0; iPoint < nPointDomain; iPoint++) {
    
    /*--- Set the value of the singular ---*/
    
    singular = false;
    
    /*--- Entries of upper triangular matrix R ---*/
    
    r11 = 0.0; r12 = 0.0;   r13 = 0.0;    r22 = 0.0;
    r23 = 0.0; r23_a = 0.0; r23_b = 0.0;  r33 = 0.0;
    
    r11 = node->GetRmatrix(iPoint,0,0);
    r12 = node->GetRmatrix(iPoint,0,1);
    r22 = node->GetRmatrix(iPoint,1,1);
    
    /*--- Entries of upper triangular matrix R ---*/
    
    if (r11 >= 0.0) r11 = sqrt(r11); else r11 = 0.0;
    if (r11 != 0.0) r12 = r12/r11; else r12 = 0.0;
    if (r22-r12*r12 >= 0.0) r22 = sqrt(r22-r12*r12); else r22 = 0.0;
    
    if (nDim == 3) {
      r13   = node->GetRmatrix(iPoint,0,2);
      r23_a = node->GetRmatrix(iPoint,1,2);
      r23_b = node->GetRmatrix(iPoint,2,1);
      r33   = node->GetRmatrix(iPoint,2,2);
      
      if (r11 != 0.0) r13 = r13/r11; else r13 = 0.0;
      if ((r22 != 0.0) && (r11*r22 != 0.0)) r23 = r23_a/r22 - r23_b*r12/(r11*r22); else r23 = 0.0;
      if (r33-r23*r23-r13*r13 >= 0.0) r33 = sqrt(r33-r23*r23-r13*r13); else r33 = 0.0;
    }
    
    /*--- Compute determinant ---*/
    
    if (nDim == 2) detR2 = (r11*r22)*(r11*r22);
    else detR2 = (r11*r22*r33)*(r11*r22*r33);
    
    /*--- Detect singular matrices ---*/
    
    if (abs(detR2) <= EPS) { detR2 = 1.0; singular = true; }
    
    /*--- S matrix := inv(R)*traspose(inv(R)) ---*/
    
    if (singular) {
      for (iDim = 0; iDim < nDim; iDim++)
        for (jDim = 0; jDim < nDim; jDim++)
          Smatrix[iDim][jDim] = 0.0;
    }
    else {
      if (nDim == 2) {
        Smatrix[0][0] = (r12*r12+r22*r22)/detR2;
        Smatrix[0][1] = -r11*r12/detR2;
        Smatrix[1][0] = Smatrix[0][1];
        Smatrix[1][1] = r11*r11/detR2;
      }
      else {
        z11 = r22*r33; z12 = -r12*r33; z13 = r12*r23-r13*r22;
        z22 = r11*r33; z23 = -r11*r23; z33 = r11*r22;
        Smatrix[0][0] = (z11*z11+z12*z12+z13*z13)/detR2;
        Smatrix[0][1] = (z12*z22+z13*z23)/detR2;
        Smatrix[0][2] = (z13*z33)/detR2;
        Smatrix[1][0] = Smatrix[0][1];
        Smatrix[1][1] = (z22*z22+z23*z23)/detR2;
        Smatrix[1][2] = (z23*z33)/detR2;
        Smatrix[2][0] = Smatrix[0][2];
        Smatrix[2][1] = Smatrix[1][2];
        Smatrix[2][2] = (z33*z33)/detR2;
      }
    }
    
    /*--- Computation of the gradient: S*c ---*/
    
    for (iVar = 0; iVar < nVar; iVar++) {
      for (iDim = 0; iDim < nDim; iDim++) {
        Cvector[iVar][iDim] = 0.0;
        for (jDim = 0; jDim < nDim; jDim++) {
          Cvector[iVar][iDim] += Smatrix[iDim][jDim]*node->GetGradient(iPoint,iVar, jDim);
        }
      }
    }
    
    for (iVar = 0; iVar < nVar; iVar++) {
      for (iDim = 0; iDim < nDim; iDim++) {
        node->SetGradient(iPoint,iVar, iDim, Cvector[iVar][iDim]);
      }
    }
    
  }
  
  /*--- Deallocate memory ---*/
  
  for (iVar = 0; iVar < nVar; iVar++)
    delete [] Cvector[iVar];
  delete [] Cvector;
  
  /*--- Gradient MPI ---*/
  
  InitiateComms(geometry, config, SOLUTION_GRADIENT);
  CompleteComms(geometry, config, SOLUTION_GRADIENT);
  
}

void CSolver::SetGridVel_Gradient(CGeometry *geometry, CConfig *config) {
  unsigned short iDim, jDim, iVar, iNeigh;
  unsigned long iPoint, jPoint;
  su2double *Coord_i, *Coord_j, *Solution_i, *Solution_j, Smatrix[3][3],
  r11, r12, r13, r22, r23, r23_a, r23_b, r33, weight, detR2, z11, z12, z13,
  z22, z23, z33, product;
  su2double **Cvector;
  
  /*--- Note that all nVar entries in this routine have been changed to nDim ---*/
  Cvector = new su2double* [nDim];
  for (iVar = 0; iVar < nDim; iVar++)
    Cvector[iVar] = new su2double [nDim];
  
  /*--- Loop over points of the grid ---*/
  for (iPoint = 0; iPoint < geometry->GetnPointDomain(); iPoint++) {
    
    Coord_i = geometry->node[iPoint]->GetCoord();
    Solution_i = geometry->node[iPoint]->GetGridVel();
    
    /*--- Inizialization of variables ---*/
    for (iVar = 0; iVar < nDim; iVar++)
      for (iDim = 0; iDim < nDim; iDim++)
        Cvector[iVar][iDim] = 0.0;
    r11 = 0.0; r12 = 0.0; r13 = 0.0; r22 = 0.0; r23 = 0.0; r23_a = 0.0; r23_b = 0.0; r33 = 0.0;
    
    for (iNeigh = 0; iNeigh < geometry->node[iPoint]->GetnPoint(); iNeigh++) {
      jPoint = geometry->node[iPoint]->GetPoint(iNeigh);
      Coord_j = geometry->node[jPoint]->GetCoord();
      Solution_j = geometry->node[jPoint]->GetGridVel();
      
      weight = 0.0;
      for (iDim = 0; iDim < nDim; iDim++)
        weight += (Coord_j[iDim]-Coord_i[iDim])*(Coord_j[iDim]-Coord_i[iDim]);
      
      /*--- Sumations for entries of upper triangular matrix R ---*/
      r11 += (Coord_j[0]-Coord_i[0])*(Coord_j[0]-Coord_i[0])/(weight);
      r12 += (Coord_j[0]-Coord_i[0])*(Coord_j[1]-Coord_i[1])/(weight);
      r22 += (Coord_j[1]-Coord_i[1])*(Coord_j[1]-Coord_i[1])/(weight);
      if (nDim == 3) {
        r13 += (Coord_j[0]-Coord_i[0])*(Coord_j[2]-Coord_i[2])/(weight);
        r23_a += (Coord_j[1]-Coord_i[1])*(Coord_j[2]-Coord_i[2])/(weight);
        r23_b += (Coord_j[0]-Coord_i[0])*(Coord_j[2]-Coord_i[2])/(weight);
        r33 += (Coord_j[2]-Coord_i[2])*(Coord_j[2]-Coord_i[2])/(weight);
      }
      
      /*--- Entries of c:= transpose(A)*b ---*/
      for (iVar = 0; iVar < nDim; iVar++)
        for (iDim = 0; iDim < nDim; iDim++)
          Cvector[iVar][iDim] += (Coord_j[iDim]-Coord_i[iDim])*(Solution_j[iVar]-Solution_i[iVar])/(weight);
    }
    
    /*--- Entries of upper triangular matrix R ---*/
    r11 = sqrt(r11);
    r12 = r12/(r11);
    r22 = sqrt(r22-r12*r12);
    if (nDim == 3) {
      r13 = r13/(r11);
      r23 = r23_a/(r22) - r23_b*r12/(r11*r22);
      r33 = sqrt(r33-r23*r23-r13*r13);
    }
    /*--- S matrix := inv(R)*traspose(inv(R)) ---*/
    if (nDim == 2) {
      detR2 = (r11*r22)*(r11*r22);
      Smatrix[0][0] = (r12*r12+r22*r22)/(detR2);
      Smatrix[0][1] = -r11*r12/(detR2);
      Smatrix[1][0] = Smatrix[0][1];
      Smatrix[1][1] = r11*r11/(detR2);
    }
    else {
      detR2 = (r11*r22*r33)*(r11*r22*r33);
      z11 = r22*r33;
      z12 = -r12*r33;
      z13 = r12*r23-r13*r22;
      z22 = r11*r33;
      z23 = -r11*r23;
      z33 = r11*r22;
      Smatrix[0][0] = (z11*z11+z12*z12+z13*z13)/(detR2);
      Smatrix[0][1] = (z12*z22+z13*z23)/(detR2);
      Smatrix[0][2] = (z13*z33)/(detR2);
      Smatrix[1][0] = Smatrix[0][1];
      Smatrix[1][1] = (z22*z22+z23*z23)/(detR2);
      Smatrix[1][2] = (z23*z33)/(detR2);
      Smatrix[2][0] = Smatrix[0][2];
      Smatrix[2][1] = Smatrix[1][2];
      Smatrix[2][2] = (z33*z33)/(detR2);
    }
    /*--- Computation of the gradient: S*c ---*/
    for (iVar = 0; iVar < nDim; iVar++) {
      for (iDim = 0; iDim < nDim; iDim++) {
        product = 0.0;
        for (jDim = 0; jDim < nDim; jDim++)
          product += Smatrix[iDim][jDim]*Cvector[iVar][jDim];
        geometry->node[iPoint]->SetGridVel_Grad(iVar, iDim, product);
      }
    }
  }
  
  /*--- Deallocate memory ---*/
  for (iVar = 0; iVar < nDim; iVar++)
    delete [] Cvector[iVar];
  delete [] Cvector;
  
}

void CSolver::SetAuxVar_Surface_Gradient(CGeometry *geometry, CConfig *config) {
  
  unsigned short iDim, jDim, iNeigh, iMarker, Boundary;
  unsigned short nDim = geometry->GetnDim();
  unsigned long iPoint, jPoint, iVertex;
  su2double *Coord_i, *Coord_j, AuxVar_i, AuxVar_j;
  su2double **Smatrix, *Cvector;
  
  Smatrix = new su2double* [nDim];
  Cvector = new su2double [nDim];
  for (iDim = 0; iDim < nDim; iDim++)
    Smatrix[iDim] = new su2double [nDim];
  
  
  /*--- Loop over boundary markers to select those for Euler or NS walls ---*/
  for (iMarker = 0; iMarker < config->GetnMarker_All(); iMarker++) {
    Boundary = config->GetMarker_All_KindBC(iMarker);
    switch (Boundary) {
      case EULER_WALL:
      case HEAT_FLUX:
      case ISOTHERMAL:
      case CHT_WALL_INTERFACE:
        
        /*--- Loop over points on the surface (Least-Squares approximation) ---*/
        for (iVertex = 0; iVertex < geometry->nVertex[iMarker]; iVertex++) {
          iPoint = geometry->vertex[iMarker][iVertex]->GetNode();
          if (geometry->node[iPoint]->GetDomain()) {
            Coord_i = geometry->node[iPoint]->GetCoord();
            AuxVar_i = node->GetAuxVar(iPoint);
            
            /*--- Inizialization of variables ---*/
            for (iDim = 0; iDim < nDim; iDim++)
              Cvector[iDim] = 0.0;
            su2double r11 = 0.0, r12 = 0.0, r13 = 0.0, r22 = 0.0, r23 = 0.0, r23_a = 0.0, r23_b = 0.0, r33 = 0.0;
            
            for (iNeigh = 0; iNeigh < geometry->node[iPoint]->GetnPoint(); iNeigh++) {
              jPoint = geometry->node[iPoint]->GetPoint(iNeigh);
              Coord_j = geometry->node[jPoint]->GetCoord();
              AuxVar_j = node->GetAuxVar(jPoint);
              
              su2double weight = 0;
              for (iDim = 0; iDim < nDim; iDim++)
                weight += (Coord_j[iDim]-Coord_i[iDim])*(Coord_j[iDim]-Coord_i[iDim]);
              
              /*--- Sumations for entries of upper triangular matrix R ---*/
              r11 += (Coord_j[0]-Coord_i[0])*(Coord_j[0]-Coord_i[0])/weight;
              r12 += (Coord_j[0]-Coord_i[0])*(Coord_j[1]-Coord_i[1])/weight;
              r22 += (Coord_j[1]-Coord_i[1])*(Coord_j[1]-Coord_i[1])/weight;
              if (nDim == 3) {
                r13 += (Coord_j[0]-Coord_i[0])*(Coord_j[2]-Coord_i[2])/weight;
                r23_a += (Coord_j[1]-Coord_i[1])*(Coord_j[2]-Coord_i[2])/weight;
                r23_b += (Coord_j[0]-Coord_i[0])*(Coord_j[2]-Coord_i[2])/weight;
                r33 += (Coord_j[2]-Coord_i[2])*(Coord_j[2]-Coord_i[2])/weight;
              }
              
              /*--- Entries of c:= transpose(A)*b ---*/
              for (iDim = 0; iDim < nDim; iDim++)
                Cvector[iDim] += (Coord_j[iDim]-Coord_i[iDim])*(AuxVar_j-AuxVar_i)/weight;
            }
            
            /*--- Entries of upper triangular matrix R ---*/
            r11 = sqrt(r11);
            r12 = r12/r11;
            r22 = sqrt(r22-r12*r12);
            if (nDim == 3) {
              r13 = r13/r11;
              r23 = r23_a/r22 - r23_b*r12/(r11*r22);
              r33 = sqrt(r33-r23*r23-r13*r13);
            }
            /*--- S matrix := inv(R)*traspose(inv(R)) ---*/
            if (nDim == 2) {
              su2double detR2 = (r11*r22)*(r11*r22);
              Smatrix[0][0] = (r12*r12+r22*r22)/detR2;
              Smatrix[0][1] = -r11*r12/detR2;
              Smatrix[1][0] = Smatrix[0][1];
              Smatrix[1][1] = r11*r11/detR2;
            }
            else {
              su2double detR2 = (r11*r22*r33)*(r11*r22*r33);
              su2double z11, z12, z13, z22, z23, z33; // aux vars
              z11 = r22*r33;
              z12 = -r12*r33;
              z13 = r12*r23-r13*r22;
              z22 = r11*r33;
              z23 = -r11*r23;
              z33 = r11*r22;
              Smatrix[0][0] = (z11*z11+z12*z12+z13*z13)/detR2;
              Smatrix[0][1] = (z12*z22+z13*z23)/detR2;
              Smatrix[0][2] = (z13*z33)/detR2;
              Smatrix[1][0] = Smatrix[0][1];
              Smatrix[1][1] = (z22*z22+z23*z23)/detR2;
              Smatrix[1][2] = (z23*z33)/detR2;
              Smatrix[2][0] = Smatrix[0][2];
              Smatrix[2][1] = Smatrix[1][2];
              Smatrix[2][2] = (z33*z33)/detR2;
            }
            /*--- Computation of the gradient: S*c ---*/
            su2double product;
            for (iDim = 0; iDim < nDim; iDim++) {
              product = 0.0;
              for (jDim = 0; jDim < nDim; jDim++)
                product += Smatrix[iDim][jDim]*Cvector[jDim];
              node->SetAuxVarGradient(iPoint,iDim, product);
            }
          }
        } /*--- End of loop over surface points ---*/
        break;
      default:
        break;
    }
  }
  
  /*--- Memory deallocation ---*/
  for (iDim = 0; iDim < nDim; iDim++)
    delete [] Smatrix[iDim];
  delete [] Cvector;
  delete [] Smatrix;
}

void CSolver::SetSolution_Limiter(CGeometry *geometry, CConfig *config) {
  
  unsigned long iEdge, iPoint, jPoint;
  unsigned short iVar, iDim;
  su2double **Gradient_i, **Gradient_j, *Coord_i, *Coord_j,
  *Solution, *Solution_i, *Solution_j,
  *LocalMinSolution = NULL, *LocalMaxSolution = NULL,
  *GlobalMinSolution = NULL, *GlobalMaxSolution = NULL,
  dave, LimK, eps1, eps2, dm, dp, du, ds, y, limiter, SharpEdge_Distance;
  
#ifdef CODI_REVERSE_TYPE
  bool TapeActive = false;

  if (config->GetDiscrete_Adjoint() && config->GetFrozen_Limiter_Disc()) {
    /*--- If limiters are frozen do not record the computation ---*/
    TapeActive = AD::globalTape.isActive();
    AD::StopRecording();
  }
#endif
  
  dave = config->GetRefElemLength();
  LimK = config->GetVenkat_LimiterCoeff();
  
  if (config->GetKind_SlopeLimit() == NO_LIMITER) {
    
    for (iPoint = 0; iPoint < geometry->GetnPoint(); iPoint++) {
      for (iVar = 0; iVar < nVar; iVar++) {
        node->SetLimiter(iPoint,iVar, 1.0);
      }
    }
    
  }
  
  else {
    
    /*--- Initialize solution max and solution min and the limiter in the entire domain --*/
    
    for (iPoint = 0; iPoint < geometry->GetnPoint(); iPoint++) {
      for (iVar = 0; iVar < nVar; iVar++) {
        node->SetSolution_Max(iPoint,iVar, -EPS);
        node->SetSolution_Min(iPoint,iVar, EPS);
        node->SetLimiter(iPoint,iVar, 2.0);
      }
    }
    
    /*--- Establish bounds for Spekreijse monotonicity by finding max & min values of neighbor variables --*/
    
    for (iEdge = 0; iEdge < geometry->GetnEdge(); iEdge++) {
      
      /*--- Point identification, Normal vector and area ---*/
      
      iPoint = geometry->edge[iEdge]->GetNode(0);
      jPoint = geometry->edge[iEdge]->GetNode(1);
      
      /*--- Get the conserved variables ---*/
      
      Solution_i = node->GetSolution(iPoint);
      Solution_j = node->GetSolution(jPoint);
      
      /*--- Compute the maximum, and minimum values for nodes i & j ---*/
      
      for (iVar = 0; iVar < nVar; iVar++) {
        du = (Solution_j[iVar] - Solution_i[iVar]);
        node->SetSolution_Min(iPoint, iVar, min(node->GetSolution_Min(iPoint, iVar), du));
        node->SetSolution_Max(iPoint, iVar, max(node->GetSolution_Max(iPoint, iVar), du));
        node->SetSolution_Min(jPoint, iVar, min(node->GetSolution_Min(jPoint, iVar), -du));
        node->SetSolution_Max(jPoint, iVar, max(node->GetSolution_Max(jPoint, iVar), -du));
      }
      
    }
    
    /*--- Correct the limiter values across any periodic boundaries. ---*/
    
    for (unsigned short iPeriodic = 1; iPeriodic <= config->GetnMarker_Periodic()/2; iPeriodic++) {
      InitiatePeriodicComms(geometry, config, iPeriodic, PERIODIC_LIM_SOL_1);
      CompletePeriodicComms(geometry, config, iPeriodic, PERIODIC_LIM_SOL_1);
    }
    
  }
  
  /*--- Barth-Jespersen limiter with Venkatakrishnan modification ---*/
  
  if (config->GetKind_SlopeLimit_Flow() == BARTH_JESPERSEN) {
    
    for (iEdge = 0; iEdge < geometry->GetnEdge(); iEdge++) {
      
      iPoint     = geometry->edge[iEdge]->GetNode(0);
      jPoint     = geometry->edge[iEdge]->GetNode(1);
      Gradient_i = node->GetGradient(iPoint);
      Gradient_j = node->GetGradient(jPoint);
      Coord_i    = geometry->node[iPoint]->GetCoord();
      Coord_j    = geometry->node[jPoint]->GetCoord();
      
      AD::StartPreacc();
      AD::SetPreaccIn(Gradient_i, nVar, nDim);
      AD::SetPreaccIn(Gradient_j, nVar, nDim);
      AD::SetPreaccIn(Coord_i, nDim); AD::SetPreaccIn(Coord_j, nDim);

      for (iVar = 0; iVar < nVar; iVar++) {
        
        AD::SetPreaccIn(node->GetSolution_Max(iPoint,iVar));
        AD::SetPreaccIn(node->GetSolution_Min(iPoint,iVar));
        AD::SetPreaccIn(node->GetSolution_Max(jPoint,iVar));
        AD::SetPreaccIn(node->GetSolution_Min(jPoint,iVar));

        /*--- Calculate the interface left gradient, delta- (dm) ---*/
        
        dm = 0.0;
        for (iDim = 0; iDim < nDim; iDim++)
          dm += 0.5*(Coord_j[iDim]-Coord_i[iDim])*Gradient_i[iVar][iDim];
        
        if (dm == 0.0) { limiter = 2.0; }
        else {
          if ( dm > 0.0 ) dp = node->GetSolution_Max(iPoint,iVar);
          else dp = node->GetSolution_Min(iPoint,iVar);
          limiter = dp/dm;
        }
        
        if (limiter < node->GetLimiter(iPoint,iVar)) {
          node->SetLimiter(iPoint,iVar, limiter);
          AD::SetPreaccOut(node->GetLimiter(iPoint)[iVar]);
        }
        
        /*--- Calculate the interface right gradient, delta+ (dp) ---*/
        
        dm = 0.0;
        for (iDim = 0; iDim < nDim; iDim++)
          dm += 0.5*(Coord_i[iDim]-Coord_j[iDim])*Gradient_j[iVar][iDim];
        
        if (dm == 0.0) { limiter = 2.0; }
        else {
          if ( dm > 0.0 ) dp = node->GetSolution_Max(jPoint,iVar);
          else dp = node->GetSolution_Min(jPoint,iVar);
          limiter = dp/dm;
        }
        
        if (limiter < node->GetLimiter(jPoint,iVar)) {
          node->SetLimiter(jPoint,iVar, limiter);
          AD::SetPreaccOut(node->GetLimiter(jPoint)[iVar]);
        }

      }
      
      AD::EndPreacc();
      
    }


    for (iPoint = 0; iPoint < geometry->GetnPoint(); iPoint++) {
      for (iVar = 0; iVar < nVar; iVar++) {
        y =  node->GetLimiter(iPoint,iVar);
        limiter = (y*y + 2.0*y) / (y*y + y + 2.0);
        node->SetLimiter(iPoint,iVar, limiter);
      }
    }
    
  }

  /*--- Venkatakrishnan limiter ---*/
  
  if ((config->GetKind_SlopeLimit() == VENKATAKRISHNAN) || (config->GetKind_SlopeLimit_Flow() == VENKATAKRISHNAN_WANG)) {
    
    if (config->GetKind_SlopeLimit_Flow() == VENKATAKRISHNAN_WANG) {

      /*--- Allocate memory for the max and min solution value --*/
      
      LocalMinSolution = new su2double [nVar]; GlobalMinSolution = new su2double [nVar];
      LocalMaxSolution = new su2double [nVar]; GlobalMaxSolution = new su2double [nVar];
      
      /*--- Compute the max value and min value of the solution ---*/
      
      Solution = node->GetSolution(iPoint);
      for (iVar = 0; iVar < nVar; iVar++) {
        LocalMinSolution[iVar] = Solution[iVar];
        LocalMaxSolution[iVar] = Solution[iVar];
      }
      
      for (iPoint = 0; iPoint < geometry->GetnPoint(); iPoint++) {
        
        /*--- Get the solution variables ---*/
        
        Solution = node->GetSolution(iPoint);
        
        for (iVar = 0; iVar < nVar; iVar++) {
          LocalMinSolution[iVar] = min (LocalMinSolution[iVar], Solution[iVar]);
          LocalMaxSolution[iVar] = max (LocalMaxSolution[iVar], Solution[iVar]);
        }
        
      }
      
#ifdef HAVE_MPI
      SU2_MPI::Allreduce(LocalMinSolution, GlobalMinSolution, nVar, MPI_DOUBLE, MPI_MIN, MPI_COMM_WORLD);
      SU2_MPI::Allreduce(LocalMaxSolution, GlobalMaxSolution, nVar, MPI_DOUBLE, MPI_MAX, MPI_COMM_WORLD);
#else
      for (iVar = 0; iVar < nVar; iVar++) {
        GlobalMinSolution[iVar] = LocalMinSolution[iVar];
        GlobalMaxSolution[iVar] = LocalMaxSolution[iVar];
      }
#endif
    }
    
    for (iEdge = 0; iEdge < geometry->GetnEdge(); iEdge++) {
      
      iPoint     = geometry->edge[iEdge]->GetNode(0);
      jPoint     = geometry->edge[iEdge]->GetNode(1);
      Gradient_i = node->GetGradient(iPoint);
      Gradient_j = node->GetGradient(jPoint);
      Coord_i    = geometry->node[iPoint]->GetCoord();
      Coord_j    = geometry->node[jPoint]->GetCoord();
      
      AD::StartPreacc();
      AD::SetPreaccIn(Gradient_i, nVar, nDim);
      AD::SetPreaccIn(Gradient_j, nVar, nDim);
      AD::SetPreaccIn(Coord_i, nDim); AD::SetPreaccIn(Coord_j, nDim);

      for (iVar = 0; iVar < nVar; iVar++) {
          
        AD::StartPreacc();
        AD::SetPreaccIn(Gradient_i[iVar], nDim);
        AD::SetPreaccIn(Gradient_j[iVar], nDim);
        AD::SetPreaccIn(Coord_i, nDim);
        AD::SetPreaccIn(Coord_j, nDim);
        AD::SetPreaccIn(node->GetSolution_Max(iPoint,iVar));
        AD::SetPreaccIn(node->GetSolution_Min(iPoint,iVar));
        AD::SetPreaccIn(node->GetSolution_Max(jPoint,iVar));
        AD::SetPreaccIn(node->GetSolution_Min(jPoint,iVar));
        
        if (config->GetKind_SlopeLimit_Flow() == VENKATAKRISHNAN_WANG) {
          AD::SetPreaccIn(GlobalMaxSolution[iVar]);
          AD::SetPreaccIn(GlobalMinSolution[iVar]);
          eps1 = LimK * (GlobalMaxSolution[iVar] - GlobalMinSolution[iVar]);
          eps2 = eps1*eps1;
        }
        else {
          eps1 = LimK*dave;
          eps2 = eps1*eps1*eps1;
        }

        /*--- Calculate the interface left gradient, delta- (dm) ---*/
        
        dm = 0.0;
        for (iDim = 0; iDim < nDim; iDim++)
          dm += 0.5*(Coord_j[iDim]-Coord_i[iDim])*Gradient_i[iVar][iDim];
        
        /*--- Calculate the interface right gradient, delta+ (dp) ---*/
        
        if ( dm > 0.0 ) dp = node->GetSolution_Max(iPoint,iVar);
        else dp = node->GetSolution_Min(iPoint,iVar);
        
        limiter = ( dp*dp + 2.0*dp*dm + eps2 )/( dp*dp + dp*dm + 2.0*dm*dm + eps2);
        
        if (limiter < node->GetLimiter(iPoint,iVar)) {
          node->SetLimiter(iPoint,iVar, limiter);
          AD::SetPreaccOut(node->GetLimiter(iPoint)[iVar]);
        }
        
        /*-- Repeat for point j on the edge ---*/
        
        dm = 0.0;
        for (iDim = 0; iDim < nDim; iDim++)
          dm += 0.5*(Coord_i[iDim]-Coord_j[iDim])*Gradient_j[iVar][iDim];
        
        if ( dm > 0.0 ) dp = node->GetSolution_Max(jPoint,iVar);
        else dp = node->GetSolution_Min(jPoint,iVar);
        
        limiter = ( dp*dp + 2.0*dp*dm + eps2 )/( dp*dp + dp*dm + 2.0*dm*dm + eps2);
        
        if (limiter < node->GetLimiter(jPoint,iVar)) {
          node->SetLimiter(jPoint,iVar, limiter);
          AD::SetPreaccOut(node->GetLimiter(jPoint)[iVar]);
        }
        
        AD::EndPreacc();
      }
    }
    
    if (LocalMinSolution  != NULL) delete [] LocalMinSolution;
    if (LocalMaxSolution  != NULL) delete [] LocalMaxSolution;
    if (GlobalMinSolution != NULL) delete [] GlobalMinSolution;
    if (GlobalMaxSolution != NULL) delete [] GlobalMaxSolution;

  }
  
  /*--- Sharp edges limiter ---*/
  
  if (config->GetKind_SlopeLimit() == SHARP_EDGES) {
    
    /*-- Get limiter parameters from the configuration file ---*/
    
    dave = config->GetRefElemLength();
    LimK = config->GetVenkat_LimiterCoeff();
    eps1 = LimK*dave;
    eps2 = eps1*eps1*eps1;
    
    for (iEdge = 0; iEdge < geometry->GetnEdge(); iEdge++) {
      
      iPoint     = geometry->edge[iEdge]->GetNode(0);
      jPoint     = geometry->edge[iEdge]->GetNode(1);
      Gradient_i = node->GetGradient(iPoint);
      Gradient_j = node->GetGradient(jPoint);
      Coord_i    = geometry->node[iPoint]->GetCoord();
      Coord_j    = geometry->node[jPoint]->GetCoord();
      
      for (iVar = 0; iVar < nVar; iVar++) {
        
        /*--- Calculate the interface left gradient, delta- (dm) ---*/
        
        dm = 0.0;
        for (iDim = 0; iDim < nDim; iDim++)
          dm += 0.5*(Coord_j[iDim]-Coord_i[iDim])*Gradient_i[iVar][iDim];
        
        /*--- Calculate the interface right gradient, delta+ (dp) ---*/
        
        if ( dm > 0.0 ) dp = node->GetSolution_Max(iPoint,iVar);
        else dp = node->GetSolution_Min(iPoint,iVar);
        
        /*--- Compute the distance to a sharp edge ---*/
        
        SharpEdge_Distance = (geometry->node[iPoint]->GetSharpEdge_Distance() - config->GetAdjSharp_LimiterCoeff()*eps1);
        ds = 0.0;
        if (SharpEdge_Distance < -eps1) ds = 0.0;
        if (fabs(SharpEdge_Distance) <= eps1) ds = 0.5*(1.0+(SharpEdge_Distance/eps1)+(1.0/PI_NUMBER)*sin(PI_NUMBER*SharpEdge_Distance/eps1));
        if (SharpEdge_Distance > eps1) ds = 1.0;
        
        limiter = ds * ( dp*dp + 2.0*dp*dm + eps2 )/( dp*dp + dp*dm + 2.0*dm*dm + eps2);
        
        if (limiter < node->GetLimiter(iPoint,iVar))
          node->SetLimiter(iPoint,iVar, limiter);
        
        /*-- Repeat for point j on the edge ---*/
        
        dm = 0.0;
        for (iDim = 0; iDim < nDim; iDim++)
          dm += 0.5*(Coord_i[iDim]-Coord_j[iDim])*Gradient_j[iVar][iDim];
        
        if ( dm > 0.0 ) dp = node->GetSolution_Max(jPoint,iVar);
        else dp = node->GetSolution_Min(jPoint,iVar);
        
        /*--- Compute the distance to a sharp edge ---*/
        
        SharpEdge_Distance = (geometry->node[jPoint]->GetSharpEdge_Distance() - config->GetAdjSharp_LimiterCoeff()*eps1);
        ds = 0.0;
        if (SharpEdge_Distance < -eps1) ds = 0.0;
        if (fabs(SharpEdge_Distance) <= eps1) ds = 0.5*(1.0+(SharpEdge_Distance/eps1)+(1.0/PI_NUMBER)*sin(PI_NUMBER*SharpEdge_Distance/eps1));
        if (SharpEdge_Distance > eps1) ds = 1.0;
        
        limiter = ds * ( dp*dp + 2.0*dp*dm + eps2 )/( dp*dp + dp*dm + 2.0*dm*dm + eps2);
        
        if (limiter < node->GetLimiter(jPoint,iVar))
          node->SetLimiter(jPoint,iVar, limiter);
        
      }
    }
  }
  
  /*--- Sharp edges limiter ---*/
  
  if (config->GetKind_SlopeLimit() == WALL_DISTANCE) {
    
    /*-- Get limiter parameters from the configuration file ---*/
    
    dave = config->GetRefElemLength();
    LimK = config->GetVenkat_LimiterCoeff();
    eps1 = LimK*dave;
    eps2 = eps1*eps1*eps1;
    
    for (iEdge = 0; iEdge < geometry->GetnEdge(); iEdge++) {
      
      iPoint     = geometry->edge[iEdge]->GetNode(0);
      jPoint     = geometry->edge[iEdge]->GetNode(1);
      Gradient_i = node->GetGradient(iPoint);
      Gradient_j = node->GetGradient(jPoint);
      Coord_i    = geometry->node[iPoint]->GetCoord();
      Coord_j    = geometry->node[jPoint]->GetCoord();
      
      for (iVar = 0; iVar < nVar; iVar++) {
        
        /*--- Calculate the interface left gradient, delta- (dm) ---*/
        
        dm = 0.0;
        for (iDim = 0; iDim < nDim; iDim++)
          dm += 0.5*(Coord_j[iDim]-Coord_i[iDim])*Gradient_i[iVar][iDim];
        
        /*--- Calculate the interface right gradient, delta+ (dp) ---*/
        
        if ( dm > 0.0 ) dp = node->GetSolution_Max(iPoint,iVar);
        else dp = node->GetSolution_Min(iPoint,iVar);
        
        /*--- Compute the distance to a sharp edge ---*/
        
        SharpEdge_Distance = (geometry->node[iPoint]->GetWall_Distance() - config->GetAdjSharp_LimiterCoeff()*eps1);
        ds = 0.0;
        if (SharpEdge_Distance < -eps1) ds = 0.0;
        if (fabs(SharpEdge_Distance) <= eps1) ds = 0.5*(1.0+(SharpEdge_Distance/eps1)+(1.0/PI_NUMBER)*sin(PI_NUMBER*SharpEdge_Distance/eps1));
        if (SharpEdge_Distance > eps1) ds = 1.0;
        
        limiter = ds * ( dp*dp + 2.0*dp*dm + eps2 )/( dp*dp + dp*dm + 2.0*dm*dm + eps2);
        
        if (limiter < node->GetLimiter(iPoint,iVar))
          node->SetLimiter(iPoint,iVar, limiter);
        
        /*-- Repeat for point j on the edge ---*/
        
        dm = 0.0;
        for (iDim = 0; iDim < nDim; iDim++)
          dm += 0.5*(Coord_i[iDim]-Coord_j[iDim])*Gradient_j[iVar][iDim];
        
        if ( dm > 0.0 ) dp = node->GetSolution_Max(jPoint,iVar);
        else dp = node->GetSolution_Min(jPoint,iVar);
        
        /*--- Compute the distance to a sharp edge ---*/
        
        SharpEdge_Distance = (geometry->node[jPoint]->GetWall_Distance() - config->GetAdjSharp_LimiterCoeff()*eps1);
        ds = 0.0;
        if (SharpEdge_Distance < -eps1) ds = 0.0;
        if (fabs(SharpEdge_Distance) <= eps1) ds = 0.5*(1.0+(SharpEdge_Distance/eps1)+(1.0/PI_NUMBER)*sin(PI_NUMBER*SharpEdge_Distance/eps1));
        if (SharpEdge_Distance > eps1) ds = 1.0;
        
        limiter = ds * ( dp*dp + 2.0*dp*dm + eps2 )/( dp*dp + dp*dm + 2.0*dm*dm + eps2);
        
        if (limiter < node->GetLimiter(jPoint,iVar))
          node->SetLimiter(jPoint,iVar, limiter);
        
      }
    }
  }

  /*--- Correct the limiter values across any periodic boundaries. ---*/

  for (unsigned short iPeriodic = 1; iPeriodic <= config->GetnMarker_Periodic()/2; iPeriodic++) {
    InitiatePeriodicComms(geometry, config, iPeriodic, PERIODIC_LIM_SOL_2);
    CompletePeriodicComms(geometry, config, iPeriodic, PERIODIC_LIM_SOL_2);
  }
  
  /*--- Limiter MPI ---*/
  
  InitiateComms(geometry, config, SOLUTION_LIMITER);
  CompleteComms(geometry, config, SOLUTION_LIMITER);

#ifdef CODI_REVERSE_TYPE
  if (TapeActive) AD::StartRecording();
#endif
}

void CSolver::Gauss_Elimination(su2double** A, su2double* rhs, unsigned short nVar) {
  
  short iVar, jVar, kVar;
  su2double weight, aux;
  
  if (nVar == 1)
    rhs[0] /= A[0][0];
  else {
    
    /*--- Transform system in Upper Matrix ---*/
    
    for (iVar = 1; iVar < (short)nVar; iVar++) {
      for (jVar = 0; jVar < iVar; jVar++) {
        weight = A[iVar][jVar]/A[jVar][jVar];
        for (kVar = jVar; kVar < (short)nVar; kVar++)
          A[iVar][kVar] -= weight*A[jVar][kVar];
        rhs[iVar] -= weight*rhs[jVar];
      }
    }
    
    /*--- Backwards substitution ---*/
    
    rhs[nVar-1] = rhs[nVar-1]/A[nVar-1][nVar-1];
    for (iVar = (short)nVar-2; iVar >= 0; iVar--) {
      aux = 0;
      for (jVar = iVar+1; jVar < (short)nVar; jVar++)
        aux += A[iVar][jVar]*rhs[jVar];
      rhs[iVar] = (rhs[iVar]-aux)/A[iVar][iVar];
      if (iVar == 0) break;
    }
  }
  
}

void CSolver::Aeroelastic(CSurfaceMovement *surface_movement, CGeometry *geometry, CConfig *config, unsigned long ExtIter) {
  
  /*--- Variables used for Aeroelastic case ---*/
  
  su2double Cl, Cd, Cn, Ct, Cm, Cn_rot;
  su2double Alpha = config->GetAoA()*PI_NUMBER/180.0;
  vector<su2double> structural_solution(4,0.0); //contains solution(displacements and rates) of typical section wing model.
  
  unsigned short iMarker, iMarker_Monitoring, Monitoring;
  string Marker_Tag, Monitoring_Tag;
  
  /*--- Loop over markers and find the ones being monitored. ---*/
  
  for (iMarker = 0; iMarker < config->GetnMarker_All(); iMarker++) {
    Monitoring = config->GetMarker_All_Monitoring(iMarker);
    if (Monitoring == YES) {
      
      /*--- Find the particular marker being monitored and get the forces acting on it. ---*/
      
      for (iMarker_Monitoring = 0; iMarker_Monitoring < config->GetnMarker_Monitoring(); iMarker_Monitoring++) {
        Monitoring_Tag = config->GetMarker_Monitoring_TagBound(iMarker_Monitoring);
        Marker_Tag = config->GetMarker_All_TagBound(iMarker);
        if (Marker_Tag == Monitoring_Tag) {
          
          Cl = GetSurface_CL(iMarker_Monitoring);
          Cd = GetSurface_CD(iMarker_Monitoring);
          
          /*--- For typical section wing model want the force normal to the airfoil (in the direction of the spring) ---*/
          Cn = Cl*cos(Alpha) + Cd*sin(Alpha);
          Ct = -Cl*sin(Alpha) + Cd*cos(Alpha);
          
          Cm = GetSurface_CMz(iMarker_Monitoring);
          
          /*--- Calculate forces for the Typical Section Wing Model taking into account rotation ---*/
          
          /*--- Note that the calculation of the forces and the subsequent displacements ...
           is only correct for the airfoil that starts at the 0 degree position ---*/
          
          if (config->GetKind_GridMovement() == AEROELASTIC_RIGID_MOTION) {
            su2double Omega, dt, psi;
            dt = config->GetDelta_UnstTimeND();
            Omega  = (config->GetRotation_Rate(2)/config->GetOmega_Ref());
            psi = Omega*(dt*ExtIter);
            
            /*--- Correct for the airfoil starting position (This is hardcoded in here) ---*/
            if (Monitoring_Tag == "Airfoil1") {
              psi = psi + 0.0;
            }
            else if (Monitoring_Tag == "Airfoil2") {
              psi = psi + 2.0/3.0*PI_NUMBER;
            }
            else if (Monitoring_Tag == "Airfoil3") {
              psi = psi + 4.0/3.0*PI_NUMBER;
            }
            else
              cout << "WARNING: There is a marker that we are monitoring that doesn't match the values hardcoded above!" << endl;
            
            cout << Monitoring_Tag << " position " << psi*180.0/PI_NUMBER << " degrees. " << endl;
            
            Cn_rot = Cn*cos(psi) - Ct*sin(psi); //Note the signs are different for accounting for the AOA.
            Cn = Cn_rot;
          }
          
          /*--- Solve the aeroelastic equations for the particular marker(surface) ---*/
          
          SolveTypicalSectionWingModel(geometry, Cn, Cm, config, iMarker_Monitoring, structural_solution);
          
          break;
        }
      }
      
      /*--- Compute the new surface node locations ---*/
      surface_movement->AeroelasticDeform(geometry, config, ExtIter, iMarker, iMarker_Monitoring, structural_solution);
      
    }
    
  }
  
}

void CSolver::SetUpTypicalSectionWingModel(vector<vector<su2double> >& Phi, vector<su2double>& omega, CConfig *config) {
  
  /*--- Retrieve values from the config file ---*/
  su2double w_h = config->GetAeroelastic_Frequency_Plunge();
  su2double w_a = config->GetAeroelastic_Frequency_Pitch();
  su2double x_a = config->GetAeroelastic_CG_Location();
  su2double r_a = sqrt(config->GetAeroelastic_Radius_Gyration_Squared());
  su2double w = w_h/w_a;
  
  // Mass Matrix
  vector<vector<su2double> > M(2,vector<su2double>(2,0.0));
  M[0][0] = 1;
  M[0][1] = x_a;
  M[1][0] = x_a;
  M[1][1] = r_a*r_a;
  
  // Stiffness Matrix
  //  vector<vector<su2double> > K(2,vector<su2double>(2,0.0));
  //  K[0][0] = (w_h/w_a)*(w_h/w_a);
  //  K[0][1] = 0.0;
  //  K[1][0] = 0.0;
  //  K[1][1] = r_a*r_a;
  
  /* Eigenvector and Eigenvalue Matrices of the Generalized EigenValue Problem. */
  
  vector<vector<su2double> > Omega2(2,vector<su2double>(2,0.0));
  su2double aux; // auxiliary variable
  aux = sqrt(pow(r_a,2)*pow(w,4) - 2*pow(r_a,2)*pow(w,2) + pow(r_a,2) + 4*pow(x_a,2)*pow(w,2));
  Phi[0][0] = (r_a * (r_a - r_a*pow(w,2) + aux)) / (2*x_a*pow(w, 2));
  Phi[0][1] = (r_a * (r_a - r_a*pow(w,2) - aux)) / (2*x_a*pow(w, 2));
  Phi[1][0] = 1.0;
  Phi[1][1] = 1.0;
  
  Omega2[0][0] = (r_a * (r_a + r_a*pow(w,2) - aux)) / (2*(pow(r_a, 2) - pow(x_a, 2)));
  Omega2[0][1] = 0;
  Omega2[1][0] = 0;
  Omega2[1][1] = (r_a * (r_a + r_a*pow(w,2) + aux)) / (2*(pow(r_a, 2) - pow(x_a, 2)));
  
  /* Nondimesionalize the Eigenvectors such that Phi'*M*Phi = I and PHI'*K*PHI = Omega */
  // Phi'*M*Phi = D
  // D^(-1/2)*Phi'*M*Phi*D^(-1/2) = D^(-1/2)*D^(1/2)*D^(1/2)*D^(-1/2) = I,  D^(-1/2) = inv(sqrt(D))
  // Phi = Phi*D^(-1/2)
  
  vector<vector<su2double> > Aux(2,vector<su2double>(2,0.0));
  vector<vector<su2double> > D(2,vector<su2double>(2,0.0));
  // Aux = M*Phi
  for (int i=0; i<2; i++) {
    for (int j=0; j<2; j++) {
      Aux[i][j] = 0;
      for (int k=0; k<2; k++) {
        Aux[i][j] += M[i][k]*Phi[k][j];
      }
    }
  }
  
  // D = Phi'*Aux
  for (int i=0; i<2; i++) {
    for (int j=0; j<2; j++) {
      D[i][j] = 0;
      for (int k=0; k<2; k++) {
        D[i][j] += Phi[k][i]*Aux[k][j]; //PHI transpose
      }
    }
  }
  
  //Modify the first column
  Phi[0][0] = Phi[0][0] * 1/sqrt(D[0][0]);
  Phi[1][0] = Phi[1][0] * 1/sqrt(D[0][0]);
  //Modify the second column
  Phi[0][1] = Phi[0][1] * 1/sqrt(D[1][1]);
  Phi[1][1] = Phi[1][1] * 1/sqrt(D[1][1]);
  
  // Sqrt of the eigenvalues (frequency of vibration of the modes)
  omega[0] = sqrt(Omega2[0][0]);
  omega[1] = sqrt(Omega2[1][1]);
  
}

void CSolver::SolveTypicalSectionWingModel(CGeometry *geometry, su2double Cl, su2double Cm, CConfig *config, unsigned short iMarker, vector<su2double>& displacements) {
  
  /*--- The aeroelastic model solved in this routine is the typical section wing model
   The details of the implementation are similar to those found in J.J. Alonso 
   "Fully-Implicit Time-Marching Aeroelastic Solutions" 1994. ---*/
  
  /*--- Retrieve values from the config file ---*/
  su2double w_alpha = config->GetAeroelastic_Frequency_Pitch();
  su2double vf      = config->GetAeroelastic_Flutter_Speed_Index();
  su2double b       = config->GetLength_Reynolds()/2.0; // airfoil semichord, Reynolds length is by defaul 1.0
  su2double dt      = config->GetDelta_UnstTimeND();
  dt = dt*w_alpha; //Non-dimensionalize the structural time.
  
  /*--- Structural Equation damping ---*/
  vector<su2double> xi(2,0.0);
  
  /*--- Eigenvectors and Eigenvalues of the Generalized EigenValue Problem. ---*/
  vector<vector<su2double> > Phi(2,vector<su2double>(2,0.0));   // generalized eigenvectors.
  vector<su2double> w(2,0.0);        // sqrt of the generalized eigenvalues (frequency of vibration of the modes).
  SetUpTypicalSectionWingModel(Phi, w, config);
  
  /*--- Solving the Decoupled Aeroelastic Problem with second order time discretization Eq (9) ---*/
  
  /*--- Solution variables description. //x[j][i], j-entry, i-equation. // Time (n+1)->np1, n->n, (n-1)->n1 ---*/
  vector<vector<su2double> > x_np1(2,vector<su2double>(2,0.0));
  
  /*--- Values from previous movement of spring at true time step n+1
   We use this values because we are solving for delta changes not absolute changes ---*/
  vector<vector<su2double> > x_np1_old = config->GetAeroelastic_np1(iMarker);
  
  /*--- Values at previous timesteps. ---*/
  vector<vector<su2double> > x_n = config->GetAeroelastic_n(iMarker);
  vector<vector<su2double> > x_n1 = config->GetAeroelastic_n1(iMarker);
  
  /*--- Set up of variables used to solve the structural problem. ---*/
  vector<su2double> f_tilde(2,0.0);
  vector<vector<su2double> > A_inv(2,vector<su2double>(2,0.0));
  su2double detA;
  su2double s1, s2;
  vector<su2double> rhs(2,0.0); //right hand side
  vector<su2double> eta(2,0.0);
  vector<su2double> eta_dot(2,0.0);
  
  /*--- Forcing Term ---*/
  su2double cons = vf*vf/PI_NUMBER;
  vector<su2double> f(2,0.0);
  f[0] = cons*(-Cl);
  f[1] = cons*(2*-Cm);
  
  //f_tilde = Phi'*f
  for (int i=0; i<2; i++) {
    f_tilde[i] = 0;
    for (int k=0; k<2; k++) {
      f_tilde[i] += Phi[k][i]*f[k]; //PHI transpose
    }
  }
  
  /*--- solve each decoupled equation (The inverse of the 2x2 matrix is provided) ---*/
  for (int i=0; i<2; i++) {
    /* Matrix Inverse */
    detA = 9.0/(4.0*dt*dt) + 3*w[i]*xi[i]/(dt) + w[i]*w[i];
    A_inv[0][0] = 1/detA * (3/(2.0*dt) + 2*xi[i]*w[i]);
    A_inv[0][1] = 1/detA * 1;
    A_inv[1][0] = 1/detA * -w[i]*w[i];
    A_inv[1][1] = 1/detA * 3/(2.0*dt);
    
    /* Source Terms from previous iterations */
    s1 = (-4*x_n[0][i] + x_n1[0][i])/(2.0*dt);
    s2 = (-4*x_n[1][i] + x_n1[1][i])/(2.0*dt);
    
    /* Problem Right Hand Side */
    rhs[0] = -s1;
    rhs[1] = f_tilde[i]-s2;
    
    /* Solve the equations */
    x_np1[0][i] = A_inv[0][0]*rhs[0] + A_inv[0][1]*rhs[1];
    x_np1[1][i] = A_inv[1][0]*rhs[0] + A_inv[1][1]*rhs[1];
    
    eta[i] = x_np1[0][i]-x_np1_old[0][i];  // For displacements, the change(deltas) is used.
    eta_dot[i] = x_np1[1][i]; // For velocities, absolute values are used.
  }
  
  /*--- Transform back from the generalized coordinates to get the actual displacements in plunge and pitch  q = Phi*eta ---*/
  vector<su2double> q(2,0.0);
  vector<su2double> q_dot(2,0.0);
  for (int i=0; i<2; i++) {
    q[i] = 0;
    q_dot[i] = 0;
    for (int k=0; k<2; k++) {
      q[i] += Phi[i][k]*eta[k];
      q_dot[i] += Phi[i][k]*eta_dot[k];
    }
  }
  
  su2double dh = b*q[0];
  su2double dalpha = q[1];
  
  su2double h_dot = w_alpha*b*q_dot[0];  //The w_a brings it back to actual time.
  su2double alpha_dot = w_alpha*q_dot[1];
  
  /*--- Set the solution of the structural equations ---*/
  displacements[0] = dh;
  displacements[1] = dalpha;
  displacements[2] = h_dot;
  displacements[3] = alpha_dot;
  
  /*--- Calculate the total plunge and total pitch displacements for the unsteady step by summing the displacement at each sudo time step ---*/
  su2double pitch, plunge;
  pitch = config->GetAeroelastic_pitch(iMarker);
  plunge = config->GetAeroelastic_plunge(iMarker);
  
  config->SetAeroelastic_pitch(iMarker , pitch+dalpha);
  config->SetAeroelastic_plunge(iMarker , plunge+dh/b);
  
  /*--- Set the Aeroelastic solution at time n+1. This gets update every sudo time step
   and after convering the sudo time step the solution at n+1 get moved to the solution at n
   in SetDualTime_Solver method ---*/
  
  config->SetAeroelastic_np1(iMarker, x_np1);
  
}

void CSolver::Restart_OldGeometry(CGeometry *geometry, CConfig *config) {

  /*--- This function is intended for dual time simulations ---*/

  unsigned long index;

  int Unst_RestartIter;
  ifstream restart_file_n;
  unsigned short iZone = config->GetiZone();
  unsigned short nZone = geometry->GetnZone();
  string filename = config->GetSolution_FlowFileName();
  string filename_n;

  /*--- Auxiliary vector for storing the coordinates ---*/
  su2double *Coord;
  Coord = new su2double[nDim];

  /*--- Variables for reading the restart files ---*/
  string text_line;
  long iPoint_Local;
  unsigned long iPoint_Global_Local = 0, iPoint_Global = 0;
  unsigned short rbuf_NotMatching, sbuf_NotMatching;

  /*--- Multizone problems require the number of the zone to be appended. ---*/

  if (nZone > 1)
    filename = config->GetMultizone_FileName(filename, iZone);

  /*--- First, we load the restart file for time n ---*/

  /*-------------------------------------------------------------------------------------------*/

  /*--- Modify file name for an unsteady restart ---*/
  Unst_RestartIter = SU2_TYPE::Int(config->GetUnst_RestartIter())-1;
  filename_n = config->GetUnsteady_FileName(filename, Unst_RestartIter);

  /*--- Open the restart file, throw an error if this fails. ---*/

  restart_file_n.open(filename_n.data(), ios::in);
  if (restart_file_n.fail()) {
    SU2_MPI::Error(string("There is no flow restart file ") + filename_n, CURRENT_FUNCTION);
  }

  /*--- First, set all indices to a negative value by default, and Global n indices to 0 ---*/
  iPoint_Global_Local = 0; iPoint_Global = 0;

  /*--- Read all lines in the restart file ---*/
  /*--- The first line is the header ---*/

  getline (restart_file_n, text_line);

  for (iPoint_Global = 0; iPoint_Global < geometry->GetGlobal_nPointDomain(); iPoint_Global++ ) {
    
    getline (restart_file_n, text_line);
    
    istringstream point_line(text_line);

    /*--- Retrieve local index. If this node from the restart file lives
     on the current processor, we will load and instantiate the vars. ---*/

    iPoint_Local = geometry->GetGlobal_to_Local_Point(iPoint_Global);

    if (iPoint_Local > -1) {

      if (nDim == 2) point_line >> index >> Coord[0] >> Coord[1];
      if (nDim == 3) point_line >> index >> Coord[0] >> Coord[1] >> Coord[2];

      geometry->node[iPoint_Local]->SetCoord_n(Coord);

      iPoint_Global_Local++;
    }
  }

  /*--- Detect a wrong solution file ---*/

  rbuf_NotMatching = 0; sbuf_NotMatching = 0;

  if (iPoint_Global_Local < geometry->GetnPointDomain()) { sbuf_NotMatching = 1; }

#ifndef HAVE_MPI
  rbuf_NotMatching = sbuf_NotMatching;
#else
  SU2_MPI::Allreduce(&sbuf_NotMatching, &rbuf_NotMatching, 1, MPI_UNSIGNED_SHORT, MPI_SUM, MPI_COMM_WORLD);
#endif
  if (rbuf_NotMatching != 0) {
    SU2_MPI::Error(string("The solution file ") + filename + string(" doesn't match with the mesh file!\n") +
                   string("It could be empty lines at the end of the file."), CURRENT_FUNCTION);
  }

  /*--- Close the restart file ---*/

  restart_file_n.close();

  /*-------------------------------------------------------------------------------------------*/
  /*-------------------------------------------------------------------------------------------*/

  /*--- Now, we load the restart file for time n-1, if the simulation is 2nd Order ---*/

  if (config->GetUnsteady_Simulation() == DT_STEPPING_2ND) {

    ifstream restart_file_n1;
    string filename_n1;

    /*--- Modify file name for an unsteady restart ---*/
    Unst_RestartIter = SU2_TYPE::Int(config->GetUnst_RestartIter())-2;
    filename_n1 = config->GetUnsteady_FileName(filename, Unst_RestartIter);

    /*--- Open the restart file, throw an error if this fails. ---*/

    restart_file_n.open(filename_n1.data(), ios::in);
    if (restart_file_n.fail()) {
        SU2_MPI::Error(string("There is no flow restart file ") + filename_n1, CURRENT_FUNCTION);

    }

    /*--- First, set all indices to a negative value by default, and Global n indices to 0 ---*/
    iPoint_Global_Local = 0; iPoint_Global = 0;

    /*--- Read all lines in the restart file ---*/
    /*--- The first line is the header ---*/

    getline (restart_file_n, text_line);

    for (iPoint_Global = 0; iPoint_Global < geometry->GetGlobal_nPointDomain(); iPoint_Global++ ) {
      
      getline (restart_file_n, text_line);
      
      istringstream point_line(text_line);

      /*--- Retrieve local index. If this node from the restart file lives
       on the current processor, we will load and instantiate the vars. ---*/

      iPoint_Local = geometry->GetGlobal_to_Local_Point(iPoint_Global);

      if (iPoint_Local > -1) {

        if (nDim == 2) point_line >> index >> Coord[0] >> Coord[1];
        if (nDim == 3) point_line >> index >> Coord[0] >> Coord[1] >> Coord[2];

        geometry->node[iPoint_Local]->SetCoord_n1(Coord);

        iPoint_Global_Local++;
      }

    }

    /*--- Detect a wrong solution file ---*/

    rbuf_NotMatching = 0; sbuf_NotMatching = 0;

    if (iPoint_Global_Local < geometry->GetnPointDomain()) { sbuf_NotMatching = 1; }

#ifndef HAVE_MPI
    rbuf_NotMatching = sbuf_NotMatching;
#else
    SU2_MPI::Allreduce(&sbuf_NotMatching, &rbuf_NotMatching, 1, MPI_UNSIGNED_SHORT, MPI_SUM, MPI_COMM_WORLD);
#endif
    if (rbuf_NotMatching != 0) {
      SU2_MPI::Error(string("The solution file ") + filename + string(" doesn't match with the mesh file!\n") +
                     string("It could be empty lines at the end of the file."), CURRENT_FUNCTION);
    }

    /*--- Close the restart file ---*/

    restart_file_n1.close();

  }

  /*--- It's necessary to communicate this information ---*/
  
  geometry->InitiateComms(geometry, config, COORDINATES_OLD);
  geometry->CompleteComms(geometry, config, COORDINATES_OLD);
  
  delete [] Coord;

}

void CSolver::Read_SU2_Restart_ASCII(CGeometry *geometry, CConfig *config, string val_filename) {

  ifstream restart_file;
  string text_line, Tag;
  unsigned short iVar;
  long index, iPoint_Local = 0; unsigned long iPoint_Global = 0;
  int counter = 0;
  config->fields.clear();

  Restart_Vars = new int[5];

  /*--- First, check that this is not a binary restart file. ---*/

  char fname[100];
  strcpy(fname, val_filename.c_str());
  int magic_number;

#ifndef HAVE_MPI

  /*--- Serial binary input. ---*/

  FILE *fhw;
  fhw = fopen(fname,"rb");
  size_t ret;

  /*--- Error check for opening the file. ---*/

  if (!fhw) {
    SU2_MPI::Error(string("Unable to open SU2 restart file ") + fname, CURRENT_FUNCTION);
  }

  /*--- Attempt to read the first int, which should be our magic number. ---*/

  ret = fread(&magic_number, sizeof(int), 1, fhw);
  if (ret != 1) {
    SU2_MPI::Error("Error reading restart file.", CURRENT_FUNCTION);
  }

  /*--- Check that this is an SU2 binary file. SU2 binary files
   have the hex representation of "SU2" as the first int in the file. ---*/

  if (magic_number == 535532) {
    SU2_MPI::Error(string("File ") + string(fname) + string(" is a binary SU2 restart file, expected ASCII.\n") +
                   string("SU2 reads/writes binary restart files by default.\n") +
                   string("Note that backward compatibility for ASCII restart files is\n") +
                   string("possible with the WRT_BINARY_RESTART / READ_BINARY_RESTART options."), CURRENT_FUNCTION);
  }

  fclose(fhw);

#else

  /*--- Parallel binary input using MPI I/O. ---*/

  MPI_File fhw;
  int ierr;

  /*--- All ranks open the file using MPI. ---*/

  ierr = MPI_File_open(MPI_COMM_WORLD, fname, MPI_MODE_RDONLY, MPI_INFO_NULL, &fhw);

  /*--- Error check opening the file. ---*/

  if (ierr) {
    SU2_MPI::Error(string("Unable to open SU2 restart file ") + string(fname), CURRENT_FUNCTION);
  }

  /*--- Have the master attempt to read the magic number. ---*/

  if (rank == MASTER_NODE)
    MPI_File_read(fhw, &magic_number, 1, MPI_INT, MPI_STATUS_IGNORE);

  /*--- Broadcast the number of variables to all procs and store clearly. ---*/

  SU2_MPI::Bcast(&magic_number, 1, MPI_INT, MASTER_NODE, MPI_COMM_WORLD);

  /*--- Check that this is an SU2 binary file. SU2 binary files
   have the hex representation of "SU2" as the first int in the file. ---*/

  if (magic_number == 535532) {
    SU2_MPI::Error(string("File ") + string(fname) + string(" is a binary SU2 restart file, expected ASCII.\n") +
                   string("SU2 reads/writes binary restart files by default.\n") +
                   string("Note that backward compatibility for ASCII restart files is\n") +
                   string("possible with the WRT_BINARY_RESTART / READ_BINARY_RESTART options."), CURRENT_FUNCTION);
  }

  MPI_File_close(&fhw);

#endif

  /*--- Open the restart file ---*/

  restart_file.open(val_filename.data(), ios::in);

  /*--- In case there is no restart file ---*/

  if (restart_file.fail()) {
    SU2_MPI::Error(string("SU2 ASCII solution file  ") + string(fname) + string(" not found."), CURRENT_FUNCTION);
  }

  /*--- Identify the number of fields (and names) in the restart file ---*/

  getline (restart_file, text_line);
  stringstream ss(text_line);
  while (ss >> Tag) {
    config->fields.push_back(Tag);
    if (ss.peek() == ',') ss.ignore();
  }

  /*--- Set the number of variables, one per field in the
   restart file (without including the PointID) ---*/

  Restart_Vars[1] = (int)config->fields.size() - 1;

  /*--- Allocate memory for the restart data. ---*/

  Restart_Data = new passivedouble[Restart_Vars[1]*geometry->GetnPointDomain()];

  /*--- Read all lines in the restart file and extract data. ---*/

  for (iPoint_Global = 0; iPoint_Global < geometry->GetGlobal_nPointDomain(); iPoint_Global++ ) {

    getline (restart_file, text_line);

    istringstream point_line(text_line);

    /*--- Retrieve local index. If this node from the restart file lives
     on the current processor, we will load and instantiate the vars. ---*/

    iPoint_Local = geometry->GetGlobal_to_Local_Point(iPoint_Global);

    if (iPoint_Local > -1) {

      /*--- The PointID is not stored --*/

      point_line >> index;

      /*--- Store the solution (starting with node coordinates) --*/

      for (iVar = 0; iVar < Restart_Vars[1]; iVar++)
        point_line >> Restart_Data[counter*Restart_Vars[1] + iVar];

      /*--- Increment our local point counter. ---*/

      counter++;

    }
  }

}

void CSolver::Read_SU2_Restart_Binary(CGeometry *geometry, CConfig *config, string val_filename) {

  char str_buf[CGNS_STRING_SIZE], fname[100];
  unsigned short iVar;
  strcpy(fname, val_filename.c_str());
  int nRestart_Vars = 5, nFields;
  Restart_Vars = new int[5];
  config->fields.clear();

#ifndef HAVE_MPI

  /*--- Serial binary input. ---*/

  FILE *fhw;
  fhw = fopen(fname,"rb");
  size_t ret;

  /*--- Error check for opening the file. ---*/

  if (!fhw) {
    SU2_MPI::Error(string("Unable to open SU2 restart file ") + string(fname), CURRENT_FUNCTION);
  }

  /*--- First, read the number of variables and points. ---*/

  ret = fread(Restart_Vars, sizeof(int), nRestart_Vars, fhw);
  if (ret != (unsigned long)nRestart_Vars) {
    SU2_MPI::Error("Error reading restart file.", CURRENT_FUNCTION);
  }

  /*--- Check that this is an SU2 binary file. SU2 binary files
   have the hex representation of "SU2" as the first int in the file. ---*/

  if (Restart_Vars[0] != 535532) {
    SU2_MPI::Error(string("File ") + string(fname) + string(" is not a binary SU2 restart file.\n") +
                   string("SU2 reads/writes binary restart files by default.\n") +
                   string("Note that backward compatibility for ASCII restart files is\n") +
                   string("possible with the WRT_BINARY_RESTART / READ_BINARY_RESTART options."), CURRENT_FUNCTION);
  }

  /*--- Store the number of fields to be read for clarity. ---*/

  nFields = Restart_Vars[1];

  /*--- Read the variable names from the file. Note that we are adopting a
   fixed length of 33 for the string length to match with CGNS. This is
   needed for when we read the strings later. We pad the beginning of the
   variable string vector with the Point_ID tag that wasn't written. ---*/

  config->fields.push_back("Point_ID");
  for (iVar = 0; iVar < nFields; iVar++) {
    ret = fread(str_buf, sizeof(char), CGNS_STRING_SIZE, fhw);
    if (ret != (unsigned long)CGNS_STRING_SIZE) {
      SU2_MPI::Error("Error reading restart file.", CURRENT_FUNCTION);
    }
    config->fields.push_back(str_buf);
  }

  /*--- For now, create a temp 1D buffer to read the data from file. ---*/

  Restart_Data = new passivedouble[nFields*geometry->GetnPointDomain()];

  /*--- Read in the data for the restart at all local points. ---*/

  ret = fread(Restart_Data, sizeof(passivedouble), nFields*geometry->GetnPointDomain(), fhw);
  if (ret != (unsigned long)nFields*geometry->GetnPointDomain()) {
    SU2_MPI::Error("Error reading restart file.", CURRENT_FUNCTION);
  }

  /*--- Close the file. ---*/

  fclose(fhw);

#else

  /*--- Parallel binary input using MPI I/O. ---*/

  MPI_File fhw;
  SU2_MPI::Status status;
  MPI_Datatype etype, filetype;
  MPI_Offset disp;
  unsigned long iPoint_Global, index, iChar;
  string field_buf;

  int ierr;

  /*--- All ranks open the file using MPI. ---*/

  ierr = MPI_File_open(MPI_COMM_WORLD, fname, MPI_MODE_RDONLY, MPI_INFO_NULL, &fhw);

  /*--- Error check opening the file. ---*/

  if (ierr) {
    SU2_MPI::Error(string("Unable to open SU2 restart file ") + string(fname), CURRENT_FUNCTION);
  }

  /*--- First, read the number of variables and points (i.e., cols and rows),
   which we will need in order to read the file later. Also, read the
   variable string names here. Only the master rank reads the header. ---*/

  if (rank == MASTER_NODE)
    MPI_File_read(fhw, Restart_Vars, nRestart_Vars, MPI_INT, MPI_STATUS_IGNORE);

  /*--- Broadcast the number of variables to all procs and store clearly. ---*/

  SU2_MPI::Bcast(Restart_Vars, nRestart_Vars, MPI_INT, MASTER_NODE, MPI_COMM_WORLD);

  /*--- Check that this is an SU2 binary file. SU2 binary files
   have the hex representation of "SU2" as the first int in the file. ---*/

  if (Restart_Vars[0] != 535532) {
    SU2_MPI::Error(string("File ") + string(fname) + string(" is not a binary SU2 restart file.\n") +
                   string("SU2 reads/writes binary restart files by default.\n") +
                   string("Note that backward compatibility for ASCII restart files is\n") +
                   string("possible with the WRT_BINARY_RESTART / READ_BINARY_RESTART options."), CURRENT_FUNCTION);
  }

  /*--- Store the number of fields to be read for clarity. ---*/

  nFields = Restart_Vars[1];

  /*--- Read the variable names from the file. Note that we are adopting a
   fixed length of 33 for the string length to match with CGNS. This is
   needed for when we read the strings later. ---*/

  char *mpi_str_buf = new char[nFields*CGNS_STRING_SIZE];
  if (rank == MASTER_NODE) {
    disp = nRestart_Vars*sizeof(int);
    MPI_File_read_at(fhw, disp, mpi_str_buf, nFields*CGNS_STRING_SIZE,
                     MPI_CHAR, MPI_STATUS_IGNORE);
  }

  /*--- Broadcast the string names of the variables. ---*/

  SU2_MPI::Bcast(mpi_str_buf, nFields*CGNS_STRING_SIZE, MPI_CHAR,
                 MASTER_NODE, MPI_COMM_WORLD);

  /*--- Now parse the string names and load into the config class in case
   we need them for writing visualization files (SU2_SOL). ---*/

  config->fields.push_back("Point_ID");
  for (iVar = 0; iVar < nFields; iVar++) {
    index = iVar*CGNS_STRING_SIZE;
    field_buf.append("\"");
    for (iChar = 0; iChar < (unsigned long)CGNS_STRING_SIZE; iChar++) {
      str_buf[iChar] = mpi_str_buf[index + iChar];
    }
    field_buf.append(str_buf);
    field_buf.append("\"");
    config->fields.push_back(field_buf.c_str());
    field_buf.clear();
  }

  /*--- Free string buffer memory. ---*/

  delete [] mpi_str_buf;

  /*--- We're writing only su2doubles in the data portion of the file. ---*/

  etype = MPI_DOUBLE;

  /*--- We need to ignore the 4 ints describing the nVar_Restart and nPoints,
   along with the string names of the variables. ---*/

  disp = nRestart_Vars*sizeof(int) + CGNS_STRING_SIZE*nFields*sizeof(char);

  /*--- Define a derived datatype for this rank's set of non-contiguous data
   that will be placed in the restart. Here, we are collecting each one of the
   points which are distributed throughout the file in blocks of nVar_Restart data. ---*/

  int *blocklen = new int[geometry->GetnPointDomain()];
  int *displace = new int[geometry->GetnPointDomain()];
  int counter = 0;
  for (iPoint_Global = 0; iPoint_Global < geometry->GetGlobal_nPointDomain(); iPoint_Global++ ) {
    if (geometry->GetGlobal_to_Local_Point(iPoint_Global) > -1) {
      blocklen[counter] = nFields;
      displace[counter] = iPoint_Global*nFields;
      counter++;
    }
  }
  MPI_Type_indexed(geometry->GetnPointDomain(), blocklen, displace, MPI_DOUBLE, &filetype);
  MPI_Type_commit(&filetype);

  /*--- Set the view for the MPI file write, i.e., describe the location in
   the file that this rank "sees" for writing its piece of the restart file. ---*/

  MPI_File_set_view(fhw, disp, etype, filetype, (char*)"native", MPI_INFO_NULL);

  /*--- For now, create a temp 1D buffer to read the data from file. ---*/

  Restart_Data = new passivedouble[nFields*geometry->GetnPointDomain()];

  /*--- Collective call for all ranks to read from their view simultaneously. ---*/

  MPI_File_read_all(fhw, Restart_Data, nFields*geometry->GetnPointDomain(), MPI_DOUBLE, &status);

  /*--- All ranks close the file after writing. ---*/

  MPI_File_close(&fhw);

  /*--- Free the derived datatype and release temp memory. ---*/

  MPI_Type_free(&filetype);

  delete [] blocklen;
  delete [] displace;
  
#endif
  
}

void CSolver::Read_SU2_Restart_Metadata(CGeometry *geometry, CConfig *config, bool adjoint_run, string val_filename) {

	su2double AoA_ = config->GetAoA();
	su2double AoS_ = config->GetAoS();
	su2double BCThrust_ = config->GetInitial_BCThrust();
	su2double dCD_dCL_ = config->GetdCD_dCL();
 su2double dCMx_dCL_ = config->GetdCMx_dCL();
 su2double dCMy_dCL_ = config->GetdCMy_dCL();
 su2double dCMz_dCL_ = config->GetdCMz_dCL();
  string::size_type position;
	unsigned long ExtIter_ = 0;
	ifstream restart_file;
	bool adjoint = (config->GetContinuous_Adjoint()) || (config->GetDiscrete_Adjoint());

	if (config->GetRead_Binary_Restart()) {

		char fname[100];
		strcpy(fname, val_filename.c_str());
		int nVar_Buf = 5;
		int var_buf[5];
		int Restart_Iter = 0;
		passivedouble Restart_Meta_Passive[8] = {0.0,0.0,0.0,0.0,0.0,0.0,0.0,0.0};
		su2double Restart_Meta[8] = {0.0,0.0,0.0,0.0,0.0,0.0,0.0,0.0};

#ifndef HAVE_MPI

		/*--- Serial binary input. ---*/

		FILE *fhw;
		fhw = fopen(fname,"rb");
    size_t ret;

		/*--- Error check for opening the file. ---*/

		if (!fhw) {
      SU2_MPI::Error(string("Unable to open restart file ") + string(fname), CURRENT_FUNCTION);
		}

		/*--- First, read the number of variables and points. ---*/

		ret = fread(var_buf, sizeof(int), nVar_Buf, fhw);
    if (ret != (unsigned long)nVar_Buf) {
      SU2_MPI::Error("Error reading restart file.", CURRENT_FUNCTION);
    }

    /*--- Check that this is an SU2 binary file. SU2 binary files
     have the hex representation of "SU2" as the first int in the file. ---*/

    if (var_buf[0] != 535532) {
      SU2_MPI::Error(string("File ") + string(fname) + string(" is not a binary SU2 restart file.\n") +
                     string("SU2 reads/writes binary restart files by default.\n") +
                     string("Note that backward compatibility for ASCII restart files is\n") +
                     string("possible with the WRT_BINARY_RESTART / READ_BINARY_RESTART options."), CURRENT_FUNCTION);
    }

    /*--- Compute (negative) displacements and grab the metadata. ---*/

    ret = sizeof(int) + 8*sizeof(passivedouble);
    fseek(fhw,-ret, SEEK_END);

    /*--- Read the external iteration. ---*/

    ret = fread(&Restart_Iter, sizeof(int), 1, fhw);
    if (ret != 1) {
      SU2_MPI::Error("Error reading restart file.", CURRENT_FUNCTION);
    }

    /*--- Read the metadata. ---*/

    ret = fread(Restart_Meta_Passive, sizeof(passivedouble), 8, fhw);
    if (ret != 8) {
      SU2_MPI::Error("Error reading restart file.", CURRENT_FUNCTION);
    }

    for (unsigned short iVar = 0; iVar < 8; iVar++)
      Restart_Meta[iVar] = Restart_Meta_Passive[iVar];

    /*--- Close the file. ---*/

    fclose(fhw);

#else

		/*--- Parallel binary input using MPI I/O. ---*/

		MPI_File fhw;
		MPI_Offset disp;
    int ierr;

		/*--- All ranks open the file using MPI. ---*/

		ierr = MPI_File_open(MPI_COMM_WORLD, fname, MPI_MODE_RDONLY, MPI_INFO_NULL, &fhw);

		/*--- Error check opening the file. ---*/

		if (ierr) {
      SU2_MPI::Error(string("Unable to open SU2 restart file ") + string(fname), CURRENT_FUNCTION);
		}

		/*--- First, read the number of variables and points (i.e., cols and rows),
     which we will need in order to read the file later. Also, read the
     variable string names here. Only the master rank reads the header. ---*/

		if (rank == MASTER_NODE)
			MPI_File_read(fhw, var_buf, nVar_Buf, MPI_INT, MPI_STATUS_IGNORE);

		/*--- Broadcast the number of variables to all procs and store clearly. ---*/

		SU2_MPI::Bcast(var_buf, nVar_Buf, MPI_INT, MASTER_NODE, MPI_COMM_WORLD);

    /*--- Check that this is an SU2 binary file. SU2 binary files
     have the hex representation of "SU2" as the first int in the file. ---*/

    if (var_buf[0] != 535532) {
      SU2_MPI::Error(string("File ") + string(fname) + string(" is not a binary SU2 restart file.\n") +
                     string("SU2 reads/writes binary restart files by default.\n") +
                     string("Note that backward compatibility for ASCII restart files is\n") +
                     string("possible with the WRT_BINARY_RESTART / READ_BINARY_RESTART options."), CURRENT_FUNCTION);
    }

    /*--- Access the metadata. ---*/

		if (rank == MASTER_NODE) {

      /*--- External iteration. ---*/

      disp = (nVar_Buf*sizeof(int) + var_buf[1]*CGNS_STRING_SIZE*sizeof(char) +
              var_buf[1]*var_buf[2]*sizeof(passivedouble));
      MPI_File_read_at(fhw, disp, &Restart_Iter, 1, MPI_INT, MPI_STATUS_IGNORE);

			/*--- Additional doubles for AoA, AoS, etc. ---*/

      disp = (nVar_Buf*sizeof(int) + var_buf[1]*CGNS_STRING_SIZE*sizeof(char) +
              var_buf[1]*var_buf[2]*sizeof(passivedouble) + 1*sizeof(int));
      MPI_File_read_at(fhw, disp, Restart_Meta_Passive, 8, MPI_DOUBLE, MPI_STATUS_IGNORE);

		}

		/*--- Communicate metadata. ---*/

		SU2_MPI::Bcast(&Restart_Iter, 1, MPI_INT, MASTER_NODE, MPI_COMM_WORLD);

		/*--- Copy to a su2double structure (because of the SU2_MPI::Bcast
              doesn't work with passive data)---*/

		for (unsigned short iVar = 0; iVar < 8; iVar++)
			Restart_Meta[iVar] = Restart_Meta_Passive[iVar];

		SU2_MPI::Bcast(Restart_Meta, 8, MPI_DOUBLE, MASTER_NODE, MPI_COMM_WORLD);

		/*--- All ranks close the file after writing. ---*/

		MPI_File_close(&fhw);

#endif

		/*--- Store intermediate vals from file I/O in correct variables. ---*/

		ExtIter_  = Restart_Iter;
		AoA_      = Restart_Meta[0];
		AoS_      = Restart_Meta[1];
		BCThrust_ = Restart_Meta[2];
		dCD_dCL_  = Restart_Meta[3];
  dCMx_dCL_  = Restart_Meta[4];
  dCMy_dCL_  = Restart_Meta[5];
  dCMz_dCL_  = Restart_Meta[6];

	} else {

    /*--- First, check that this is not a binary restart file. ---*/

    char fname[100];
    strcpy(fname, val_filename.c_str());
    int magic_number;

#ifndef HAVE_MPI

    /*--- Serial binary input. ---*/

    FILE *fhw;
    fhw = fopen(fname,"rb");
    size_t ret;

    /*--- Error check for opening the file. ---*/

    if (!fhw) {
      SU2_MPI::Error(string("Unable to open SU2 restart file ") + string(fname), CURRENT_FUNCTION);
    }

    /*--- Attempt to read the first int, which should be our magic number. ---*/

    ret = fread(&magic_number, sizeof(int), 1, fhw);
    if (ret != 1) {
      SU2_MPI::Error("Error reading restart file.", CURRENT_FUNCTION);
    }

    /*--- Check that this is an SU2 binary file. SU2 binary files
     have the hex representation of "SU2" as the first int in the file. ---*/

    if (magic_number == 535532) {
      SU2_MPI::Error(string("File ") + string(fname) + string(" is a binary SU2 restart file, expected ASCII.\n") +
                     string("SU2 reads/writes binary restart files by default.\n") +
                     string("Note that backward compatibility for ASCII restart files is\n") +
                     string("possible with the WRT_BINARY_RESTART / READ_BINARY_RESTART options."), CURRENT_FUNCTION);
    }

    fclose(fhw);

#else

    /*--- Parallel binary input using MPI I/O. ---*/

    MPI_File fhw;
    int ierr;

    /*--- All ranks open the file using MPI. ---*/

    ierr = MPI_File_open(MPI_COMM_WORLD, fname, MPI_MODE_RDONLY, MPI_INFO_NULL, &fhw);

    /*--- Error check opening the file. ---*/

    if (ierr) {
      SU2_MPI::Error(string("Unable to open SU2 restart file ") + string(fname), CURRENT_FUNCTION);
    }

    /*--- Have the master attempt to read the magic number. ---*/

    if (rank == MASTER_NODE)
      MPI_File_read(fhw, &magic_number, 1, MPI_INT, MPI_STATUS_IGNORE);

    /*--- Broadcast the number of variables to all procs and store clearly. ---*/

    SU2_MPI::Bcast(&magic_number, 1, MPI_INT, MASTER_NODE, MPI_COMM_WORLD);

    /*--- Check that this is an SU2 binary file. SU2 binary files
     have the hex representation of "SU2" as the first int in the file. ---*/

    if (magic_number == 535532) {
      SU2_MPI::Error(string("File ") + string(fname) + string(" is a binary SU2 restart file, expected ASCII.\n") +
                     string("SU2 reads/writes binary restart files by default.\n") +
                     string("Note that backward compatibility for ASCII restart files is\n") +
                     string("possible with the WRT_BINARY_RESTART / READ_BINARY_RESTART options."), CURRENT_FUNCTION);
    }
    
    MPI_File_close(&fhw);
    
#endif

    /*--- Carry on with ASCII metadata reading. ---*/

		restart_file.open(val_filename.data(), ios::in);
		if (restart_file.fail()) {
			if (rank == MASTER_NODE) {
				cout << " Warning: There is no restart file (" << val_filename.data() << ")."<< endl;
				cout << " Computation will continue without updating metadata parameters." << endl;
			}
		} else {

			unsigned long iPoint_Global = 0;
			string text_line;

			/*--- The first line is the header (General description) ---*/

			getline (restart_file, text_line);

			/*--- Space for the solution ---*/

			for (iPoint_Global = 0; iPoint_Global < geometry->GetGlobal_nPointDomain(); iPoint_Global++ ) {

				getline (restart_file, text_line);

			}

			/*--- Space for extra info (if any) ---*/

			while (getline (restart_file, text_line)) {

				/*--- External iteration ---*/

				position = text_line.find ("EXT_ITER=",0);
				if (position != string::npos) {
					text_line.erase (0,9); ExtIter_ = atoi(text_line.c_str());
				}

				/*--- Angle of attack ---*/

				position = text_line.find ("AOA=",0);
				if (position != string::npos) {
					text_line.erase (0,4); AoA_ = atof(text_line.c_str());
				}

				/*--- Sideslip angle ---*/

				position = text_line.find ("SIDESLIP_ANGLE=",0);
				if (position != string::npos) {
					text_line.erase (0,15); AoS_ = atof(text_line.c_str());
				}

				/*--- BCThrust angle ---*/

				position = text_line.find ("INITIAL_BCTHRUST=",0);
				if (position != string::npos) {
					text_line.erase (0,17); BCThrust_ = atof(text_line.c_str());
				}

				if (adjoint_run) {

					if (config->GetEval_dOF_dCX() == true) {

						/*--- dCD_dCL coefficient ---*/

       position = text_line.find ("DCD_DCL_VALUE=",0);
       if (position != string::npos) {
         text_line.erase (0,14); dCD_dCL_ = atof(text_line.c_str());
       }
       
       /*--- dCMx_dCL coefficient ---*/
       
       position = text_line.find ("DCMX_DCL_VALUE=",0);
       if (position != string::npos) {
         text_line.erase (0,15); dCMx_dCL_ = atof(text_line.c_str());
       }
       
       /*--- dCMy_dCL coefficient ---*/
       
       position = text_line.find ("DCMY_DCL_VALUE=",0);
       if (position != string::npos) {
         text_line.erase (0,15); dCMy_dCL_ = atof(text_line.c_str());
       }
       
       /*--- dCMz_dCL coefficient ---*/
       
       position = text_line.find ("DCMZ_DCL_VALUE=",0);
       if (position != string::npos) {
         text_line.erase (0,15); dCMz_dCL_ = atof(text_line.c_str());
       }
       
					}

				}

			}


			/*--- Close the restart meta file. ---*/

			restart_file.close();

		}
	}

	/*--- Load the metadata. ---*/

	/*--- Only from the direct problem ---*/

	if (!adjoint_run) {

		/*--- Angle of attack ---*/

		if (config->GetDiscard_InFiles() == false) {
			if ((config->GetAoA() != AoA_) &&  (rank == MASTER_NODE)) {
				cout.precision(6);
				cout <<"WARNING: AoA in the solution file (" << AoA_ << " deg.) +" << endl;
				cout << "         AoA offset in mesh file (" << config->GetAoA_Offset() << " deg.) = " << AoA_ + config->GetAoA_Offset() << " deg." << endl;
			}
			config->SetAoA(AoA_ + config->GetAoA_Offset());
		}
		else {
			if ((config->GetAoA() != AoA_) &&  (rank == MASTER_NODE))
				cout <<"WARNING: Discarding the AoA in the solution file." << endl;
		}

		/*--- Sideslip angle ---*/

		if (config->GetDiscard_InFiles() == false) {
			if ((config->GetAoS() != AoS_) &&  (rank == MASTER_NODE)) {
				cout.precision(6);
				cout <<"WARNING: AoS in the solution file (" << AoS_ << " deg.) +" << endl;
				cout << "         AoS offset in mesh file (" << config->GetAoS_Offset() << " deg.) = " << AoS_ + config->GetAoS_Offset() << " deg." << endl;
			}
			config->SetAoS(AoS_ + config->GetAoS_Offset());
		}
		else {
			if ((config->GetAoS() != AoS_) &&  (rank == MASTER_NODE))
				cout <<"WARNING: Discarding the AoS in the solution file." << endl;
		}

		/*--- BCThrust angle ---*/

		if (config->GetDiscard_InFiles() == false) {
			if ((config->GetInitial_BCThrust() != BCThrust_) &&  (rank == MASTER_NODE))
				cout <<"WARNING: SU2 will use the initial BC Thrust provided in the solution file: " << BCThrust_ << " lbs." << endl;
			config->SetInitial_BCThrust(BCThrust_);
		}
		else {
			if ((config->GetInitial_BCThrust() != BCThrust_) &&  (rank == MASTER_NODE))
				cout <<"WARNING: Discarding the BC Thrust in the solution file." << endl;
		}


		/*--- The adjoint problem needs this information from the direct solution ---*/

		if (adjoint) {

			if (config->GetEval_dOF_dCX() == false) {

				if (config->GetDiscard_InFiles() == false) {

      if ((config->GetdCD_dCL() != dCD_dCL_) &&  (rank == MASTER_NODE))
        cout <<"WARNING: SU2 will use the dCD/dCL provided in the direct solution file: " << dCD_dCL_ << "." << endl;
      config->SetdCD_dCL(dCD_dCL_);
      
      if ((config->GetdCMx_dCL() != dCMx_dCL_) &&  (rank == MASTER_NODE))
        cout <<"WARNING: SU2 will use the dCMx/dCL provided in the direct solution file: " << dCMx_dCL_ << "." << endl;
      config->SetdCMx_dCL(dCMx_dCL_);
      
      if ((config->GetdCMy_dCL() != dCMy_dCL_) &&  (rank == MASTER_NODE))
        cout <<"WARNING: SU2 will use the dCMy/dCL provided in the direct solution file: " << dCMy_dCL_ << "." << endl;
      config->SetdCMy_dCL(dCMy_dCL_);
      
      if ((config->GetdCMz_dCL() != dCMz_dCL_) &&  (rank == MASTER_NODE))
        cout <<"WARNING: SU2 will use the dCMz/dCL provided in the direct solution file: " << dCMz_dCL_ << "." << endl;
      config->SetdCMz_dCL(dCMz_dCL_);

				}
				else {
      
      if ((config->GetdCD_dCL() != dCD_dCL_) &&  (rank == MASTER_NODE))
        cout <<"WARNING: Discarding the dCD/dCL in the direct solution file." << endl;
      
      if ((config->GetdCMx_dCL() != dCMx_dCL_) &&  (rank == MASTER_NODE))
        cout <<"WARNING: Discarding the dCMx/dCL in the direct solution file." << endl;
      
      if ((config->GetdCMy_dCL() != dCMy_dCL_) &&  (rank == MASTER_NODE))
        cout <<"WARNING: Discarding the dCMy/dCL in the direct solution file." << endl;
      
      if ((config->GetdCMz_dCL() != dCMz_dCL_) &&  (rank == MASTER_NODE))
        cout <<"WARNING: Discarding the dCMz/dCL in the direct solution file." << endl;
      
    }

			}

		}

	}

	/*--- Only from the adjoint restart file ---*/

	else {

		/*--- The adjoint problem needs this information from the adjoint solution file ---*/

		if (config->GetEval_dOF_dCX() == true) {

			/*--- If it is a restart it will use the value that was stored in the adjoint solution file  ---*/

			if (config->GetRestart()) {

     /*--- dCD_dCL coefficient ---*/
     
     if ((config->GetdCD_dCL() != dCD_dCL_) &&  (rank == MASTER_NODE))
       cout <<"WARNING: SU2 will use the dCD/dCL provided in\nthe adjoint solution file: " << dCD_dCL_ << " ." << endl;
     config->SetdCD_dCL(dCD_dCL_);
     
     /*--- dCMx_dCL coefficient ---*/
     
     if ((config->GetdCMx_dCL() != dCMx_dCL_) &&  (rank == MASTER_NODE))
       cout <<"WARNING: SU2 will use the dCMx/dCL provided in\nthe adjoint solution file: " << dCMx_dCL_ << " ." << endl;
     config->SetdCMx_dCL(dCMx_dCL_);
     
     /*--- dCMy_dCL coefficient ---*/
     
     if ((config->GetdCMy_dCL() != dCMy_dCL_) &&  (rank == MASTER_NODE))
       cout <<"WARNING: SU2 will use the dCMy/dCL provided in\nthe adjoint solution file: " << dCMy_dCL_ << " ." << endl;
     config->SetdCMy_dCL(dCMy_dCL_);
     
     /*--- dCMz_dCL coefficient ---*/
     
     if ((config->GetdCMz_dCL() != dCMz_dCL_) &&  (rank == MASTER_NODE))
       cout <<"WARNING: SU2 will use the dCMz/dCL provided in\nthe adjoint solution file: " << dCMz_dCL_ << " ." << endl;
     config->SetdCMz_dCL(dCMz_dCL_);
     
			}


		}

	}

	/*--- External iteration ---*/

  if ((config->GetDiscard_InFiles() == false) && (!adjoint || (adjoint && config->GetRestart())))
    config->SetExtIter_OffSet(ExtIter_);

}

void CSolver::Read_InletFile_ASCII(CGeometry *geometry, CConfig *config, string val_filename) {

  ifstream inlet_file;
  string text_line;
  unsigned long iVar, iMarker, iChar, iRow;
  int counter = 0;
  string::size_type position;

  /*--- Open the inlet profile file (we have already error checked) ---*/

  inlet_file.open(val_filename.data(), ios::in);

  /*--- Identify the markers and data set in the inlet profile file ---*/

  while (getline (inlet_file, text_line)) {

    position = text_line.find ("NMARK=",0);
    if (position != string::npos) {
      text_line.erase (0,6); nMarker_InletFile = atoi(text_line.c_str());

      nRow_InletFile    = new unsigned long[nMarker_InletFile];
      nRowCum_InletFile = new unsigned long[nMarker_InletFile+1];
      nCol_InletFile    = new unsigned long[nMarker_InletFile];

      for (iMarker = 0 ; iMarker < nMarker_InletFile; iMarker++) {

        getline (inlet_file, text_line);
        text_line.erase (0,11);
        for (iChar = 0; iChar < 20; iChar++) {
          position = text_line.find( " ", 0 );  if (position != string::npos) text_line.erase (position,1);
          position = text_line.find( "\r", 0 ); if (position != string::npos) text_line.erase (position,1);
          position = text_line.find( "\n", 0 ); if (position != string::npos) text_line.erase (position,1);
        }
        Marker_Tags_InletFile.push_back(text_line.c_str());

        getline (inlet_file, text_line);
        text_line.erase (0,5); nRow_InletFile[iMarker] = atoi(text_line.c_str());

        getline (inlet_file, text_line);
        text_line.erase (0,5); nCol_InletFile[iMarker] = atoi(text_line.c_str());

        /*--- Skip the data. This is read in the next loop. ---*/

        for (iRow = 0; iRow < nRow_InletFile[iMarker]; iRow++) getline (inlet_file, text_line);

      }
    } else {
      SU2_MPI::Error("While opening inlet file, no \"NMARK=\" specification was found", CURRENT_FUNCTION);
    }
  }

  inlet_file.close();

  /*--- Compute array bounds and offsets. Allocate data structure. ---*/

  maxCol_InletFile = 0; nRowCum_InletFile[0] = 0;
  for (iMarker = 0; iMarker < nMarker_InletFile; iMarker++) {
    if (nCol_InletFile[iMarker] > maxCol_InletFile)
      maxCol_InletFile = nCol_InletFile[iMarker];

    /*--- Put nRow into cumulative storage format. ---*/

    nRowCum_InletFile[iMarker+1] = nRowCum_InletFile[iMarker] + nRow_InletFile[iMarker];
    
  }

  Inlet_Data = new passivedouble[nRowCum_InletFile[nMarker_InletFile]*maxCol_InletFile];

  for (unsigned long iPoint = 0; iPoint < nRowCum_InletFile[nMarker_InletFile]*maxCol_InletFile; iPoint++)
    Inlet_Data[iPoint] = 0.0;

  /*--- Read all lines in the inlet profile file and extract data. ---*/

  inlet_file.open(val_filename.data(), ios::in);

  counter = 0;
  while (getline (inlet_file, text_line)) {

    position = text_line.find ("NMARK=",0);
    if (position != string::npos) {

      for (iMarker = 0; iMarker < nMarker_InletFile; iMarker++) {

        /*--- Skip the tag, nRow, and nCol lines. ---*/

        getline (inlet_file, text_line);
        getline (inlet_file, text_line);
        getline (inlet_file, text_line);

        /*--- Now read the data for each row and store. ---*/

        for (iRow = 0; iRow < nRow_InletFile[iMarker]; iRow++) {

          getline (inlet_file, text_line);

          istringstream point_line(text_line);

          /*--- Store the values (starting with node coordinates) --*/

          for (iVar = 0; iVar < nCol_InletFile[iMarker]; iVar++)
            point_line >> Inlet_Data[counter*maxCol_InletFile + iVar];

          /*--- Increment our local row counter. ---*/

          counter++;

        }
      }
    }
  }
  
  inlet_file.close();
  
}

void CSolver::LoadInletProfile(CGeometry **geometry,
                               CSolver ***solver,
                               CConfig *config,
                               int val_iter,
                               unsigned short val_kind_solver,
                               unsigned short val_kind_marker) {

  /*-- First, set the solver and marker kind for the particular problem at
   hand. Note that, in the future, these routines can be used for any solver
   and potentially any marker type (beyond inlets). ---*/

  unsigned short KIND_SOLVER = val_kind_solver;
  unsigned short KIND_MARKER = val_kind_marker;

  /*--- Local variables ---*/

  unsigned short iDim, iVar, iMesh, iMarker, jMarker;
  unsigned long iPoint, iVertex, index, iChildren, Point_Fine, iRow;
  su2double Area_Children, Area_Parent, *Coord, dist, min_dist;
  bool dual_time = ((config->GetUnsteady_Simulation() == DT_STEPPING_1ST) ||
                    (config->GetUnsteady_Simulation() == DT_STEPPING_2ND));
  bool time_stepping = config->GetUnsteady_Simulation() == TIME_STEPPING;

  string UnstExt, text_line;
  ifstream restart_file;

  unsigned short iZone = config->GetiZone();
  unsigned short nZone = config->GetnZone();

  string Marker_Tag;
  string profile_filename = config->GetInlet_FileName();
  ifstream inlet_file;

  su2double *Inlet_Values = NULL;
  su2double *Inlet_Fine   = NULL;
  su2double *Normal       = new su2double[nDim];

  unsigned long Marker_Counter = 0;

  /*--- Multizone problems require the number of the zone to be appended. ---*/

  if (nZone > 1)
    profile_filename = config->GetMultizone_FileName(profile_filename, iZone);

  /*--- Modify file name for an unsteady restart ---*/

  if (dual_time || time_stepping)
    profile_filename = config->GetUnsteady_FileName(profile_filename, val_iter);

  /*--- Open the file and check for problems. If a file can not be found,
   then a warning will be printed, but the calculation will continue
   using the uniform inlet values. A template inlet file will be written
   at a later point using COutput. ---*/

  inlet_file.open(profile_filename.data(), ios::in);

  if (!inlet_file.fail()) {

    /*--- Close the file and start the loading. ---*/

    inlet_file.close();

    /*--- Read the profile data from an ASCII file. ---*/

    Read_InletFile_ASCII(geometry[MESH_0], config, profile_filename);

    /*--- Load data from the restart into correct containers. ---*/

    Marker_Counter = 0;

    Inlet_Values = new su2double[maxCol_InletFile];
    Inlet_Fine   = new su2double[maxCol_InletFile];

    unsigned short global_failure = 0, local_failure = 0;
    ostringstream error_msg;

    const su2double tolerance = config->GetInlet_Profile_Matching_Tolerance();

    for (iMarker = 0; iMarker < config->GetnMarker_All(); iMarker++) {
      if (config->GetMarker_All_KindBC(iMarker) == KIND_MARKER) {

        /*--- Get tag in order to identify the correct inlet data. ---*/

        Marker_Tag = config->GetMarker_All_TagBound(iMarker);

        for (jMarker = 0; jMarker < nMarker_InletFile; jMarker++) {

          /*--- If we have found the matching marker string, continue. ---*/

          if (Marker_Tags_InletFile[jMarker] == Marker_Tag) {

            /*--- Increment our counter for marker matches. ---*/

            Marker_Counter++;

            /*--- Loop through the nodes on this marker. ---*/

            for (iVertex = 0; iVertex < geometry[MESH_0]->nVertex[iMarker]; iVertex++) {

              iPoint   = geometry[MESH_0]->vertex[iMarker][iVertex]->GetNode();
              Coord    = geometry[MESH_0]->node[iPoint]->GetCoord();
              min_dist = 1e16;

              /*--- Find the distance to the closest point in our inlet profile data. ---*/

              for (iRow = nRowCum_InletFile[jMarker]; iRow < nRowCum_InletFile[jMarker+1]; iRow++) {

                /*--- Get the coords for this data point. ---*/

                index = iRow*maxCol_InletFile;

                dist = 0.0;
                for (unsigned short iDim = 0; iDim < nDim; iDim++)
                  dist += pow(Inlet_Data[index+iDim] - Coord[iDim], 2);
                dist = sqrt(dist);

                /*--- Check is this is the closest point and store data if so. ---*/

                if (dist < min_dist) {
                  min_dist = dist;
                  for (iVar = 0; iVar < maxCol_InletFile; iVar++)
                    Inlet_Values[iVar] = Inlet_Data[index+iVar];
                }

              }

              /*--- If the diff is less than the tolerance, match the two.
               We could modify this to simply use the nearest neighbor, or
               eventually add something more elaborate here for interpolation. ---*/

              if (min_dist < tolerance) {

                solver[MESH_0][KIND_SOLVER]->SetInletAtVertex(Inlet_Values, iMarker, iVertex);

              } else {

                unsigned long GlobalIndex = geometry[MESH_0]->node[iPoint]->GetGlobalIndex();
                cout << "WARNING: Did not find a match between the points in the inlet file" << endl;
                cout << "and point " << GlobalIndex;
                cout << std::scientific;
                cout << " at location: [" << Coord[0] << ", " << Coord[1];
                if (nDim ==3) error_msg << ", " << Coord[2];
                cout << "]" << endl;
                cout << "Distance to closest point: " << min_dist << endl;
                cout << "Current tolerance:         " << tolerance << endl;
                cout << endl;
                cout << "You can widen the tolerance for point matching by changing the value" << endl;
                cout << "of the option INLET_MATCHING_TOLERANCE in your *.cfg file." << endl;
                local_failure++;
                break;

              }
            }
          }
        }
      }

      if (local_failure > 0) break;
    }

#ifdef HAVE_MPI
    SU2_MPI::Allreduce(&local_failure, &global_failure, 1, MPI_UNSIGNED_SHORT,
                       MPI_SUM, MPI_COMM_WORLD);
#else
    global_failure = local_failure;
#endif

    if (global_failure > 0) {
      SU2_MPI::Error(string("Prescribed inlet data does not match markers within tolerance."), CURRENT_FUNCTION);
    }

    /*--- Copy the inlet data down to the coarse levels if multigrid is active.
     Here, we use a face area-averaging to restrict the values. ---*/

    for (iMesh = 1; iMesh <= config->GetnMGLevels(); iMesh++) {
      for (iMarker=0; iMarker < config->GetnMarker_All(); iMarker++) {
        if (config->GetMarker_All_KindBC(iMarker) == KIND_MARKER) {

          Marker_Tag = config->GetMarker_All_TagBound(iMarker);
          
          /*--- Loop through the nodes on this marker. ---*/

          for (iVertex = 0; iVertex < geometry[iMesh]->nVertex[iMarker]; iVertex++) {

            /*--- Get the coarse mesh point and compute the boundary area. ---*/

            iPoint = geometry[iMesh]->vertex[iMarker][iVertex]->GetNode();
            geometry[iMesh]->vertex[iMarker][iVertex]->GetNormal(Normal);
            Area_Parent = 0.0;
            for (iDim = 0; iDim < nDim; iDim++) Area_Parent += Normal[iDim]*Normal[iDim];
            Area_Parent = sqrt(Area_Parent);

            /*--- Reset the values for the coarse point. ---*/

            for (iVar = 0; iVar < maxCol_InletFile; iVar++) Inlet_Values[iVar] = 0.0;

            /*-- Loop through the children and extract the inlet values
             from those nodes that lie on the boundary as well as their
             boundary area. We build a face area-averaged value for the
             coarse point values from the fine grid points. Note that
             children from the interior volume will not be included in
             the averaging. ---*/

            for (iChildren = 0; iChildren < geometry[iMesh]->node[iPoint]->GetnChildren_CV(); iChildren++) {
              Point_Fine = geometry[iMesh]->node[iPoint]->GetChildren_CV(iChildren);
              for (iVar = 0; iVar < maxCol_InletFile; iVar++) Inlet_Fine[iVar] = 0.0;
              Area_Children = solver[iMesh-1][KIND_SOLVER]->GetInletAtVertex(Inlet_Fine, Point_Fine, KIND_MARKER, Marker_Tag, geometry[iMesh-1], config);
              for (iVar = 0; iVar < maxCol_InletFile; iVar++) {
                Inlet_Values[iVar] += Inlet_Fine[iVar]*Area_Children/Area_Parent;
              }
            }

            /*--- Set the boundary area-averaged inlet values for the coarse point. ---*/

            solver[iMesh][KIND_SOLVER]->SetInletAtVertex(Inlet_Values, iMarker, iVertex);

          }
        }
      }
    }

    /*--- Delete the class memory that is used to load the inlets. ---*/

    Marker_Tags_InletFile.clear();

    if (nRowCum_InletFile != NULL) {delete [] nRowCum_InletFile; nRowCum_InletFile = NULL;}
    if (nRow_InletFile    != NULL) {delete [] nRow_InletFile;    nRow_InletFile    = NULL;}
    if (nCol_InletFile    != NULL) {delete [] nCol_InletFile;    nCol_InletFile    = NULL;}
    if (Inlet_Data        != NULL) {delete [] Inlet_Data;        Inlet_Data        = NULL;}

  } else {

    if (rank == MASTER_NODE) {
      cout << endl;
      cout << "WARNING: Could not find the input file for the inlet profile." << endl;
      cout << "Looked for: " << profile_filename << "." << endl;
      cout << "A template inlet profile file will be written, and the " << endl;
      cout << "calculation will continue with uniform inlets." << endl << endl;
    }

    /*--- Set the bit to write a template inlet profile file. ---*/

    config->SetWrt_InletFile(true);

    /*--- Set the mean flow inlets to uniform. ---*/

    for (iMesh = 0; iMesh <= config->GetnMGLevels(); iMesh++) {
      for (iMarker = 0; iMarker < config->GetnMarker_All(); iMarker++) {
          solver[iMesh][KIND_SOLVER]->SetUniformInlet(config, iMarker);
      }
    }

  }

  /*--- Deallocated local data. ---*/

  if (Inlet_Values != NULL) delete [] Inlet_Values;
  if (Inlet_Fine   != NULL) delete [] Inlet_Fine;
  delete [] Normal;
  
}

void CSolver::ComputeVertexTractions(CGeometry *geometry, CConfig *config){

  /*--- Compute the constant factor to dimensionalize pressure and shear stress. ---*/
  su2double *Velocity_ND, *Velocity_Real;
  su2double Density_ND,  Density_Real, Velocity2_Real, Velocity2_ND;
  su2double factor;

  unsigned short iDim, jDim;

  // Check whether the problem is viscous
  bool viscous_flow = ((config->GetKind_Solver() == NAVIER_STOKES) ||
                       (config->GetKind_Solver() == RANS) ||
                       (config->GetKind_Solver() == DISC_ADJ_NAVIER_STOKES) ||
                       (config->GetKind_Solver() == DISC_ADJ_RANS));

  // Parameters for the calculations
  su2double Pn = 0.0, div_vel = 0.0;
  su2double Viscosity = 0.0;
  su2double Tau[3][3] = {{0.0, 0.0, 0.0},{0.0, 0.0, 0.0},{0.0, 0.0, 0.0}};
  su2double Grad_Vel[3][3] = {{0.0, 0.0, 0.0},{0.0, 0.0, 0.0},{0.0, 0.0, 0.0}};
  su2double delta[3][3] = {{1.0, 0.0, 0.0},{0.0, 1.0, 0.0},{0.0, 0.0, 1.0}};
  su2double auxForce[3] = {1.0, 0.0, 0.0};

  unsigned short iMarker;
  unsigned long iVertex, iPoint;
  su2double const *iNormal;

  su2double Pressure_Inf = config->GetPressure_FreeStreamND();

  Velocity_Real = config->GetVelocity_FreeStream();
  Density_Real  = config->GetDensity_FreeStream();

  Velocity_ND = config->GetVelocity_FreeStreamND();
  Density_ND  = config->GetDensity_FreeStreamND();

  Velocity2_Real = 0.0;
  Velocity2_ND   = 0.0;
  for (unsigned short iDim = 0; iDim < nDim; iDim++) {
    Velocity2_Real += Velocity_Real[iDim]*Velocity_Real[iDim];
    Velocity2_ND   += Velocity_ND[iDim]*Velocity_ND[iDim];
  }

  factor = Density_Real * Velocity2_Real / ( Density_ND * Velocity2_ND );

  for (iMarker = 0; iMarker < config->GetnMarker_All(); iMarker++) {

    /*--- If this is defined as an interface marker ---*/
    if (config->GetMarker_All_Fluid_Load(iMarker) == YES) {

      // Loop over the vertices
      for (iVertex = 0; iVertex < geometry->nVertex[iMarker]; iVertex++) {

        // Recover the point index
        iPoint = geometry->vertex[iMarker][iVertex]->GetNode();
        // Get the normal at the vertex: this normal goes inside the fluid domain.
        iNormal = geometry->vertex[iMarker][iVertex]->GetNormal();

        /*--- Check if the node belongs to the domain (i.e, not a halo node) ---*/
        if (geometry->node[iPoint]->GetDomain()) {

          // Retrieve the values of pressure
          Pn = node[iPoint]->GetPressure();

          // Calculate tn in the fluid nodes for the inviscid term --> Units of force (non-dimensional).
          for (iDim = 0; iDim < nDim; iDim++)
            auxForce[iDim] = -(Pn-Pressure_Inf)*iNormal[iDim];

          // Calculate tn in the fluid nodes for the viscous term
          if (viscous_flow) {

            Viscosity = node[iPoint]->GetLaminarViscosity();

            for (iDim = 0; iDim < nDim; iDim++) {
              for (jDim = 0 ; jDim < nDim; jDim++) {
                Grad_Vel[iDim][jDim] = node[iPoint]->GetGradient_Primitive(iDim+1, jDim);
              }
            }

            // Divergence of the velocity
            div_vel = 0.0; for (iDim = 0; iDim < nDim; iDim++) div_vel += Grad_Vel[iDim][iDim];

            for (iDim = 0; iDim < nDim; iDim++) {
              for (jDim = 0 ; jDim < nDim; jDim++) {

                // Viscous stress
                Tau[iDim][jDim] = Viscosity*(Grad_Vel[jDim][iDim] + Grad_Vel[iDim][jDim])
                                 - TWO3*Viscosity*div_vel*delta[iDim][jDim];

                // Viscous component in the tn vector --> Units of force (non-dimensional).
                auxForce[iDim] += Tau[iDim][jDim]*iNormal[jDim];
              }
            }
          }

          // Redimensionalize the forces
          for (iDim = 0; iDim < nDim; iDim++) {
            VertexTraction[iMarker][iVertex][iDim] = factor * auxForce[iDim];
          }
        }
        else{
          for (iDim = 0; iDim < nDim; iDim++) {
            VertexTraction[iMarker][iVertex][iDim] = 0.0;
          }
        }
      }
    }
  }

}

void CSolver::RegisterVertexTractions(CGeometry *geometry, CConfig *config){

  unsigned short iMarker, iDim;
  unsigned long iVertex, iPoint;

  /*--- Loop over all the markers ---*/
  for (iMarker = 0; iMarker < config->GetnMarker_All(); iMarker++) {

    /*--- If this is defined as an interface marker ---*/
    if (config->GetMarker_All_Fluid_Load(iMarker) == YES) {

      /*--- Loop over the vertices ---*/
      for (iVertex = 0; iVertex < geometry->nVertex[iMarker]; iVertex++) {

        /*--- Recover the point index ---*/
        iPoint = geometry->vertex[iMarker][iVertex]->GetNode();

        /*--- Check if the node belongs to the domain (i.e, not a halo node) ---*/
        if (geometry->node[iPoint]->GetDomain()) {

          /*--- Register the vertex traction as output ---*/
          for (iDim = 0; iDim < nDim; iDim++) {
            AD::RegisterOutput(VertexTraction[iMarker][iVertex][iDim]);
          }

        }
      }
    }
  }

}

void CSolver::SetVertexTractionsAdjoint(CGeometry *geometry, CConfig *config){

  unsigned short iMarker, iDim;
  unsigned long iVertex, iPoint;

  /*--- Loop over all the markers ---*/
  for (iMarker = 0; iMarker < config->GetnMarker_All(); iMarker++) {

    /*--- If this is defined as an interface marker ---*/
    if (config->GetMarker_All_Fluid_Load(iMarker) == YES) {

      /*--- Loop over the vertices ---*/
      for (iVertex = 0; iVertex < geometry->nVertex[iMarker]; iVertex++) {

        /*--- Recover the point index ---*/
        iPoint = geometry->vertex[iMarker][iVertex]->GetNode();

        /*--- Check if the node belongs to the domain (i.e, not a halo node) ---*/
        if (geometry->node[iPoint]->GetDomain()) {

          /*--- Set the adjoint of the vertex traction from the value received ---*/
          for (iDim = 0; iDim < nDim; iDim++) {

            SU2_TYPE::SetDerivative(VertexTraction[iMarker][iVertex][iDim],
                                    SU2_TYPE::GetValue(VertexTractionAdjoint[iMarker][iVertex][iDim]));
          }

        }
      }
    }
  }

}


void CSolver::SetVerificationSolution(unsigned short nDim,
                                      unsigned short nVar,
                                      CConfig        *config) {

  /*--- Determine the verification solution to be set and
        allocate memory for the corresponding class. ---*/
  switch( config->GetVerification_Solution() ) {

    case NO_VERIFICATION_SOLUTION:
      VerificationSolution = NULL; break;
    case INVISCID_VORTEX:
      VerificationSolution = new CInviscidVortexSolution(nDim, nVar, MGLevel, config); break;
    case RINGLEB:
      VerificationSolution = new CRinglebSolution(nDim, nVar, MGLevel, config); break;
    case NS_UNIT_QUAD:
      VerificationSolution = new CNSUnitQuadSolution(nDim, nVar, MGLevel, config); break;
    case TAYLOR_GREEN_VORTEX:
      VerificationSolution = new CTGVSolution(nDim, nVar, MGLevel, config); break;
    case INC_TAYLOR_GREEN_VORTEX:
      VerificationSolution = new CIncTGVSolution(nDim, nVar, MGLevel, config); break;
    case MMS_NS_UNIT_QUAD:
      VerificationSolution = new CMMSNSUnitQuadSolution(nDim, nVar, MGLevel, config); break;
    case MMS_NS_UNIT_QUAD_WALL_BC:
      VerificationSolution = new CMMSNSUnitQuadSolutionWallBC(nDim, nVar, MGLevel, config); break;
    case MMS_NS_TWO_HALF_CIRCLES:
      VerificationSolution = new CMMSNSTwoHalfCirclesSolution(nDim, nVar, MGLevel, config); break;
    case MMS_NS_TWO_HALF_SPHERES:
      VerificationSolution = new CMMSNSTwoHalfSpheresSolution(nDim, nVar, MGLevel, config); break;
    case MMS_INC_EULER:
      VerificationSolution = new CMMSIncEulerSolution(nDim, nVar, MGLevel, config); break;
    case MMS_INC_NS:
      VerificationSolution = new CMMSIncNSSolution(nDim, nVar, MGLevel, config); break;
    case USER_DEFINED_SOLUTION:
      VerificationSolution = new CUserDefinedSolution(nDim, nVar, MGLevel, config); break;
  }
}

CBaselineSolver::CBaselineSolver(void) : CSolver() { }

CBaselineSolver::CBaselineSolver(CGeometry *geometry, CConfig *config) {

  nPoint = geometry->GetnPoint();

  /*--- Define geometry constants in the solver structure ---*/

  nDim = geometry->GetnDim();

  /*--- Routines to access the number of variables and string names. ---*/

  SetOutputVariables(geometry, config);

  /*--- Initialize a zero solution and instantiate the CVariable class. ---*/

  Solution = new su2double[nVar];
  for (unsigned short iVar = 0; iVar < nVar; iVar++) Solution[iVar] = 0.0;

  node = new CBaselineVariable(nPoint, nVar, config);

<<<<<<< HEAD
=======
  node = new CVariable*[geometry->GetnPoint()];
  for (iPoint = 0; iPoint < geometry->GetnPoint(); iPoint++) {
    node[iPoint] = new CBaselineVariable(Solution, nVar, config);
  }

  dynamic_grid = config->GetDynamic_Grid();
  
>>>>>>> d781ddc8
}

CBaselineSolver::CBaselineSolver(CGeometry *geometry, CConfig *config, unsigned short nVar, vector<string> field_names) {

  nPoint = geometry->GetnPoint();

  config->fields = field_names;

  Solution = new su2double[nVar];
  for (unsigned short iVar = 0; iVar < nVar; iVar++) Solution[iVar] = 0.0;

  /*--- Define geometry constants in the solver structure ---*/

  nDim = geometry->GetnDim();

  /*--- Allocate the node variables ---*/

  node = new CBaselineVariable(nPoint, nVar, config);

  dynamic_grid = config->GetDynamic_Grid();

}

void CBaselineSolver::SetOutputVariables(CGeometry *geometry, CConfig *config) {

  /*--- Open the restart file and extract the nVar and field names. ---*/

  string Tag, text_line, AdjExt, UnstExt;
  unsigned long iExtIter = config->GetExtIter();
  bool fem = (config->GetKind_Solver() == FEM_ELASTICITY);

  unsigned short iZone = config->GetiZone();
  unsigned short nZone = geometry->GetnZone();

  ifstream restart_file;
  string filename;

  /*--- Retrieve filename from config ---*/

  if (config->GetContinuous_Adjoint() || config->GetDiscrete_Adjoint()) {
    filename = config->GetSolution_AdjFileName();
    filename = config->GetObjFunc_Extension(filename);
  } else if (fem) {
    filename = config->GetSolution_FEMFileName();
  } else {
    filename = config->GetSolution_FlowFileName();
  }

  /*--- Multizone problems require the number of the zone to be appended. ---*/

  if (nZone > 1)
    filename = config->GetMultizone_FileName(filename, iZone);

  if (config->GetUnsteady_Simulation() == HARMONIC_BALANCE)
    filename = config->GetMultiInstance_FileName(filename, config->GetiInst());

  /*--- Unsteady problems require an iteration number to be appended. ---*/
  if (config->GetWrt_Unsteady()) {
    filename = config->GetUnsteady_FileName(filename, SU2_TYPE::Int(iExtIter));
  } else if (config->GetWrt_Dynamic()) {
    filename = config->GetUnsteady_FileName(filename, SU2_TYPE::Int(iExtIter));
  }

  /*--- Read only the number of variables in the restart file. ---*/

  if (config->GetRead_Binary_Restart()) {

    char fname[100];
    strcpy(fname, filename.c_str());
    int nVar_Buf = 5;
    int var_buf[5];

#ifndef HAVE_MPI

    /*--- Serial binary input. ---*/

    FILE *fhw;
    fhw = fopen(fname,"rb");
    size_t ret;

    /*--- Error check for opening the file. ---*/

    if (!fhw) {
      SU2_MPI::Error(string("Unable to open SU2 restart file ") + string(fname), CURRENT_FUNCTION);
    }
    
    /*--- First, read the number of variables and points. ---*/

    ret = fread(var_buf, sizeof(int), nVar_Buf, fhw);
    if (ret != (unsigned long)nVar_Buf) {
      SU2_MPI::Error("Error reading restart file.", CURRENT_FUNCTION);
    }

    /*--- Check that this is an SU2 binary file. SU2 binary files
     have the hex representation of "SU2" as the first int in the file. ---*/

    if (var_buf[0] != 535532) {
      SU2_MPI::Error(string("File ") + string(fname) + string(" is not a binary SU2 restart file.\n") +
                     string("SU2 reads/writes binary restart files by default.\n") +
                     string("Note that backward compatibility for ASCII restart files is\n") +
                     string("possible with the WRT_BINARY_RESTART / READ_BINARY_RESTART options."), CURRENT_FUNCTION);
    }
    
    /*--- Close the file. ---*/

    fclose(fhw);

#else

    /*--- Parallel binary input using MPI I/O. ---*/

    MPI_File fhw;
    int ierr;
    
    /*--- All ranks open the file using MPI. ---*/

    ierr = MPI_File_open(MPI_COMM_WORLD, fname, MPI_MODE_RDONLY, MPI_INFO_NULL, &fhw);

    /*--- Error check opening the file. ---*/

    if (ierr) {
      SU2_MPI::Error(string("Unable to open SU2 restart file ") + string(fname), CURRENT_FUNCTION);
    }

    /*--- First, read the number of variables and points (i.e., cols and rows),
     which we will need in order to read the file later. Also, read the
     variable string names here. Only the master rank reads the header. ---*/

    if (rank == MASTER_NODE) {
      MPI_File_read(fhw, var_buf, nVar_Buf, MPI_INT, MPI_STATUS_IGNORE);
    }

    /*--- Broadcast the number of variables to all procs and store more clearly. ---*/

    SU2_MPI::Bcast(var_buf, nVar_Buf, MPI_INT, MASTER_NODE, MPI_COMM_WORLD);

    /*--- Check that this is an SU2 binary file. SU2 binary files
     have the hex representation of "SU2" as the first int in the file. ---*/

    if (var_buf[0] != 535532) {
      SU2_MPI::Error(string("File ") + string(fname) + string(" is not a binary SU2 restart file.\n") +
                     string("SU2 reads/writes binary restart files by default.\n") +
                     string("Note that backward compatibility for ASCII restart files is\n") +
                     string("possible with the WRT_BINARY_RESTART / READ_BINARY_RESTART options."), CURRENT_FUNCTION);
    }

    /*--- All ranks close the file after writing. ---*/
    
    MPI_File_close(&fhw);

#endif

    /*--- Set the number of variables, one per field in the
     restart file (without including the PointID) ---*/

    nVar = var_buf[1];

  } else {

    /*--- First, check that this is not a binary restart file. ---*/

    char fname[100];
    strcpy(fname, filename.c_str());
    int magic_number;

#ifndef HAVE_MPI

    /*--- Serial binary input. ---*/

    FILE *fhw;
    fhw = fopen(fname,"rb");
    size_t ret;

    /*--- Error check for opening the file. ---*/

    if (!fhw) {
      SU2_MPI::Error(string("Unable to open SU2 restart file ") + string(fname), CURRENT_FUNCTION);
    }

    /*--- Attempt to read the first int, which should be our magic number. ---*/

    ret = fread(&magic_number, sizeof(int), 1, fhw);
    if (ret != 1) {
      SU2_MPI::Error("Error reading restart file.", CURRENT_FUNCTION);
    }

    /*--- Check that this is an SU2 binary file. SU2 binary files
     have the hex representation of "SU2" as the first int in the file. ---*/

    if (magic_number == 535532) {
      SU2_MPI::Error(string("File ") + string(fname) + string(" is a binary SU2 restart file, expected ASCII.\n") +
                     string("SU2 reads/writes binary restart files by default.\n") +
                     string("Note that backward compatibility for ASCII restart files is\n") +
                     string("possible with the WRT_BINARY_RESTART / READ_BINARY_RESTART options."), CURRENT_FUNCTION);
    }

    fclose(fhw);

#else

    /*--- Parallel binary input using MPI I/O. ---*/

    MPI_File fhw;
    int ierr;

    /*--- All ranks open the file using MPI. ---*/

    ierr = MPI_File_open(MPI_COMM_WORLD, fname, MPI_MODE_RDONLY, MPI_INFO_NULL, &fhw);

    /*--- Error check opening the file. ---*/

    if (ierr) {
      SU2_MPI::Error(string("Unable to open SU2 restart file ") + string(fname), CURRENT_FUNCTION);
    }

    /*--- Have the master attempt to read the magic number. ---*/

    if (rank == MASTER_NODE)
      MPI_File_read(fhw, &magic_number, 1, MPI_INT, MPI_STATUS_IGNORE);

    /*--- Broadcast the number of variables to all procs and store clearly. ---*/

    SU2_MPI::Bcast(&magic_number, 1, MPI_INT, MASTER_NODE, MPI_COMM_WORLD);

    /*--- Check that this is an SU2 binary file. SU2 binary files
     have the hex representation of "SU2" as the first int in the file. ---*/

    if (magic_number == 535532) {
      SU2_MPI::Error(string("File ") + string(fname) + string(" is a binary SU2 restart file, expected ASCII.\n") +
                     string("SU2 reads/writes binary restart files by default.\n") +
                     string("Note that backward compatibility for ASCII restart files is\n") +
                     string("possible with the WRT_BINARY_RESTART / READ_BINARY_RESTART options."), CURRENT_FUNCTION);
    }
    
    MPI_File_close(&fhw);
    
#endif

    /*--- Open the restart file ---*/

    restart_file.open(filename.data(), ios::in);

    /*--- In case there is no restart file ---*/

    if (restart_file.fail()) {
      SU2_MPI::Error(string("SU2 solution file ") + filename + string(" not found"), CURRENT_FUNCTION);
    }
    
    /*--- Identify the number of fields (and names) in the restart file ---*/

    getline (restart_file, text_line);

    stringstream ss(text_line);
    while (ss >> Tag) {
      config->fields.push_back(Tag);
      if (ss.peek() == ',') ss.ignore();
    }

    /*--- Close the file (the solution date is read later). ---*/
    
    restart_file.close();

    /*--- Set the number of variables, one per field in the
     restart file (without including the PointID) ---*/

    nVar = config->fields.size() - 1;

    /*--- Clear the fields vector since we'll read it again. ---*/

    config->fields.clear();

  }

}

void CBaselineSolver::LoadRestart(CGeometry **geometry, CSolver ***solver, CConfig *config, int val_iter, bool val_update_geo) {

  /*--- Restart the solution from file information ---*/

  string filename;
  unsigned long index;
  string UnstExt, text_line, AdjExt;
  ifstream solution_file;
  unsigned short iDim, iVar;
  unsigned long iExtIter = config->GetExtIter();
  bool fem = (config->GetKind_Solver() == FEM_ELASTICITY);
  bool adjoint = ( config->GetContinuous_Adjoint() || config->GetDiscrete_Adjoint() ); 
  unsigned short iZone = config->GetiZone();
  unsigned short nZone = config->GetnZone();
  unsigned short iInst = config->GetiInst();
  bool steady_restart = config->GetSteadyRestart();
  unsigned short turb_model = config->GetKind_Turb_Model();

  su2double *Coord = new su2double [nDim];
  for (iDim = 0; iDim < nDim; iDim++)
    Coord[iDim] = 0.0;

  /*--- Skip coordinates ---*/

  unsigned short skipVars = geometry[iInst]->GetnDim();

  /*--- Retrieve filename from config ---*/

  if (adjoint) {
    filename = config->GetSolution_AdjFileName();
    filename = config->GetObjFunc_Extension(filename);
  } else if (fem) {
    filename = config->GetSolution_FEMFileName();
  } else {
    filename = config->GetSolution_FlowFileName();
  }

  /*--- Multizone problems require the number of the zone to be appended. ---*/

  if (nZone > 1 )
    filename = config->GetMultizone_FileName(filename, iZone);

  if (config->GetUnsteady_Simulation() == HARMONIC_BALANCE)
    filename = config->GetMultiInstance_FileName(filename, config->GetiInst());

  /*--- Unsteady problems require an iteration number to be appended. ---*/

  if (config->GetWrt_Unsteady() || config->GetUnsteady_Simulation() != HARMONIC_BALANCE) {
    filename = config->GetUnsteady_FileName(filename, SU2_TYPE::Int(iExtIter));
  } else if (config->GetWrt_Dynamic()) {
    filename = config->GetUnsteady_FileName(filename, SU2_TYPE::Int(iExtIter));
  }

  /*--- Output the file name to the console. ---*/

  if (rank == MASTER_NODE)
    cout << "Reading and storing the solution from " << filename
    << "." << endl;

  /*--- Read the restart data from either an ASCII or binary SU2 file. ---*/

  if (config->GetRead_Binary_Restart()) {
    Read_SU2_Restart_Binary(geometry[iInst], config, filename);
  } else {
    Read_SU2_Restart_ASCII(geometry[iInst], config, filename);
  }

  int counter = 0;
  long iPoint_Local = 0; unsigned long iPoint_Global = 0;

  /*--- Load data from the restart into correct containers. ---*/

  for (iPoint_Global = 0; iPoint_Global < geometry[iInst]->GetGlobal_nPointDomain(); iPoint_Global++ ) {

    /*--- Retrieve local index. If this node from the restart file lives
     on the current processor, we will load and instantiate the vars. ---*/

    iPoint_Local = geometry[iInst]->GetGlobal_to_Local_Point(iPoint_Global);

    if (iPoint_Local > -1) {
      
      /*--- We need to store this point's data, so jump to the correct
       offset in the buffer of data from the restart file and load it. ---*/

      index = counter*Restart_Vars[1];
      for (iVar = 0; iVar < nVar; iVar++) Solution[iVar] = Restart_Data[index+iVar];
      node->SetSolution(iPoint_Local,Solution);
     
      /*--- For dynamic meshes, read in and store the
       grid coordinates and grid velocities for each node. ---*/
      
      if (dynamic_grid && val_update_geo) {

        /*--- First, remove any variables for the turbulence model that
         appear in the restart file before the grid velocities. ---*/

        if (turb_model == SA || turb_model == SA_NEG) {
          index++;
        } else if (turb_model == SST) {
          index+=2;
        }
        
        /*--- Read in the next 2 or 3 variables which are the grid velocities ---*/
        /*--- If we are restarting the solution from a previously computed static calculation (no grid movement) ---*/
        /*--- the grid velocities are set to 0. This is useful for FSI computations ---*/
        
        su2double GridVel[3] = {0.0,0.0,0.0};
        if (!steady_restart) {

          /*--- Rewind the index to retrieve the Coords. ---*/
          index = counter*Restart_Vars[1];
          for (iDim = 0; iDim < nDim; iDim++) { Coord[iDim] = Restart_Data[index+iDim]; }

          /*--- Move the index forward to get the grid velocities. ---*/
          index = counter*Restart_Vars[1] + skipVars + nVar;
          for (iDim = 0; iDim < nDim; iDim++) { GridVel[iDim] = Restart_Data[index+iDim]; }
        }

        for (iDim = 0; iDim < nDim; iDim++) {
          geometry[iInst]->node[iPoint_Local]->SetCoord(iDim, Coord[iDim]);
          geometry[iInst]->node[iPoint_Local]->SetGridVel(iDim, GridVel[iDim]);
        }
      }

      /*--- Increment the overall counter for how many points have been loaded. ---*/
      counter++;
    }
    
  }

  /*--- MPI solution ---*/
  
  InitiateComms(geometry[iInst], config, SOLUTION);
  CompleteComms(geometry[iInst], config, SOLUTION);

  /*--- Update the geometry for flows on dynamic meshes ---*/
  
  if (dynamic_grid && val_update_geo) {
    
    /*--- Communicate the new coordinates and grid velocities at the halos ---*/
    
    geometry[iInst]->InitiateComms(geometry[iInst], config, COORDINATES);
    geometry[iInst]->CompleteComms(geometry[iInst], config, COORDINATES);
        
    geometry[iInst]->InitiateComms(geometry[iInst], config, GRID_VELOCITY);
    geometry[iInst]->CompleteComms(geometry[iInst], config, GRID_VELOCITY);

  }
  
  delete [] Coord;

  /*--- Delete the class memory that is used to load the restart. ---*/

  if (Restart_Vars != NULL) delete [] Restart_Vars;
  if (Restart_Data != NULL) delete [] Restart_Data;
  Restart_Vars = NULL; Restart_Data = NULL;

}

void CBaselineSolver::LoadRestart_FSI(CGeometry *geometry, CConfig *config, int val_iter) {

  /*--- Restart the solution from file information ---*/
  string filename;
  unsigned long index;
  string UnstExt, text_line, AdjExt;
  ifstream solution_file;
  unsigned short iVar;
  unsigned long iExtIter = config->GetExtIter();
  bool fem = (config->GetKind_Solver() == FEM_ELASTICITY);
  bool adjoint = (config->GetContinuous_Adjoint() || config->GetDiscrete_Adjoint());
  unsigned short iZone = config->GetiZone();
  unsigned short nZone = geometry->GetnZone();

  /*--- Retrieve filename from config ---*/
  if (adjoint) {
    filename = config->GetSolution_AdjFileName();
    filename = config->GetObjFunc_Extension(filename);
  } else if (fem) {
    filename = config->GetSolution_FEMFileName();
  } else {
    filename = config->GetSolution_FlowFileName();
  }

  /*--- Multizone problems require the number of the zone to be appended. ---*/

  if (nZone > 1)
    filename = config->GetMultizone_FileName(filename, iZone);

  /*--- Unsteady problems require an iteration number to be appended. ---*/
  if (config->GetWrt_Unsteady() || config->GetUnsteady_Simulation() != HARMONIC_BALANCE) {
    filename = config->GetUnsteady_FileName(filename, SU2_TYPE::Int(iExtIter));
  } else if (config->GetWrt_Dynamic()) {
    filename = config->GetUnsteady_FileName(filename, SU2_TYPE::Int(iExtIter));
  }

  /*--- Output the file name to the console. ---*/

  if (rank == MASTER_NODE)
    cout << "Reading and storing the solution from " << filename
    << "." << endl;

  /*--- Read the restart data from either an ASCII or binary SU2 file. ---*/

  if (config->GetRead_Binary_Restart()) {
    Read_SU2_Restart_Binary(geometry, config, filename);
  } else {
    Read_SU2_Restart_ASCII(geometry, config, filename);
  }

  unsigned short nVar_Local = Restart_Vars[1];
  su2double *Solution_Local = new su2double[nVar_Local];

  int counter = 0;
  long iPoint_Local = 0; unsigned long iPoint_Global = 0;

  /*--- Load data from the restart into correct containers. ---*/
  
  for (iPoint_Global = 0; iPoint_Global < geometry->GetGlobal_nPointDomain(); iPoint_Global++ ) {

    /*--- Retrieve local index. If this node from the restart file lives
     on the current processor, we will load and instantiate the vars. ---*/

    iPoint_Local = geometry->GetGlobal_to_Local_Point(iPoint_Global);

    if (iPoint_Local > -1) {

      /*--- We need to store this point's data, so jump to the correct
       offset in the buffer of data from the restart file and load it. ---*/

      index = counter*Restart_Vars[1];
      for (iVar = 0; iVar < nVar_Local; iVar++) Solution[iVar] = Restart_Data[index+iVar];
      node->SetSolution(iPoint_Local,Solution);

      /*--- Increment the overall counter for how many points have been loaded. ---*/

      counter++;

    }

  }

  delete [] Solution_Local;

}

CBaselineSolver::~CBaselineSolver(void) { }

CBaselineSolver_FEM::CBaselineSolver_FEM(void) : CSolver() { }

CBaselineSolver_FEM::CBaselineSolver_FEM(CGeometry *geometry, CConfig *config) {

  /*--- Define geometry constants in the solver structure ---*/

  nDim = geometry->GetnDim();

  /*--- Create an object of the class CMeshFEM_DG and retrieve the necessary
   geometrical information for the FEM DG solver. If necessary, it is
   possible to increase nMatchingFacesWithHaloElem a bit, such that
   the computation of the external faces may be more efficient when
   using multiple threads. ---*/

  CMeshFEM_DG *DGGeometry = dynamic_cast<CMeshFEM_DG *>(geometry);

  nVolElemTot   = DGGeometry->GetNVolElemTot();
  nVolElemOwned = DGGeometry->GetNVolElemOwned();
  volElem       = DGGeometry->GetVolElem();

  /*--- Routines to access the number of variables and string names. ---*/

  SetOutputVariables(geometry, config);

  /*--- Determine the total number of DOFs stored on this rank and allocate the memory
   to store the conservative variables. ---*/
  nDOFsLocOwned = 0;
  for(unsigned long i=0; i<nVolElemOwned; ++i) nDOFsLocOwned += volElem[i].nDOFsSol;

  nDOFsLocTot = nDOFsLocOwned;
  for(unsigned long i=nVolElemOwned; i<nVolElemTot; ++i) nDOFsLocTot += volElem[i].nDOFsSol;

  VecSolDOFs.resize(nVar*nDOFsLocTot);

  /*--- Determine the global number of DOFs. ---*/
#ifdef HAVE_MPI
  SU2_MPI::Allreduce(&nDOFsLocOwned, &nDOFsGlobal, 1, MPI_UNSIGNED_LONG, MPI_SUM, MPI_COMM_WORLD);
#else
  nDOFsGlobal = nDOFsLocOwned;
#endif

  /*--- Store the number of DOFs in the geometry class in case of restart. ---*/
  geometry->SetnPointDomain(nDOFsLocOwned);
  geometry->SetGlobal_nPointDomain(nDOFsGlobal);

  /*--- Initialize the solution to zero. ---*/

  unsigned long ii = 0;
  for(unsigned long i=0; i<nDOFsLocTot; ++i) {
    for(unsigned short j=0; j<nVar; ++j, ++ii) {
      VecSolDOFs[ii] = 0.0;
    }
  }

}

void CBaselineSolver_FEM::SetOutputVariables(CGeometry *geometry, CConfig *config) {

  /*--- Open the restart file and extract the nVar and field names. ---*/

  string Tag, text_line, AdjExt, UnstExt;
  unsigned long iExtIter = config->GetExtIter();

  ifstream restart_file;
  string filename;

  /*--- Retrieve filename from config ---*/

  filename = config->GetSolution_FlowFileName();

  /*--- Unsteady problems require an iteration number to be appended. ---*/

  if (config->GetWrt_Unsteady()) {
    filename = config->GetUnsteady_FileName(filename, SU2_TYPE::Int(iExtIter));
  }

  /*--- Read only the number of variables in the restart file. ---*/

  if (config->GetRead_Binary_Restart()) {

    int nVar_Buf = 5;
    int var_buf[5];

#ifndef HAVE_MPI

    /*--- Serial binary input. ---*/

    FILE *fhw;
    fhw = fopen(filename.c_str(),"rb");
    size_t ret;

    /*--- Error check for opening the file. ---*/

    if (!fhw)
      SU2_MPI::Error(string("Unable to open SU2 restart file ") + filename,
                     CURRENT_FUNCTION);

    /*--- First, read the number of variables and points. ---*/

    ret = fread(var_buf, sizeof(int), nVar_Buf, fhw);
    if (ret != (unsigned long)nVar_Buf) {
      SU2_MPI::Error("Error reading restart file.", CURRENT_FUNCTION);
    }

    /*--- Check that this is an SU2 binary file. SU2 binary files
     have the hex representation of "SU2" as the first int in the file. ---*/

    if (var_buf[0] != 535532)
      SU2_MPI::Error(string("File ") + filename + string(" is not a binary SU2 restart file.\n") +
                     string("SU2 reads/writes binary restart files by default.\n") +
                     string("Note that backward compatibility for ASCII restart files is\n") +
                     string("possible with the WRT_BINARY_RESTART / READ_BINARY_RESTART options."), CURRENT_FUNCTION);

    /*--- Close the file. ---*/

    fclose(fhw);

#else

    /*--- Parallel binary input using MPI I/O. ---*/

    MPI_File fhw;
    int ierr;

    /*--- All ranks open the file using MPI. ---*/

    char fname[100];
    strcpy(fname, filename.c_str());
    ierr = MPI_File_open(MPI_COMM_WORLD, fname, MPI_MODE_RDONLY, MPI_INFO_NULL, &fhw);

    /*--- Error check opening the file. ---*/

    if (ierr)
      SU2_MPI::Error(string("Unable to open SU2 restart file ") + filename,
                     CURRENT_FUNCTION);

    /*--- First, read the number of variables and points (i.e., cols and rows),
     which we will need in order to read the file later. Also, read the
     variable string names here. Only the master rank reads the header. ---*/

    if (rank == MASTER_NODE)
      MPI_File_read(fhw, var_buf, nVar_Buf, MPI_INT, MPI_STATUS_IGNORE);

    /*--- Broadcast the number of variables to all procs and store more clearly. ---*/

    SU2_MPI::Bcast(var_buf, nVar_Buf, MPI_INT, MASTER_NODE, MPI_COMM_WORLD);

    /*--- Check that this is an SU2 binary file. SU2 binary files
     have the hex representation of "SU2" as the first int in the file. ---*/

    if (var_buf[0] != 535532)
      SU2_MPI::Error(string("File ") + filename + string(" is not a binary SU2 restart file.\n") +
                     string("SU2 reads/writes binary restart files by default.\n") +
                     string("Note that backward compatibility for ASCII restart files is\n") +
                     string("possible with the WRT_BINARY_RESTART / READ_BINARY_RESTART options."), CURRENT_FUNCTION);

    /*--- All ranks close the file after writing. ---*/

    MPI_File_close(&fhw);

#endif

    /*--- Set the number of variables, one per field in the
     restart file (without including the PointID) ---*/

    nVar = var_buf[1];

  } else {

    /*--- First, check that this is not a binary restart file. ---*/

    int magic_number;

#ifndef HAVE_MPI

    /*--- Serial binary input. ---*/

    FILE *fhw;
    fhw = fopen(filename.c_str(), "rb");
    size_t ret;

    /*--- Error check for opening the file. ---*/

    if (!fhw)
      SU2_MPI::Error(string("Unable to open SU2 restart file ") + filename,
                     CURRENT_FUNCTION);

    /*--- Attempt to read the first int, which should be our magic number. ---*/

    ret = fread(&magic_number, sizeof(int), 1, fhw);
    if (ret != 1) {
      SU2_MPI::Error("Error reading restart file.", CURRENT_FUNCTION);
    }

    /*--- Check that this is an SU2 binary file. SU2 binary files
     have the hex representation of "SU2" as the first int in the file. ---*/

    if (magic_number == 535532)
      SU2_MPI::Error(string("File ") + filename + string(" is a binary SU2 restart file, expected ASCII.\n") +
                     string("SU2 reads/writes binary restart files by default.\n") +
                     string("Note that backward compatibility for ASCII restart files is\n") +
                     string("possible with the WRT_BINARY_RESTART / READ_BINARY_RESTART options."), CURRENT_FUNCTION);
    fclose(fhw);

#else

    /*--- Parallel binary input using MPI I/O. ---*/

    MPI_File fhw;
    int ierr;

    /*--- All ranks open the file using MPI. ---*/

    char fname[100];
    strcpy(fname, filename.c_str());
    ierr = MPI_File_open(MPI_COMM_WORLD, fname, MPI_MODE_RDONLY, MPI_INFO_NULL, &fhw);

    /*--- Error check opening the file. ---*/

    if (ierr)
      SU2_MPI::Error(string("Unable to open SU2 restart file ") + filename,
                     CURRENT_FUNCTION);

    /*--- Have the master attempt to read the magic number. ---*/

    if (rank == MASTER_NODE)
      MPI_File_read(fhw, &magic_number, 1, MPI_INT, MPI_STATUS_IGNORE);

    /*--- Broadcast the number of variables to all procs and store clearly. ---*/

    SU2_MPI::Bcast(&magic_number, 1, MPI_INT, MASTER_NODE, MPI_COMM_WORLD);

    /*--- Check that this is an SU2 binary file. SU2 binary files
     have the hex representation of "SU2" as the first int in the file. ---*/

    if (magic_number == 535532)
      SU2_MPI::Error(string("File ") + filename + string(" is a binary SU2 restart file, expected ASCII.\n") +
                     string("SU2 reads/writes binary restart files by default.\n") +
                     string("Note that backward compatibility for ASCII restart files is\n") +
                     string("possible with the WRT_BINARY_RESTART / READ_BINARY_RESTART options."), CURRENT_FUNCTION);

    MPI_File_close(&fhw);
    
#endif

    /*--- Open the restart file ---*/

    restart_file.open(filename.data(), ios::in);

    /*--- In case there is no restart file ---*/

    if (restart_file.fail())
      SU2_MPI::Error(string("SU2 solution file ") + filename + string(" not found"), CURRENT_FUNCTION);

    /*--- Identify the number of fields (and names) in the restart file ---*/

    getline (restart_file, text_line);

    stringstream ss(text_line);
    while (ss >> Tag) {
      config->fields.push_back(Tag);
      if (ss.peek() == ',') ss.ignore();
    }

    /*--- Close the file (the solution date is read later). ---*/

    restart_file.close();

    /*--- Set the number of variables, one per field in the
     restart file (without including the PointID) ---*/

    nVar = config->fields.size() - 1;

    /*--- Clear the fields vector since we'll read it again. ---*/

    config->fields.clear();

  }

}

void CBaselineSolver_FEM::LoadRestart(CGeometry **geometry, CSolver ***solver, CConfig *config, int val_iter, bool val_update_geo) {

  /*--- Restart the solution from file information ---*/
  unsigned short iVar;
  unsigned long index;

  string UnstExt, text_line;
  ifstream restart_file;

  string restart_filename = config->GetSolution_FlowFileName();

  if (config->GetWrt_Unsteady()) {
    restart_filename = config->GetUnsteady_FileName(restart_filename, SU2_TYPE::Int(val_iter));
  }

  int counter = 0;
  long iPoint_Local = 0; unsigned long iPoint_Global = 0;
  unsigned short rbuf_NotMatching = 0;
  unsigned long nDOF_Read = 0;

  /*--- Read the restart data from either an ASCII or binary SU2 file. ---*/

  if (config->GetRead_Binary_Restart()) {
    Read_SU2_Restart_Binary(geometry[MESH_0], config, restart_filename);
  } else {
    Read_SU2_Restart_ASCII(geometry[MESH_0], config, restart_filename);
  }

  /*--- Load data from the restart into correct containers. ---*/

  counter = 0;
  for (iPoint_Global = 0; iPoint_Global < geometry[MESH_0]->GetGlobal_nPointDomain(); iPoint_Global++) {

    /*--- Retrieve local index. If this node from the restart file lives
     on the current processor, we will load and instantiate the vars. ---*/

    iPoint_Local = geometry[MESH_0]->GetGlobal_to_Local_Point(iPoint_Global);

    if (iPoint_Local > -1) {

      /*--- We need to store this point's data, so jump to the correct
       offset in the buffer of data from the restart file and load it. ---*/

      index = counter*Restart_Vars[1];
      for (iVar = 0; iVar < nVar; iVar++) {
        VecSolDOFs[nVar*iPoint_Local+iVar] = Restart_Data[index+iVar];
      }
      /*--- Update the local counter nDOF_Read. ---*/
      ++nDOF_Read;

      /*--- Increment the overall counter for how many points have been loaded. ---*/
      counter++;
    }

  }

  /*--- Detect a wrong solution file ---*/
  if(nDOF_Read < nDOFsLocOwned) rbuf_NotMatching = 1;

#ifdef HAVE_MPI
  unsigned short sbuf_NotMatching = rbuf_NotMatching;
  SU2_MPI::Allreduce(&sbuf_NotMatching, &rbuf_NotMatching, 1, MPI_UNSIGNED_SHORT, MPI_MAX, MPI_COMM_WORLD);
#endif

  if (rbuf_NotMatching != 0)
    SU2_MPI::Error(string("The solution file ") + restart_filename +
                   string(" doesn't match with the mesh file!\n") +
                   string("It could be empty lines at the end of the file."),
                   CURRENT_FUNCTION);

  /*--- Delete the class memory that is used to load the restart. ---*/

  if (Restart_Vars != NULL) delete [] Restart_Vars;
  if (Restart_Data != NULL) delete [] Restart_Data;
  Restart_Vars = NULL; Restart_Data = NULL;

}

CBaselineSolver_FEM::~CBaselineSolver_FEM(void) { }<|MERGE_RESOLUTION|>--- conflicted
+++ resolved
@@ -138,11 +138,8 @@
 CSolver::~CSolver(void) {
 
   unsigned short iVar, iDim;
-<<<<<<< HEAD
-=======
-  unsigned long iPoint, iMarker, iVertex;
->>>>>>> d781ddc8
-  
+  unsigned long iMarker, iVertex;
+
   /*--- Public variables, may be accessible outside ---*/
 
   if ( OutputHeadingNames != NULL) {
@@ -602,7 +599,7 @@
              linear solve. ---*/
             
             for (iVar = 0; iVar < nVar; iVar++) {
-              bufDSend[buf_offset+iVar] = node->GetSolution(iPoint,iVar);
+              bufDSend[buf_offset+iVar] = node->GetSolution(iPoint, iVar);
             }
             
             /*--- Rotate the momentum components of the solution array. ---*/
@@ -648,7 +645,7 @@
                 /*--- Solution differences ---*/
                 
                 for (iVar = 0; iVar < nVar; iVar++)
-                Diff[iVar] = (node->GetSolution(iPoint,iVar) -
+                Diff[iVar] = (node->GetSolution(iPoint, iVar) -
                               node->GetSolution(jPoint,iVar));
                 
                 /*--- Correction for compressible flows (use enthalpy) ---*/
@@ -789,8 +786,8 @@
             
             for (iVar = 0; iVar < nVar; iVar++) {
               for (iDim = 0; iDim < nDim; iDim++) {
-                jacBlock[iVar][iDim] = node->GetGradient(iPoint,iVar, iDim);
-                rotBlock[iVar][iDim] = node->GetGradient(iPoint,iVar, iDim);
+                jacBlock[iVar][iDim] = node->GetGradient(iPoint, iVar, iDim);
+                rotBlock[iVar][iDim] = node->GetGradient(iPoint, iVar, iDim);
               }
             }
             
@@ -834,8 +831,8 @@
             
             for (iVar = 0; iVar < nPrimVarGrad; iVar++) {
               for (iDim = 0; iDim < nDim; iDim++){
-                jacBlock[iVar][iDim] = node->GetGradient_Primitive(iPoint,iVar, iDim);
-                rotBlock[iVar][iDim] = node->GetGradient_Primitive(iPoint,iVar, iDim);
+                jacBlock[iVar][iDim] = node->GetGradient_Primitive(iPoint, iVar, iDim);
+                rotBlock[iVar][iDim] = node->GetGradient_Primitive(iPoint, iVar, iDim);
               }
             }
             
@@ -906,7 +903,7 @@
             /*--- Get conservative solution and rotate if necessary. ---*/
             
             for (iVar = 0; iVar < nVar; iVar++)
-            rotPrim_i[iVar] = node->GetSolution(iPoint,iVar);
+            rotPrim_i[iVar] = node->GetSolution(iPoint, iVar);
             
             if (rotate_periodic) {
               if (nDim == 2) {
@@ -1104,7 +1101,7 @@
             /*--- Get primitives and rotate if necessary. ---*/
             
             for (iVar = 0; iVar < nPrimVar; iVar++)
-            rotPrim_i[iVar] = node->GetPrimitive(iPoint,iVar);
+            rotPrim_i[iVar] = node->GetPrimitive(iPoint, iVar);
             
             if (rotate_periodic) {
               if (nDim == 2) {
@@ -1272,11 +1269,11 @@
              among all nodes adjacent to periodic faces. ---*/
             
             for (iVar = 0; iVar < nPrimVarGrad; iVar++) {
-              Sol_Min[iVar] = node->GetSolution_Min(iPoint,iVar);
-              Sol_Max[iVar] = node->GetSolution_Max(iPoint,iVar);
-              
-              bufDSend[buf_offset+iVar]              = node->GetSolution_Min(iPoint,iVar);
-              bufDSend[buf_offset+nPrimVarGrad+iVar] = node->GetSolution_Max(iPoint,iVar);
+              Sol_Min[iVar] = node->GetSolution_Min(iPoint, iVar);
+              Sol_Max[iVar] = node->GetSolution_Max(iPoint, iVar);
+              
+              bufDSend[buf_offset+iVar]              = node->GetSolution_Min(iPoint, iVar);
+              bufDSend[buf_offset+nPrimVarGrad+iVar] = node->GetSolution_Max(iPoint, iVar);
             }
             
             /*--- Rotate the momentum components of the min/max. ---*/
@@ -1325,7 +1322,7 @@
              found for a node on a periodic face and stores it. ---*/
             
             for (iVar = 0; iVar < nPrimVarGrad; iVar++) {
-              bufDSend[buf_offset+iVar] = node->GetLimiter_Primitive(iPoint,iVar);
+              bufDSend[buf_offset+iVar] = node->GetLimiter_Primitive(iPoint, iVar);
             }
             
             if (rotate_periodic) {
@@ -1358,11 +1355,11 @@
              among all nodes adjacent to periodic faces. ---*/
             
             for (iVar = 0; iVar < nVar; iVar++) {
-              Sol_Min[iVar] = node->GetSolution_Min(iPoint,iVar);
-              Sol_Max[iVar] = node->GetSolution_Max(iPoint,iVar);
-              
-              bufDSend[buf_offset+iVar]      = node->GetSolution_Min(iPoint,iVar);
-              bufDSend[buf_offset+nVar+iVar] = node->GetSolution_Max(iPoint,iVar);
+              Sol_Min[iVar] = node->GetSolution_Min(iPoint, iVar);
+              Sol_Max[iVar] = node->GetSolution_Max(iPoint, iVar);
+              
+              bufDSend[buf_offset+iVar]      = node->GetSolution_Min(iPoint, iVar);
+              bufDSend[buf_offset+nVar+iVar] = node->GetSolution_Max(iPoint, iVar);
             }
             
             /*--- Rotate the momentum components of the min/max. ---*/
@@ -1414,7 +1411,7 @@
              found for a node on a periodic face and stores it. ---*/
             
             for (iVar = 0; iVar < nVar; iVar++) {
-              bufDSend[buf_offset+iVar] = node->GetLimiter(iPoint,iVar);
+              bufDSend[buf_offset+iVar] = node->GetLimiter(iPoint, iVar);
             }
             
             if (rotate_periodic) {
@@ -1654,8 +1651,8 @@
                  face that is provided from the master. ---*/
                 
                 for (iVar = 0; iVar < nVar; iVar++) {
-                  node->SetSolution(iPoint,iVar, Solution[iVar]);
-                  node->SetSolution_Old(iPoint,iVar, Solution[iVar]);
+                  node->SetSolution(iPoint, iVar, Solution[iVar]);
+                  node->SetSolution_Old(iPoint, iVar, Solution[iVar]);
                 }
                 
               }
@@ -1720,13 +1717,13 @@
               
               for (iDim = 0; iDim < nDim; iDim++) {
                 for (jDim = 0; jDim < nDim; jDim++) {
-                  node->AddRmatrix(iPoint,iDim,jDim,bufDRecv[buf_offset]);
+                  node->AddRmatrix(iPoint, iDim,jDim,bufDRecv[buf_offset]);
                   buf_offset++;
                 }
               }
               for (iVar = 0; iVar < nVar; iVar++) {
                 for (iDim = 0; iDim < nDim; iDim++) {
-                  node->AddGradient(iPoint,iVar, iDim, bufDRecv[buf_offset]);
+                  node->AddGradient(iPoint, iVar, iDim, bufDRecv[buf_offset]);
                   buf_offset++;
                 }
               }
@@ -1741,13 +1738,13 @@
               
               for (iDim = 0; iDim < nDim; iDim++) {
                 for (jDim = 0; jDim < nDim; jDim++) {
-                  node->AddRmatrix(iPoint,iDim,jDim,bufDRecv[buf_offset]);
+                  node->AddRmatrix(iPoint, iDim,jDim,bufDRecv[buf_offset]);
                   buf_offset++;
                 }
               }
               for (iVar = 0; iVar < nPrimVarGrad; iVar++) {
                 for (iDim = 0; iDim < nDim; iDim++) {
-                  node->AddGradient_Primitive(iPoint,iVar, iDim, bufDRecv[buf_offset]);
+                  node->AddGradient_Primitive(iPoint, iVar, iDim, bufDRecv[buf_offset]);
                   buf_offset++;
                 }
               }
@@ -1761,8 +1758,8 @@
                and max for this point.  ---*/
               
               for (iVar = 0; iVar < nPrimVarGrad; iVar++) {
-                node->SetSolution_Min(iPoint, iVar, min(node->GetSolution_Min(iPoint,iVar), bufDRecv[buf_offset+iVar]));
-                node->SetSolution_Max(iPoint, iVar, max(node->GetSolution_Max(iPoint,iVar), bufDRecv[buf_offset+nPrimVarGrad+iVar]));
+                node->SetSolution_Min(iPoint, iVar, min(node->GetSolution_Min(iPoint, iVar), bufDRecv[buf_offset+iVar]));
+                node->SetSolution_Max(iPoint, iVar, max(node->GetSolution_Max(iPoint, iVar), bufDRecv[buf_offset+nPrimVarGrad+iVar]));
               }
               
               break;
@@ -1773,7 +1770,7 @@
                faces for the limiter, and store the proper min value. ---*/
               
               for (iVar = 0; iVar < nPrimVarGrad; iVar++) {
-                node->SetLimiter_Primitive(iPoint, iVar, min(node->GetLimiter_Primitive(iPoint,iVar), bufDRecv[buf_offset+iVar]));
+                node->SetLimiter_Primitive(iPoint, iVar, min(node->GetLimiter_Primitive(iPoint, iVar), bufDRecv[buf_offset+iVar]));
               }
               
               break;
@@ -1788,15 +1785,15 @@
                 
                 /*--- Solution minimum. ---*/
                 
-                Solution_Min = min(node->GetSolution_Min(iPoint,iVar),
+                Solution_Min = min(node->GetSolution_Min(iPoint, iVar),
                                    bufDRecv[buf_offset+iVar]);
-                node->SetSolution_Min(iPoint,iVar, Solution_Min);
+                node->SetSolution_Min(iPoint, iVar, Solution_Min);
                 
                 /*--- Solution maximum. ---*/
                 
-                Solution_Max = max(node->GetSolution_Max(iPoint,iVar),
+                Solution_Max = max(node->GetSolution_Max(iPoint, iVar),
                                    bufDRecv[buf_offset+nVar+iVar]);
-                node->SetSolution_Max(iPoint,iVar, Solution_Max);
+                node->SetSolution_Max(iPoint, iVar, Solution_Max);
                 
               }
               
@@ -1808,9 +1805,9 @@
                faces for the limiter, and store the proper min value. ---*/
               
               for (iVar = 0; iVar < nVar; iVar++) {
-                Limiter_Min = min(node->GetLimiter_Primitive(iPoint,iVar),
+                Limiter_Min = min(node->GetLimiter_Primitive(iPoint, iVar),
                                   bufDRecv[buf_offset+iVar]);
-                node->SetLimiter_Primitive(iPoint,iVar, Limiter_Min);
+                node->SetLimiter_Primitive(iPoint, iVar, Limiter_Min);
               }
               
               break;
@@ -1978,24 +1975,24 @@
         switch (commType) {
           case SOLUTION:
             for (iVar = 0; iVar < nVar; iVar++)
-              bufDSend[buf_offset+iVar] = node->GetSolution(iPoint,iVar);
+              bufDSend[buf_offset+iVar] = node->GetSolution(iPoint, iVar);
             break;
           case SOLUTION_OLD:
             for (iVar = 0; iVar < nVar; iVar++)
-              bufDSend[buf_offset+iVar] = node->GetSolution_Old(iPoint,iVar);
+              bufDSend[buf_offset+iVar] = node->GetSolution_Old(iPoint, iVar);
             break;
           case SOLUTION_EDDY:
             for (iVar = 0; iVar < nVar; iVar++)
-              bufDSend[buf_offset+iVar] = node->GetSolution(iPoint,iVar);
+              bufDSend[buf_offset+iVar] = node->GetSolution(iPoint, iVar);
             bufDSend[buf_offset+nVar]   = node->GetmuT(iPoint);
             break;
           case UNDIVIDED_LAPLACIAN:
             for (iVar = 0; iVar < nVar; iVar++)
-              bufDSend[buf_offset+iVar] = node->GetUndivided_Laplacian(iPoint,iVar);
+              bufDSend[buf_offset+iVar] = node->GetUndivided_Laplacian(iPoint, iVar);
             break;
           case SOLUTION_LIMITER:
             for (iVar = 0; iVar < nVar; iVar++)
-              bufDSend[buf_offset+iVar] = node->GetLimiter(iPoint,iVar);
+              bufDSend[buf_offset+iVar] = node->GetLimiter(iPoint, iVar);
             break;
           case MAX_EIGENVALUE:
             bufDSend[buf_offset] = node->GetLambda(iPoint);
@@ -2006,63 +2003,63 @@
           case SOLUTION_GRADIENT:
             for (iVar = 0; iVar < nVar; iVar++)
               for (iDim = 0; iDim < nDim; iDim++)
-                bufDSend[buf_offset+iVar*nDim+iDim] = node->GetGradient(iPoint,iVar, iDim);
+                bufDSend[buf_offset+iVar*nDim+iDim] = node->GetGradient(iPoint, iVar, iDim);
             break;
           case PRIMITIVE_GRADIENT:
             for (iVar = 0; iVar < nPrimVarGrad; iVar++)
               for (iDim = 0; iDim < nDim; iDim++)
-                bufDSend[buf_offset+iVar*nDim+iDim] = node->GetGradient_Primitive(iPoint,iVar, iDim);
+                bufDSend[buf_offset+iVar*nDim+iDim] = node->GetGradient_Primitive(iPoint, iVar, iDim);
             break;
           case PRIMITIVE_LIMITER:
             for (iVar = 0; iVar < nPrimVarGrad; iVar++)
-              bufDSend[buf_offset+iVar] = node->GetLimiter_Primitive(iPoint,iVar);
+              bufDSend[buf_offset+iVar] = node->GetLimiter_Primitive(iPoint, iVar);
             break;
           case AUXVAR_GRADIENT:
             for (iDim = 0; iDim < nDim; iDim++)
-              bufDSend[buf_offset+iDim] = node->GetAuxVarGradient(iPoint,iDim);
+              bufDSend[buf_offset+iDim] = node->GetAuxVarGradient(iPoint, iDim);
             break;
           case SOLUTION_FEA:
             for (iVar = 0; iVar < nVar; iVar++) {
-              bufDSend[buf_offset+iVar] = node->GetSolution(iPoint,iVar);
+              bufDSend[buf_offset+iVar] = node->GetSolution(iPoint, iVar);
               if (config->GetDynamic_Analysis() == DYNAMIC) {
-                bufDSend[buf_offset+nVar+iVar]   = node->GetSolution_Vel(iPoint,iVar);
-                bufDSend[buf_offset+nVar*2+iVar] = node->GetSolution_Accel(iPoint,iVar);
+                bufDSend[buf_offset+nVar+iVar]   = node->GetSolution_Vel(iPoint, iVar);
+                bufDSend[buf_offset+nVar*2+iVar] = node->GetSolution_Accel(iPoint, iVar);
               }
             }
             break;
           case SOLUTION_FEA_OLD:
             for (iVar = 0; iVar < nVar; iVar++) {
-              bufDSend[buf_offset+iVar]        = node->GetSolution_time_n(iPoint,iVar);
-              bufDSend[buf_offset+nVar+iVar]   = node->GetSolution_Vel_time_n(iPoint,iVar);
-              bufDSend[buf_offset+nVar*2+iVar] = node->GetSolution_Accel_time_n(iPoint,iVar);
+              bufDSend[buf_offset+iVar]        = node->GetSolution_time_n(iPoint, iVar);
+              bufDSend[buf_offset+nVar+iVar]   = node->GetSolution_Vel_time_n(iPoint, iVar);
+              bufDSend[buf_offset+nVar*2+iVar] = node->GetSolution_Accel_time_n(iPoint, iVar);
             }
             break;
           case SOLUTION_DISPONLY:
             for (iVar = 0; iVar < nVar; iVar++)
-              bufDSend[buf_offset+iVar] = node->GetSolution(iPoint,iVar);
+              bufDSend[buf_offset+iVar] = node->GetSolution(iPoint, iVar);
             break;
           case SOLUTION_PRED:
             for (iVar = 0; iVar < nVar; iVar++)
-              bufDSend[buf_offset+iVar] = node->GetSolution_Pred(iPoint,iVar);
+              bufDSend[buf_offset+iVar] = node->GetSolution_Pred(iPoint, iVar);
             break;
           case SOLUTION_PRED_OLD:
             for (iVar = 0; iVar < nVar; iVar++) {
-              bufDSend[buf_offset+iVar]        = node->GetSolution_Old(iPoint,iVar);
-              bufDSend[buf_offset+nVar+iVar]   = node->GetSolution_Pred(iPoint,iVar);
-              bufDSend[buf_offset+nVar*2+iVar] = node->GetSolution_Pred_Old(iPoint,iVar);
+              bufDSend[buf_offset+iVar]        = node->GetSolution_Old(iPoint, iVar);
+              bufDSend[buf_offset+nVar+iVar]   = node->GetSolution_Pred(iPoint, iVar);
+              bufDSend[buf_offset+nVar*2+iVar] = node->GetSolution_Pred_Old(iPoint, iVar);
             }
             break;
           case MESH_DISPLACEMENTS:
             for (iDim = 0; iDim < nDim; iDim++)
-              bufDSend[buf_offset+iDim] = node[iPoint]->GetBound_Disp(iDim);
+              bufDSend[buf_offset+iDim] = node->GetBound_Disp(iPoint, iDim);
             break;
           case SOLUTION_TIME_N:
             for (iVar = 0; iVar < nVar; iVar++)
-              bufDSend[buf_offset+iVar] = node[iPoint]->GetSolution_time_n(iVar);
+              bufDSend[buf_offset+iVar] = node->GetSolution_time_n(iPoint, iVar);
             break;
           case SOLUTION_TIME_N1:
             for (iVar = 0; iVar < nVar; iVar++)
-              bufDSend[buf_offset+iVar] = node[iPoint]->GetSolution_time_n1(iVar);
+              bufDSend[buf_offset+iVar] = node->GetSolution_time_n1(iPoint, iVar);
             break;
           default:
             SU2_MPI::Error("Unrecognized quantity for point-to-point MPI comms.",
@@ -2140,24 +2137,24 @@
         switch (commType) {
           case SOLUTION:
             for (iVar = 0; iVar < nVar; iVar++)
-              node->SetSolution(iPoint,iVar, bufDRecv[buf_offset+iVar]);
+              node->SetSolution(iPoint, iVar, bufDRecv[buf_offset+iVar]);
             break;
           case SOLUTION_OLD:
             for (iVar = 0; iVar < nVar; iVar++)
-              node->SetSolution_Old(iPoint,iVar, bufDRecv[buf_offset+iVar]);
+              node->SetSolution_Old(iPoint, iVar, bufDRecv[buf_offset+iVar]);
             break;
           case SOLUTION_EDDY:
             for (iVar = 0; iVar < nVar; iVar++)
-              node->SetSolution(iPoint,iVar, bufDRecv[buf_offset+iVar]);
+              node->SetSolution(iPoint, iVar, bufDRecv[buf_offset+iVar]);
             node->SetmuT(iPoint,bufDRecv[buf_offset+nVar]);
             break;
           case UNDIVIDED_LAPLACIAN:
             for (iVar = 0; iVar < nVar; iVar++)
-              node->SetUndivided_Laplacian(iPoint,iVar, bufDRecv[buf_offset+iVar]);
+              node->SetUndivided_Laplacian(iPoint, iVar, bufDRecv[buf_offset+iVar]);
             break;
           case SOLUTION_LIMITER:
             for (iVar = 0; iVar < nVar; iVar++)
-              node->SetLimiter(iPoint,iVar, bufDRecv[buf_offset+iVar]);
+              node->SetLimiter(iPoint, iVar, bufDRecv[buf_offset+iVar]);
             break;
           case MAX_EIGENVALUE:
             node->SetLambda(iPoint,bufDRecv[buf_offset]);
@@ -2168,69 +2165,63 @@
           case SOLUTION_GRADIENT:
             for (iVar = 0; iVar < nVar; iVar++)
               for (iDim = 0; iDim < nDim; iDim++)
-                node->SetGradient(iPoint,iVar, iDim, bufDRecv[buf_offset+iVar*nDim+iDim]);
+                node->SetGradient(iPoint, iVar, iDim, bufDRecv[buf_offset+iVar*nDim+iDim]);
             break;
           case PRIMITIVE_GRADIENT:
             for (iVar = 0; iVar < nPrimVarGrad; iVar++)
               for (iDim = 0; iDim < nDim; iDim++)
-                node->SetGradient_Primitive(iPoint,iVar, iDim, bufDRecv[buf_offset+iVar*nDim+iDim]);
+                node->SetGradient_Primitive(iPoint, iVar, iDim, bufDRecv[buf_offset+iVar*nDim+iDim]);
             break;
           case PRIMITIVE_LIMITER:
             for (iVar = 0; iVar < nPrimVarGrad; iVar++)
-              node->SetLimiter_Primitive(iPoint,iVar, bufDRecv[buf_offset+iVar]);
+              node->SetLimiter_Primitive(iPoint, iVar, bufDRecv[buf_offset+iVar]);
             break;
           case AUXVAR_GRADIENT:
             for (iDim = 0; iDim < nDim; iDim++)
-              node->SetAuxVarGradient(iPoint,iDim, bufDRecv[buf_offset+iDim]);
+              node->SetAuxVarGradient(iPoint, iDim, bufDRecv[buf_offset+iDim]);
             break;
           case SOLUTION_FEA:
             for (iVar = 0; iVar < nVar; iVar++) {
-              node->SetSolution(iPoint,iVar, bufDRecv[buf_offset+iVar]);
+              node->SetSolution(iPoint, iVar, bufDRecv[buf_offset+iVar]);
               if (config->GetDynamic_Analysis() == DYNAMIC) {
-                node->SetSolution_Vel(iPoint,iVar, bufDRecv[buf_offset+nVar+iVar]);
-                node->SetSolution_Accel(iPoint,iVar, bufDRecv[buf_offset+nVar*2+iVar]);
+                node->SetSolution_Vel(iPoint, iVar, bufDRecv[buf_offset+nVar+iVar]);
+                node->SetSolution_Accel(iPoint, iVar, bufDRecv[buf_offset+nVar*2+iVar]);
               }
             }
             break;
           case SOLUTION_FEA_OLD:
             for (iVar = 0; iVar < nVar; iVar++) {
-<<<<<<< HEAD
-              node->SetSolution_time_n(iPoint,iVar, bufDRecv[buf_offset+iVar]);
-              node->SetSolution_Vel_time_n(iPoint,iVar, bufDRecv[buf_offset+nVar+iVar]);
-              node->SetSolution_Accel_time_n(iPoint,iVar, bufDRecv[buf_offset+nVar*2+iVar]);
-=======
-              node[iPoint]->Set_Solution_time_n(iVar, bufDRecv[buf_offset+iVar]);
-              node[iPoint]->SetSolution_Vel_time_n(iVar, bufDRecv[buf_offset+nVar+iVar]);
-              node[iPoint]->SetSolution_Accel_time_n(iVar, bufDRecv[buf_offset+nVar*2+iVar]);
->>>>>>> d781ddc8
+              node->Set_Solution_time_n(iPoint, iVar, bufDRecv[buf_offset+iVar]);
+              node->SetSolution_Vel_time_n(iPoint, iVar, bufDRecv[buf_offset+nVar+iVar]);
+              node->SetSolution_Accel_time_n(iPoint, iVar, bufDRecv[buf_offset+nVar*2+iVar]);
             }
             break;
           case SOLUTION_DISPONLY:
             for (iVar = 0; iVar < nVar; iVar++)
-              node->SetSolution(iPoint,iVar, bufDRecv[buf_offset+iVar]);
+              node->SetSolution(iPoint, iVar, bufDRecv[buf_offset+iVar]);
             break;
           case SOLUTION_PRED:
             for (iVar = 0; iVar < nVar; iVar++)
-              node->SetSolution_Pred(iPoint,iVar, bufDRecv[buf_offset+iVar]);
+              node->SetSolution_Pred(iPoint, iVar, bufDRecv[buf_offset+iVar]);
             break;
           case SOLUTION_PRED_OLD:
             for (iVar = 0; iVar < nVar; iVar++) {
-              node->SetSolution_Old(iPoint,iVar, bufDRecv[buf_offset+iVar]);
-              node->SetSolution_Pred(iPoint,iVar, bufDRecv[buf_offset+nVar+iVar]);
-              node->SetSolution_Pred_Old(iPoint,iVar, bufDRecv[buf_offset+nVar*2+iVar]);
+              node->SetSolution_Old(iPoint, iVar, bufDRecv[buf_offset+iVar]);
+              node->SetSolution_Pred(iPoint, iVar, bufDRecv[buf_offset+nVar+iVar]);
+              node->SetSolution_Pred_Old(iPoint, iVar, bufDRecv[buf_offset+nVar*2+iVar]);
             }
             break;
           case MESH_DISPLACEMENTS:
             for (iDim = 0; iDim < nDim; iDim++)
-              node[iPoint]->SetBound_Disp(iDim, bufDRecv[buf_offset+iDim]);
+              node->SetBound_Disp(iPoint, iDim, bufDRecv[buf_offset+iDim]);
             break;
           case SOLUTION_TIME_N:
             for (iVar = 0; iVar < nVar; iVar++)
-              node[iPoint]->Set_Solution_time_n(iVar, bufDRecv[buf_offset+iVar]);
+              node->Set_Solution_time_n(iPoint, iVar, bufDRecv[buf_offset+iVar]);
             break;
           case SOLUTION_TIME_N1:
             for (iVar = 0; iVar < nVar; iVar++)
-              node[iPoint]->Set_Solution_time_n1(iVar, bufDRecv[buf_offset+iVar]);
+              node->Set_Solution_time_n1(iPoint, iVar, bufDRecv[buf_offset+iVar]);
             break;
           default:
             SU2_MPI::Error("Unrecognized quantity for point-to-point MPI comms.",
@@ -2556,7 +2547,7 @@
     AuxVar_Average =  0.5 * ( AuxVar_i + AuxVar_j);
     for (iDim = 0; iDim < nDim; iDim++) {
       Partial_Res = AuxVar_Average*Normal[iDim];
-      node->AddAuxVarGradient(iPoint,iDim, Partial_Res);
+      node->AddAuxVarGradient(iPoint, iDim, Partial_Res);
       node->SubtractAuxVarGradient(jPoint,iDim, Partial_Res);
     }
   }
@@ -2582,7 +2573,7 @@
       Gradient = node->GetAuxVarGradient(iPoint);
       DualArea = geometry->node[iPoint]->GetVolume();
       Grad_Val = Gradient[iDim]/(DualArea+EPS);
-      node->SetAuxVarGradient(iPoint,iDim, Grad_Val);
+      node->SetAuxVarGradient(iPoint, iDim, Grad_Val);
     }
   
   /*--- Gradient MPI ---*/
@@ -2705,7 +2696,7 @@
       for (jDim = 0; jDim < nDim; jDim++)
         product += Smatrix[iDim][jDim]*Cvector[jDim];
       if (geometry->node[iPoint]->GetDomain())
-        node->SetAuxVarGradient(iPoint,iDim, product);
+        node->SetAuxVarGradient(iPoint, iDim, product);
     }
   }
   
@@ -2740,7 +2731,7 @@
       for (iDim = 0; iDim < nDim; iDim++) {
         Partial_Res = Solution_Average*Normal[iDim];
         if (geometry->node[iPoint]->GetDomain())
-          node->AddGradient(iPoint,iVar, iDim, Partial_Res);
+          node->AddGradient(iPoint, iVar, iDim, Partial_Res);
         if (geometry->node[jPoint]->GetDomain())
           node->SubtractGradient(jPoint,iVar, iDim, Partial_Res);
       }
@@ -2784,7 +2775,7 @@
       for (iDim = 0; iDim < nDim; iDim++) {
         Gradient = node->GetGradient(iPoint);
         Grad_Val = Gradient[iVar][iDim] / (Vol+EPS);
-        node->SetGradient(iPoint,iVar, iDim, Grad_Val);
+        node->SetGradient(iPoint, iVar, iDim, Grad_Val);
       }
     }
     
@@ -2866,7 +2857,7 @@
         
         for (iVar = 0; iVar < nVar; iVar++) {
           for (iDim = 0; iDim < nDim; iDim++) {
-            node->AddGradient(iPoint,iVar,iDim, (Coord_j[iDim]-Coord_i[iDim])*(Solution_j[iVar]-Solution_i[iVar])/weight);
+            node->AddGradient(iPoint, iVar,iDim, (Coord_j[iDim]-Coord_i[iDim])*(Solution_j[iVar]-Solution_i[iVar])/weight);
           }
         }
         
@@ -2959,14 +2950,14 @@
       for (iDim = 0; iDim < nDim; iDim++) {
         Cvector[iVar][iDim] = 0.0;
         for (jDim = 0; jDim < nDim; jDim++) {
-          Cvector[iVar][iDim] += Smatrix[iDim][jDim]*node->GetGradient(iPoint,iVar, jDim);
+          Cvector[iVar][iDim] += Smatrix[iDim][jDim]*node->GetGradient(iPoint, iVar, jDim);
         }
       }
     }
     
     for (iVar = 0; iVar < nVar; iVar++) {
       for (iDim = 0; iDim < nDim; iDim++) {
-        node->SetGradient(iPoint,iVar, iDim, Cvector[iVar][iDim]);
+        node->SetGradient(iPoint, iVar, iDim, Cvector[iVar][iDim]);
       }
     }
     
@@ -3191,7 +3182,7 @@
               product = 0.0;
               for (jDim = 0; jDim < nDim; jDim++)
                 product += Smatrix[iDim][jDim]*Cvector[jDim];
-              node->SetAuxVarGradient(iPoint,iDim, product);
+              node->SetAuxVarGradient(iPoint, iDim, product);
             }
           }
         } /*--- End of loop over surface points ---*/
@@ -3235,7 +3226,7 @@
     
     for (iPoint = 0; iPoint < geometry->GetnPoint(); iPoint++) {
       for (iVar = 0; iVar < nVar; iVar++) {
-        node->SetLimiter(iPoint,iVar, 1.0);
+        node->SetLimiter(iPoint, iVar, 1.0);
       }
     }
     
@@ -3247,9 +3238,9 @@
     
     for (iPoint = 0; iPoint < geometry->GetnPoint(); iPoint++) {
       for (iVar = 0; iVar < nVar; iVar++) {
-        node->SetSolution_Max(iPoint,iVar, -EPS);
-        node->SetSolution_Min(iPoint,iVar, EPS);
-        node->SetLimiter(iPoint,iVar, 2.0);
+        node->SetSolution_Max(iPoint, iVar, -EPS);
+        node->SetSolution_Min(iPoint, iVar, EPS);
+        node->SetLimiter(iPoint, iVar, 2.0);
       }
     }
     
@@ -3308,8 +3299,8 @@
 
       for (iVar = 0; iVar < nVar; iVar++) {
         
-        AD::SetPreaccIn(node->GetSolution_Max(iPoint,iVar));
-        AD::SetPreaccIn(node->GetSolution_Min(iPoint,iVar));
+        AD::SetPreaccIn(node->GetSolution_Max(iPoint, iVar));
+        AD::SetPreaccIn(node->GetSolution_Min(iPoint, iVar));
         AD::SetPreaccIn(node->GetSolution_Max(jPoint,iVar));
         AD::SetPreaccIn(node->GetSolution_Min(jPoint,iVar));
 
@@ -3321,13 +3312,13 @@
         
         if (dm == 0.0) { limiter = 2.0; }
         else {
-          if ( dm > 0.0 ) dp = node->GetSolution_Max(iPoint,iVar);
-          else dp = node->GetSolution_Min(iPoint,iVar);
+          if ( dm > 0.0 ) dp = node->GetSolution_Max(iPoint, iVar);
+          else dp = node->GetSolution_Min(iPoint, iVar);
           limiter = dp/dm;
         }
         
-        if (limiter < node->GetLimiter(iPoint,iVar)) {
-          node->SetLimiter(iPoint,iVar, limiter);
+        if (limiter < node->GetLimiter(iPoint, iVar)) {
+          node->SetLimiter(iPoint, iVar, limiter);
           AD::SetPreaccOut(node->GetLimiter(iPoint)[iVar]);
         }
         
@@ -3358,9 +3349,9 @@
 
     for (iPoint = 0; iPoint < geometry->GetnPoint(); iPoint++) {
       for (iVar = 0; iVar < nVar; iVar++) {
-        y =  node->GetLimiter(iPoint,iVar);
+        y =  node->GetLimiter(iPoint, iVar);
         limiter = (y*y + 2.0*y) / (y*y + y + 2.0);
-        node->SetLimiter(iPoint,iVar, limiter);
+        node->SetLimiter(iPoint, iVar, limiter);
       }
     }
     
@@ -3430,8 +3421,8 @@
         AD::SetPreaccIn(Gradient_j[iVar], nDim);
         AD::SetPreaccIn(Coord_i, nDim);
         AD::SetPreaccIn(Coord_j, nDim);
-        AD::SetPreaccIn(node->GetSolution_Max(iPoint,iVar));
-        AD::SetPreaccIn(node->GetSolution_Min(iPoint,iVar));
+        AD::SetPreaccIn(node->GetSolution_Max(iPoint, iVar));
+        AD::SetPreaccIn(node->GetSolution_Min(iPoint, iVar));
         AD::SetPreaccIn(node->GetSolution_Max(jPoint,iVar));
         AD::SetPreaccIn(node->GetSolution_Min(jPoint,iVar));
         
@@ -3454,13 +3445,13 @@
         
         /*--- Calculate the interface right gradient, delta+ (dp) ---*/
         
-        if ( dm > 0.0 ) dp = node->GetSolution_Max(iPoint,iVar);
-        else dp = node->GetSolution_Min(iPoint,iVar);
+        if ( dm > 0.0 ) dp = node->GetSolution_Max(iPoint, iVar);
+        else dp = node->GetSolution_Min(iPoint, iVar);
         
         limiter = ( dp*dp + 2.0*dp*dm + eps2 )/( dp*dp + dp*dm + 2.0*dm*dm + eps2);
         
-        if (limiter < node->GetLimiter(iPoint,iVar)) {
-          node->SetLimiter(iPoint,iVar, limiter);
+        if (limiter < node->GetLimiter(iPoint, iVar)) {
+          node->SetLimiter(iPoint, iVar, limiter);
           AD::SetPreaccOut(node->GetLimiter(iPoint)[iVar]);
         }
         
@@ -3521,8 +3512,8 @@
         
         /*--- Calculate the interface right gradient, delta+ (dp) ---*/
         
-        if ( dm > 0.0 ) dp = node->GetSolution_Max(iPoint,iVar);
-        else dp = node->GetSolution_Min(iPoint,iVar);
+        if ( dm > 0.0 ) dp = node->GetSolution_Max(iPoint, iVar);
+        else dp = node->GetSolution_Min(iPoint, iVar);
         
         /*--- Compute the distance to a sharp edge ---*/
         
@@ -3534,8 +3525,8 @@
         
         limiter = ds * ( dp*dp + 2.0*dp*dm + eps2 )/( dp*dp + dp*dm + 2.0*dm*dm + eps2);
         
-        if (limiter < node->GetLimiter(iPoint,iVar))
-          node->SetLimiter(iPoint,iVar, limiter);
+        if (limiter < node->GetLimiter(iPoint, iVar))
+          node->SetLimiter(iPoint, iVar, limiter);
         
         /*-- Repeat for point j on the edge ---*/
         
@@ -3593,8 +3584,8 @@
         
         /*--- Calculate the interface right gradient, delta+ (dp) ---*/
         
-        if ( dm > 0.0 ) dp = node->GetSolution_Max(iPoint,iVar);
-        else dp = node->GetSolution_Min(iPoint,iVar);
+        if ( dm > 0.0 ) dp = node->GetSolution_Max(iPoint, iVar);
+        else dp = node->GetSolution_Min(iPoint, iVar);
         
         /*--- Compute the distance to a sharp edge ---*/
         
@@ -3606,8 +3597,8 @@
         
         limiter = ds * ( dp*dp + 2.0*dp*dm + eps2 )/( dp*dp + dp*dm + 2.0*dm*dm + eps2);
         
-        if (limiter < node->GetLimiter(iPoint,iVar))
-          node->SetLimiter(iPoint,iVar, limiter);
+        if (limiter < node->GetLimiter(iPoint, iVar))
+          node->SetLimiter(iPoint, iVar, limiter);
         
         /*-- Repeat for point j on the edge ---*/
         
@@ -5440,7 +5431,7 @@
         if (geometry->node[iPoint]->GetDomain()) {
 
           // Retrieve the values of pressure
-          Pn = node[iPoint]->GetPressure();
+          Pn = node->GetPressure(iPoint);
 
           // Calculate tn in the fluid nodes for the inviscid term --> Units of force (non-dimensional).
           for (iDim = 0; iDim < nDim; iDim++)
@@ -5449,11 +5440,11 @@
           // Calculate tn in the fluid nodes for the viscous term
           if (viscous_flow) {
 
-            Viscosity = node[iPoint]->GetLaminarViscosity();
+            Viscosity = node->GetLaminarViscosity(iPoint);
 
             for (iDim = 0; iDim < nDim; iDim++) {
               for (jDim = 0 ; jDim < nDim; jDim++) {
-                Grad_Vel[iDim][jDim] = node[iPoint]->GetGradient_Primitive(iDim+1, jDim);
+                Grad_Vel[iDim][jDim] = node->GetGradient_Primitive(iPoint, iDim+1, jDim);
               }
             }
 
@@ -5614,16 +5605,7 @@
 
   node = new CBaselineVariable(nPoint, nVar, config);
 
-<<<<<<< HEAD
-=======
-  node = new CVariable*[geometry->GetnPoint()];
-  for (iPoint = 0; iPoint < geometry->GetnPoint(); iPoint++) {
-    node[iPoint] = new CBaselineVariable(Solution, nVar, config);
-  }
-
   dynamic_grid = config->GetDynamic_Grid();
-  
->>>>>>> d781ddc8
 }
 
 CBaselineSolver::CBaselineSolver(CGeometry *geometry, CConfig *config, unsigned short nVar, vector<string> field_names) {
