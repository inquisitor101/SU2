--- conflicted
+++ resolved
@@ -94,16 +94,12 @@
   /*--- Variable initialization to avoid valgrid warnings when not used. ---*/
   
   IterLinSolver = 0;
-<<<<<<< HEAD
-
-=======
   
   /*--- Flags for the periodic BC communications. ---*/
   
   rotate_periodic   = false;
   implicit_periodic = false;
   
->>>>>>> 1571f0cc
 }
 
 CSolver::~CSolver(void) {
