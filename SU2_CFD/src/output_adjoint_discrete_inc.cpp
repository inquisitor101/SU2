--- conflicted
+++ resolved
@@ -308,26 +308,9 @@
   AddVolumeOutput("RES_ADJ_VELOCITY-Y", "Residual_Adjoint_Velocity_y", "RESIDUAL");  
   if (nDim == 3)
     /// DESCRIPTION: Residual of the adjoint Velocity z-component.
-<<<<<<< HEAD
     AddVolumeOutput("RES_ADJ_Velocity-Z", "Residual_Adjoint_Velocity_z", "RESIDUAL");
   /// DESCRIPTION: Residual of the adjoint temperature.
   AddVolumeOutput("RES_ADJ_TEMPERATURE", "Residual_Adjoint_Temperature", "RESIDUAL");
-  switch(turb_model){
-  case SA: case SA_NEG: case SA_E: case SA_COMP: case SA_E_COMP:
-    /// DESCRIPTION: Residual of the nu tilde. 
-    AddVolumeOutput("RES_ADJ_NU_TILDE", "Residual_Adjoint_Nu_Tilde", "RESIDUAL"); 
-    break;  
-  case SST:
-    /// DESCRIPTION: Residual of the adjoint kinetic energy. 
-    AddVolumeOutput("RES_ADJ_TKE", "Residual_Adjoint_TKE", "RESIDUAL");    
-    /// DESCRIPTION: Residual of the adjoint dissipation.
-    AddVolumeOutput("RES_ADJ_NU_TILDE", "Residual_Adjoint_Omega", "RESIDUAL");    
-    break;
-  default: break;
-=======
-    AddVolumeOutput("RES_ADJ_Velocity-Z", "Residual_Adjoint_Velocity_z", "RESIDUAL"); 
-  /// DESCRIPTION: Residual of the adjoint energy. 
-  AddVolumeOutput("RES_ADJ_ENERGY", "Residual_Adjoint_Energy", "RESIDUAL");            
   if (!config->GetFrozen_Visc_Disc()){      
     switch(turb_model){
     case SA: case SA_NEG: case SA_E: case SA_COMP: case SA_E_COMP:
@@ -342,7 +325,6 @@
       break;
     default: break;
     }
->>>>>>> bc6b1c00
   }
   /// END_GROUP
   
@@ -415,23 +397,9 @@
   SetVolumeOutputValue("RES_ADJ_VELOCITY-Y", iPoint, Node_AdjFlow->GetSolution(2) - Node_AdjFlow->GetSolution_Old(2));
   if (nDim == 3){
     SetVolumeOutputValue("RES_ADJ_VELOCITY-Z", iPoint, Node_AdjFlow->GetSolution(3) - Node_AdjFlow->GetSolution_Old(3));
-<<<<<<< HEAD
     SetVolumeOutputValue("RES_ADJ_TEMPERATURE",     iPoint, Node_AdjFlow->GetSolution(4) - Node_AdjFlow->GetSolution_Old(4));
   } else {
     SetVolumeOutputValue("RES_ADJ_TEMPERATURE",     iPoint, Node_AdjFlow->GetSolution(3) - Node_AdjFlow->GetSolution_Old(3));
-  }
-  switch(config->GetKind_Turb_Model()){
-  case SST:
-    SetVolumeOutputValue("RES_ADJ_KINETIC_ENERGY", iPoint, Node_AdjTurb->GetSolution(0) - Node_AdjTurb->GetSolution_Old(0));
-    SetVolumeOutputValue("RES_ADJ_DISSIPATION", iPoint, Node_AdjTurb->GetSolution(1) - Node_AdjTurb->GetSolution_Old(1));
-    break;
-  case SA: case SA_COMP: case SA_E: 
-  case SA_E_COMP: case SA_NEG: 
-    SetVolumeOutputValue("RES_ADJ_NU_TILDE", iPoint, Node_AdjTurb->GetSolution(0) - Node_AdjTurb->GetSolution_Old(0));
-    break;
-  case NONE:
-    break;
-=======
   } 
   if (!config->GetFrozen_Visc_Disc()){            
     switch(config->GetKind_Turb_Model()){
@@ -446,7 +414,6 @@
     case NONE:
       break;
     }
->>>>>>> bc6b1c00
   }
   
   SetVolumeOutputValue("SENSITIVITY_X", iPoint, Node_AdjFlow->GetSensitivity(0));
