--- conflicted
+++ resolved
@@ -2079,7 +2079,7 @@
         ( Kind_Solver == ADJ_RANS               )) {
       iVar_Sens   = nVar_Total; nVar_Total += 2;
     }
-
+    
     if (Kind_Solver == FEM_ELASTICITY)  {
       /*--- If the analysis is dynamic... ---*/
       if (config->GetDynamic_Analysis() == DYNAMIC){
@@ -2781,7 +2781,7 @@
       if (rank == MASTER_NODE) {
         jPoint = 0;
         iVar = iVar_HeatCoeffs;
-        
+
         for (iProcessor = 0; iProcessor < size; iProcessor++) {
           for (iPoint = 0; iPoint < Buffer_Recv_nPoint[iProcessor]; iPoint++) {
             
@@ -3176,7 +3176,7 @@
           }
        }
     }
-    
+
     /*--- Communicate the FEM elasticity stresses (2D) - New elasticity solver---*/
 
     if (Kind_Solver == FEM_ELASTICITY) {
@@ -4079,7 +4079,7 @@
       ConvHist_file[0] << begin << heat_coeff;
       ConvHist_file[0] << heat_resid << end;
       break;
-
+      
     case FEM_ELASTICITY:
       ConvHist_file[0] << begin << fem_coeff;
       ConvHist_file[0] << fem_resid << end;
@@ -4587,7 +4587,7 @@
         }
         
         break;
-
+        
       case FEM_ELASTICITY:
 
         /*--- FEM coefficients -- As of now, this is the Von Mises Stress ---*/
@@ -5217,11 +5217,11 @@
             if (disc_adj){
               cout << "    Sens_Press" << "     Sens_Mach" << endl;
             } else {
-              cout << "      Sens_Geo" << "     Sens_Mach" << endl;
+                cout << "      Sens_Geo" << "     Sens_Mach" << endl;
             }
             if (freesurface) {
               cout << "   Res[Psi_Press]" << "   Res[Psi_Dist]" << "    Sens_Geo";
-              cout << "   Sens_Mach" << endl;
+                cout << "   Sens_Mach" << endl;
             }
             break;
             
@@ -5262,11 +5262,11 @@
             if (disc_adj){
               cout << "    Sens_Press" << "     Sens_Mach" << endl;
             } else {
-              cout << "      Sens_Geo" << "     Sens_Mach" << endl;
+               cout << "      Sens_Geo" << "     Sens_Mach" << endl;
             }
             if (freesurface) {
               cout << "   Res[Psi_Press]" << "   Res[Psi_Dist]" << "    Sens_Geo";
-              cout << "   Sens_Mach" << endl;
+                cout << "   Sens_Mach" << endl;
             }
             break;
             
@@ -5483,7 +5483,7 @@
           cout.width(14); cout << Total_CHeat;
           cout << endl;
           break;
-
+          
         case FEM_ELASTICITY:
 
           if (!DualTime_Iteration) {
@@ -5538,8 +5538,8 @@
             cout.precision(4);
             cout.setf(ios::scientific, ios::floatfield);
             cout.width(14); cout << Total_Sens_Geo;
-            cout.width(14); cout << Total_Sens_Mach;
-          }
+              cout.width(14); cout << Total_Sens_Mach;
+            }
           cout << endl;
           cout.unsetf(ios_base::floatfield);
           
@@ -5556,7 +5556,7 @@
             cout.precision(3);
             cout.setf(ios::scientific, ios::floatfield);
             cout.width(12); cout << Total_Sens_Geo;
-            cout.width(12); cout << Total_Sens_Mach;
+              cout.width(12); cout << Total_Sens_Mach;
             cout.unsetf(ios_base::floatfield);
             cout << endl;
           }
@@ -5597,8 +5597,8 @@
             cout.precision(4);
             cout.setf(ios::scientific, ios::floatfield);
             cout.width(14); cout << Total_Sens_Geo;
-            cout.width(14); cout << Total_Sens_Mach;
-          }
+              cout.width(14); cout << Total_Sens_Mach;
+            }
           cout << endl;
           cout.unsetf(ios_base::floatfield);
           if (freesurface) {
@@ -5616,7 +5616,7 @@
             cout.precision(4);
             cout.setf(ios::scientific, ios::floatfield);
             cout.width(12); cout << Total_Sens_Geo;
-            cout.width(14); cout << Total_Sens_Mach;
+              cout.width(14); cout << Total_Sens_Mach;
             cout << endl;
             cout.unsetf(ios_base::floatfield);
           }
@@ -7007,9 +7007,9 @@
   unsigned long iVertex, iPoint;
   unsigned short iDim, iMarker, Out1D;
   su2double *Normal = NULL, Area = 0.0, UnitNormal[3],
-  Tot_Pressure, Mach, Temperature, Pressure = 0.0, Velocity2, Enthalpy, RhoUA, U, Density = 0.0, // local values at each node (Velocity2 = V^2). U = normal velocity
+  Tot_Pressure, Mach, Temperature, Pressure = 0.0, Velocity2, Enthalpy, RhoUA, U,// local values at each node (Velocity2 = V^2). U = normal velocity
   AveragePt = 0.0, AverageMach = 0.0, AverageTemperature = 0.0, MassFlowRate = 0.0, // Area Averaged value ( sum / A )
-  VelocityRef = 0.0, EnthalpyRef = 0.0, DensityRef = 0.0, PressureRef = 0.0;// Flux conserved values. TemperatureRef follows ideal gas
+  VelocityRef = 0.0, EnthalpyRef = 0.0, DensityRef = 0.0, PressureRef = 0.0; // Flux conserved values. TemperatureRef follows ideal gas
   su2double TotalArea=0.0;
   
   bool compressible = (config->GetKind_Regime() == COMPRESSIBLE);
@@ -7044,14 +7044,8 @@
           Area = 0.0; for (iDim = 0; iDim < nDim; iDim++) Area += Normal[iDim]*Normal[iDim]; Area = sqrt(Area);
           for (iDim = 0; iDim < nDim; iDim++) UnitNormal[iDim] = -Normal[iDim]/Area;
           
-          if (compressible) {
-            Pressure = solver_container->node[iPoint]->GetPressure();
-            Density  = solver_container->node[iPoint]->GetDensity();
-          }
-          if (incompressible || freesurface) {
-            Pressure = solver_container->node[iPoint]->GetPressureInc();
-            Density  = solver_container->node[iPoint]->GetDensityInc();
-          }
+          if (compressible)                    Pressure = solver_container->node[iPoint]->GetPressure();
+          if (incompressible || freesurface)   Pressure = solver_container->node[iPoint]->GetPressureInc();
           
           /*-- Find velocity normal to the marked surface/opening --*/
           
@@ -7066,16 +7060,11 @@
           Temperature = solver_container->node[iPoint]->GetTemperature();
           
           Mach = (sqrt(Velocity2))/ solver_container->node[iPoint]->GetSoundSpeed();
-<<<<<<< HEAD
-          //Stag_Pressure = Pressure*pow((1.0+((Gamma-1.0)/2.0)*pow(Mach, 2.0)),( Gamma/(Gamma-1.0) ) );
-          Tot_Pressure = Pressure + 0.5*Density*Velocity2;
-=======
           if (incompressible)
-            Tot_Pressure = Pressure + 0.5*solver_container->node[iPoint]->GetDensity()*Velocity2;
+          Tot_Pressure = Pressure + 0.5*solver_container->node[iPoint]->GetDensity()*Velocity2;
           else
             Tot_Pressure = Pressure*pow((1.0+((Gamma-1.0)/2.0)*pow(Mach, 2.0)),( Gamma/(Gamma-1.0) ) );
 
->>>>>>> b74676e0
 
           AveragePt += Tot_Pressure * Area;
           TotalArea += Area;
