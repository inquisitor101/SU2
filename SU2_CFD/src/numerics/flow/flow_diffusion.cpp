--- conflicted
+++ resolved
@@ -569,13 +569,9 @@
 
   SetStressTensor(Mean_PrimVar, Mean_GradPrimVar, Mean_turb_ke,
          Mean_Laminar_Viscosity, Mean_Eddy_Viscosity);
-<<<<<<< HEAD
-  if (config->GetQCR()) AddQCR(Mean_GradPrimVar);
+
+  if (config->GetQCR()) AddQCR(nDim, &Mean_GradPrimVar[1], tau);
   if (UseWallFunction) AddTauWall(Normal, Mean_TauWall);
-=======
-  if (config->GetQCR()) AddQCR(nDim, &Mean_GradPrimVar[1], tau);
-  if (Mean_TauWall > 0) AddTauWall(Normal, Mean_TauWall);
->>>>>>> 22507514
 
   SetHeatFluxVector(Mean_GradPrimVar, Mean_Laminar_Viscosity,
                     Mean_Eddy_Viscosity);
