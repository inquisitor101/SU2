/*!
 * \file flow_sources.cpp
 * \brief Implementation of numerics classes for integration
 *        of source terms in fluid flow problems.
 * \author F. Palacios, T. Economon
 * \version 7.0.2 "Blackbird"
 *
 * SU2 Project Website: https://su2code.github.io
 *
 * The SU2 Project is maintained by the SU2 Foundation
 * (http://su2foundation.org)
 *
 * Copyright 2012-2020, SU2 Contributors (cf. AUTHORS.md)
 *
 * SU2 is free software; you can redistribute it and/or
 * modify it under the terms of the GNU Lesser General Public
 * License as published by the Free Software Foundation; either
 * version 2.1 of the License, or (at your option) any later version.
 *
 * SU2 is distributed in the hope that it will be useful,
 * but WITHOUT ANY WARRANTY; without even the implied warranty of
 * MERCHANTABILITY or FITNESS FOR A PARTICULAR PURPOSE. See the GNU
 * Lesser General Public License for more details.
 *
 * You should have received a copy of the GNU Lesser General Public
 * License along with SU2. If not, see <http://www.gnu.org/licenses/>.
 */

#include "../../../include/numerics/flow/flow_sources.hpp"

CSourceBase_Flow::CSourceBase_Flow(unsigned short val_nDim, unsigned short val_nVar, const CConfig* config) :
                                   CNumerics(val_nDim, val_nVar, config) {
  residual = new su2double [nVar]();
  jacobian = new su2double* [nVar];
  for(unsigned short iVar = 0; iVar < nVar; ++iVar)
    jacobian[iVar] = new su2double [nVar]();
}

CSourceBase_Flow::~CSourceBase_Flow() {
  delete [] residual;
  if(jacobian) {
    for(unsigned short iVar = 0; iVar < nVar; ++iVar)
      delete [] jacobian[iVar];
    delete [] jacobian;
  }
}

CSourceAxisymmetric_Flow::CSourceAxisymmetric_Flow(unsigned short val_nDim, unsigned short val_nVar, const CConfig* config) :
                          CSourceBase_Flow(val_nDim, val_nVar, config) {

  Gamma = config->GetGamma();
  Gamma_Minus_One = Gamma - 1.0;

}

CNumerics::ResidualType<> CSourceAxisymmetric_Flow::ComputeResidual(const CConfig* config) {

  su2double yinv, Pressure_i, Enthalpy_i, Velocity_i, sq_vel;
  unsigned short iDim, iVar, jVar;

  bool implicit = (config->GetKind_TimeIntScheme_Flow() == EULER_IMPLICIT);

  if (Coord_i[1] > EPS) {

    yinv = 1.0/Coord_i[1];

    sq_vel = 0.0;
    for (iDim = 0; iDim < nDim; iDim++) {
      Velocity_i = U_i[iDim+1] / U_i[0];
      sq_vel += Velocity_i *Velocity_i;
    }

    Pressure_i = (Gamma-1.0)*U_i[0]*(U_i[nDim+1]/U_i[0]-0.5*sq_vel);
    Enthalpy_i = (U_i[nDim+1] + Pressure_i) / U_i[0];

    residual[0] = yinv*Volume*U_i[2];
    residual[1] = yinv*Volume*U_i[1]*U_i[2]/U_i[0];
    residual[2] = yinv*Volume*(U_i[2]*U_i[2]/U_i[0]);
    residual[3] = yinv*Volume*Enthalpy_i*U_i[2];

    if (implicit) {
      jacobian[0][0] = 0.0;
      jacobian[0][1] = 0.0;
      jacobian[0][2] = 1.0;
      jacobian[0][3] = 0.0;

      jacobian[1][0] = -U_i[1]*U_i[2]/(U_i[0]*U_i[0]);
      jacobian[1][1] = U_i[2]/U_i[0];
      jacobian[1][2] = U_i[1]/U_i[0];
      jacobian[1][3] = 0.0;

      jacobian[2][0] = -U_i[2]*U_i[2]/(U_i[0]*U_i[0]);
      jacobian[2][1] = 0.0;
      jacobian[2][2] = 2*U_i[2]/U_i[0];
      jacobian[2][3] = 0.0;

      jacobian[3][0] = -Gamma*U_i[2]*U_i[3]/(U_i[0]*U_i[0]) + (Gamma-1)*U_i[2]*(U_i[1]*U_i[1]+U_i[2]*U_i[2])/(U_i[0]*U_i[0]*U_i[0]);
      jacobian[3][1] = -(Gamma-1)*U_i[2]*U_i[1]/(U_i[0]*U_i[0]);
      jacobian[3][2] = Gamma*U_i[3]/U_i[0] - 1/2*(Gamma-1)*( (U_i[1]*U_i[1]+U_i[2]*U_i[2])/(U_i[0]*U_i[0]) + 2*U_i[2]*U_i[2]/(U_i[0]*U_i[0]) );
      jacobian[3][3] = Gamma*U_i[2]/U_i[0];

      for (iVar=0; iVar < nVar; iVar++)
        for (jVar=0; jVar < nVar; jVar++)
          jacobian[iVar][jVar] *= yinv*Volume;

    }

  }

  else {

    for (iVar=0; iVar < nVar; iVar++)
      residual[iVar] = 0.0;

    if (implicit) {
      for (iVar=0; iVar < nVar; iVar++) {
        for (jVar=0; jVar < nVar; jVar++)
          jacobian[iVar][jVar] = 0.0;
      }
    }

  }

  return ResidualType<>(residual, jacobian, nullptr);
}

CSourceIncAxisymmetric_Flow::CSourceIncAxisymmetric_Flow(unsigned short val_nDim, unsigned short val_nVar, const CConfig* config) :
                             CSourceBase_Flow(val_nDim, val_nVar, config) {

  implicit = (config->GetKind_TimeIntScheme_Flow() == EULER_IMPLICIT);
  energy   = config->GetEnergy_Equation();
  viscous  = config->GetViscous();

}

CNumerics::ResidualType<> CSourceIncAxisymmetric_Flow::ComputeResidual(const CConfig* config) {

  su2double yinv, Velocity_i[3];
  unsigned short iDim, jDim, iVar, jVar;

  if (Coord_i[1] > EPS) {

    yinv = 1.0/Coord_i[1];

    /*--- Set primitive variables at points iPoint. ---*/

    Pressure_i    = V_i[0];
    Temp_i        = V_i[nDim+1];
    DensityInc_i  = V_i[nDim+2];
    BetaInc2_i    = V_i[nDim+3];
    Cp_i          = V_i[nDim+7];
    Enthalpy_i    = Cp_i*Temp_i;

    for (iDim = 0; iDim < nDim; iDim++)
      Velocity_i[iDim] = V_i[iDim+1];

    /*--- Inviscid component of the source term. ---*/

    residual[0] = yinv*Volume*DensityInc_i*Velocity_i[1];
    residual[1] = yinv*Volume*DensityInc_i*Velocity_i[0]*Velocity_i[1];
    residual[2] = yinv*Volume*DensityInc_i*Velocity_i[1]*Velocity_i[1];
    residual[3] = yinv*Volume*DensityInc_i*Enthalpy_i*Velocity_i[1];

    if (implicit) {

      jacobian[0][0] = 0.0;
      jacobian[0][1] = 0.0;
      jacobian[0][2] = 1.0;
      jacobian[0][3] = 0.0;

      jacobian[1][0] = 0.0;
      jacobian[1][1] = Velocity_i[1];
      jacobian[1][2] = Velocity_i[0];
      jacobian[1][3] = 0.0;

      jacobian[2][0] = 0.0;
      jacobian[2][1] = 0.0;
      jacobian[2][2] = 2.0*Velocity_i[1];
      jacobian[2][3] = 0.0;

      jacobian[3][0] = 0.0;
      jacobian[3][1] = 0.0;
      jacobian[3][2] = Enthalpy_i;
      jacobian[3][3] = Cp_i*Velocity_i[1];

      for (iVar=0; iVar < nVar; iVar++)
        for (jVar=0; jVar < nVar; jVar++)
          jacobian[iVar][jVar] *= yinv*Volume*DensityInc_i;

    }

    /*--- Add the viscous terms if necessary. ---*/

    if (viscous) {

      Laminar_Viscosity_i    = V_i[nDim+4];
      Eddy_Viscosity_i       = V_i[nDim+5];
      Thermal_Conductivity_i = V_i[nDim+6];

      su2double total_viscosity, div_vel;

      total_viscosity = (Laminar_Viscosity_i + Eddy_Viscosity_i);

      /*--- The full stress tensor is needed for variable density ---*/

      div_vel = 0.0;
      for (iDim = 0 ; iDim < nDim; iDim++)
        div_vel += PrimVar_Grad_i[iDim+1][iDim];

      for (iDim = 0 ; iDim < nDim; iDim++)
        for (jDim = 0 ; jDim < nDim; jDim++)
          tau[iDim][jDim] = (total_viscosity*(PrimVar_Grad_i[jDim+1][iDim] +
                                              PrimVar_Grad_i[iDim+1][jDim] )
                             -TWO3*total_viscosity*div_vel*delta[iDim][jDim]);

      /*--- Viscous terms. ---*/

      residual[0] -= 0.0;
      residual[1] -= Volume*(yinv*tau[0][1] - TWO3*AuxVar_Grad_i[0]);
      residual[2] -= Volume*(yinv*2.0*total_viscosity*PrimVar_Grad_i[2][1] -
                                 yinv*yinv*2.0*total_viscosity*Velocity_i[1] -
                                 TWO3*AuxVar_Grad_i[1]);
      residual[3] -= Volume*yinv*Thermal_Conductivity_i*PrimVar_Grad_i[nDim+1][1];

    }

  } else {

    for (iVar=0; iVar < nVar; iVar++)
      residual[iVar] = 0.0;

    if (implicit) {
      for (iVar=0; iVar < nVar; iVar++) {
        for (jVar=0; jVar < nVar; jVar++)
          jacobian[iVar][jVar] = 0.0;
      }
    }

  }

  if (!energy) {
    residual[nDim+1] = 0.0;
    if (implicit) {
      for (iVar = 0; iVar < nVar; iVar++) {
        jacobian[iVar][nDim+1] = 0.0;
        jacobian[nDim+1][iVar] = 0.0;
      }
    }
  }

  return ResidualType<>(residual, jacobian, nullptr);
}

CSourceBodyForce::CSourceBodyForce(unsigned short val_nDim, unsigned short val_nVar, const CConfig* config) :
                  CSourceBase_Flow(val_nDim, val_nVar, config) {

  /*--- Store the pointer to the constant body force vector. ---*/

  for (unsigned short iDim = 0; iDim < nDim; iDim++)
    Body_Force_Vector[iDim] = config->GetBody_Force_Vector()[iDim];

}

CNumerics::ResidualType<> CSourceBodyForce::ComputeResidual(const CConfig* config) {

  unsigned short iDim;
  su2double Force_Ref = config->GetForce_Ref();

  /*--- Zero the continuity contribution ---*/

  residual[0] = 0.0;

  /*--- Momentum contribution ---*/

  for (iDim = 0; iDim < nDim; iDim++)
    residual[iDim+1] = -Volume * U_i[0] * Body_Force_Vector[iDim] / Force_Ref;

  /*--- Energy contribution ---*/

  residual[nDim+1] = 0.0;
  for (iDim = 0; iDim < nDim; iDim++)
    residual[nDim+1] += -Volume * U_i[iDim+1] * Body_Force_Vector[iDim] / Force_Ref;

  return ResidualType<>(residual, jacobian, nullptr);
}

CSourceIncBodyForce::CSourceIncBodyForce(unsigned short val_nDim, unsigned short val_nVar, const CConfig* config) :
                     CSourceBase_Flow(val_nDim, val_nVar, config) {

  /*--- Store the pointer to the constant body force vector. ---*/

  for (unsigned short iDim = 0; iDim < nDim; iDim++)
    Body_Force_Vector[iDim] = config->GetBody_Force_Vector()[iDim];

}

CNumerics::ResidualType<> CSourceIncBodyForce::ComputeResidual(const CConfig* config) {

  unsigned short iDim;
  su2double DensityInc_0 = 0.0;
  su2double Force_Ref    = config->GetForce_Ref();
  bool variable_density  = (config->GetKind_DensityModel() == VARIABLE);

  /*--- Check for variable density. If we have a variable density
   problem, we should subtract out the hydrostatic pressure component. ---*/

  if (variable_density) DensityInc_0 = config->GetDensity_FreeStreamND();

  /*--- Zero the continuity contribution ---*/

  residual[0] = 0.0;

  /*--- Momentum contribution. Note that this form assumes we have
   subtracted the operating density * gravity, i.e., removed the
   hydrostatic pressure component (important for pressure BCs). ---*/

  for (iDim = 0; iDim < nDim; iDim++)
    residual[iDim+1] = -Volume * (DensityInc_i - DensityInc_0) * Body_Force_Vector[iDim] / Force_Ref;

  /*--- Zero the temperature contribution ---*/

  residual[nDim+1] = 0.0;

  return ResidualType<>(residual, jacobian, nullptr);
}

CSourceBoussinesq::CSourceBoussinesq(unsigned short val_nDim, unsigned short val_nVar, const CConfig* config) :
                   CSourceBase_Flow(val_nDim, val_nVar, config) {

  /*--- Store the pointer to the constant body force vector. ---*/

  for (unsigned short iDim = 0; iDim < nDim; iDim++)
    Gravity_Vector[iDim] = 0.0;

  /*--- Gravity is downward in y-dir for 2D and downward z-dir for 3D. ---*/

  Gravity_Vector[nDim-1] = -STANDARD_GRAVITY;

}

CNumerics::ResidualType<> CSourceBoussinesq::ComputeResidual(const CConfig* config) {

  unsigned short iDim;
  su2double Force_Ref = config->GetForce_Ref();
  su2double T0        = config->GetTemperature_FreeStreamND();
  su2double Beta      = config->GetThermal_Expansion_CoeffND();

  /*--- Zero the continuity contribution ---*/

  residual[0] = 0.0;

  /*--- Momentum contribution. Note that this form assumes we have
   subtracted the operating density * gravity, i.e., removed the
   hydrostatic pressure component (important for pressure BCs). ---*/

  for (iDim = 0; iDim < nDim; iDim++)
    residual[iDim+1] = Volume * DensityInc_i * ( Beta * (U_i[nDim+1] - T0)) * Gravity_Vector[iDim] / Force_Ref;

  /*--- Zero the energy contribution ---*/

  residual[nDim+1] = 0.0;

  return ResidualType<>(residual, jacobian, nullptr);
}

CSourceGravity::CSourceGravity(unsigned short val_nDim, unsigned short val_nVar, const CConfig* config) :
                CSourceBase_Flow(val_nDim, val_nVar, config) { }

CNumerics::ResidualType<> CSourceGravity::ComputeResidual(const CConfig* config) {

  unsigned short iVar;

  for (iVar = 0; iVar < nVar; iVar++)
    residual[iVar] = 0.0;

  /*--- Evaluate the source term  ---*/
  residual[nDim] = Volume * U_i[0] * STANDARD_GRAVITY;

  return ResidualType<>(residual, jacobian, nullptr);
}

CSourceRotatingFrame_Flow::CSourceRotatingFrame_Flow(unsigned short val_nDim, unsigned short val_nVar, const CConfig* config) :
                           CSourceBase_Flow(val_nDim, val_nVar, config) {

  Gamma = config->GetGamma();
  Gamma_Minus_One = Gamma - 1.0;

}

CNumerics::ResidualType<> CSourceRotatingFrame_Flow::ComputeResidual(const CConfig* config) {

  unsigned short iDim, iVar, jVar;
  su2double Omega[MAXNDIM] = {0}, Momentum[MAXNDIM] = {0};

  bool implicit = (config->GetKind_TimeIntScheme_Flow() == EULER_IMPLICIT);

  /*--- Retrieve the angular velocity vector from config. ---*/

  for (iDim = 0; iDim < 3; iDim++){
    Omega[iDim] = config->GetRotation_Rate(iDim)/config->GetOmega_Ref();
  }

  /*--- Get the momentum vector at the current node. ---*/

  for (iDim = 0; iDim < nDim; iDim++)
    Momentum[iDim] = U_i[iDim+1];

  /*--- Calculate rotating frame source term as ( Omega X Rho-U ) ---*/

  if (nDim == 2) {
    residual[0] = 0.0;
    residual[1] = (Omega[1]*Momentum[2] - Omega[2]*Momentum[1])*Volume;
    residual[2] = (Omega[2]*Momentum[0] - Omega[0]*Momentum[2])*Volume;
    residual[3] = 0.0;
  } else {
    residual[0] = 0.0;
    residual[1] = (Omega[1]*Momentum[2] - Omega[2]*Momentum[1])*Volume;
    residual[2] = (Omega[2]*Momentum[0] - Omega[0]*Momentum[2])*Volume;
    residual[3] = (Omega[0]*Momentum[1] - Omega[1]*Momentum[0])*Volume;
    residual[4] = 0.0;
  }

  /*--- Calculate the source term Jacobian ---*/

  if (implicit) {
    for (iVar = 0; iVar < nVar; iVar++)
      for (jVar = 0; jVar < nVar; jVar++)
        jacobian[iVar][jVar] = 0.0;
    if (nDim == 2) {
      jacobian[1][2] = -Omega[2]*Volume;
      jacobian[2][1] =  Omega[2]*Volume;
    } else {
      jacobian[1][2] = -Omega[2]*Volume;
      jacobian[1][3] =  Omega[1]*Volume;
      jacobian[2][1] =  Omega[2]*Volume;
      jacobian[2][3] = -Omega[0]*Volume;
      jacobian[3][1] = -Omega[1]*Volume;
      jacobian[3][2] =  Omega[0]*Volume;
    }
  }

  return ResidualType<>(residual, jacobian, nullptr);
}

CSourceIncRotatingFrame_Flow::CSourceIncRotatingFrame_Flow(unsigned short val_nDim, unsigned short val_nVar, const CConfig* config) :
                              CSourceBase_Flow(val_nDim, val_nVar, config) {

  implicit = (config->GetKind_TimeIntScheme_Flow() == EULER_IMPLICIT);

  Gamma = config->GetGamma();
  Gamma_Minus_One = Gamma - 1.0;

  /*--- Retrieve the angular velocity vector from config. ---*/
  for (unsigned short iDim = 0; iDim < 3; iDim++)
    Omega[iDim] = config->GetRotation_Rate(iDim)/config->GetOmega_Ref();

}

CNumerics::ResidualType<> CSourceIncRotatingFrame_Flow::ComputeResidual(const CConfig* config) {

  unsigned short iDim, iVar, jVar;
  su2double Momentum[MAXNDIM] = {0},
            Velocity_i[MAXNDIM] = {0};

  /*--- Primitive variables plus momentum at the node (point i) ---*/

  DensityInc_i  = V_i[nDim+2];

  for (iDim = 0; iDim < nDim; iDim++) {
    Velocity_i[iDim] = V_i[iDim+1];
    Momentum[iDim] = DensityInc_i*Velocity_i[iDim];
  }

  /*--- Calculate rotating frame source term residual as ( Omega X Rho-U ) ---*/

  if (nDim == 2) {
    residual[0] = 0.0;
    residual[1] = (Omega[1]*Momentum[2] - Omega[2]*Momentum[1])*Volume;
    residual[2] = (Omega[2]*Momentum[0] - Omega[0]*Momentum[2])*Volume;
    residual[3] = 0.0;
  } else {
    residual[0] = 0.0;
    residual[1] = (Omega[1]*Momentum[2] - Omega[2]*Momentum[1])*Volume;
    residual[2] = (Omega[2]*Momentum[0] - Omega[0]*Momentum[2])*Volume;
    residual[3] = (Omega[0]*Momentum[1] - Omega[1]*Momentum[0])*Volume;
    residual[4] = 0.0;
  }

  /*--- Calculate the source term Jacobian ---*/

  if (implicit) {
    for (iVar = 0; iVar < nVar; iVar++)
      for (jVar = 0; jVar < nVar; jVar++)
        jacobian[iVar][jVar] = 0.0;
    if (nDim == 2) {
      jacobian[1][2] = -DensityInc_i*Omega[2]*Volume;
      jacobian[2][1] =  DensityInc_i*Omega[2]*Volume;
    } else {
      jacobian[1][2] = -DensityInc_i*Omega[2]*Volume;
      jacobian[1][3] =  DensityInc_i*Omega[1]*Volume;
      jacobian[2][1] =  DensityInc_i*Omega[2]*Volume;
      jacobian[2][3] = -DensityInc_i*Omega[0]*Volume;
      jacobian[3][1] = -DensityInc_i*Omega[1]*Volume;
      jacobian[3][2] =  DensityInc_i*Omega[0]*Volume;
    }
  }

  return ResidualType<>(residual, jacobian, nullptr);
}

CSourceWindGust::CSourceWindGust(unsigned short val_nDim, unsigned short val_nVar, const CConfig* config) :
                 CSourceBase_Flow(val_nDim, val_nVar, config) { }

CNumerics::ResidualType<> CSourceWindGust::ComputeResidual(const CConfig* config) {

  su2double u_gust, v_gust, du_gust_dx, du_gust_dy, du_gust_dt, dv_gust_dx, dv_gust_dy, dv_gust_dt;
  su2double smx, smy, se, rho, u, v, p;
  unsigned short GustDir = config->GetGust_Dir(); //Gust direction

  u_gust = WindGust_i[0];
  v_gust = WindGust_i[1];

  if (GustDir == X_DIR) {
    du_gust_dx = WindGustDer_i[0];
    du_gust_dy = WindGustDer_i[1];
    du_gust_dt = WindGustDer_i[2];
    dv_gust_dx = 0.0;
    dv_gust_dy = 0.0;
    dv_gust_dt = 0.0;
  } else {
    du_gust_dx = 0.0;
    du_gust_dy = 0.0;
    du_gust_dt = 0.0;
    dv_gust_dx = WindGustDer_i[0];
    dv_gust_dy = WindGustDer_i[1];
    dv_gust_dt = WindGustDer_i[2];

  }

  /*--- Primitive variables at point i ---*/
  u = V_i[1];
  v = V_i[2];
  p = V_i[nDim+1];
  rho = V_i[nDim+2];

  /*--- Source terms ---*/
  smx = rho*(du_gust_dt + (u+u_gust)*du_gust_dx + (v+v_gust)*du_gust_dy);
  smy = rho*(dv_gust_dt + (u+u_gust)*dv_gust_dx + (v+v_gust)*dv_gust_dy);
  se = u*smx + v*smy + p*(du_gust_dx + dv_gust_dy);

  if (nDim == 2) {
    residual[0] = 0.0;
    residual[1] = smx*Volume;
    residual[2] = smy*Volume;
    residual[3] = se*Volume;
  } else {
    SU2_MPI::Error("You should only be in the gust source term in two dimensions", CURRENT_FUNCTION);
  }

  /*--- For now the source term Jacobian is just set to zero ---*/
  //bool implicit = (config->GetKind_TimeIntScheme_Flow() == EULER_IMPLICIT);

  return ResidualType<>(residual, jacobian, nullptr);
}

<<<<<<< HEAD

CSourceIncStreamwise_Periodic::CSourceIncStreamwise_Periodic(unsigned short val_nDim,
                                                             unsigned short val_nVar,
                                                             CConfig        *config) : CNumerics(val_nDim,
                                                                                                 val_nVar,
                                                                                                 config) {

  implicit  = (config->GetKind_TimeIntScheme_Flow() == EULER_IMPLICIT);
  turbulent = (config->GetKind_Solver() == RANS) || (config->GetKind_Solver() == DISC_ADJ_RANS);
  energy    = config->GetEnergy_Equation();

  Streamwise_Coord_Vector.resize(nDim);
  for (iDim = 0; iDim < nDim; iDim++)
    Streamwise_Coord_Vector[iDim] = config->GetPeriodicTranslation(0)[iDim];

  /*--- Compute square of the distance between the 2 periodic surfaces via inner product with itself:
        dot_prod(t*t) = (|t|_2)^2 ---*/
  norm2_translation = 0.0;
  for (iDim = 0; iDim < nDim; iDim++)
    norm2_translation += Streamwise_Coord_Vector[iDim] * Streamwise_Coord_Vector[iDim];

}

CSourceIncStreamwise_Periodic::~CSourceIncStreamwise_Periodic(void) { }

void CSourceIncStreamwise_Periodic::ComputeResidual(su2double *val_residual,
                                                    su2double **Jacobian_i,
                                                    CConfig   *config) {

  delta_p             = config->GetStreamwise_Periodic_PressureDrop();
  massflow            = config->GetStreamwise_Periodic_MassFlow();
  integrated_heatflow = config->GetStreamwise_Periodic_IntegratedHeatFlow();

  /*--- Initialize the Jacobian contribution to zero ---*/
  if (implicit) {
    for (iVar=0; iVar < nVar; iVar++)
      for (jVar=0; jVar < nVar; jVar++)
        Jacobian_i[iVar][jVar] = 0.0;
  }

  // TK What in the case of variable density. Substract Freestream density i.e. hydrostatic pressure?

  /*--- No contribution in the continuity equation ---*/
  val_residual[0] = 0.0;

  /*--- Compute the momentum equation source based on the prescribed (or computed if massflow) delta pressure ---*/
  for (iDim = 0; iDim < nDim; iDim++) {
    scalar_factor = ( delta_p/config->GetPressure_Ref() ) / norm2_translation * Streamwise_Coord_Vector[iDim]; // TK check if pres_ref is the same as force ref, TK the (0) is hardcoded! streamwise periodic has to be the first marker
    val_residual[iDim+1] = -Volume * scalar_factor;
  }

  /*--- Compute the periodic temperature contribution to the energy equation, if energy equation is considered ---*/
  val_residual[nDim+1] = 0.0;
  if (energy && config->GetStreamwise_Periodic_Temperature()) {

    scalar_factor = integrated_heatflow * DensityInc_i / (massflow * norm2_translation);

    /*--- Compute scalar-product dot_prod(v*t) ---*/
    dot_product = 0.0;
    for (iDim = 0; iDim < nDim; iDim++)
      dot_product += Streamwise_Coord_Vector[iDim] * V_i[iDim+1];

    val_residual[nDim+1] = Volume * scalar_factor * dot_product;

    /*--- If a RANS turbulence model is used an additional source term, based on the eddy viscosity
          gradient is added. ---*/
    if(turbulent) {

      /*--- Compute the scalar factor ---*/
      scalar_factor = integrated_heatflow / (massflow * sqrt(norm2_translation) * config->GetPrandtl_Turb());

      /*--- Compute scalar product between periodic translation vector and eddy viscosity gradient. ---*/
      dot_product = 0.0;
      for (iDim = 0; iDim < nDim; iDim++)
        dot_product += Streamwise_Coord_Vector[iDim] * PrimVar_Grad_i[nDim+5][iDim]; // gradient of eddy viscosity

      val_residual[nDim+1] -= Volume * scalar_factor * dot_product;
    }//if turbulent

    /*--- Jacobian contribution of energy equation periodic source term ---*/
    if (implicit) {
      for (iDim = 0; iDim < nDim; iDim++)
        Jacobian_i[nDim+1][iDim+1] = 0.0;//Volume * scalar_factor * config->GetPeriodicTranslation(0)[iDim]; // TK Added Jacobian makes no difference at all... Why
    }//if implicit
  }//if energy

=======
CSourceRadiation::CSourceRadiation(unsigned short val_nDim, unsigned short val_nVar, const CConfig *config) :
                  CSourceBase_Flow(val_nDim, val_nVar, config) {

  implicit = (config->GetKind_TimeIntScheme_Flow() == EULER_IMPLICIT);
}

CNumerics::ResidualType<> CSourceRadiation::ComputeResidual(const CConfig *config) {

  unsigned short iDim;

  /*--- Zero the continuity contribution. ---*/

  residual[0] = 0.0;

  /*--- Zero the momentum contribution. ---*/

  for (iDim = 0; iDim < nDim; iDim++)
    residual[iDim+1] = 0.0;

  /*--- Set the energy contribution ---*/

  residual[nDim+1] = -RadVar_Source[0]*Volume;

  /*--- Set the energy contribution to the Jacobian. ---*/

  if (implicit) {

    /*--- Jacobian is set to zero on initialization. ---*/

    jacobian[nDim+1][nDim+1] = -RadVar_Source[1]*Volume;

  }

  return ResidualType<>(residual, jacobian, nullptr);
>>>>>>> 22500d1c
}<|MERGE_RESOLUTION|>--- conflicted
+++ resolved
@@ -563,7 +563,6 @@
   return ResidualType<>(residual, jacobian, nullptr);
 }
 
-<<<<<<< HEAD
 
 CSourceIncStreamwise_Periodic::CSourceIncStreamwise_Periodic(unsigned short val_nDim,
                                                              unsigned short val_nVar,
@@ -650,7 +649,8 @@
     }//if implicit
   }//if energy
 
-=======
+}
+
 CSourceRadiation::CSourceRadiation(unsigned short val_nDim, unsigned short val_nVar, const CConfig *config) :
                   CSourceBase_Flow(val_nDim, val_nVar, config) {
 
@@ -685,5 +685,4 @@
   }
 
   return ResidualType<>(residual, jacobian, nullptr);
->>>>>>> 22500d1c
 }