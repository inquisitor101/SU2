--- conflicted
+++ resolved
@@ -1620,98 +1620,11 @@
 
 
 void CNumerics::GetViscousProjFlux(su2double *val_primvar,
-<<<<<<< HEAD
-									su2double **val_gradprimvar, su2double val_turb_ke,
-									su2double *val_normal,
-									su2double val_laminar_viscosity,
-									su2double val_eddy_viscosity,
-                                    bool val_qcr ) {
-
-
-	unsigned short iVar, iDim, jDim;
-	su2double total_viscosity, heat_flux_factor, div_vel, Cp, Density;
-
-	Density = val_primvar[nDim+2];
-	total_viscosity = val_laminar_viscosity + val_eddy_viscosity;
-	Cp = (Gamma / Gamma_Minus_One) * Gas_Constant;
-	heat_flux_factor = Cp * (val_laminar_viscosity/Prandtl_Lam + val_eddy_viscosity/Prandtl_Turb);
-
-	div_vel = 0.0;
-	for (iDim = 0 ; iDim < nDim; iDim++)
-		div_vel += val_gradprimvar[iDim+1][iDim];
-	for (iDim = 0 ; iDim < nDim; iDim++)
-		for (jDim = 0 ; jDim < nDim; jDim++)
-			tau[iDim][jDim] = total_viscosity*( val_gradprimvar[jDim+1][iDim] + val_gradprimvar[iDim+1][jDim] )
-			- TWO3*total_viscosity*div_vel*delta[iDim][jDim]
-			                                           - TWO3*Density*val_turb_ke*delta[iDim][jDim];
-    if (val_qcr){
-        su2double den_aux, c_cr1=0.3, O_ik, O_jk;
-        unsigned short kDim;
-        
-        /*--- Denominator Antisymmetric normalized rotation tensor ---*/
-        
-        den_aux = 0.0;
-        for (iDim = 0 ; iDim < nDim; iDim++)
-            for (jDim = 0 ; jDim < nDim; jDim++)
-                den_aux += val_gradprimvar[iDim+1][jDim] * val_gradprimvar[iDim+1][jDim];
-        den_aux = sqrt(max(den_aux,1E-10));
-        
-        /*--- Adding the QCR contribution ---*/
-        
-        for (iDim = 0 ; iDim < nDim; iDim++){
-            for (jDim = 0 ; jDim < nDim; jDim++){
-                for (kDim = 0 ; kDim < nDim; kDim++){
-                    O_ik = (val_gradprimvar[iDim+1][kDim] - val_gradprimvar[kDim+1][iDim])/ den_aux;
-                    O_jk = (val_gradprimvar[jDim+1][kDim] - val_gradprimvar[kDim+1][jDim])/ den_aux;
-                    tau[iDim][jDim] -= c_cr1 * ((O_ik * tau[jDim][kDim]) + (O_jk * tau[iDim][kDim]));
-                }
-            }
-        }
-    }
-        
-	/*--- Gradient of primitive variables -> [Temp vel_x vel_y vel_z Pressure] ---*/
-	if (nDim == 2) {
-		Flux_Tensor[0][0] = 0.0;
-		Flux_Tensor[1][0] = tau[0][0];
-		Flux_Tensor[2][0] = tau[0][1];
-		Flux_Tensor[3][0] = tau[0][0]*val_primvar[1] + tau[0][1]*val_primvar[2]+
-				heat_flux_factor*val_gradprimvar[0][0];
-		Flux_Tensor[0][1] = 0.0;
-		Flux_Tensor[1][1] = tau[1][0];
-		Flux_Tensor[2][1] = tau[1][1];
-		Flux_Tensor[3][1] = tau[1][0]*val_primvar[1] + tau[1][1]*val_primvar[2]+
-				heat_flux_factor*val_gradprimvar[0][1];
-	} else {
-		Flux_Tensor[0][0] = 0.0;
-		Flux_Tensor[1][0] = tau[0][0];
-		Flux_Tensor[2][0] = tau[0][1];
-		Flux_Tensor[3][0] = tau[0][2];
-		Flux_Tensor[4][0] = tau[0][0]*val_primvar[1] + tau[0][1]*val_primvar[2] + tau[0][2]*val_primvar[3] +
-				heat_flux_factor*val_gradprimvar[0][0];
-		Flux_Tensor[0][1] = 0.0;
-		Flux_Tensor[1][1] = tau[1][0];
-		Flux_Tensor[2][1] = tau[1][1];
-		Flux_Tensor[3][1] = tau[1][2];
-		Flux_Tensor[4][1] = tau[1][0]*val_primvar[1] + tau[1][1]*val_primvar[2] + tau[1][2]*val_primvar[3] +
-				heat_flux_factor*val_gradprimvar[0][1];
-		Flux_Tensor[0][2] = 0.0;
-		Flux_Tensor[1][2] = tau[2][0];
-		Flux_Tensor[2][2] = tau[2][1];
-		Flux_Tensor[3][2] = tau[2][2];
-		Flux_Tensor[4][2] = tau[2][0]*val_primvar[1] + tau[2][1]*val_primvar[2] + tau[2][2]*val_primvar[3] +
-				heat_flux_factor*val_gradprimvar[0][2];
-	}
-	for (iVar = 0; iVar < nVar; iVar++) {
-		Proj_Flux_Tensor[iVar] = 0.0;
-		for (iDim = 0; iDim < nDim; iDim++)
-			Proj_Flux_Tensor[iVar] += Flux_Tensor[iVar][iDim] * val_normal[iDim];
-	}
-=======
                   su2double **val_gradprimvar, su2double val_turb_ke,
                   su2double *val_normal,
                   su2double val_laminar_viscosity,
-                  su2double val_eddy_viscosity) {
-
+                  su2double val_eddy_viscosity,
+                  bool val_qcr) {
 
   unsigned short iVar, iDim, jDim;
   su2double total_viscosity, heat_flux_factor, div_vel, Cp, Density;
@@ -1729,6 +1642,31 @@
       tau[iDim][jDim] = total_viscosity*( val_gradprimvar[jDim+1][iDim] + val_gradprimvar[iDim+1][jDim] )
       - TWO3*total_viscosity*div_vel*delta[iDim][jDim]
                                                  - TWO3*Density*val_turb_ke*delta[iDim][jDim];
+  if (val_qcr){
+    su2double den_aux, c_cr1=0.3, O_ik, O_jk;
+    unsigned short kDim;
+
+    /*--- Denominator Antisymmetric normalized rotation tensor ---*/
+
+    den_aux = 0.0;
+    for (iDim = 0 ; iDim < nDim; iDim++)
+      for (jDim = 0 ; jDim < nDim; jDim++)
+        den_aux += val_gradprimvar[iDim+1][jDim] * val_gradprimvar[iDim+1][jDim];
+    den_aux = sqrt(max(den_aux,1E-10));
+
+    /*--- Adding the QCR contribution ---*/
+        
+    for (iDim = 0 ; iDim < nDim; iDim++){
+      for (jDim = 0 ; jDim < nDim; jDim++){
+        for (kDim = 0 ; kDim < nDim; kDim++){
+          O_ik = (val_gradprimvar[iDim+1][kDim] - val_gradprimvar[kDim+1][iDim])/ den_aux;
+          O_jk = (val_gradprimvar[jDim+1][kDim] - val_gradprimvar[kDim+1][jDim])/ den_aux;
+          tau[iDim][jDim] -= c_cr1 * ((O_ik * tau[jDim][kDim]) + (O_jk * tau[iDim][kDim]));
+        }
+      }
+    }
+  }
+
   /*--- Gradient of primitive variables -> [Temp vel_x vel_y vel_z Pressure] ---*/
   if (nDim == 2) {
     Flux_Tensor[0][0] = 0.0;
@@ -1766,7 +1704,6 @@
     for (iDim = 0; iDim < nDim; iDim++)
       Proj_Flux_Tensor[iVar] += Flux_Tensor[iVar][iDim] * val_normal[iDim];
   }
->>>>>>> 6d6727d3
 }
 
 void CNumerics::GetViscousProjFlux(su2double *val_primvar,
