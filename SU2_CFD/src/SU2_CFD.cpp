/*!
 * \file SU2_CFD.cpp
 * \brief Main file of the SU2 Computational Fluid Dynamics code
 * \author F. Palacios, T. Economon
 * \version 6.2.0 "Falcon"
 *
 * The current SU2 release has been coordinated by the
 * SU2 International Developers Society <www.su2devsociety.org>
 * with selected contributions from the open-source community.
 *
 * The main research teams contributing to the current release are:
 *  - Prof. Juan J. Alonso's group at Stanford University.
 *  - Prof. Piero Colonna's group at Delft University of Technology.
 *  - Prof. Nicolas R. Gauger's group at Kaiserslautern University of Technology.
 *  - Prof. Alberto Guardone's group at Polytechnic University of Milan.
 *  - Prof. Rafael Palacios' group at Imperial College London.
 *  - Prof. Vincent Terrapon's group at the University of Liege.
 *  - Prof. Edwin van der Weide's group at the University of Twente.
 *  - Lab. of New Concepts in Aeronautics at Tech. Institute of Aeronautics.
 *
 * Copyright 2012-2019, Francisco D. Palacios, Thomas D. Economon,
 *                      Tim Albring, and the SU2 contributors.
 *
 * SU2 is free software; you can redistribute it and/or
 * modify it under the terms of the GNU Lesser General Public
 * License as published by the Free Software Foundation; either
 * version 2.1 of the License, or (at your option) any later version.
 *
 * SU2 is distributed in the hope that it will be useful,
 * but WITHOUT ANY WARRANTY; without even the implied warranty of
 * MERCHANTABILITY or FITNESS FOR A PARTICULAR PURPOSE. See the GNU
 * Lesser General Public License for more details.
 *
 * You should have received a copy of the GNU Lesser General Public
 * License along with SU2. If not, see <http://www.gnu.org/licenses/>.
 */

#include "../include/SU2_CFD.hpp"

/* LIBXSMM include files, if supported. */
#ifdef HAVE_LIBXSMM
#include "libxsmm.h"
#endif

/* Include file, needed for the runtime NaN catching. */
//#include <fenv.h>

using namespace std;

int main(int argc, char *argv[]) {
  
  unsigned short nZone;
  char config_file_name[MAX_STRING_SIZE];
  bool fsi, turbo, zone_specific;
  
  /*--- MPI initialization, and buffer setting ---*/
  
#ifdef HAVE_MPI
  int  buffsize;
  char *buffptr;
  SU2_MPI::Init(&argc, &argv);
  SU2_MPI::Buffer_attach( malloc(BUFSIZE), BUFSIZE );
  SU2_Comm MPICommunicator(MPI_COMM_WORLD);
#else
  SU2_Comm MPICommunicator(0);
#endif

  /*--- Uncomment the following line if runtime NaN catching is desired. ---*/
  // feenableexcept(FE_INVALID | FE_OVERFLOW);

  /*--- Initialize libxsmm, if supported. ---*/
#ifdef HAVE_LIBXSMM
  libxsmm_init();
#endif
  
  /*--- Create a pointer to the main SU2 Driver ---*/
  
  CDriver *driver = NULL;

  /*--- Load in the number of zones and spatial dimensions in the mesh file (If no config
   file is specified, default.cfg is used) ---*/

  if (argc == 2) { strcpy(config_file_name, argv[1]); }
  else { strcpy(config_file_name, "default.cfg"); }

  /*--- Read the name and format of the input mesh file to get from the mesh
   file the number of zones and dimensions from the numerical grid (required
   for variables allocation). ---*/
  
  CConfig *config = NULL;
  config = new CConfig(config_file_name, SU2_CFD);
  nZone    = config->GetnZone();
  fsi      = config->GetFSI_Simulation();
  turbo    = config->GetBoolTurbomachinery();
  zone_specific = config->GetBoolZoneSpecific();

  /*--- First, given the basic information about the number of zones and the
   solver types from the config, instantiate the appropriate driver for the problem
   and perform all the preprocessing. ---*/

  if ((config->GetSinglezone_Driver() || (nZone == 1 && config->GetDiscrete_Adjoint()))
    && config->GetUnsteady_Simulation() != HARMONIC_BALANCE && !turbo ) {


    /*--- Single zone problem: instantiate the single zone driver class. ---*/

    if (nZone > 1 ) {
      SU2_MPI::Error("The required solver doesn't support multizone simulations", CURRENT_FUNCTION);
    }
    if (config->GetDiscrete_Adjoint())
<<<<<<< HEAD
       driver = new CDiscAdjSinglezoneDriver(config_file_name, nZone, periodic, MPICommunicator);
    else
       driver = new CSinglezoneDriver(config_file_name, nZone, periodic, MPICommunicator);
=======
       driver = new CDiscAdjSinglezoneDriver(config_file_name, nZone, MPICommunicator);
    else
       driver = new CSinglezoneDriver(config_file_name, nZone, MPICommunicator);
>>>>>>> 62e6edb8

  }
  else if (config->GetMultizone_Problem() && !turbo) {

    /*--- Multizone Driver. ---*/

<<<<<<< HEAD
    driver = new CMultizoneDriver(config_file_name, nZone, periodic, MPICommunicator);
=======
    driver = new CMultizoneDriver(config_file_name, nZone, MPICommunicator);
>>>>>>> 62e6edb8

  } else if (config->GetUnsteady_Simulation() == HARMONIC_BALANCE) {

    /*--- Harmonic balance problem: instantiate the Harmonic Balance driver class. ---*/

<<<<<<< HEAD
    driver = new CHBDriver(config_file_name, nZone, periodic, MPICommunicator);
=======
    driver = new CHBDriver(config_file_name, nZone, MPICommunicator);
>>>>>>> 62e6edb8

  } else if ((nZone == 2) && fsi) {

    bool stat_fsi = ((config->GetDynamic_Analysis() == STATIC) && (config->GetUnsteady_Simulation() == STEADY));
    bool disc_adj_fsi = (config->GetDiscrete_Adjoint());

    /*--- If the problem is a discrete adjoint FSI problem ---*/
    if (disc_adj_fsi) {
      if (stat_fsi) {
<<<<<<< HEAD
        driver = new CDiscAdjFSIDriver(config_file_name, nZone, periodic, MPICommunicator);
=======
        driver = new CDiscAdjFSIDriver(config_file_name, nZone, MPICommunicator);
>>>>>>> 62e6edb8
      }
      else {
        SU2_MPI::Error("WARNING: There is no discrete adjoint implementation for dynamic FSI. ", CURRENT_FUNCTION);
      }
    }
    /*--- If the problem is a direct FSI problem ---*/
    else{
<<<<<<< HEAD
      driver = new CFSIDriver(config_file_name, nZone, periodic, MPICommunicator);
    }

  } else if (zone_specific) {
    driver = new CMultiphysicsZonalDriver(config_file_name, nZone, periodic, MPICommunicator);
=======
      driver = new CFSIDriver(config_file_name, nZone, MPICommunicator);
    }

  } else if (zone_specific) {
    driver = new CMultiphysicsZonalDriver(config_file_name, nZone, MPICommunicator);
>>>>>>> 62e6edb8
  } else {

    /*--- Multi-zone problem: instantiate the multi-zone driver class by default
    or a specialized driver class for a particular multi-physics problem. ---*/

<<<<<<< HEAD
      if (turbo) {

      driver = new CTurbomachineryDriver(config_file_name, nZone, periodic, MPICommunicator);
=======
    if (turbo) {

      driver = new CTurbomachineryDriver(config_file_name, nZone, MPICommunicator);
>>>>>>> 62e6edb8

    } else {

      /*--- Instantiate the class for external aerodynamics ---*/

<<<<<<< HEAD
      driver = new CFluidDriver(config_file_name, nZone, periodic, MPICommunicator);
=======
      driver = new CFluidDriver(config_file_name, nZone, MPICommunicator);
>>>>>>> 62e6edb8
      
    }
    
  }
  
  delete config;
  config = NULL;

  /*--- Launch the main external loop of the solver ---*/
  
  driver->StartSolver();

  /*--- Postprocess all the containers, close history file, exit SU2 ---*/
  
  driver->Postprocessing();

  if (driver != NULL) delete driver;
  driver = NULL;
  
  /*---Finalize libxsmm, if supported. ---*/
#ifdef HAVE_LIBXSMM
  libxsmm_finalize();
#endif

  /*--- Finalize MPI parallelization ---*/
#ifdef HAVE_MPI
  SU2_MPI::Buffer_detach(&buffptr, &buffsize);
  free(buffptr);
  SU2_MPI::Finalize();
#endif
  
  return EXIT_SUCCESS;
  
}<|MERGE_RESOLUTION|>--- conflicted
+++ resolved
@@ -108,36 +108,22 @@
       SU2_MPI::Error("The required solver doesn't support multizone simulations", CURRENT_FUNCTION);
     }
     if (config->GetDiscrete_Adjoint())
-<<<<<<< HEAD
-       driver = new CDiscAdjSinglezoneDriver(config_file_name, nZone, periodic, MPICommunicator);
-    else
-       driver = new CSinglezoneDriver(config_file_name, nZone, periodic, MPICommunicator);
-=======
        driver = new CDiscAdjSinglezoneDriver(config_file_name, nZone, MPICommunicator);
     else
        driver = new CSinglezoneDriver(config_file_name, nZone, MPICommunicator);
->>>>>>> 62e6edb8
 
   }
   else if (config->GetMultizone_Problem() && !turbo) {
 
     /*--- Multizone Driver. ---*/
 
-<<<<<<< HEAD
-    driver = new CMultizoneDriver(config_file_name, nZone, periodic, MPICommunicator);
-=======
     driver = new CMultizoneDriver(config_file_name, nZone, MPICommunicator);
->>>>>>> 62e6edb8
 
   } else if (config->GetUnsteady_Simulation() == HARMONIC_BALANCE) {
 
     /*--- Harmonic balance problem: instantiate the Harmonic Balance driver class. ---*/
 
-<<<<<<< HEAD
-    driver = new CHBDriver(config_file_name, nZone, periodic, MPICommunicator);
-=======
     driver = new CHBDriver(config_file_name, nZone, MPICommunicator);
->>>>>>> 62e6edb8
 
   } else if ((nZone == 2) && fsi) {
 
@@ -147,11 +133,7 @@
     /*--- If the problem is a discrete adjoint FSI problem ---*/
     if (disc_adj_fsi) {
       if (stat_fsi) {
-<<<<<<< HEAD
-        driver = new CDiscAdjFSIDriver(config_file_name, nZone, periodic, MPICommunicator);
-=======
         driver = new CDiscAdjFSIDriver(config_file_name, nZone, MPICommunicator);
->>>>>>> 62e6edb8
       }
       else {
         SU2_MPI::Error("WARNING: There is no discrete adjoint implementation for dynamic FSI. ", CURRENT_FUNCTION);
@@ -159,43 +141,25 @@
     }
     /*--- If the problem is a direct FSI problem ---*/
     else{
-<<<<<<< HEAD
-      driver = new CFSIDriver(config_file_name, nZone, periodic, MPICommunicator);
-    }
-
-  } else if (zone_specific) {
-    driver = new CMultiphysicsZonalDriver(config_file_name, nZone, periodic, MPICommunicator);
-=======
       driver = new CFSIDriver(config_file_name, nZone, MPICommunicator);
     }
 
   } else if (zone_specific) {
     driver = new CMultiphysicsZonalDriver(config_file_name, nZone, MPICommunicator);
->>>>>>> 62e6edb8
   } else {
 
     /*--- Multi-zone problem: instantiate the multi-zone driver class by default
     or a specialized driver class for a particular multi-physics problem. ---*/
 
-<<<<<<< HEAD
-      if (turbo) {
-
-      driver = new CTurbomachineryDriver(config_file_name, nZone, periodic, MPICommunicator);
-=======
     if (turbo) {
 
       driver = new CTurbomachineryDriver(config_file_name, nZone, MPICommunicator);
->>>>>>> 62e6edb8
 
     } else {
 
       /*--- Instantiate the class for external aerodynamics ---*/
 
-<<<<<<< HEAD
-      driver = new CFluidDriver(config_file_name, nZone, periodic, MPICommunicator);
-=======
       driver = new CFluidDriver(config_file_name, nZone, MPICommunicator);
->>>>>>> 62e6edb8
       
     }
     
