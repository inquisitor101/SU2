--- conflicted
+++ resolved
@@ -827,11 +827,7 @@
   bool grid_movement = config->GetGrid_Movement();
   bool turbulent     = ((config->GetKind_Solver() == INC_RANS) ||
                         (config->GetKind_Solver() == DISC_ADJ_INC_RANS));
-<<<<<<< HEAD
-  bool tkeNeeded     = ((turbulent) && (config->GetKind_Turb_Model() == SST));
-=======
   bool tkeNeeded     = ((turbulent) && ((config->GetKind_Turb_Model() == SST) || (config->GetKind_Turb_Model() == SST_SUST)));
->>>>>>> c5276b02
   bool energy        = config->GetEnergy_Equation();
   bool boussinesq    = (config->GetKind_DensityModel() == BOUSSINESQ);
 
@@ -1405,13 +1401,8 @@
   bool restart   = (config->GetRestart() || config->GetRestart_Flow());
   bool rans      = ((config->GetKind_Solver() == INC_RANS) ||
                     (config->GetKind_Solver() == DISC_ADJ_INC_RANS));
-<<<<<<< HEAD
   bool dual_time = ((config->GetTime_Marching() == DT_STEPPING_1ST) ||
                     (config->GetTime_Marching() == DT_STEPPING_2ND));
-=======
-  bool dual_time = ((config->GetUnsteady_Simulation() == DT_STEPPING_1ST) ||
-                    (config->GetUnsteady_Simulation() == DT_STEPPING_2ND));
->>>>>>> c5276b02
   
   /*--- Check if a verification solution is to be computed. ---*/
   if ((VerificationSolution) && (TimeIter == 0) && !restart) {
@@ -4641,14 +4632,8 @@
   su2double Density = 0.0, Pressure = 0.0, *Normal = NULL, Area, *NormalArea, turb_ke;
   
   bool implicit = (config->GetKind_TimeIntScheme_Flow() == EULER_IMPLICIT);
-<<<<<<< HEAD
-  bool tkeNeeded = (((config->GetKind_Solver() == INC_RANS ) ||
-                     (config->GetKind_Solver() == DISC_ADJ_INC_RANS)) &&
-                    (config->GetKind_Turb_Model() == SST));
-=======
   bool tkeNeeded = (((config->GetKind_Solver() == INC_RANS ) || (config->GetKind_Solver() == DISC_ADJ_INC_RANS)) &&
                     ((config->GetKind_Turb_Model() == SST) || (config->GetKind_Turb_Model() == SST_SUST)));
->>>>>>> c5276b02
   
   Normal     = new su2double[nDim];
   NormalArea = new su2double[nDim];
@@ -6514,15 +6499,7 @@
   bool dual_time = ((config->GetTime_Marching() == DT_STEPPING_1ST) ||
                     (config->GetTime_Marching() == DT_STEPPING_2ND));
   bool steady_restart = config->GetSteadyRestart();
-<<<<<<< HEAD
   bool turbulent     = (config->GetKind_Solver() == INC_RANS) || (config->GetKind_Solver() == DISC_ADJ_INC_RANS);
-=======
-  bool time_stepping = config->GetUnsteady_Simulation() == TIME_STEPPING;
-  bool turbulent     = (config->GetKind_Solver() == INC_RANS) || (config->GetKind_Solver() == DISC_ADJ_INC_RANS);
-  
-  string UnstExt, text_line;
-  ifstream restart_file;
->>>>>>> c5276b02
   
   string restart_filename = config->GetFilename(config->GetSolution_FileName(), ".dat", val_iter);
 
