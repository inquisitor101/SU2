--- conflicted
+++ resolved
@@ -3615,11 +3615,7 @@
 
   /*--- Store the value of the residual. ---*/
 
-<<<<<<< HEAD
-  SetIterLinSolver(System.GetResidual());
-=======
   SetResLinSolver(System.GetResidual());
->>>>>>> 2b91aac5
   
 }
 
