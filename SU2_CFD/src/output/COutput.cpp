/*!
 * \file output_structure.cpp
 * \brief Main subroutines for output solver information
 * \author F. Palacios, T. Economon
 * \version 6.2.0 "Falcon"
 *
 * The current SU2 release has been coordinated by the
 * SU2 International Developers Society <www.su2devsociety.org>
 * with selected contributions from the open-source community.
 *
 * The main research teams contributing to the current release are:
 *  - Prof. Juan J. Alonso's group at Stanford University.
 *  - Prof. Piero Colonna's group at Delft University of Technology.
 *  - Prof. Nicolas R. Gauger's group at Kaiserslautern University of Technology.
 *  - Prof. Alberto Guardone's group at Polytechnic University of Milan.
 *  - Prof. Rafael Palacios' group at Imperial College London.
 *  - Prof. Vincent Terrapon's group at the University of Liege.
 *  - Prof. Edwin van der Weide's group at the University of Twente.
 *  - Lab. of New Concepts in Aeronautics at Tech. Institute of Aeronautics.
 *
 * Copyright 2012-2019, Francisco D. Palacios, Thomas D. Economon,
 *                      Tim Albring, and the SU2 contributors.
 *
 * SU2 is free software; you can redistribute it and/or
 * modify it under the terms of the GNU Lesser General Public
 * License as published by the Free Software Foundation; either
 * version 2.1 of the License, or (at your option) any later version.
 *
 * SU2 is distributed in the hope that it will be useful,
 * but WITHOUT ANY WARRANTY; without even the implied warranty of
 * MERCHANTABILITY or FITNESS FOR A PARTICULAR PURPOSE. See the GNU
 * Lesser General Public License for more details.
 *
 * You should have received a copy of the GNU Lesser General Public
 * License along with SU2. If not, see <http://www.gnu.org/licenses/>.
 */

#include "../../include/output/COutput.hpp"
#include "../../include/output/filewriter/CFVMDataSorter.hpp"
#include "../../include/output/filewriter/CFEMDataSorter.hpp"
#include "../../include/output/filewriter/CSurfaceFVMDataSorter.hpp"
#include "../../include/output/filewriter/CSurfaceFEMDataSorter.hpp"
#include "../../include/output/filewriter/CParaviewFileWriter.hpp"
#include "../../include/output/filewriter/CParaviewBinaryFileWriter.hpp"
#include "../../include/output/filewriter/CTecplotFileWriter.hpp"
#include "../../include/output/filewriter/CTecplotBinaryFileWriter.hpp"
#include "../../include/output/filewriter/CCSVFileWriter.hpp"
#include "../../include/output/filewriter/CSU2FileWriter.hpp"
#include "../../include/output/filewriter/CSU2BinaryFileWriter.hpp"
#include "../../include/output/filewriter/CSU2MeshFileWriter.hpp"


#include "../../../Common/include/geometry_structure.hpp"
#include "../../include/solver_structure.hpp"

COutput::COutput(CConfig *config, unsigned short nDim, bool fem_output): femOutput(fem_output) {

  this->nDim = nDim;

  rank = SU2_MPI::GetRank();
  size = SU2_MPI::GetSize();

  fieldWidth = 12;

  convergenceTable = new PrintingToolbox::CTablePrinter(&std::cout);
  multiZoneHeaderTable = new PrintingToolbox::CTablePrinter(&std::cout);
  fileWritingTable = new PrintingToolbox::CTablePrinter(&std::cout);
  historyFileTable = new PrintingToolbox::CTablePrinter(&histFile, "");

  /*--- Set default filenames ---*/

  surfaceFilename = "surface";
  volumeFilename  = "volume";
  restartFilename = "restart";

  /*--- Retrieve the history filename ---*/

  historyFilename = config->GetConv_FileName();

  /*--- Add the correct file extension depending on the file format ---*/

  string hist_ext = ".csv";
  if (config->GetTabular_FileFormat() == TAB_TECPLOT) hist_ext = ".dat";

  /*--- Append the zone ID ---*/

  historyFilename = config->GetMultizone_HistoryFileName(historyFilename, config->GetiZone(), hist_ext);

  /*--- Append the restart iteration ---*/

  if (config->GetTime_Domain() && config->GetRestart()) {
    historyFilename = config->GetUnsteady_FileName(historyFilename, config->GetRestart_Iter(), hist_ext);
  }

  historySep = ",";

  /*--- Initialize residual ---*/

  rhoResNew = EPS;
  rhoResOld = EPS;

  nRequestedHistoryFields = config->GetnHistoryOutput();
  for (unsigned short iField = 0; iField < nRequestedHistoryFields; iField++){
    requestedHistoryFields.push_back(config->GetHistoryOutput_Field(iField));
  }

  nRequestedScreenFields = config->GetnScreenOutput();
  for (unsigned short iField = 0; iField < nRequestedScreenFields; iField++){
    requestedScreenFields.push_back(config->GetScreenOutput_Field(iField));
  }

  nRequestedVolumeFields = config->GetnVolumeOutput();
  for (unsigned short iField = 0; iField < nRequestedVolumeFields; iField++){
    requestedVolumeFields.push_back(config->GetVolumeOutput_Field(iField));
  }

  gridMovement = config->GetGrid_Movement();

  multiZone     = config->GetMultizone_Problem();

  /*--- Default is to write history to file and screen --- */

  noWriting = false;

  /*--- Initialize convergence monitoring structure ---*/

  nCauchy_Elems = config->GetCauchy_Elems();
  cauchyEps = config->GetCauchy_Eps();
  minLogResidual = config->GetMinLogResidual();

  for (unsigned short iField = 0; iField < config->GetnConv_Field(); iField++){
    convFields.emplace_back(config->GetConv_Field(iField));
  }

  newFunc = vector<su2double>(convFields.size());
  oldFunc = vector<su2double>(convFields.size());
  cauchySerie = vector<vector<su2double>>(convFields.size(), vector<su2double>(nCauchy_Elems, 0.0));
  cauchyValue = 0.0;
  convergence = false;


  /*--- Check that the number of cauchy elems is not too large ---*/

  if (nCauchy_Elems > 1000){
    SU2_MPI::Error("Number of Cauchy Elems must be smaller than 1000", CURRENT_FUNCTION);
  }

  /*--- Initialize all convergence flags to false. ---*/

  convergence        = false;

  buildFieldIndexCache = false;

  curInnerIter = 0;
  curOuterIter = 0;
  curTimeIter  = 0;

  volumeDataSorter = nullptr;
  surfaceDataSorter = nullptr;

  headerNeeded = false;

}

COutput::~COutput(void) {

  delete convergenceTable;
  delete multiZoneHeaderTable;
  delete fileWritingTable;
  delete historyFileTable;

  if (volumeDataSorter != nullptr)
    delete volumeDataSorter;

  volumeDataSorter = nullptr;

  if (surfaceDataSorter != nullptr)
    delete surfaceDataSorter;

  surfaceDataSorter = nullptr;


}



void COutput::SetHistory_Output(CGeometry *geometry,
                                  CSolver **solver_container,
                                  CConfig *config,
                                  unsigned long TimeIter,
                                  unsigned long OuterIter,
                                  unsigned long InnerIter) {

  curTimeIter  = TimeIter;
  curAbsTimeIter = TimeIter - config->GetRestart_Iter();
  curOuterIter = OuterIter;
  curInnerIter = InnerIter;

  bool write_header, write_history, write_screen;

  /*--- Retrieve residual and extra data -----------------------------------------------------------------*/

  LoadCommonHistoryData(config);

  LoadHistoryData(config, geometry, solver_container);

  Convergence_Monitoring(config, curInnerIter);

  Postprocess_HistoryData(config);

  /*--- Output using only the master node ---*/

  if (rank == MASTER_NODE && !noWriting) {

    /*--- Write the history file ---------------------------------------------------------------------------*/
    write_history = WriteHistoryFile_Output(config);
    if (write_history) SetHistoryFile_Output(config);

    /*--- Write the screen header---------------------------------------------------------------------------*/
    write_header = WriteScreen_Header(config);
    if (write_header) SetScreen_Header(config);

    /*--- Write the screen output---------------------------------------------------------------------------*/
    write_screen = WriteScreen_Output(config);
    if (write_screen) SetScreen_Output(config);

  }

}

void COutput::SetHistory_Output(CGeometry *geometry,
                                CSolver **solver_container,
                                CConfig *config) {

  /*--- Retrieve residual and extra data -----------------------------------------------------------------*/

  LoadCommonHistoryData(config);

  LoadHistoryData(config, geometry, solver_container);

  Convergence_Monitoring(config, curInnerIter);

  Postprocess_HistoryData(config);

}
void COutput::SetMultizoneHistory_Output(COutput **output, CConfig **config, CConfig *driver_config, unsigned long TimeIter, unsigned long OuterIter){

  curTimeIter  = TimeIter;
  curAbsTimeIter = TimeIter - driver_config->GetRestart_Iter();
  curOuterIter = OuterIter;

  bool write_header, write_screen, write_history;

  /*--- Retrieve residual and extra data -----------------------------------------------------------------*/

  LoadCommonHistoryData(driver_config);

  LoadMultizoneHistoryData(output, config);

  Convergence_Monitoring(driver_config, curOuterIter);

  Postprocess_HistoryData(driver_config);

  /*--- Output using only the master node ---*/

  if (rank == MASTER_NODE && !noWriting) {

    /*--- Write the history file ---------------------------------------------------------------------------*/
    write_history = WriteHistoryFile_Output(driver_config);
    if (write_history) SetHistoryFile_Output(driver_config);

    /*--- Write the screen header---------------------------------------------------------------------------*/
    write_header = WriteScreen_Header(driver_config);
    if (write_header) SetScreen_Header(driver_config);

    /*--- Write the screen output---------------------------------------------------------------------------*/
    write_screen = WriteScreen_Output(driver_config);
    if (write_screen) SetScreen_Output(driver_config);

  }

}

void COutput::AllocateDataSorters(CConfig *config, CGeometry *geometry){

  /*---- Construct a data sorter object to partition and distribute
   *  the local data into linear chunks across the processors ---*/

  if (femOutput){

    if (volumeDataSorter == nullptr)
      volumeDataSorter = new CFEMDataSorter(config, geometry, nVolumeFields);

    if (surfaceDataSorter == nullptr)
      surfaceDataSorter = new CSurfaceFEMDataSorter(config, geometry, nVolumeFields,
                                                  dynamic_cast<CFEMDataSorter*>(volumeDataSorter));

  }  else {

    if (volumeDataSorter == nullptr)
      volumeDataSorter = new CFVMDataSorter(config, geometry, nVolumeFields);

    if (surfaceDataSorter == nullptr)
      surfaceDataSorter = new CSurfaceFVMDataSorter(config, geometry, nVolumeFields,
                                                  dynamic_cast<CFVMDataSorter*>(volumeDataSorter));

  }

}

void COutput::Load_Data(CGeometry *geometry, CConfig *config, CSolver** solver_container){

  /*--- Check if the data sorters are allocated, if not, allocate them. --- */

  AllocateDataSorters(config, geometry);

  /*--- Loop over all points and store the requested volume output data into the data sorter objects ---*/

  LoadDataIntoSorter(config, geometry, solver_container);

  /*--- Partition and sort the volume output data -- */

  volumeDataSorter->SortOutputData();

}

void COutput::WriteToFile(CConfig *config, CGeometry *geometry, unsigned short format, string fileName){

  CFileWriter *fileWriter = NULL;

  unsigned short lastindex = fileName.find_last_of(".");
  fileName = fileName.substr(0, lastindex);

  /*--- Write files depending on the format --- */

  switch (format) {

    case SURFACE_CSV:

      if (fileName.empty())
        fileName = config->GetFilename(surfaceFilename, "", curTimeIter);

      surfaceDataSorter->SortConnectivity(config, geometry);
      surfaceDataSorter->SortOutputData();

      if (rank == MASTER_NODE) {
        (*fileWritingTable) << "CSV file" << fileName + CSU2FileWriter::fileExt;
      }

      fileWriter = new CSU2FileWriter(volumeFieldNames, nDim, fileName, surfaceDataSorter);

      break;

    case RESTART_ASCII: case CSV:

      if (fileName.empty())
        fileName = config->GetFilename(restartFilename, "", curTimeIter);

      if (rank == MASTER_NODE) {
          (*fileWritingTable) << "SU2 ASCII restart" << fileName + CSU2FileWriter::fileExt;
      }

      fileWriter = new CSU2FileWriter(volumeFieldNames, nDim, fileName, volumeDataSorter);

      break;

    case RESTART_BINARY:

      if (fileName.empty())
        fileName = config->GetFilename(restartFilename, "", curTimeIter);

      if (rank == MASTER_NODE) {
          (*fileWritingTable) << "SU2 restart" << fileName + CSU2BinaryFileWriter::fileExt;
      }

      fileWriter = new CSU2BinaryFileWriter(volumeFieldNames, nDim, fileName, volumeDataSorter);

      break;

    case MESH:

      if (fileName.empty())
        fileName = volumeFilename;

      /*--- Load and sort the output data and connectivity. ---*/

      volumeDataSorter->SortConnectivity(config, geometry, true);

      /*--- Set the mesh ASCII format ---*/

      if (rank == MASTER_NODE) {
          (*fileWritingTable) << "SU2 mesh" << fileName + CSU2MeshFileWriter::fileExt;
      }

      fileWriter = new CSU2MeshFileWriter(volumeFieldNames, nDim, fileName, volumeDataSorter,
                                          config->GetiZone(), config->GetnZone());


      break;

    case TECPLOT_BINARY:

      if (fileName.empty())
        fileName = config->GetFilename(volumeFilename, "", curTimeIter);

      /*--- Load and sort the output data and connectivity. ---*/

      volumeDataSorter->SortConnectivity(config, geometry, false);

      /*--- Write tecplot binary ---*/

      if (rank == MASTER_NODE) {
          (*fileWritingTable) << "Tecplot" << fileName + CTecplotBinaryFileWriter::fileExt;
      }

      fileWriter = new CTecplotBinaryFileWriter(volumeFieldNames, nDim, fileName, volumeDataSorter,
                                                curTimeIter, GetHistoryFieldValue("TIME_STEP"));

      break;

    case TECPLOT:

      if (fileName.empty())
        fileName = config->GetFilename(volumeFilename, "", curTimeIter);

      /*--- Load and sort the output data and connectivity. ---*/

      volumeDataSorter->SortConnectivity(config, geometry, true);

      /*--- Write tecplot binary ---*/

      if (rank == MASTER_NODE) {
          (*fileWritingTable) << "Tecplot ASCII" << fileName + CTecplotFileWriter::fileExt;
      }

      fileWriter = new CTecplotFileWriter(volumeFieldNames, nDim, fileName, volumeDataSorter,
                                          curTimeIter, GetHistoryFieldValue("TIME_STEP"));

      break;

    case PARAVIEW_BINARY:

      if (fileName.empty())
        fileName = config->GetFilename(volumeFilename, "", curTimeIter);

      /*--- Load and sort the output data and connectivity. ---*/

      volumeDataSorter->SortConnectivity(config, geometry, true);

      /*--- Write paraview binary ---*/
      if (rank == MASTER_NODE) {
          (*fileWritingTable) << "Paraview" << fileName + CParaviewBinaryFileWriter::fileExt;
      }

      fileWriter = new CParaviewBinaryFileWriter(volumeFieldNames, nDim, fileName, volumeDataSorter);

      break;

    case PARAVIEW:

      if (fileName.empty())
        fileName = config->GetFilename(volumeFilename, "", curTimeIter);

      /*--- Load and sort the output data and connectivity. ---*/

      volumeDataSorter->SortConnectivity(config, geometry, true);

      /*--- Write paraview binary ---*/
      if (rank == MASTER_NODE) {
          (*fileWritingTable) << "Paraview ASCII" << fileName + CParaviewFileWriter::fileExt;
      }

      fileWriter = new CParaviewFileWriter(volumeFieldNames, nDim, fileName, volumeDataSorter);

      break;

    case SURFACE_PARAVIEW:

      if (fileName.empty())
        fileName = config->GetFilename(surfaceFilename, "", curTimeIter);

      /*--- Load and sort the output data and connectivity. ---*/

      surfaceDataSorter->SortConnectivity(config, geometry);
      surfaceDataSorter->SortOutputData();

      /*--- Write paraview binary ---*/
      if (rank == MASTER_NODE) {
          (*fileWritingTable) << "Paraview ASCII surface" << fileName + CParaviewFileWriter::fileExt;
      }

      fileWriter = new CParaviewFileWriter(volumeFieldNames, nDim, fileName, surfaceDataSorter);

      break;

    case SURFACE_PARAVIEW_BINARY:

      if (fileName.empty())
        fileName = config->GetFilename(surfaceFilename, "", curTimeIter);

      /*--- Load and sort the output data and connectivity. ---*/

      surfaceDataSorter->SortConnectivity(config, geometry);
      surfaceDataSorter->SortOutputData();

      /*--- Write paraview binary ---*/
      if (rank == MASTER_NODE) {
          (*fileWritingTable) << "Paraview surface" << fileName + CParaviewBinaryFileWriter::fileExt;
      }

      fileWriter = new CParaviewBinaryFileWriter(volumeFieldNames, nDim, fileName, surfaceDataSorter);

      break;

    case SURFACE_TECPLOT:

      if (fileName.empty())
        fileName = config->GetFilename(surfaceFilename, "", curTimeIter);

      /*--- Load and sort the output data and connectivity. ---*/

      surfaceDataSorter->SortConnectivity(config, geometry);
      surfaceDataSorter->SortOutputData();

      /*--- Write paraview binary ---*/
      if (rank == MASTER_NODE) {
          (*fileWritingTable) << "Tecplot ASCII surface" << fileName + CTecplotFileWriter::fileExt;
      }

      fileWriter = new CTecplotFileWriter(volumeFieldNames, nDim, fileName, surfaceDataSorter,
                                          curTimeIter, GetHistoryFieldValue("TIME_STEP"));

      break;

    case SURFACE_TECPLOT_BINARY:

      if (fileName.empty())
        fileName = config->GetFilename(surfaceFilename, "", curTimeIter);

      /*--- Load and sort the output data and connectivity. ---*/

      surfaceDataSorter->SortConnectivity(config, geometry);
      surfaceDataSorter->SortOutputData();

      /*--- Write paraview binary ---*/
      if (rank == MASTER_NODE) {
          (*fileWritingTable) << "Tecplot surface" << fileName + CTecplotBinaryFileWriter::fileExt;
      }

      fileWriter = new CTecplotBinaryFileWriter(volumeFieldNames, nDim, fileName, surfaceDataSorter,
                                                curTimeIter, GetHistoryFieldValue("TIME_STEP"));

      break;

    default:
      fileWriter = NULL;
      break;
  }

  if (fileWriter != NULL){

    /*--- Write data to file ---*/

    fileWriter->Write_Data();

<<<<<<< HEAD
    //if restart restartbinary Write metadata
    if(rank==MASTER_NODE && false) {
      if(format==RESTART_ASCII || format==CSV || format==RESTART_BINARY) {
        cout << "Writing metadata into restart file: " << fileName << endl;
        ofstream restart_file;
        if(format==RESTART_ASCII || format==CSV) {
          fileName += CSU2FileWriter::fileExt;
        } else if (format==RESTART_BINARY) {
          fileName += CSU2BinaryFileWriter::fileExt;
        }
        restart_file.open(fileName.c_str(), ios::out | ios::app);
        //open file
        //WriteMetaDataBase(...) 
        WriteMetaData(config);
        restart_file << endl <<"TOBI= 27";
        restart_file.close();
      }//if format
    }//if MASTER_NODE
    
=======
>>>>>>> b83fcff5
    /*--- Compute and store the bandwidth ---*/

    if (format == RESTART_BINARY){
      su2double BandWidth = fileWriter->Get_Bandwidth();
      config->SetRestart_Bandwidth_Agg(config->GetRestart_Bandwidth_Agg()+BandWidth);
    }

    delete fileWriter;

  }
}



bool COutput::SetResult_Files(CGeometry *geometry, CConfig *config, CSolver** solver_container,
                              unsigned long iter, bool force_writing){

  bool writeFiles = WriteVolume_Output(config, iter, force_writing);

  /*--- Check if the data sorters are allocated, if not, allocate them. --- */

  AllocateDataSorters(config, geometry);

  /*--- Collect the volume data from the solvers.
   *  If time-domain is enabled, we also load the data although we don't output it,
   *  since we might want to do time-averaging. ---*/

  if (writeFiles || config->GetTime_Domain())
    LoadDataIntoSorter(config, geometry, solver_container);

  if (writeFiles){

    /*--- Partition and sort the data --- */

    volumeDataSorter->SortOutputData();

    unsigned short nVolumeFiles = config->GetnVolumeOutputFiles();
    unsigned short *VolumeFiles = config->GetVolumeOutputFiles();

    if (rank == MASTER_NODE && nVolumeFiles != 0){
      fileWritingTable->SetAlign(PrintingToolbox::CTablePrinter::CENTER);
      fileWritingTable->PrintHeader();
      fileWritingTable->SetAlign(PrintingToolbox::CTablePrinter::LEFT);
    }

    /*--- Loop through all requested output files and write
     * the partitioned and sorted data stored in the data sorters. ---*/

    for (unsigned short iFile = 0; iFile < nVolumeFiles; iFile++){

      WriteToFile(config, geometry, VolumeFiles[iFile]);

    }

    if (rank == MASTER_NODE && nVolumeFiles != 0){
      fileWritingTable->PrintFooter();
      headerNeeded = true;
    }

    /*--- Write any additonal files defined in the child class ----*/

    WriteAdditionalFiles(config, geometry, solver_container);

    return true;
  }

  return false;
}

void COutput::PrintConvergenceSummary(){

  PrintingToolbox::CTablePrinter  ConvSummary(&cout);

  ConvSummary.AddColumn("Convergence Field", 28);
  ConvSummary.AddColumn("Value", 14);
  ConvSummary.AddColumn("Criterion", 14);
  ConvSummary.AddColumn("Converged",12);
  ConvSummary.SetAlign(PrintingToolbox::CTablePrinter::CENTER);
  ConvSummary.PrintHeader();
  for (unsigned short iField_Conv = 0; iField_Conv < convFields.size(); iField_Conv++){
    const string &convField = convFields[iField_Conv];
    if (historyOutput_Map[convField].fieldType == HistoryFieldType::COEFFICIENT) {
      string convMark = "No";
      if ( historyOutput_Map["CAUCHY_" + convField].value < cauchyEps) convMark = "Yes";
      ConvSummary << historyOutput_Map["CAUCHY_" + convField].fieldName
          <<  historyOutput_Map["CAUCHY_" + convField].value
          << " < " + PrintingToolbox::to_string(cauchyEps) << convMark;
    }
    else if (historyOutput_Map[convField].fieldType == HistoryFieldType::RESIDUAL ||
        historyOutput_Map[convField].fieldType == HistoryFieldType::AUTO_RESIDUAL)  {
      string convMark = "No";
      if (historyOutput_Map[convField].value < minLogResidual) convMark = "Yes";
      ConvSummary << historyOutput_Map[convField].fieldName
          << historyOutput_Map[convField].value
          << " < " + PrintingToolbox::to_string(minLogResidual) << convMark;
    }
  }
  ConvSummary.PrintFooter();
}

bool COutput::Convergence_Monitoring(CConfig *config, unsigned long Iteration) {

  unsigned short iCounter;

  convergence = true;

  for (unsigned short iField_Conv = 0; iField_Conv < convFields.size(); iField_Conv++){

    bool fieldConverged = false;

    const string &convField = convFields[iField_Conv];
    if (historyOutput_Map.count(convField) > 0){
      su2double monitor = historyOutput_Map[convField].value;

      /*--- Cauchy based convergence criteria ---*/

      if (historyOutput_Map[convField].fieldType == HistoryFieldType::COEFFICIENT) {

        if (Iteration == 0){
          for (iCounter = 0; iCounter < nCauchy_Elems; iCounter++){
            cauchySerie[iField_Conv][iCounter] = 0.0;
          }
          newFunc[iField_Conv] = monitor;
        }

        oldFunc[iField_Conv] = newFunc[iField_Conv];
        newFunc[iField_Conv] = monitor;
        cauchyFunc = fabs(newFunc[iField_Conv] - oldFunc[iField_Conv])/fabs(monitor);

        cauchySerie[iField_Conv][Iteration % nCauchy_Elems] = cauchyFunc;
        cauchyValue = 0.0;
        for (iCounter = 0; iCounter < nCauchy_Elems; iCounter++)
          cauchyValue += cauchySerie[iField_Conv][iCounter];

        cauchyValue /= nCauchy_Elems;

        if (cauchyValue >= cauchyEps) { fieldConverged = false;}
        else { fieldConverged = true;}

        /*--- Start monitoring only if the current iteration
         *  is larger than the number of cauchy elements and
         * the number of start-up iterations --- */

        if (Iteration < max(config->GetStartConv_Iter(), nCauchy_Elems)){
          fieldConverged = false;
        }

        SetHistoryOutputValue("CAUCHY_" + convField, cauchyValue);

      }


      /*--- Residual based convergence criteria ---*/

      if (historyOutput_Map[convField].fieldType == HistoryFieldType::RESIDUAL ||
          historyOutput_Map[convField].fieldType == HistoryFieldType::AUTO_RESIDUAL) {

        /*--- Check the convergence ---*/

        if (Iteration != 0 && (monitor <= minLogResidual)) { fieldConverged = true;  }
        else { fieldConverged = false; }

      }

      /*--- Do not apply any convergence criteria of the number
     of iterations is less than a particular value ---*/

      if (Iteration < config->GetStartConv_Iter()) {
        fieldConverged = false;
      }

      convergence = fieldConverged && convergence;
    }
  }
  if (convFields.empty()) convergence = false;

  /*--- Apply the same convergence criteria to all the processors ---*/

#ifdef HAVE_MPI

  unsigned short *sbuf_conv = NULL, *rbuf_conv = NULL;
  sbuf_conv = new unsigned short[1]; sbuf_conv[0] = 0;
  rbuf_conv = new unsigned short[1]; rbuf_conv[0] = 0;

  /*--- Convergence criteria ---*/

  sbuf_conv[0] = convergence;
  SU2_MPI::Reduce(sbuf_conv, rbuf_conv, 1, MPI_UNSIGNED_SHORT, MPI_SUM, MASTER_NODE, MPI_COMM_WORLD);

  /*-- Compute global convergence criteria in the master node --*/

  sbuf_conv[0] = 0;
  if (rank == MASTER_NODE) {
    if (rbuf_conv[0] == size) sbuf_conv[0] = 1;
    else sbuf_conv[0] = 0;
  }

  SU2_MPI::Bcast(sbuf_conv, 1, MPI_UNSIGNED_SHORT, MASTER_NODE, MPI_COMM_WORLD);

  if (sbuf_conv[0] == 1) { convergence = true; }
  else { convergence = false;  }

  delete [] sbuf_conv;
  delete [] rbuf_conv;

#endif



    return convergence;
}

void COutput::SetHistoryFile_Header(CConfig *config) {

  unsigned short iField_Output = 0,
      iReqField = 0,
      iMarker = 0;
  stringstream out;
  int width = 20;

  for (iField_Output = 0; iField_Output < historyOutput_List.size(); iField_Output++){
    const string &fieldIdentifier = historyOutput_List[iField_Output];
    const HistoryOutputField &field = historyOutput_Map[fieldIdentifier];
    for (iReqField = 0; iReqField < nRequestedHistoryFields; iReqField++){
      const string & requestedField = requestedHistoryFields[iReqField];
      if (requestedField == field.outputGroup || (requestedField == fieldIdentifier)){
        if (field.screenFormat == ScreenOutputFormat::INTEGER) width = std::max((int)field.fieldName.size()+2, 10);
        else{ width = std::max((int)field.fieldName.size()+2, 18);}
        historyFileTable->AddColumn("\"" + field.fieldName + "\"", width);
      }
    }
  }

  for (iField_Output = 0; iField_Output < historyOutputPerSurface_List.size(); iField_Output++){
    const string &fieldIdentifier = historyOutputPerSurface_List[iField_Output];
    for (iMarker = 0; iMarker < historyOutputPerSurface_Map[fieldIdentifier].size(); iMarker++){
      const HistoryOutputField &field = historyOutputPerSurface_Map[fieldIdentifier][iMarker];
      for (iReqField = 0; iReqField < nRequestedHistoryFields; iReqField++){
        const string &requestedField = requestedHistoryFields[iReqField];
        if (requestedField == field.outputGroup || (requestedField == fieldIdentifier)){
          if (field.screenFormat == ScreenOutputFormat::INTEGER) width = std::max((int)field.fieldName.size()+2, 10);
          else{ width = std::max((int)field.fieldName.size()+2, 18);}
          historyFileTable->AddColumn("\"" + field.fieldName + "\"", width);
        }
      }
    }
  }

  if (config->GetTabular_FileFormat() == TAB_TECPLOT) {
    histFile << "VARIABLES = \\" << endl;
  }
  historyFileTable->PrintHeader();
  histFile.flush();
}


void COutput::SetHistoryFile_Output(CConfig *config) {

  unsigned short iField_Output = 0,
      iReqField = 0,
      iMarker = 0;
  stringstream out;

  for (iField_Output = 0; iField_Output < historyOutput_List.size(); iField_Output++){
    const string &fieldIdentifier = historyOutput_List[iField_Output];
    const HistoryOutputField &field = historyOutput_Map[fieldIdentifier];
    for (iReqField = 0; iReqField < nRequestedHistoryFields; iReqField++){
      const string &RequestedField = requestedHistoryFields[iReqField];
      if (RequestedField == field.outputGroup){
        (*historyFileTable) << field.value;
      }
    }
  }

  for (iField_Output = 0; iField_Output < historyOutputPerSurface_List.size(); iField_Output++){
    const string &fieldIdentifier = historyOutputPerSurface_List[iField_Output];
    for (iMarker = 0; iMarker < historyOutputPerSurface_Map[fieldIdentifier].size(); iMarker++){
      const HistoryOutputField &field = historyOutputPerSurface_Map[fieldIdentifier][iMarker];
      for (iReqField = 0; iReqField < nRequestedHistoryFields; iReqField++){
        const string &RequestedField = requestedHistoryFields[iReqField];
        if (RequestedField == field.outputGroup){
          (*historyFileTable) << field.value;
        }
      }
    }
  }

  /*--- Print the string to file and remove the last two characters (a separator and a space) ---*/

  histFile.flush();
}

void COutput::SetScreen_Header(CConfig *config) {
  if (config->GetMultizone_Problem())
    multiZoneHeaderTable->PrintHeader();
  convergenceTable->PrintHeader();
}


void COutput::SetScreen_Output(CConfig *config) {

  string RequestedField;

  for (unsigned short iReqField = 0; iReqField < nRequestedScreenFields; iReqField++){
    stringstream out;
    RequestedField = requestedScreenFields[iReqField];
    if (historyOutput_Map.count(RequestedField) > 0){
      switch (historyOutput_Map[RequestedField].screenFormat) {
        case ScreenOutputFormat::INTEGER:
          PrintingToolbox::PrintScreenInteger(out, SU2_TYPE::Int(historyOutput_Map[RequestedField].value), fieldWidth);
          break;
        case ScreenOutputFormat::FIXED:
          PrintingToolbox::PrintScreenFixed(out, historyOutput_Map[RequestedField].value, fieldWidth);
          break;
        case ScreenOutputFormat::SCIENTIFIC:
          PrintingToolbox::PrintScreenScientific(out, historyOutput_Map[RequestedField].value, fieldWidth);
          break;
      }
    }
    if (historyOutputPerSurface_Map.count(RequestedField) > 0){
      switch (historyOutputPerSurface_Map[RequestedField][0].screenFormat) {
        case ScreenOutputFormat::INTEGER:
          PrintingToolbox::PrintScreenInteger(out, SU2_TYPE::Int(historyOutputPerSurface_Map[RequestedField][0].value), fieldWidth);
          break;
        case ScreenOutputFormat::FIXED:
          PrintingToolbox::PrintScreenFixed(out, historyOutputPerSurface_Map[RequestedField][0].value, fieldWidth);
          break;
        case ScreenOutputFormat::SCIENTIFIC:
          PrintingToolbox::PrintScreenScientific(out, historyOutputPerSurface_Map[RequestedField][0].value, fieldWidth);
          break;
      }
    }
    (*convergenceTable) << out.str();
  }
  SetAdditionalScreenOutput(config);
}

void COutput::PreprocessHistoryOutput(CConfig *config, bool wrt){

    noWriting = !wrt;

    /*--- Set the common output fields ---*/

    SetCommonHistoryFields(config);

    /*--- Set the History output fields using a virtual function call to the child implementation ---*/

    SetHistoryOutputFields(config);

    /*--- Postprocess the history fields. Creates new fields based on the ones set in the child classes ---*/

    Postprocess_HistoryFields(config);

    /*--- We use a fixed size of the file output summary table ---*/

    int total_width = 72;
    fileWritingTable->AddColumn("File Writing Summary", (total_width)/2-1);
    fileWritingTable->AddColumn("Filename", total_width/2-1);
    fileWritingTable->SetAlign(PrintingToolbox::CTablePrinter::LEFT);

    if (rank == MASTER_NODE && !noWriting){

      /*--- Check for consistency and remove fields that are requested but not available --- */

      CheckHistoryOutput();

      /*--- Open history file and print the header ---*/

      PrepareHistoryFile(config);

      total_width = nRequestedScreenFields*fieldWidth + (nRequestedScreenFields-1);

      /*--- Set the multizone screen header ---*/

      if (config->GetMultizone_Problem()){
        multiZoneHeaderTable->AddColumn(multiZoneHeaderString, total_width);
        multiZoneHeaderTable->SetAlign(PrintingToolbox::CTablePrinter::CENTER);
        multiZoneHeaderTable->SetPrintHeaderBottomLine(false);
      }

    }

}

void COutput::PreprocessMultizoneHistoryOutput(COutput **output, CConfig **config, CConfig* driver_config, bool wrt){

  noWriting = !wrt;

  /*--- Set the common history fields for all solvers ---*/

  SetCommonHistoryFields(driver_config);

  /*--- Set the History output fields using a virtual function call to the child implementation ---*/

  SetMultizoneHistoryOutputFields(output, config);

  /*--- Postprocess the history fields. Creates new fields based on the ones set in the child classes ---*/

  Postprocess_HistoryFields(driver_config);

  /*--- We use a fixed size of the file output summary table ---*/

  int total_width = 72;
  fileWritingTable->AddColumn("File Writing Summary", (total_width-1)/2);
  fileWritingTable->AddColumn("Filename", total_width/2);
  fileWritingTable->SetAlign(PrintingToolbox::CTablePrinter::LEFT);

  if (rank == MASTER_NODE && !noWriting){


    /*--- Check for consistency and remove fields that are requested but not available --- */

    CheckHistoryOutput();

    /*--- Open history file and print the header ---*/

    PrepareHistoryFile(driver_config);

    total_width = nRequestedScreenFields*fieldWidth + (nRequestedScreenFields-1);

    /*--- Set the multizone screen header ---*/

    if (config[ZONE_0]->GetMultizone_Problem()){
      multiZoneHeaderTable->AddColumn(multiZoneHeaderString, nRequestedScreenFields*fieldWidth + (nRequestedScreenFields-1));
      multiZoneHeaderTable->SetAlign(PrintingToolbox::CTablePrinter::CENTER);
      multiZoneHeaderTable->SetPrintHeaderBottomLine(false);
    }

  }

}

void COutput::PrepareHistoryFile(CConfig *config){

  /*--- Open the history file ---*/

  histFile.open(historyFilename.c_str(), ios::out);

  /*--- Create and format the history file table ---*/

  historyFileTable->SetInnerSeparator(historySep);
  historyFileTable->SetAlign(PrintingToolbox::CTablePrinter::CENTER);
  historyFileTable->SetPrintHeaderTopLine(false);
  historyFileTable->SetPrintHeaderBottomLine(false);
  historyFileTable->SetPrecision(10);

  /*--- Add the header to the history file. ---*/

  SetHistoryFile_Header(config);

}

void COutput::CheckHistoryOutput(){


  /*--- Set screen convergence output header and remove unavailable fields ---*/

  string requestedField;
  vector<string> FieldsToRemove;
  vector<bool> FoundField(nRequestedHistoryFields, false);

  for (unsigned short iReqField = 0; iReqField < nRequestedScreenFields; iReqField++){
    requestedField = requestedScreenFields[iReqField];
    if (historyOutput_Map.count(requestedField) > 0){
      convergenceTable->AddColumn(historyOutput_Map[requestedField].fieldName, fieldWidth);
    }
    else if (historyOutputPerSurface_Map.count(requestedField) > 0){
      convergenceTable->AddColumn(historyOutputPerSurface_Map[requestedField][0].fieldName, fieldWidth);
    }else {
      FieldsToRemove.push_back(requestedField);
    }
  }

  /*--- Remove fields which are not defined --- */

  for (unsigned short iReqField = 0; iReqField < FieldsToRemove.size(); iReqField++){
    if (rank == MASTER_NODE) {
      if (iReqField == 0){
        cout << "  Info: Ignoring the following screen output fields:" << endl;
        cout << "  ";
      }        cout << FieldsToRemove[iReqField];
      if (iReqField != FieldsToRemove.size()-1){
        cout << ", ";
      } else {
        cout << endl;
      }
    }
    requestedScreenFields.erase(std::find(requestedScreenFields.begin(),
                                          requestedScreenFields.end(), FieldsToRemove[iReqField]));
  }

  nRequestedScreenFields = requestedScreenFields.size();

  if (rank == MASTER_NODE){
    cout <<"Screen output fields: ";
    for (unsigned short iReqField = 0; iReqField < nRequestedScreenFields; iReqField++){
      requestedField = requestedScreenFields[iReqField];
      cout << requestedScreenFields[iReqField];
      if (iReqField != nRequestedScreenFields - 1) cout << ", ";
    }
    cout << endl;
  }

  /*--- Remove unavailable fields from the history file output ---*/

  FieldsToRemove.clear();
  FoundField = vector<bool>(nRequestedHistoryFields, false);

  for (unsigned short iField_Output = 0; iField_Output < historyOutput_List.size(); iField_Output++){
    const string &fieldReference = historyOutput_List[iField_Output];
    if (historyOutput_Map.count(fieldReference) > 0){
      const HistoryOutputField &field = historyOutput_Map[fieldReference];
      for (unsigned short iReqField = 0; iReqField < nRequestedHistoryFields; iReqField++){
        requestedField = requestedHistoryFields[iReqField];
        if (requestedField == field.outputGroup){
          FoundField[iReqField] = true;
        }
      }
    }
  }

  for (unsigned short iField_Output = 0; iField_Output < historyOutputPerSurface_List.size(); iField_Output++){
    const string &fieldReference = historyOutputPerSurface_List[iField_Output];
    if (historyOutputPerSurface_Map.count(fieldReference) > 0){
      for (unsigned short iMarker = 0; iMarker < historyOutputPerSurface_Map[fieldReference].size(); iMarker++){
        const HistoryOutputField &Field = historyOutputPerSurface_Map[fieldReference][iMarker];
        for (unsigned short iReqField = 0; iReqField < nRequestedHistoryFields; iReqField++){
          requestedField = requestedHistoryFields[iReqField];
          if (requestedField == Field.outputGroup){
            FoundField[iReqField] = true;
          }
        }
      }
    }
  }

  for (unsigned short iReqField = 0; iReqField < nRequestedHistoryFields; iReqField++){
    if (!FoundField[iReqField]){
      FieldsToRemove.push_back(requestedHistoryFields[iReqField]);
    }
  }

  /*--- Remove fields which are not defined --- */

  for (unsigned short iReqField = 0; iReqField < FieldsToRemove.size(); iReqField++){
    if (rank == MASTER_NODE) {
      if (iReqField == 0){
        cout << "  Info: Ignoring the following history output groups:" << endl;
        cout << "  ";
      }        cout << FieldsToRemove[iReqField];
      if (iReqField != FieldsToRemove.size()-1){
        cout << ", ";
      } else {
        cout << endl;
      }
    }
    requestedHistoryFields.erase(std::find(requestedHistoryFields.begin(),
                                           requestedHistoryFields.end(), FieldsToRemove[iReqField]));
  }

  nRequestedHistoryFields = requestedHistoryFields.size();

  if (rank == MASTER_NODE){
    cout <<"History output group(s): ";
    for (unsigned short iReqField = 0; iReqField < nRequestedHistoryFields; iReqField++){
      requestedField = requestedHistoryFields[iReqField];
      cout << requestedHistoryFields[iReqField];
      if (iReqField != nRequestedHistoryFields - 1) cout << ", ";
    }
    cout << endl;
  }

  /*--- Check that the requested convergence monitoring field is available ---*/
  bool removedField = false;
  FieldsToRemove.clear();
  for (unsigned short iField_Conv = 0; iField_Conv < convFields.size(); iField_Conv++){
    if (historyOutput_Map.count(convFields[iField_Conv]) == 0){
      if (!removedField) {
        cout << "Ignoring Convergence Field(s): ";
        removedField = true;
      }
      cout << convFields[iField_Conv] << " ";
      FieldsToRemove.push_back(convFields[iField_Conv]);
    }
  }
  if (removedField) cout << endl;
  for (unsigned short iField_Conv = 0; iField_Conv < FieldsToRemove.size(); iField_Conv++){
    convFields.erase(std::find(convFields.begin(),
                               convFields.end(), FieldsToRemove[iField_Conv]));
  }
  if (rank == MASTER_NODE){
    cout <<"Convergence field(s): ";
    for (unsigned short iField_Conv = 0; iField_Conv < convFields.size(); iField_Conv++){
      cout << convFields[iField_Conv];
      if (iField_Conv != convFields.size() - 1) cout << ", ";
    }
    cout << endl;
  }
}

void COutput::PreprocessVolumeOutput(CConfig *config){

  /*--- Set the volume output fields using a virtual function call to the child implementation ---*/

  SetVolumeOutputFields(config);

  /*---Coordinates and solution groups must be always in the output.
   * If they are not requested, add them here. ---*/

  vector<string>::iterator itCoord = std::find(requestedVolumeFields.begin(),
                                          requestedVolumeFields.end(), "COORDINATES");
  if (itCoord == requestedVolumeFields.end()){
    requestedVolumeFields.emplace_back("COORDINATES");
    nRequestedVolumeFields++;
  }
  vector<string>::iterator itSol = std::find(requestedVolumeFields.begin(),
                                          requestedVolumeFields.end(), "SOLUTION");
  if (itSol == requestedVolumeFields.end()){
    requestedVolumeFields.emplace_back("SOLUTION");
    nRequestedVolumeFields++;
  }

  nVolumeFields = 0;

  string RequestedField;
  std::vector<bool> FoundField(nRequestedVolumeFields, false);
  vector<string> FieldsToRemove;


  /*--- Loop through all fields defined in the corresponding SetVolumeOutputFields().
 * If it is also defined in the config (either as part of a group or a single field), the field
 * object gets an offset so that we know where to find the data in the Local_Data() array.
 *  Note that the default offset is -1. An index !=-1 defines this field as part of the output. ---*/

  for (unsigned short iField_Output = 0; iField_Output < volumeOutput_List.size(); iField_Output++){

    const string &fieldReference = volumeOutput_List[iField_Output];
    if (volumeOutput_Map.count(fieldReference) > 0){
      VolumeOutputField &Field = volumeOutput_Map[fieldReference];

      /*--- Loop through all fields specified in the config ---*/

      for (unsigned short iReqField = 0; iReqField < nRequestedVolumeFields; iReqField++){

        RequestedField = requestedVolumeFields[iReqField];

        if (((RequestedField == Field.outputGroup) || (RequestedField == fieldReference)) && (Field.offset == -1)){
          Field.offset = nVolumeFields;
          volumeFieldNames.push_back(Field.fieldName);
          nVolumeFields++;

          FoundField[iReqField] = true;
        }
      }
    }
  }

  for (unsigned short iReqField = 0; iReqField < nRequestedVolumeFields; iReqField++){
    if (!FoundField[iReqField]){
      FieldsToRemove.push_back(requestedVolumeFields[iReqField]);
    }
  }

  /*--- Remove fields which are not defined --- */

  for (unsigned short iReqField = 0; iReqField < FieldsToRemove.size(); iReqField++){
    if (rank == MASTER_NODE) {
      if (iReqField == 0){
        cout << "  Info: Ignoring the following volume output fields/groups:" << endl;
        cout << "  ";
      }
      cout << FieldsToRemove[iReqField];
      if (iReqField != FieldsToRemove.size()-1){
        cout << ", ";
      } else {
        cout << endl;
      }
    }
    requestedVolumeFields.erase(std::find(requestedVolumeFields.begin(),
                                          requestedVolumeFields.end(), FieldsToRemove[iReqField]));
  }

  nRequestedVolumeFields = requestedVolumeFields.size();

  if (rank == MASTER_NODE){
    cout <<"Volume output fields: ";
    for (unsigned short iReqField = 0; iReqField < nRequestedVolumeFields; iReqField++){
      RequestedField = requestedVolumeFields[iReqField];
      cout << requestedVolumeFields[iReqField];
      if (iReqField != nRequestedVolumeFields - 1) cout << ", ";
    }
    cout << endl;
  }
}

void COutput::LoadDataIntoSorter(CConfig* config, CGeometry* geometry, CSolver** solver){

  unsigned short iMarker = 0;
  unsigned long iPoint = 0, jPoint = 0;
  unsigned long iVertex = 0;

  /*--- Reset the offset cache and index --- */
  cachePosition = 0;
  fieldIndexCache.clear();
  curGetFieldIndex = 0;
  fieldGetIndexCache.clear();

  if (femOutput){

    /*--- Create an object of the class CMeshFEM_DG and retrieve the necessary
     geometrical information for the FEM DG solver. ---*/

    CMeshFEM_DG *DGGeometry = dynamic_cast<CMeshFEM_DG *>(geometry);

    unsigned long nVolElemOwned = DGGeometry->GetNVolElemOwned();

    CVolumeElementFEM *volElem  = DGGeometry->GetVolElem();

    /*--- Access the solution by looping over the owned volume elements. ---*/

    for(unsigned long l=0; l<nVolElemOwned; ++l) {

      for(unsigned short j=0; j<volElem[l].nDOFsSol; ++j) {

        buildFieldIndexCache = fieldIndexCache.empty();

        LoadVolumeDataFEM(config, geometry, solver, l, jPoint, j);

        jPoint++;

      }
    }

  } else {

    for (iPoint = 0; iPoint < geometry->GetnPointDomain(); iPoint++) {

      /*--- Load the volume data into the data sorter. --- */

      buildFieldIndexCache = fieldIndexCache.empty();

      LoadVolumeData(config, geometry, solver, iPoint);

    }

    /*--- Reset the offset cache and index --- */
    cachePosition = 0;
    fieldIndexCache.clear();
    curGetFieldIndex = 0;
    fieldGetIndexCache.clear();

    for (iMarker = 0; iMarker < config->GetnMarker_All(); iMarker++) {

      /*--- We only want to have surface values on solid walls ---*/

      if (config->GetSolid_Wall(iMarker)){
        for (iVertex = 0; iVertex < geometry->GetnVertex(iMarker); iVertex++){

          iPoint = geometry->vertex[iMarker][iVertex]->GetNode();

          /*--- Load the surface data into the data sorter. --- */

          if(geometry->node[iPoint]->GetDomain()){

            buildFieldIndexCache = fieldIndexCache.empty();

            LoadSurfaceData(config, geometry, solver, iPoint, iMarker, iVertex);

          }
        }
      }
    }
  }
}

void COutput::SetVolumeOutputValue(string name, unsigned long iPoint, su2double value){

  if (buildFieldIndexCache){

    /*--- Build up the offset cache to speed up subsequent
     * calls of this routine since the order of calls is
     * the same for every value of iPoint --- */

    if (volumeOutput_Map.count(name) > 0){
      const short Offset = volumeOutput_Map[name].offset;
      fieldIndexCache.push_back(Offset);
      if (Offset != -1){
        volumeDataSorter->SetUnsorted_Data(iPoint, Offset, value);
      }
    } else {
      SU2_MPI::Error(string("Cannot find output field with name ") + name, CURRENT_FUNCTION);
    }
  } else {

    /*--- Use the offset cache for the access ---*/

    const short Offset = fieldIndexCache[cachePosition++];
    if (Offset != -1){
      volumeDataSorter->SetUnsorted_Data(iPoint, Offset, value);
    }
    if (cachePosition == fieldIndexCache.size()){
      cachePosition = 0;
    }
  }

}

su2double COutput::GetVolumeOutputValue(string name, unsigned long iPoint){

  if (buildFieldIndexCache){

    /*--- Build up the offset cache to speed up subsequent
     * calls of this routine since the order of calls is
     * the same for every value of iPoint --- */

    if (volumeOutput_Map.count(name) > 0){
      const short Offset = volumeOutput_Map[name].offset;
      fieldGetIndexCache.push_back(Offset);
      if (Offset != -1){
        return volumeDataSorter->GetUnsorted_Data(iPoint, Offset);
      }
    } else {
      SU2_MPI::Error(string("Cannot find output field with name ") + name, CURRENT_FUNCTION);
    }
  } else {

    /*--- Use the offset cache for the access ---*/

    const short Offset = fieldGetIndexCache[curGetFieldIndex++];

    if (curGetFieldIndex == fieldGetIndexCache.size()){
      curGetFieldIndex = 0;
    }
    if (Offset != -1){
      return volumeDataSorter->GetUnsorted_Data(iPoint, Offset);
    }
  }

  return 0.0;
}

void COutput::SetAvgVolumeOutputValue(string name, unsigned long iPoint, su2double value){

  const su2double scaling = 1.0 / su2double(curAbsTimeIter + 1);

  if (buildFieldIndexCache){

    /*--- Build up the offset cache to speed up subsequent
     * calls of this routine since the order of calls is
     * the same for every value of iPoint --- */

    if (volumeOutput_Map.count(name) > 0){
      const short Offset = volumeOutput_Map[name].offset;
      fieldIndexCache.push_back(Offset);
      if (Offset != -1){

        const su2double old_value = volumeDataSorter->GetUnsorted_Data(iPoint, Offset);
        const su2double new_value = value * scaling + old_value *( 1.0 - scaling);

        volumeDataSorter->SetUnsorted_Data(iPoint, Offset, new_value);
      }
    } else {
      SU2_MPI::Error(string("Cannot find output field with name ") + name, CURRENT_FUNCTION);
    }
  } else {

    /*--- Use the offset cache for the access ---*/

    const short Offset = fieldIndexCache[cachePosition++];
    if (Offset != -1){

      const su2double old_value = volumeDataSorter->GetUnsorted_Data(iPoint, Offset);
      const su2double new_value = value * scaling + old_value *( 1.0 - scaling);

      volumeDataSorter->SetUnsorted_Data(iPoint, Offset, new_value);
    }
    if (cachePosition == fieldIndexCache.size()){
      cachePosition = 0;
    }
  }

}





void COutput::Postprocess_HistoryData(CConfig *config){

  map<string, pair<su2double, int> > Average;
  map<string, int> Count;

  for (unsigned short iField = 0; iField < historyOutput_List.size(); iField++){
    const string &fieldIdentifier = historyOutput_List[iField];
    const HistoryOutputField &currentField = historyOutput_Map[fieldIdentifier];
    if (currentField.fieldType == HistoryFieldType::RESIDUAL){
      if ( SetInit_Residuals(config) || (currentField.value > initialResiduals[fieldIdentifier]) ) {
        initialResiduals[fieldIdentifier] = currentField.value;
      }
      SetHistoryOutputValue("REL_" + fieldIdentifier,
                            currentField.value - initialResiduals[fieldIdentifier]);

      Average[currentField.outputGroup].first += currentField.value;
      Average[currentField.outputGroup].second++;

    }

    if (currentField.fieldType == HistoryFieldType::COEFFICIENT){
      if(SetUpdate_Averages(config)){
        if (config->GetTime_Domain()){
          SetHistoryOutputValue("TAVG_" + fieldIdentifier,
                                runningAverages[fieldIdentifier].Update(currentField.value));
          if (config->GetDirectDiff() != NO_DERIVATIVE) {
            SetHistoryOutputValue("D_TAVG_" + fieldIdentifier,
                                  SU2_TYPE::GetDerivative(runningAverages[fieldIdentifier].Get()));
          }
        }
      }
      if (config->GetDirectDiff() != NO_DERIVATIVE){
        SetHistoryOutputValue("D_" + fieldIdentifier, SU2_TYPE::GetDerivative(currentField.value));
      }
    }
  }

  map<string, pair<su2double, int> >::iterator it = Average.begin();
  for (it = Average.begin(); it != Average.end(); it++){
    const su2double& value = it->second.first;
    const int& count = it->second.second;
    const su2double average = value/count;
    if (historyOutput_Map.count("AVG_" + it->first) > 0 )
      SetHistoryOutputValue("AVG_" + it->first, average);
  }

}

void COutput::Postprocess_HistoryFields(CConfig *config){

  map<string, bool> Average;
  map<string, string> AverageGroupName =  CCreateMap<string, string>("BGS_RES", "bgs")("RMS_RES","rms")("MAX_RES", "max");

  for (unsigned short iField = 0; iField < historyOutput_List.size(); iField++){
    const string &fieldIdentifier = historyOutput_List[iField];
    const HistoryOutputField &currentField = historyOutput_Map[fieldIdentifier];
    if (currentField.fieldType == HistoryFieldType::RESIDUAL){
      AddHistoryOutput("REL_" + fieldIdentifier, "rel" + currentField.fieldName, currentField.screenFormat,
                       "REL_" + currentField.outputGroup,  "Relative residual.", HistoryFieldType::AUTO_RESIDUAL);
      Average[currentField.outputGroup] = true;
    }
  }

  map<string, bool>::iterator it = Average.begin();
  for (it = Average.begin(); it != Average.end(); it++){
    if (AverageGroupName.count(it->first) > 0) {
      AddHistoryOutput("AVG_" + it->first, "avg[" + AverageGroupName[it->first] + "]", ScreenOutputFormat::FIXED,
          "AVG_" + it->first , "Average residual over all solution variables.", HistoryFieldType::AUTO_RESIDUAL);
    }
  }

  if (config->GetTime_Domain()){
    for (unsigned short iField = 0; iField < historyOutput_List.size(); iField++){
      const string &fieldIdentifier = historyOutput_List[iField];
      const HistoryOutputField &currentField = historyOutput_Map[fieldIdentifier];
      if (currentField.fieldType == HistoryFieldType::COEFFICIENT){
        AddHistoryOutput("TAVG_"   + fieldIdentifier, "tavg["  + currentField.fieldName + "]",
                         currentField.screenFormat, "TAVG_"   + currentField.outputGroup, "Time averaged values.",
                         HistoryFieldType::AUTO_COEFFICIENT);
      }
    }
  }

  if (config->GetDirectDiff()){
    for (unsigned short iField = 0; iField < historyOutput_List.size(); iField++){
      const string &fieldIdentifier = historyOutput_List[iField];
      const HistoryOutputField &currentField = historyOutput_Map[fieldIdentifier];
      if (currentField.fieldType == HistoryFieldType::COEFFICIENT){
        AddHistoryOutput("D_"      + fieldIdentifier, "d["     + currentField.fieldName + "]",
                         currentField.screenFormat, "D_"      + currentField.outputGroup,
                         "Derivative value (DIRECT_DIFF=YES)", HistoryFieldType::AUTO_COEFFICIENT);
      }
    }
  }

  if (config->GetTime_Domain() && config->GetDirectDiff()){
    for (unsigned short iField = 0; iField < historyOutput_List.size(); iField++){
      const string &fieldIdentifier = historyOutput_List[iField];
      const HistoryOutputField &currentField = historyOutput_Map[fieldIdentifier];
      if (currentField.fieldType == HistoryFieldType::COEFFICIENT){
        AddHistoryOutput("D_TAVG_" + fieldIdentifier, "dtavg[" + currentField.fieldName + "]",
                         currentField.screenFormat, "D_TAVG_" + currentField.outputGroup,
                         "Derivative of the time averaged value (DIRECT_DIFF=YES)", HistoryFieldType::AUTO_COEFFICIENT);
      }
    }
  }

  for (unsigned short iFieldConv = 0; iFieldConv < convFields.size(); iFieldConv++){
    const string &convField = convFields[iFieldConv];
    if (historyOutput_Map.count(convField) > 0){
      if (historyOutput_Map[convField].fieldType == HistoryFieldType::COEFFICIENT){
        AddHistoryOutput("CAUCHY_" + convField, "Cauchy["  + historyOutput_Map[convField].fieldName + "]", ScreenOutputFormat::SCIENTIFIC, "CAUCHY",
                         "Cauchy residual value of field set with CONV_FIELD." ,HistoryFieldType::AUTO_COEFFICIENT);
      }
    }
  }

}

bool COutput::WriteScreen_Header(CConfig *config) {

  unsigned long RestartIter = 0;

  if (config->GetRestart() && config->GetTime_Domain()){
    RestartIter = config->GetRestart_Iter();
  }

  unsigned long ScreenWrt_Freq_Inner = config->GetScreen_Wrt_Freq(2);
  unsigned long ScreenWrt_Freq_Outer = config->GetScreen_Wrt_Freq(1);
  unsigned long ScreenWrt_Freq_Time  = config->GetScreen_Wrt_Freq(0);

  /*--- Header is always disabled for multizone problems unless explicitely requested --- */

  if (config->GetMultizone_Problem() && !config->GetWrt_ZoneConv()){
    return false;
  }

  /*--- Always print header if it is forced ---*/

  if (headerNeeded){
    headerNeeded = false;
    return true;
  }

  /* --- Always print header in the first iteration --- */

  if ((curInnerIter == 0) &&
      (curOuterIter == 0) &&
      (curTimeIter == RestartIter)){
    return true;
  }

  if (!PrintOutput(curTimeIter, ScreenWrt_Freq_Time)&&
      !(curTimeIter == config->GetnTime_Iter() - 1)){
    return false;
  }

  /*--- If there is no inner or outer iteration, don't print header ---*/
  if (ScreenWrt_Freq_Outer == 0 && ScreenWrt_Freq_Inner == 0){
    return false;
  }

  /*--- Print header if we are at the first inner iteration ---*/

  if (curInnerIter == 0){
    return true;
  }

  return false;
}

bool COutput::WriteScreen_Output(CConfig *config) {

  unsigned long ScreenWrt_Freq_Inner = config->GetScreen_Wrt_Freq(2);
  unsigned long ScreenWrt_Freq_Outer = config->GetScreen_Wrt_Freq(1);
  unsigned long ScreenWrt_Freq_Time  = config->GetScreen_Wrt_Freq(0);

  if (config->GetMultizone_Problem() && !config->GetWrt_ZoneConv()){

    return false;

  }

  /*--- Check if screen output should be written --- */

  if (!PrintOutput(curTimeIter, ScreenWrt_Freq_Time)&&
      !(curTimeIter == config->GetnTime_Iter() - 1)){

    return false;

  }

  if (convergence) {return true;}

  if (!PrintOutput(curOuterIter, ScreenWrt_Freq_Outer) &&
      !(curOuterIter == config->GetnOuter_Iter() - 1)){

    return false;

  }

  if (!PrintOutput(curInnerIter, ScreenWrt_Freq_Inner) &&
      !(curInnerIter == config->GetnInner_Iter() - 1)){

    return false;

  }

  return true;

}

bool COutput::WriteHistoryFile_Output(CConfig *config) {

  unsigned long HistoryWrt_Freq_Inner = config->GetHistory_Wrt_Freq(2);
  unsigned long HistoryWrt_Freq_Outer = config->GetHistory_Wrt_Freq(1);
  unsigned long HistoryWrt_Freq_Time  = config->GetHistory_Wrt_Freq(0);

  /*--- Check if screen output should be written --- */

  if (!PrintOutput(curTimeIter, HistoryWrt_Freq_Time)&&
      !(curTimeIter == config->GetnTime_Iter() - 1)){

    return false;

  }

  if (convergence) {return true;}

  if (!PrintOutput(curOuterIter,HistoryWrt_Freq_Outer) &&
      !(curOuterIter == config->GetnOuter_Iter() - 1)){

    return false;

  }

  if (!PrintOutput(curInnerIter, HistoryWrt_Freq_Inner) &&
      !(curInnerIter == config->GetnInner_Iter() - 1)){

    return false;

  }

  return true;

}

bool COutput::WriteVolume_Output(CConfig *config, unsigned long Iter, bool force_writing){
  if (config->GetTime_Domain()) return ((Iter % config->GetVolume_Wrt_Freq() == 0)) || force_writing;
  else {
     return ((Iter > 0) && (Iter % config->GetVolume_Wrt_Freq() == 0)) || force_writing;
  }
}

void COutput::SetCommonHistoryFields(CConfig *config){

  /// BEGIN_GROUP: ITERATION, DESCRIPTION: Iteration identifier.
  /// DESCRIPTION: The time iteration index.
  AddHistoryOutput("TIME_ITER",     "Time_Iter",  ScreenOutputFormat::INTEGER, "ITER", "Time iteration index");
  /// DESCRIPTION: The outer iteration index.
  AddHistoryOutput("OUTER_ITER",   "Outer_Iter",  ScreenOutputFormat::INTEGER, "ITER", "Outer iteration index");
  /// DESCRIPTION: The inner iteration index.
  AddHistoryOutput("INNER_ITER",   "Inner_Iter", ScreenOutputFormat::INTEGER,  "ITER", "Inner iteration index");
  /// END_GROUP

  /// BEGIN_GROUP: TIME_DOMAIN, DESCRIPTION: Time integration information
  /// Description: The current time
  AddHistoryOutput("CUR_TIME", "Cur_Time", ScreenOutputFormat::SCIENTIFIC, "TIME_DOMAIN", "Current physical time (s)");
  /// Description: The current time step
  AddHistoryOutput("TIME_STEP", "Time_Step", ScreenOutputFormat::SCIENTIFIC, "TIME_DOMAIN", "Current time step (s)");

  /// DESCRIPTION: Currently used wall-clock time.
  AddHistoryOutput("WALL_TIME",   "Time(sec)", ScreenOutputFormat::SCIENTIFIC, "WALL_TIME", "Average wall-clock time");

  AddHistoryOutput("NONPHYSICAL_POINTS", "Nonphysical_Points", ScreenOutputFormat::INTEGER, "NONPHYSICAL_POINTS", "The number of non-physical points in the solution");
}

void COutput::LoadCommonHistoryData(CConfig *config){

  SetHistoryOutputValue("TIME_ITER",  curTimeIter);
  SetHistoryOutputValue("INNER_ITER", curInnerIter);
  SetHistoryOutputValue("OUTER_ITER", curOuterIter);

  if (config->GetTime_Domain()){
    SetHistoryOutputValue("TIME_STEP", config->GetDelta_UnstTimeND()*config->GetTime_Ref());
    if (curInnerIter == 0){
      SetHistoryOutputValue("CUR_TIME",  GetHistoryFieldValue("CUR_TIME") + GetHistoryFieldValue("TIME_STEP"));
    }
  }

  su2double StopTime, UsedTime;
#ifndef HAVE_MPI
  StopTime = su2double(clock())/su2double(CLOCKS_PER_SEC);
#else
  StopTime = MPI_Wtime();
#endif

  UsedTime = (StopTime - config->Get_StartTime())/((curOuterIter + 1) * (curInnerIter+1));

  SetHistoryOutputValue("WALL_TIME", UsedTime);

  SetHistoryOutputValue("NONPHYSICAL_POINTS", config->GetNonphysical_Points());
}


void COutput::PrintHistoryFields(){

  if (rank == MASTER_NODE){

    PrintingToolbox::CTablePrinter HistoryFieldTable(&std::cout);

    unsigned short NameSize = 0, GroupSize = 0, DescrSize = 0;

    for (unsigned short iField = 0; iField < historyOutput_List.size(); iField++){

      HistoryOutputField &Field = historyOutput_Map[historyOutput_List[iField]];

      if (Field.description != ""){
        if (historyOutput_List[iField].size() > NameSize){
          NameSize = historyOutput_List[iField].size();
        }
        if (Field.outputGroup.size() > GroupSize){
          GroupSize = Field.outputGroup.size();
        }
        if (Field.description.size() > DescrSize){
          DescrSize = Field.description.size();
        }
      }
    }

    cout << "Available screen/history output fields for the current configuration in " << multiZoneHeaderString << ":" << endl;

    HistoryFieldTable.AddColumn("Name", NameSize);
    HistoryFieldTable.AddColumn("Group Name", GroupSize);
    HistoryFieldTable.AddColumn("Type",5);
    HistoryFieldTable.AddColumn("Description", DescrSize);
    HistoryFieldTable.SetAlign(PrintingToolbox::CTablePrinter::LEFT);

    HistoryFieldTable.PrintHeader();

    for (unsigned short iField = 0; iField < historyOutput_List.size(); iField++){

      HistoryOutputField &Field = historyOutput_Map[historyOutput_List[iField]];

      if (Field.fieldType == HistoryFieldType::DEFAULT
          || Field.fieldType == HistoryFieldType::COEFFICIENT
          || Field.fieldType == HistoryFieldType::RESIDUAL){
        string type;
        switch (Field.fieldType) {
          case HistoryFieldType::COEFFICIENT:
            type = "C";
            break;
          case HistoryFieldType::RESIDUAL:
            type = "R";
            break;
          default:
            type = "D";
            break;
        }

        if (Field.description != "")
          HistoryFieldTable << historyOutput_List[iField] << Field.outputGroup << type << Field.description;

      }
    }

    HistoryFieldTable.PrintFooter();

    cout << "Type legend: Default (D), Residual (R), Coefficient (C)" << endl;

    cout << "Generated screen/history fields (only first field of every group is shown):" << endl;

    PrintingToolbox::CTablePrinter ModifierTable(&std::cout);

    ModifierTable.AddColumn("Name", NameSize);
    ModifierTable.AddColumn("Group Name", GroupSize);
    ModifierTable.AddColumn("Type",5);
    ModifierTable.AddColumn("Description", DescrSize);
    ModifierTable.SetAlign(PrintingToolbox::CTablePrinter::LEFT);
    ModifierTable.PrintHeader();

    std::map<string, bool> GroupVisited;

    for (unsigned short iField = 0; iField < historyOutput_List.size(); iField++){

      HistoryOutputField &Field = historyOutput_Map[historyOutput_List[iField]];

      if ((Field.fieldType == HistoryFieldType::AUTO_COEFFICIENT ||
           Field.fieldType == HistoryFieldType::AUTO_RESIDUAL) && (GroupVisited.count(Field.outputGroup) == 0)){
        string type;
        switch (Field.fieldType) {
          case HistoryFieldType::AUTO_COEFFICIENT:
            type = "AC";
            break;
          case HistoryFieldType::AUTO_RESIDUAL:
            type = "AR";
            break;
          default:
            type = "AD";
            break;
        }

        if (Field.description != "")
          ModifierTable << historyOutput_List[iField] << Field.outputGroup << type << Field.description;

        GroupVisited[Field.outputGroup] = true;
      }
    }
    ModifierTable.PrintFooter();

  }
}

void COutput::PrintVolumeFields(){

  if (rank == MASTER_NODE){

    PrintingToolbox::CTablePrinter VolumeFieldTable(&std::cout);

    unsigned short NameSize = 0, GroupSize = 0, DescrSize = 0;

    for (unsigned short iField = 0; iField < volumeOutput_List.size(); iField++){

      VolumeOutputField &Field = volumeOutput_Map[volumeOutput_List[iField]];

      if (Field.description != ""){
        if (volumeOutput_List[iField].size() > NameSize){
          NameSize = volumeOutput_List[iField].size();
        }
        if (Field.outputGroup.size() > GroupSize){
          GroupSize = Field.outputGroup.size();
        }
        if (Field.description.size() > DescrSize){
          DescrSize = Field.description.size();
        }
      }
    }

    cout << "Available volume output fields for the current configuration in " << multiZoneHeaderString << ":" << endl;
    cout << "Note: COORDINATES and SOLUTION groups are always in the volume output." << endl;
    VolumeFieldTable.AddColumn("Name", NameSize);
    VolumeFieldTable.AddColumn("Group Name", GroupSize);
    VolumeFieldTable.AddColumn("Description", DescrSize);
    VolumeFieldTable.SetAlign(PrintingToolbox::CTablePrinter::LEFT);

    VolumeFieldTable.PrintHeader();

    for (unsigned short iField = 0; iField < volumeOutput_List.size(); iField++){

      VolumeOutputField &Field = volumeOutput_Map[volumeOutput_List[iField]];

      if (Field.description != "")
        VolumeFieldTable << volumeOutput_List[iField] << Field.outputGroup << Field.description;

    }

    VolumeFieldTable.PrintFooter();
  }
}<|MERGE_RESOLUTION|>--- conflicted
+++ resolved
@@ -563,7 +563,6 @@
 
     fileWriter->Write_Data();
 
-<<<<<<< HEAD
     //if restart restartbinary Write metadata
     if(rank==MASTER_NODE && false) {
       if(format==RESTART_ASCII || format==CSV || format==RESTART_BINARY) {
@@ -583,8 +582,6 @@
       }//if format
     }//if MASTER_NODE
     
-=======
->>>>>>> b83fcff5
     /*--- Compute and store the bandwidth ---*/
 
     if (format == RESTART_BINARY){
