/*!
 * \file CDiscAdjSinglezoneDriver.hpp
 * \brief Headers of the main subroutines for driving single or multi-zone problems.
 *        The subroutines and functions are in the <i>driver_structure.cpp</i> file.
 * \author T. Economon, H. Kline, R. Sanchez
 * \version 7.0.1 "Blackbird"
 *
 * SU2 Project Website: https://su2code.github.io
 *
 * The SU2 Project is maintained by the SU2 Foundation 
 * (http://su2foundation.org)
 *
 * Copyright 2012-2019, SU2 Contributors (cf. AUTHORS.md)
 *
 * SU2 is free software; you can redistribute it and/or
 * modify it under the terms of the GNU Lesser General Public
 * License as published by the Free Software Foundation; either
 * version 2.1 of the License, or (at your option) any later version.
 *
 * SU2 is distributed in the hope that it will be useful,
 * but WITHOUT ANY WARRANTY; without even the implied warranty of
 * MERCHANTABILITY or FITNESS FOR A PARTICULAR PURPOSE. See the GNU
 * Lesser General Public License for more details.
 *
 * You should have received a copy of the GNU Lesser General Public
 * License along with SU2. If not, see <http://www.gnu.org/licenses/>.
 */

#pragma once
#include "CSinglezoneDriver.hpp"

/*!
 * \class CDiscAdjSinglezoneDriver
 * \brief Class for driving single-zone adjoint solvers.
 * \author R. Sanchez
 * \version 7.0.1 "Blackbird"
 */
class CDiscAdjSinglezoneDriver : public CSinglezoneDriver {
protected:

  unsigned long nAdjoint_Iter;                  /*!< \brief The number of adjoint iterations that are run on the fixed-point solver.*/
  unsigned short RecordingState;                /*!< \brief The kind of recording the tape currently holds.*/
  unsigned short MainVariables,                 /*!< \brief The kind of recording linked to the main variables of the problem.*/
                 SecondaryVariables;            /*!< \brief The kind of recording linked to the secondary variables of the problem.*/
  su2double ObjFunc;                            /*!< \brief The value of the objective function.*/
  CIteration* direct_iteration;                 /*!< \brief A pointer to the direct iteration.*/
  ofstream *ConvHist_file_direct;               /*!< \brief Convergence history file for the direct output.*/

  CConfig *config;                              /*!< \brief Definition of the particular problem. */
  CIteration *iteration;                        /*!< \brief Container vector with all the iteration methods. */
  CIntegration **integration;                   /*!< \brief Container vector with all the integration methods. */
  CGeometry *geometry;                          /*!< \brief Geometrical definition of the problem. */
  CSolver **solver;                             /*!< \brief Container vector with all the solutions. */
  COutput *direct_output;
  CNumerics ***numerics;                        /*!< \brief Container vector with all the numerics. */

  COutputLegacy* output_legacy;

public:

  /*!
   * \brief Constructor of the class.
   * \param[in] confFile - Configuration file name.
   * \param[in] val_nZone - Total number of zones.
   * \param[in] val_nDim - Total number of dimensions.
   * \param[in] MPICommunicator - MPI communicator for SU2.
   */
  CDiscAdjSinglezoneDriver(char* confFile,
             unsigned short val_nZone,
             SU2_Comm MPICommunicator);

  /*!
   * \brief Destructor of the class.
   */
  ~CDiscAdjSinglezoneDriver(void);

  /*!
   * \brief Preprocess the single-zone iteration
   * \param[in] TimeIter - index of the current time-step.
   */
  void Preprocess(unsigned long TimeIter);

  /*!
   * \brief Run a single iteration of the discrete adjoint solver with a single zone.
   */
  void Run(void);

  /*!
   * \brief Postprocess the adjoint iteration for ZONE_0.
   */
  void Postprocess(void);

  /*!
   * \brief Record one iteration of a flow iteration in within multiple zones.
   * \param[in] kind_recording - Type of recording (full list in ENUM_RECORDING, option_structure.hpp)
   */
  void SetRecording(unsigned short kind_recording);

  /*!
   * \brief Run one iteration of the solver.
   * \param[in] kind_recording - Type of recording (full list in ENUM_RECORDING, option_structure.hpp)
   */
  void DirectRun(unsigned short kind_recording);

  /*!
   * \brief Set the objective function.
   */
  void SetObjFunction(void);

  /*!
   * \brief Initialize the adjoint value of the objective function.
   */
  void SetAdj_ObjFunction(void);

  /*!
   * \brief Print out the direct residuals.
   * \param[in] kind_recording - Type of recording (full list in ENUM_RECORDING, option_structure.hpp)
   */
  void Print_DirectResidual(unsigned short kind_recording);

  /*!
   * \brief Record the main computational path.
   */
  void MainRecording(void);

  /*!
   * \brief Record the secondary computational path.
   */
  void SecondaryRecording(void);

  /*!
<<<<<<< HEAD
   * \brief Run one iteration of the primal solver.
   * \param[in] TimeIter - Iteration number)
   */
  bool DirectIteration(unsigned long TimeIter);

  /*!
   * \brief Perform all steps to compute the metric.
   */
  void ComputeMetric(void);

  /*!
   * \brief Perform inner product of adjoint gradients and flux Hessian to compute the adaptation parameter in 2D.
   */
  void SumWeightedHessian2(CSolver *solver_flow, CSolver *solver_turb, CSolver *solver_adjflow, CSolver *solver_adjturb, CGeometry *geometry);

  /*!
   * \brief Perform inner product of adjoint gradients and flux Hessian to compute the adaptation parameter in 3D.
   */
  void SumWeightedHessian3(CSolver *solver_flow, CSolver *solver_turb, CSolver *solver_adjflow, CSolver *solver_adjturb, CGeometry *geometry);
=======
   * \brief gets Convergence on physical time scale, (deactivated in adjoint case)
   * \return true, if convergence criteria has been met, else false
   */
  bool GetTimeConvergence() const override;
>>>>>>> 92d31c3c

};<|MERGE_RESOLUTION|>--- conflicted
+++ resolved
@@ -129,7 +129,6 @@
   void SecondaryRecording(void);
 
   /*!
-<<<<<<< HEAD
    * \brief Run one iteration of the primal solver.
    * \param[in] TimeIter - Iteration number)
    */
@@ -149,11 +148,11 @@
    * \brief Perform inner product of adjoint gradients and flux Hessian to compute the adaptation parameter in 3D.
    */
   void SumWeightedHessian3(CSolver *solver_flow, CSolver *solver_turb, CSolver *solver_adjflow, CSolver *solver_adjturb, CGeometry *geometry);
-=======
+
+  /*
    * \brief gets Convergence on physical time scale, (deactivated in adjoint case)
    * \return true, if convergence criteria has been met, else false
    */
   bool GetTimeConvergence() const override;
->>>>>>> 92d31c3c
 
 };