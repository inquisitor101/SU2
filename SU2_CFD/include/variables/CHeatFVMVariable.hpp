/*!
 * \file CHeatFVMVariable.hpp
 * \brief Class for defining the variables of the finite-volume heat equation solver.
 * \author F. Palacios, T. Economon
 * \version 6.2.0 "Falcon"
 *
 * The current SU2 release has been coordinated by the
 * SU2 International Developers Society <www.su2devsociety.org>
 * with selected contributions from the open-source community.
 *
 * The main research teams contributing to the current release are:
 *  - Prof. Juan J. Alonso's group at Stanford University.
 *  - Prof. Piero Colonna's group at Delft University of Technology.
 *  - Prof. Nicolas R. Gauger's group at Kaiserslautern University of Technology.
 *  - Prof. Alberto Guardone's group at Polytechnic University of Milan.
 *  - Prof. Rafael Palacios' group at Imperial College London.
 *  - Prof. Vincent Terrapon's group at the University of Liege.
 *  - Prof. Edwin van der Weide's group at the University of Twente.
 *  - Lab. of New Concepts in Aeronautics at Tech. Institute of Aeronautics.
 *
 * Copyright 2012-2019, Francisco D. Palacios, Thomas D. Economon,
 *                      Tim Albring, and the SU2 contributors.
 *
 * SU2 is free software; you can redistribute it and/or
 * modify it under the terms of the GNU Lesser General Public
 * License as published by the Free Software Foundation; either
 * version 2.1 of the License, or (at your option) any later version.
 *
 * SU2 is distributed in the hope that it will be useful,
 * but WITHOUT ANY WARRANTY; without even the implied warranty of
 * MERCHANTABILITY or FITNESS FOR A PARTICULAR PURPOSE. See the GNU
 * Lesser General Public License for more details.
 *
 * You should have received a copy of the GNU Lesser General Public
 * License along with SU2. If not, see <http://www.gnu.org/licenses/>.
 */

#pragma once

#include "CVariable.hpp"

/*!
 * \class CHeatFVMVariable
 * \brief Class for defining the variables of the finite-volume heat equation solver.
 * \author O. Burghardt
 * \version 6.2.0 "Falcon"
 */
class CHeatFVMVariable final : public CVariable {
protected:
<<<<<<< HEAD
  MatrixType Solution_Direct;  /*!< \brief Direct solution container for use in the adjoint Heat solver. */
  MatrixType Solution_BGS_k;   /*!< \brief Old solution container for BGS iterations ---*/
=======
  su2double* Solution_Direct;  /*!< \brief Direct solution container for use in the adjoint Heat solver. */
>>>>>>> 08ee4a70

public:
  /*!
   * \brief Constructor of the class.
   * \param[in] heat - Values of the Heat solution (initialization value).
   * \param[in] npoint - Number of points/nodes/vertices in the domain.
   * \param[in] ndim - Number of dimensions of the problem.
   * \param[in] nvar - Number of variables of the problem.
   * \param[in] config - Definition of the particular problem.
   */
  CHeatFVMVariable(su2double heat, Idx_t npoint, Idx_t ndim, Idx_t nvar, CConfig *config);

  /*!
   * \brief Destructor of the class.
   */
  ~CHeatFVMVariable() = default;

};<|MERGE_RESOLUTION|>--- conflicted
+++ resolved
@@ -47,12 +47,7 @@
  */
 class CHeatFVMVariable final : public CVariable {
 protected:
-<<<<<<< HEAD
   MatrixType Solution_Direct;  /*!< \brief Direct solution container for use in the adjoint Heat solver. */
-  MatrixType Solution_BGS_k;   /*!< \brief Old solution container for BGS iterations ---*/
-=======
-  su2double* Solution_Direct;  /*!< \brief Direct solution container for use in the adjoint Heat solver. */
->>>>>>> 08ee4a70
 
 public:
   /*!
