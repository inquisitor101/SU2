--- conflicted
+++ resolved
@@ -45,7 +45,7 @@
 
 inline void CSolver::Set_MPI_Primitive(CGeometry *geometry, CConfig *config) { }
 
-inline void CSolver::Set_MPI_Secondary(CGeometry *geometry, CConfig *config) { }
+//inline void CSolver::Set_MPI_Secondary(CGeometry *geometry, CConfig *config) { }
 
 inline void CSolver::Set_MPI_Solution_Old(CGeometry *geometry, CConfig *config) { }
 
@@ -75,9 +75,9 @@
 
 inline su2double CSolver::GetCSensitivity(unsigned short val_marker, unsigned long val_vertex) { return 0; }
 
-inline void CSolver::SetResidual_DualTime(CGeometry *geometry, CSolver **solver_container, CConfig *config, unsigned short iRKStep,
+inline void CSolver::SetResidual_DualTime(CGeometry *geometry, CSolver **solver_container, CConfig *config, unsigned short iRKStep, 
                                      unsigned short iMesh, unsigned short RunTime_EqSystem) { }
-
+                                     
 inline void CSolver::SetInitialCondition(CGeometry **geometry, CSolver ***solver_container, CConfig *config, unsigned long ExtIter) { }
 
 inline void CSolver::ResetInitialCondition(CGeometry **geometry, CSolver ***solver_container, CConfig *config, unsigned long ExtIter) { }
@@ -587,13 +587,13 @@
                                       CNumerics *numerics, CConfig
                                       *config, unsigned short iMesh,
                                       unsigned short iRKstep) { }
-
+                     
 inline void CSolver::AddStiffMatrix(su2double ** StiffMatrix_Elem, unsigned long Point_0, unsigned long Point_1, unsigned long Point_2, unsigned long Point_3) { }
-
-inline void CSolver::Source_Residual(CGeometry *geometry, CSolver **solver_container,
+                     
+inline void CSolver::Source_Residual(CGeometry *geometry, CSolver **solver_container, 
                           CNumerics *numerics, CNumerics *second_numerics, CConfig *config, unsigned short iMesh) { }
-
-inline void CSolver::Source_Template(CGeometry *geometry, CSolver **solver_container,
+                     
+inline void CSolver::Source_Template(CGeometry *geometry, CSolver **solver_container, 
                           CNumerics *numerics, CConfig *config, unsigned short iMesh) { }
 
 inline su2double CSolver::GetTotal_Sens_Geo() { return 0; }
@@ -692,38 +692,38 @@
 
 inline void CSolver::Solve_System(CGeometry *geometry, CSolver **solver_container, CConfig *config) { }
 
-inline void CSolver::BC_Euler_Wall(CGeometry *geometry, CSolver **solver_container, CNumerics *numerics, CConfig *config,
+inline void CSolver::BC_Euler_Wall(CGeometry *geometry, CSolver **solver_container, CNumerics *numerics, CConfig *config, 
 									 unsigned short val_marker) { }
 
-inline void CSolver::BC_Clamped(CGeometry *geometry, CSolver **solver_container, CNumerics *numerics, CConfig *config,
+inline void CSolver::BC_Clamped(CGeometry *geometry, CSolver **solver_container, CNumerics *numerics, CConfig *config, 
                    unsigned short val_marker) { }
 
-inline void CSolver::BC_DispDir(CGeometry *geometry, CSolver **solver_container, CNumerics *numerics, CConfig *config,
+inline void CSolver::BC_DispDir(CGeometry *geometry, CSolver **solver_container, CNumerics *numerics, CConfig *config, 
                    unsigned short val_marker) { }
 
-inline void CSolver::BC_Clamped_Post(CGeometry *geometry, CSolver **solver_container, CNumerics *numerics, CConfig *config,
+inline void CSolver::BC_Clamped_Post(CGeometry *geometry, CSolver **solver_container, CNumerics *numerics, CConfig *config, 
                    unsigned short val_marker) { }
-
-inline void CSolver::BC_Normal_Displacement(CGeometry *geometry, CSolver **solver_container, CNumerics *numerics, CConfig *config,
+                   
+inline void CSolver::BC_Normal_Displacement(CGeometry *geometry, CSolver **solver_container, CNumerics *numerics, CConfig *config, 
                    unsigned short val_marker) { }
-
-inline void CSolver::BC_Normal_Load(CGeometry *geometry, CSolver **solver_container, CNumerics *numerics, CConfig *config,
+                                                       
+inline void CSolver::BC_Normal_Load(CGeometry *geometry, CSolver **solver_container, CNumerics *numerics, CConfig *config, 
                    unsigned short val_marker) { }
 
-inline void CSolver::BC_Dir_Load(CGeometry *geometry, CSolver **solver_container, CNumerics *numerics, CConfig *config,
+inline void CSolver::BC_Dir_Load(CGeometry *geometry, CSolver **solver_container, CNumerics *numerics, CConfig *config, 
                    unsigned short val_marker) { }
-
-inline void CSolver::BC_Sine_Load(CGeometry *geometry, CSolver **solver_container, CNumerics *numerics, CConfig *config,
-                   unsigned short val_marker) { }
-
-inline void CSolver::BC_Damper(CGeometry *geometry, CSolver **solver_container, CNumerics *numerics, CConfig *config,
-                                     unsigned short val_marker) { }
-
+                   
+inline void CSolver::BC_Sine_Load(CGeometry *geometry, CSolver **solver_container, CNumerics *numerics, CConfig *config, 
+                   unsigned short val_marker) { }                   
+                   
+inline void CSolver::BC_Damper(CGeometry *geometry, CSolver **solver_container, CNumerics *numerics, CConfig *config, 
+                                     unsigned short val_marker) { }             									 							 
+                  
 inline void CSolver::BC_Isothermal_Wall(CGeometry *geometry, CSolver **solver_container, CNumerics *conv_numerics, CNumerics *visc_numerics, CConfig *config, unsigned short val_marker) { }
 
 inline void CSolver::BC_HeatFlux_Wall(CGeometry *geometry, CSolver **solver_container, CNumerics *conv_numerics, CNumerics *visc_numerics, CConfig *config, unsigned short val_marker) { }
-
-inline void CSolver::BC_Dirichlet(CGeometry *geometry, CSolver **solver_container, CConfig *config,
+                  
+inline void CSolver::BC_Dirichlet(CGeometry *geometry, CSolver **solver_container, CConfig *config, 
                   unsigned short val_marker) { }
 
 inline void CSolver::BC_Fluid_Interface(CGeometry *geometry, CSolver **solver_container, CNumerics *conv_numerics, CNumerics *visc_numerics,
@@ -747,13 +747,13 @@
 inline void CSolver::BC_Far_Field(CGeometry *geometry, CSolver **solver_container, CNumerics *conv_numerics, CNumerics *visc_numerics,
                     CConfig *config, unsigned short val_marker) { }
 
-inline void CSolver::BC_Sym_Plane(CGeometry *geometry, CSolver **solver_container, CNumerics *conv_numerics, CNumerics *visc_numerics,
+inline void CSolver::BC_Sym_Plane(CGeometry *geometry, CSolver **solver_container, CNumerics *conv_numerics, CNumerics *visc_numerics, 
                   CConfig *config, unsigned short val_marker) { }
-
-inline void CSolver::BC_Custom(CGeometry *geometry, CSolver **solver_container, CNumerics *numerics,
+                  
+inline void CSolver::BC_Custom(CGeometry *geometry, CSolver **solver_container, CNumerics *numerics, 
                      CConfig *config, unsigned short val_marker) { }
 
-inline void CSolver::BC_Riemann(CGeometry *geometry, CSolver **solver_container, CNumerics *conv_numerics, CNumerics *visc_numerics,
+inline void CSolver::BC_Riemann(CGeometry *geometry, CSolver **solver_container, CNumerics *conv_numerics, CNumerics *visc_numerics, 
                      CConfig *config, unsigned short val_marker) { }
 
 inline void CSolver::BC_TurboRiemann(CGeometry *geometry, CSolver **solver_container, CNumerics *conv_numerics, CNumerics *visc_numerics,
@@ -765,7 +765,7 @@
 inline void CSolver::BC_Giles(CGeometry *geometry, CSolver **solver_container,
                             CNumerics *conv_numerics, CNumerics *visc_numerics, CConfig *config, unsigned short val_marker) { }
 
-inline void CSolver::BC_Inlet(CGeometry *geometry, CSolver **solver_container, CNumerics *conv_numerics, CNumerics *visc_numerics,
+inline void CSolver::BC_Inlet(CGeometry *geometry, CSolver **solver_container, CNumerics *conv_numerics, CNumerics *visc_numerics, 
                      CConfig *config, unsigned short val_marker) { }
 
 inline void CSolver::BC_Inlet_Turbo(CGeometry *geometry, CSolver **solver_container, CNumerics *conv_numerics, CNumerics *visc_numerics,
@@ -774,28 +774,28 @@
 inline void CSolver::BC_Inlet_MixingPlane(CGeometry *geometry, CSolver **solver_container, CNumerics *conv_numerics, CNumerics *visc_numerics,
                      CConfig *config, unsigned short val_marker) { }
 
-inline void CSolver::BC_Outlet(CGeometry *geometry, CSolver **solver_container, CNumerics *conv_numerics, CNumerics *visc_numerics,
+inline void CSolver::BC_Outlet(CGeometry *geometry, CSolver **solver_container, CNumerics *conv_numerics, CNumerics *visc_numerics, 
                       CConfig *config, unsigned short val_marker) { }
-
+                      
 inline void CSolver::BC_Supersonic_Inlet(CGeometry *geometry, CSolver **solver_container, CNumerics *conv_numerics, CNumerics *visc_numerics,
                      CConfig *config, unsigned short val_marker) { }
 
 inline void CSolver::BC_Supersonic_Outlet(CGeometry *geometry, CSolver **solver_container, CNumerics *conv_numerics, CNumerics *visc_numerics,
                                          CConfig *config, unsigned short val_marker) { }
 
-inline void CSolver::BC_Engine_Inflow(CGeometry *geometry, CSolver **solver_container, CNumerics *conv_numerics, CNumerics *visc_numerics,
+inline void CSolver::BC_Engine_Inflow(CGeometry *geometry, CSolver **solver_container, CNumerics *conv_numerics, CNumerics *visc_numerics, 
                       CConfig *config, unsigned short val_marker) { }
 
-inline void CSolver::BC_Engine_Exhaust(CGeometry *geometry, CSolver **solver_container, CNumerics *conv_numerics, CNumerics *visc_numerics,
+inline void CSolver::BC_Engine_Exhaust(CGeometry *geometry, CSolver **solver_container, CNumerics *conv_numerics, CNumerics *visc_numerics, 
                       CConfig *config, unsigned short val_marker) { }
-
-inline void CSolver::BC_Neumann(CGeometry *geometry, CSolver **solver_container, CNumerics *numerics,
+                                            
+inline void CSolver::BC_Neumann(CGeometry *geometry, CSolver **solver_container, CNumerics *numerics, 
                       CConfig *config, unsigned short val_marker) { }
-
-inline void CSolver::BC_Dielec(CGeometry *geometry, CSolver **solver_container, CNumerics *numerics,
+                  
+inline void CSolver::BC_Dielec(CGeometry *geometry, CSolver **solver_container, CNumerics *numerics, 
                    CConfig *config, unsigned short val_marker) { }
-
-inline void CSolver::BC_Electrode(CGeometry *geometry, CSolver **solver_container, CNumerics *numerics,
+                                         
+inline void CSolver::BC_Electrode(CGeometry *geometry, CSolver **solver_container, CNumerics *numerics, 
                   CConfig *config, unsigned short val_marker) { }
 
 inline void CSolver::BC_ConjugateHeat_Interface(CGeometry *geometry, CSolver **solver_container, CNumerics *numerics,
@@ -812,9 +812,6 @@
                                          CConfig *config, unsigned short iMesh, bool Output) { }
 
 inline void CSolver::SetTime_Step(CGeometry *geometry, CSolver **solver_container, CConfig *config,
-<<<<<<< HEAD
-                      unsigned short iMesh, unsigned long Iteration) { }
-=======
 							        unsigned short iMesh, unsigned long Iteration) { }
 
 inline void CSolver::CheckTimeSynchronization(CConfig         *config,
@@ -833,18 +830,17 @@
 inline void CSolver::ComputeSpatialJacobian(CGeometry *geometry,  CSolver **solver_container,
                                             CNumerics **numerics, CConfig *config,
                                             unsigned short iMesh, unsigned short RunTime_EqSystem) {}
->>>>>>> e0b43b47
 
 inline void CSolver::Postprocessing(CGeometry *geometry, CSolver **solver_container, CConfig *config,
                       unsigned short iMesh) { }
 
 inline void CSolver::Postprocessing(CGeometry *geometry, CSolver **solver_container, CConfig *config,  CNumerics **numerics,
-                      unsigned short iMesh) { }
-
-inline void CSolver::Centered_Residual(CGeometry *geometry, CSolver **solver_container, CNumerics *numerics,
+                      unsigned short iMesh) { }  
+
+inline void CSolver::Centered_Residual(CGeometry *geometry, CSolver **solver_container, CNumerics *numerics, 
                     CConfig *config, unsigned short iMesh, unsigned short iRKStep) { }
 
-inline void CSolver::Upwind_Residual(CGeometry *geometry, CSolver **solver_container, CNumerics *numerics,
+inline void CSolver::Upwind_Residual(CGeometry *geometry, CSolver **solver_container, CNumerics *numerics, 
                      CConfig *config, unsigned short iMesh) { }
 
 inline void CSolver::Convective_Residual(CGeometry *geometry, CSolver **solver_container, CNumerics *numerics,
@@ -890,7 +886,7 @@
 
 inline void CSolver::Wave_Strength(CGeometry *geometry, CConfig *config) { }
 
-inline void CSolver::ExplicitRK_Iteration(CGeometry *geometry, CSolver **solver_container,
+inline void CSolver::ExplicitRK_Iteration(CGeometry *geometry, CSolver **solver_container, 
                       CConfig *config, unsigned short iRKStep) { }
 
 inline void CSolver::ClassicalRK4_Iteration(CGeometry *geometry, CSolver **solver_container,
@@ -914,7 +910,7 @@
 
 inline void CSolver::GeneralizedAlpha_UpdateLoads(CGeometry *geometry, CSolver **solver_container, CConfig *config) { }
 
-inline void CSolver::Compute_Residual(CGeometry *geometry, CSolver **solver_container, CConfig *config,
+inline void CSolver::Compute_Residual(CGeometry *geometry, CSolver **solver_container, CConfig *config, 
                     unsigned short iMesh) { }
 
 inline void CSolver::SetRes_RMS(unsigned short val_var, su2double val_residual) { Residual_RMS[val_var] = val_residual; }
@@ -1007,7 +1003,7 @@
 
 inline su2double CSolver::GetMin_Delta_Time(unsigned short val_Species) { return 0.0; }
 
-inline void CSolver::Copy_Zone_Solution(CSolver ***solver1_solution, CGeometry **solver1_geometry, CConfig *solver1_config,
+inline void CSolver::Copy_Zone_Solution(CSolver ***solver1_solution, CGeometry **solver1_geometry, CConfig *solver1_config, 
                       CSolver ***solver2_solution, CGeometry **solver2_geometry, CConfig *solver2_config) {};
 
 inline CFluidModel* CSolver::GetFluidModel(void) { return NULL;}
@@ -1023,7 +1019,7 @@
 inline void CSolver::Set_ElementProperties(CGeometry *geometry, CConfig *config) { }
 
 inline su2double CSolver::Compute_LoadCoefficient(su2double CurrentTime, su2double RampTime, CConfig *config) { return 0.0; }
-
+                      
 inline void CSolver::Compute_StiffMatrix(CGeometry *geometry, CSolver **solver_container, CNumerics **numerics, CConfig *config) { }
 
 inline void CSolver::Compute_StiffMatrix_NodalStressRes(CGeometry *geometry, CSolver **solver_container, CNumerics **numerics, CConfig *config) { }
@@ -1038,7 +1034,7 @@
 
 inline void CSolver::Compute_DeadLoad(CGeometry *geometry, CSolver **solver_container, CNumerics **numerics, CConfig *config) { }
 
-inline void CSolver::Initialize_SystemMatrix(CGeometry *geometry, CSolver **solver_container, CConfig *config) { }
+inline void CSolver::Initialize_SystemMatrix(CGeometry *geometry, CSolver **solver_container, CConfig *config) { }  
 
 inline void CSolver::Compute_IntegrationConstants(CConfig *config) { }
 
@@ -1193,10 +1189,10 @@
 
 inline su2double CEulerSolver::GetDensity_Inf(void) { return Density_Inf; }
 
-inline su2double CEulerSolver::GetModVelocity_Inf(void) {
-  su2double Vel2 = 0;
-  for (unsigned short iDim = 0; iDim < nDim; iDim++)
-    Vel2 += Velocity_Inf[iDim]*Velocity_Inf[iDim];
+inline su2double CEulerSolver::GetModVelocity_Inf(void) { 
+  su2double Vel2 = 0; 
+  for (unsigned short iDim = 0; iDim < nDim; iDim++) 
+    Vel2 += Velocity_Inf[iDim]*Velocity_Inf[iDim]; 
   return sqrt(Vel2);
 }
 
@@ -2382,7 +2378,7 @@
 inline void CHeatSolverFVM::SetConjugateHeatVariable(unsigned short val_marker, unsigned long val_vertex, unsigned short pos_var, su2double relaxation_factor, su2double val_var) {
   ConjugateVar[val_marker][val_vertex][pos_var] = relaxation_factor*val_var + (1.0-relaxation_factor)*ConjugateVar[val_marker][val_vertex][pos_var]; }
 
-inline su2double CFEASolver::Get_MassMatrix(unsigned long iPoint, unsigned long jPoint, unsigned short iVar, unsigned short jVar){
+inline su2double CFEASolver::Get_MassMatrix(unsigned long iPoint, unsigned long jPoint, unsigned short iVar, unsigned short jVar){ 
   return MassMatrix.GetBlock(iPoint, jPoint, iVar, jVar); }
 
 inline unsigned short CFEASolver::Get_iElem_iDe(unsigned long iElem){ return iElem_iDe[iElem]; }
@@ -2463,8 +2459,8 @@
 
 inline su2double CDiscAdjSolver::GetCSensitivity(unsigned short val_marker, unsigned long val_vertex) { return CSensitivity[val_marker][val_vertex]; }
 
-inline void CEulerSolver::SetSlidingState(unsigned short val_marker, unsigned long val_vertex, unsigned short val_state, unsigned long donor_index, su2double component){
-  SlidingState[val_marker][val_vertex][val_state][donor_index] = component;
+inline void CEulerSolver::SetSlidingState(unsigned short val_marker, unsigned long val_vertex, unsigned short val_state, unsigned long donor_index, su2double component){ 
+  SlidingState[val_marker][val_vertex][val_state][donor_index] = component; 
 }
 
 inline void CSolver::SetSlidingState(unsigned short val_marker, unsigned long val_vertex, unsigned short val_state, unsigned long donor_index, su2double component){ }
@@ -2483,7 +2479,7 @@
 
 inline void CSolver::SetSlidingStateStructure(unsigned short val_marker, unsigned long val_vertex){}
 
-inline void CEulerSolver::SetSlidingStateStructure(unsigned short val_marker, unsigned long val_vertex){
+inline void CEulerSolver::SetSlidingStateStructure(unsigned short val_marker, unsigned long val_vertex){	
   int iVar;
 
   for( iVar = 0; iVar < nPrimVar+1; iVar++){
@@ -2497,13 +2493,13 @@
 
 
 
-inline void CTurbSolver::SetSlidingState(unsigned short val_marker, unsigned long val_vertex, unsigned short val_state, unsigned long donor_index, su2double component){
-  SlidingState[val_marker][val_vertex][val_state][donor_index] = component;
+inline void CTurbSolver::SetSlidingState(unsigned short val_marker, unsigned long val_vertex, unsigned short val_state, unsigned long donor_index, su2double component){ 
+  SlidingState[val_marker][val_vertex][val_state][donor_index] = component; 
 }
 
 inline int CTurbSolver::GetnSlidingStates(unsigned short val_marker, unsigned long val_vertex){ return SlidingStateNodes[val_marker][val_vertex]; }
 
-inline void CTurbSolver::SetSlidingStateStructure(unsigned short val_marker, unsigned long val_vertex){
+inline void CTurbSolver::SetSlidingStateStructure(unsigned short val_marker, unsigned long val_vertex){	
   int iVar;
 
   for( iVar = 0; iVar < nVar+1; iVar++){
