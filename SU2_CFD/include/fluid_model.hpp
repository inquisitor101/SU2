/*!
 * \file fluid_model.hpp
 * \brief Headers of the main thermodynamic subroutines of the SU2 solvers.
<<<<<<< HEAD
 * \author S. Vitale, G. Gori, M. Pini, A. Guardone, P. Colonna, T. Economon
 * \version 6.0.1 "Falcon"
=======
 * \author S. Vitale, G. Gori, M. Pini, A. Guardone, P. Colonna
 * \version 6.1.0 "Falcon"
>>>>>>> 8974efe1
 *
 * The current SU2 release has been coordinated by the
 * SU2 International Developers Society <www.su2devsociety.org>
 * with selected contributions from the open-source community.
 *
 * The main research teams contributing to the current release are:
 *  - Prof. Juan J. Alonso's group at Stanford University.
 *  - Prof. Piero Colonna's group at Delft University of Technology.
 *  - Prof. Nicolas R. Gauger's group at Kaiserslautern University of Technology.
 *  - Prof. Alberto Guardone's group at Polytechnic University of Milan.
 *  - Prof. Rafael Palacios' group at Imperial College London.
 *  - Prof. Vincent Terrapon's group at the University of Liege.
 *  - Prof. Edwin van der Weide's group at the University of Twente.
 *  - Lab. of New Concepts in Aeronautics at Tech. Institute of Aeronautics.
 *
 * Copyright 2012-2018, Francisco D. Palacios, Thomas D. Economon,
 *                      Tim Albring, and the SU2 contributors.
 *
 * SU2 is free software; you can redistribute it and/or
 * modify it under the terms of the GNU Lesser General Public
 * License as published by the Free Software Foundation; either
 * version 2.1 of the License, or (at your option) any later version.
 *
 * SU2 is distributed in the hope that it will be useful,
 * but WITHOUT ANY WARRANTY; without even the implied warranty of
 * MERCHANTABILITY or FITNESS FOR A PARTICULAR PURPOSE. See the GNU
 * Lesser General Public License for more details.
 *
 * You should have received a copy of the GNU Lesser General Public
 * License along with SU2. If not, see <http://www.gnu.org/licenses/>.
 */

#pragma once

#include "../../Common/include/mpi_structure.hpp"

#include <stdio.h>
#include <string.h>
#include <iostream>
#include <string>
#include <cmath>

#define LEN_COMPONENTS 32

#include "stdio.h"
#include "math.h"

using namespace std;

#include "../include/transport_model.hpp"
#include "../../Common/include/config_structure.hpp"

/*!
 * \class CFluidModel
 * \brief Main class for defining the Thermo-Physical Model
 * a child class for each particular Model (Ideal-Gas, Van der Waals, etc.)
 * \author: S.Vitale, G.Gori, M.Pini, T. Economon
 */
class CFluidModel {
protected:
su2double      StaticEnergy,      /*!< \brief Internal Energy. */
       Entropy,          /*!< \brief Entropy. */
       Density,          /*!< \brief Density. */
       Pressure,         /*!< \brief Pressure. */
       SoundSpeed2,       /*!< \brief SpeedSound. */
       Temperature,      /*!< \brief Temperature. */
       dPdrho_e,         /*!< \brief DpDd_e. */
       dPde_rho,         /*!< \brief DpDe_d. */
       dTdrho_e,         /*!< \brief DTDd_e. */
       dTde_rho,         /*!< \brief DTDe_d. */
       dhdrho_P,	 /*!< \brief DhDrho_p. */
       dhdP_rho,	/*!< \brief DhDp_rho. */
       dsdrho_P,	/*!< \brief DsDrho_p. */
       dsdP_rho,	/*!< \brief DsDp_rho. */
             Cp,    /*!< \brief Specific Heat Capacity at constant pressure. */
			 Cv,    /*!< \brief Specific Heat Capacity at constant volume. */
             Mu,     /*!< \brief Laminar viscosity. */
	     Mu_Turb,    /*!< \brief Eddy viscosity provided by a turbulence model (RANS). */
         dmudrho_T,       /*!< \brief Specific Heat Capacity at constant pressure. */
         dmudT_rho,        /*!< \brief Specific Heat Capacity at constant pressure. */
         Kt,          /*!< \brief Specific Heat Capacity at constant pressure. */
         dktdrho_T,       /*!< \brief Specific Heat Capacity at constant pressure. */
         dktdT_rho;        /*!< \brief Specific Heat Capacity at constant pressure. */

CViscosityModel *LaminarViscosity;            /*!< \brief Laminar Viscosity Model */
CConductivityModel *ThermalConductivity;    /*!< \brief Thermal Conductivity Model */

public:

	/*!
		 * \brief Constructor of the class.
		 */
		CFluidModel(void);

		/*!
		 * \brief Destructor of the class.
		 */
		virtual ~CFluidModel(void);

		/*!
		 * \brief Get fluid pressure.
		 */
		su2double GetPressure ();

		/*!
		 * \brief Get fluid temperature.
		 */
		su2double GetTemperature ();

		/*!
		 * \brief Get fluid entropy.
		 */
		su2double GetEntropy ();

		/*!
		 * \brief Get fluid internal energy.
		 */
		su2double GetStaticEnergy ();

		/*!
		 * \brief Get fluid density.
		 */
		su2double GetDensity ();

		/*!
		 * \brief Get fluid speed of sound.
		 */
		su2double GetSoundSpeed ();

		/*!
		 * \brief Get fluid speed of sound squared.
		 */
		su2double GetSoundSpeed2 ();

		/*!
		 * \brief Get fluid specific heat at constant pressure.
		 */
		su2double GetCp ();

		/*!
		 * \brief Get fluid specific heat at constant volume.
		 */
		su2double GetCv ();

		/*!
		 * \brief Get fluid dynamic viscosity
		 */

		su2double GetLaminarViscosity ();

		/*!
		 * \brief Get fluid thermal conductivity
		 */

		su2double GetThermalConductivity ();

		/*!
		 * \brief Get fluid pressure partial derivative.
		 */
		su2double GetdPdrho_e ();

		/*!
		 * \brief Get fluid pressure partial derivative.
		 */
		su2double GetdPde_rho ();

		/*!
		 * \brief Get fluid temperature partial derivative.
		 */
		su2double GetdTdrho_e ();

		/*!
		 * \brief Get fluid temperature partial derivative.
		 */
		su2double GetdTde_rho ();

		/*!
		 * \brief Get fluid pressure partial derivative.
		 */
		su2double Getdhdrho_P ();

		/*!
		 * \brief Get fluid pressure partial derivative.
		 */
		su2double GetdhdP_rho ();

		/*!
		 * \brief Get fluid temperature partial derivative.
		 */
		su2double Getdsdrho_P ();

		/*!
		 * \brief Get fluid temperature partial derivative.
		 */
		su2double GetdsdP_rho ();

		/*!
		 * \brief Get fluid dynamic viscosity partial derivative.
		 */
		su2double Getdmudrho_T ();

		/*!
		 * \brief Get fluid dynamic viscosity partial derivative.
		 */
		su2double GetdmudT_rho ();

		/*!
		 * \brief Get fluid thermal conductivity partial derivative.
		 */
		su2double Getdktdrho_T ();

		/*!
		 * \brief Get fluid thermal conductivity partial derivative.
		 */
		su2double GetdktdT_rho ();

    /*!
     * \brief Set specific heat Cp model.
     */
    virtual void SetCpModel (CConfig *config);
  
		/*!
		 * \brief Set viscosity model.
		 */
		void SetLaminarViscosityModel (CConfig *config);

		/*!
		 * \brief Set thermal conductivity model.
		 */
		void SetThermalConductivityModel (CConfig *config);

		/*!
		 * \brief virtual member that would be different for each gas model implemented
		 * \param[in] InputSpec - Input pair for FLP calls ("e, rho").
		 * \param[in] rho - first thermodynamic variable.
		 * \param[in] e - second thermodynamic variable.
		 */

		virtual void SetTDState_rhoe (su2double rho, su2double e );

		/*!
		 * \brief virtual member that would be different for each gas model implemented
		 * \param[in] InputSpec - Input pair for FLP calls ("PT").
		 * \param[in] th1 - first thermodynamic variable (P).
		 * \param[in] th2 - second thermodynamic variable (T).
		 */

		virtual void SetTDState_PT (su2double P, su2double T );

		/*!
		 * \brief virtual member that would be different for each gas model implemented
		 * \param[in] InputSpec - Input pair for FLP calls ("Pv").
		 * \param[in] th1 - first thermodynamic variable (P).
		 * \param[in] th2 - second thermodynamic variable (v).
		 */

		virtual void SetTDState_Prho (su2double P, su2double rho );

		/*!
		 * \brief virtual member that would be different for each gas model implemented
		 * \param[in] InputSpec - Input pair for FLP calls ("Pv").
		 * \param[in] th1 - first thermodynamic variable (P).
		 * \param[in] th2 - second thermodynamic variable (v).
		 *
		 */

		virtual void SetEnergy_Prho (su2double P, su2double rho );

		/*!
		 * \brief virtual member that would be different for each gas model implemented
		 * \param[in] InputSpec - Input pair for FLP calls ("hs").
		 * \param[in] th1 - first thermodynamic variable (h).
		 * \param[in] th2 - second thermodynamic variable (s).
		 *
		 */
		virtual void SetTDState_hs (su2double h, su2double s );


		/*!
		 * \brief virtual member that would be different for each gas model implemented
		 * \param[in] InputSpec - Input pair for FLP calls ("rhoT").
		 * \param[in] th1 - first thermodynamic variable (rho).
		 * \param[in] th2 - second thermodynamic variable (T).
		 *
		 */
		virtual void SetTDState_rhoT (su2double rho, su2double T );


		/*!
		 * \brief virtual member that would be different for each gas model implemented
		 * \param[in] InputSpec - Input pair for FLP calls ("Pv").
		 * \param[in] th1 - first thermodynamic variable (P).
		 * \param[in] th2 - second thermodynamic variable (s).
		 */

		virtual void SetTDState_Ps (su2double P, su2double s );


		/*!
		 * \brief virtual member that would be different for each gas model implemented
		 * \param[in] InputSpec - Input pair for FLP calls ("Pv").
		 * \param[in] th1 - first thermodynamic variable (P).
		 * \param[in] th2 - second thermodynamic variable (v).
		 *
		 */
		virtual void ComputeDerivativeNRBC_Prho (su2double P, su2double rho );

		/*!
		 * \brief Virtual member.
		 * \param[in] T - Temperature value at the point.
		 */

		virtual void SetTDState_T(su2double val_Temperature);

		/*!
		 * \brief Set fluid eddy viscosity provided by a turbulence model needed for computing effective thermal conductivity.
		 */
		void SetEddyViscosity(su2double val_Mu_Turb);

};


/*!
 * \class CIdealGas
 * \brief Child class for defining ideal gas model.
 * \author: S.Vitale, M.Pini.
 */
class CIdealGas : public CFluidModel {

protected:
  su2double Gamma,             /*!< \brief Heat Capacity Ratio. */
          Gamma_Minus_One,       /*!< \brief Heat Capacity Ratio Minus One. */
          Gas_Constant;        /*!< \brief Gas Constant. */


public:

	   /*!
		 * \brief Constructor of the class.
		 */
		CIdealGas(void);

		/*!
		 * \brief Constructor of the class.
		 */
		CIdealGas(su2double gamma, su2double R);


		/*!
		 * \brief Destructor of the class.
		 */
		virtual ~CIdealGas(void);

		/*!
		 * \brief Set the Dimensionless State using Density and Internal Energy
		 * \param[in] rho - first thermodynamic variable.
		 * \param[in] e - second thermodynamic variable.
		 */

		void SetTDState_rhoe (su2double rho, su2double e );

		/*!
		 * \brief Set the Dimensionless State using Pressure  and Temperature
		 * \param[in] P - first thermodynamic variable.
		 * \param[in] T - second thermodynamic variable.
		 */

		void SetTDState_PT (su2double P, su2double T );

		/*!
		 * \brief Set the Dimensionless State using Pressure and Density
		 * \param[in] P - first thermodynamic variable.
		 * \param[in] rho - second thermodynamic variable.
		 */

		void SetTDState_Prho (su2double P, su2double rho );

		/*!
		 * \brief Set the Dimensionless Internal Energy using Pressure and Density
		 * \param[in] P - first thermodynamic variable.
		 * \param[in] rho - second thermodynamic variable.
		 */

		void SetEnergy_Prho (su2double P, su2double rho );

		/*!
		 * \brief Set the Dimensionless State using Enthalpy and Entropy
		 * \param[in] th1 - first thermodynamic variable (h).
		 * \param[in] th2 - second thermodynamic variable (s).
		 *
		 */
		void SetTDState_hs (su2double h, su2double s );


		/*!
		 * \brief Set the Dimensionless State using Density and Temperature
		 * \param[in] th1 - first thermodynamic variable (rho).
		 * \param[in] th2 - second thermodynamic variable (T).
		 *
		 */
		void SetTDState_rhoT (su2double rho, su2double T );

		/*!
		 * \brief Set the Dimensionless State using Pressure and Entropy
		 * \param[in] th1 - first thermodynamic variable (P).
		 * \param[in] th2 - second thermodynamic variable (s).
		 */

		void SetTDState_Ps (su2double P, su2double s );

		/*!
		 * \brief compute some derivatives of enthalpy and entropy needed for subsonic inflow BC
		 * \param[in] InputSpec - Input pair for FLP calls ("Pv").
		 * \param[in] th1 - first thermodynamic variable (P).
		 * \param[in] th2 - second thermodynamic variable (v).
		 *
		 */
		void ComputeDerivativeNRBC_Prho (su2double P, su2double rho );
};


/*!
 * derived class CVanDerWaalsGas
 * \brief Child class for defining the Van der Waals model.
 * \author: S.Vitale, M.Pini
 */
class CVanDerWaalsGas : public CIdealGas {

protected:
  su2double
      a, b, Zed;             /*!< \brief Parameters for the Dimensionless Equation. */

public:

     /*!
     * \brief Constructor of the class.
     */
    CVanDerWaalsGas(void);

    /*!
     * \brief Constructor of the class.
     */
    CVanDerWaalsGas(su2double gamma, su2double R, su2double Pstar, su2double Tstar);


    /*!
     * \brief Destructor of the class.
     */
    virtual ~CVanDerWaalsGas(void);

    /*!
     * \brief Set the Dimensionless State using Density and Internal Energy
     * \param[in] rho - first thermodynamic variable.
     * \param[in] e - second thermodynamic variable.
     */
    void SetTDState_rhoe (su2double rho, su2double e );

    /*!
     * \brief Set the Dimensionless State using Pressure and Temperature
     * \param[in] P - first thermodynamic variable.
     * \param[in] T - second thermodynamic variable.
     */
    void SetTDState_PT (su2double P, su2double T );

    /*!
     * \brief Set the Dimensionless State using Pressure and Density
     * \param[in] P - first thermodynamic variable.
     * \param[in] rho - second thermodynamic variable.
     */
    void SetTDState_Prho (su2double P, su2double rho );

    /*!
     * \brief Set the Dimensionless Internal Energy using Pressure and Density
     * \param[in] P - first thermodynamic variable.
     * \param[in] rho - second thermodynamic variable.
     */
    void SetEnergy_Prho (su2double P, su2double rho );

    /*!
     * \brief Set the Dimensionless state using Enthalpy and Entropy
     * \param[in] h - first thermodynamic variable (h).
     * \param[in] s - second thermodynamic variable (s).
     *
     */
    void SetTDState_hs (su2double h, su2double s );


    /*!
     * \brief Set the Dimensionless state using Density and Temperature
     * \param[in] rho - first thermodynamic variable (rho).
     * \param[in] T - second thermodynamic variable (T).
     *
     */
    void SetTDState_rhoT (su2double rho, su2double T );

    /*!
     * \brief Set the Dimensionless State using Pressure and Entropy
     * \param[in] P - first thermodynamic variable (P).
     * \param[in] s - second thermodynamic variable (s).
     */

    void SetTDState_Ps (su2double P, su2double s );

		/*!
		 * \brief compute some derivatives of enthalpy and entropy needed for subsonic inflow BC
		 * \param[in] InputSpec - Input pair for FLP calls ("Pv").
		 * \param[in] th1 - first thermodynamic variable (P).
		 * \param[in] th2 - second thermodynamic variable (v).
		 *
		 */
		void ComputeDerivativeNRBC_Prho (su2double P, su2double rho );

};


/*!
 * \derived class CPengRobinson
 * \brief Child class for defining the Peng-Robinson model.
 * \author: S.Vitale, G. Gori
 */
class CPengRobinson : public CIdealGas {

protected:
  su2double  a,             /*!< \brief model parameter. */
        b,             /*!< \brief model parameter. */
        k,             /*!< \brief model parameter (computed with acentric factor). */
        Zed,             /*!< \brief compressibility factor. */
        TstarCrit;        /*!< \brief Critical temperature. */

private:

       /*!
      * \brief Internal model parameter.
      */
      su2double  alpha2 (su2double T);


     /*!
    * \brief Internal function for the implicit call hs.
    */
    su2double  T_v_h (su2double v, su2double h);
    /*!
    * \brief Internal function for the implicit call Ps.
    */
    su2double T_P_rho(su2double P, su2double rho);



public:

      /*!
     * \brief Constructor of the class.
     */
    CPengRobinson(void);

    /*!
     * \brief Constructor of the class.
     */
    CPengRobinson(su2double gamma, su2double R, su2double Pstar, su2double Tstar, su2double w);

    /*!
     * \brief Destructor of the class.
     */
    virtual ~CPengRobinson(void);

    /*!
     * \brief Set the Dimensionless State using Density and Internal Energy
     * \param[in] rho - first thermodynamic variable.
     * \param[in] e - second thermodynamic variable.
     */
    void SetTDState_rhoe (su2double rho, su2double e );

    /*!
     * \brief Set the Dimensionless State using Pressure and Temperature
     * \param[in] P - first thermodynamic variable.
     * \param[in] T - second thermodynamic variable.
     */
    void SetTDState_PT (su2double P, su2double T );

    /*!
     * \brief Set the Dimensionless State using Pressure and Density
     * \param[in] P - first thermodynamic variable.
     * \param[in] rho - second thermodynamic variable.
     */
    void SetTDState_Prho (su2double P, su2double rho );

    /*!
     * \brief Set the Dimensionless Energy using Pressure and Density
     * \param[in] P - first thermodynamic variable.
     * \param[in] rho - second thermodynamic variable.
     */
    void SetEnergy_Prho (su2double P, su2double rho );
    /*!
     * \brief virtual member that would be different for each gas model implemented
     * \param[in] InputSpec - Input pair for FLP calls ("hs").
     * \param[in] th1 - first thermodynamic variable (h).
     * \param[in] th2 - second thermodynamic variable (s).
     *
     */
    void SetTDState_hs (su2double h, su2double s );

    /*!
     * \brief virtual member that would be different for each gas model implemented
     * \param[in] InputSpec - Input pair for FLP calls ("rhoT").
     * \param[in] th1 - first thermodynamic variable (rho).
     * \param[in] th2 - second thermodynamic variable (T).
     *
     */
    void SetTDState_rhoT (su2double rho, su2double T );

    /*!
     * \brief Set the Dimensionless State using Pressure and Entropy
     * \param[in] th1 - first thermodynamic variable (P).
     * \param[in] th2 - second thermodynamic variable (s).
     */

    void SetTDState_Ps (su2double P, su2double s );

		/*!
		 * \brief compute some derivatives of enthalpy and entropy needed for subsonic inflow BC
		 * \param[in] InputSpec - Input pair for FLP calls ("Pv").
		 * \param[in] th1 - first thermodynamic variable (P).
		 * \param[in] th2 - second thermodynamic variable (v).
		 *
		 */
    void ComputeDerivativeNRBC_Prho (su2double P, su2double rho );

};

/*!
 * \class CConstantDensity
 * \brief Child class for defining a constant density gas model (incompressible only).
 * \author: T. Economon
 */
class CConstantDensity : public CFluidModel {
  
protected:
  
public:
  
  /*!
   * \brief Constructor of the class.
   */
  CConstantDensity(void);
  
  /*!
   * \brief Constructor of the class.
   */
  CConstantDensity(su2double val_Density, su2double val_Cp);
  
  /*!
   * \brief Destructor of the class.
   */
  virtual ~CConstantDensity(void);
  
  /*!
   * \brief Set the Dimensionless State using Temperature.
   * \param[in] T - Temperature value at the point.
   */
  void SetTDState_T(su2double val_Temperature);
  
};

/*!
 * \class CIncIdealGas
 * \brief Child class for defining an incompressible ideal gas model.
 * \author: T. Economon
 */
class CIncIdealGas : public CFluidModel {
  
protected:
<<<<<<< HEAD
  su2double Gamma,             /*!< \brief Heat Capacity Ratio. */
  Gamma_Minus_One,     /*!< \brief Heat Capacity Ratio Minus One. */
  Gas_Constant;        /*!< \brief Gas Constant. */
=======
  su2double Gas_Constant,  /*!< \brief Gas Constant. */
  Gamma;                   /*!< \brief Heat Capacity Ratio. */
>>>>>>> 8974efe1
  
public:
  
  /*!
   * \brief Constructor of the class.
   */
  CIncIdealGas(void);
  
  /*!
   * \brief Constructor of the class.
   */
<<<<<<< HEAD
  CIncIdealGas(su2double val_Gamma, su2double val_Gas_Constant, su2double val_Pressure);
=======
  CIncIdealGas(su2double val_Cp, su2double val_gas_constant, su2double val_operating_pressure);
>>>>>>> 8974efe1
  
  /*!
   * \brief Destructor of the class.
   */
  virtual ~CIncIdealGas(void);
  
  /*!
   * \brief Set the Dimensionless State using Temperature.
   * \param[in] T - Temperature value at the point.
   */
  
  void SetTDState_T(su2double val_Temperature);
  
<<<<<<< HEAD
};

/*!
 * \class CIncIdealGasPolynomial
 * \brief Child class for defining a custom incompressible ideal gas model.
 * \author: T. Economon
 */
class CIncIdealGasPolynomial : public CFluidModel {
  
protected:
  unsigned short nPolyCoeffs; /*!< \brief Number of coefficients in the temperature polynomial. */
  su2double Gas_Constant,     /*!< \brief Specific Gas Constant. */
  *b,                         /*!< \brief Polynomial coefficients for Cp as a function of temperature. */
  Gamma;                      /*!< \brief Ratio of specific heats. */
  
public:
  
  /*!
   * \brief Constructor of the class.
   */
  CIncIdealGasPolynomial(void);
  
  /*!
   * \brief Constructor of the class.
   */
  CIncIdealGasPolynomial(su2double val_gas_constant, su2double val_operating_pressure);
  
  /*!
   * \brief Destructor of the class.
   */
  virtual ~CIncIdealGasPolynomial(void);
  
  /*!
   * \brief Set the temperature polynomial coefficients for variable Cp.
   * \param[in] config - configuration container for the problem.
   */
  void SetCpModel(CConfig *config);
  
  /*!
   * \brief Set the Dimensionless State using Temperature.
   * \param[in] T - Temperature value at the point.
   */
  void SetTDState_T(su2double val_temperature);
  
=======
>>>>>>> 8974efe1
};

#include "fluid_model.inl"<|MERGE_RESOLUTION|>--- conflicted
+++ resolved
@@ -1,13 +1,8 @@
 /*!
  * \file fluid_model.hpp
  * \brief Headers of the main thermodynamic subroutines of the SU2 solvers.
-<<<<<<< HEAD
  * \author S. Vitale, G. Gori, M. Pini, A. Guardone, P. Colonna, T. Economon
- * \version 6.0.1 "Falcon"
-=======
- * \author S. Vitale, G. Gori, M. Pini, A. Guardone, P. Colonna
  * \version 6.1.0 "Falcon"
->>>>>>> 8974efe1
  *
  * The current SU2 release has been coordinated by the
  * SU2 International Developers Society <www.su2devsociety.org>
@@ -679,14 +674,8 @@
 class CIncIdealGas : public CFluidModel {
   
 protected:
-<<<<<<< HEAD
-  su2double Gamma,             /*!< \brief Heat Capacity Ratio. */
-  Gamma_Minus_One,     /*!< \brief Heat Capacity Ratio Minus One. */
-  Gas_Constant;        /*!< \brief Gas Constant. */
-=======
   su2double Gas_Constant,  /*!< \brief Gas Constant. */
   Gamma;                   /*!< \brief Heat Capacity Ratio. */
->>>>>>> 8974efe1
   
 public:
   
@@ -698,11 +687,7 @@
   /*!
    * \brief Constructor of the class.
    */
-<<<<<<< HEAD
-  CIncIdealGas(su2double val_Gamma, su2double val_Gas_Constant, su2double val_Pressure);
-=======
   CIncIdealGas(su2double val_Cp, su2double val_gas_constant, su2double val_operating_pressure);
->>>>>>> 8974efe1
   
   /*!
    * \brief Destructor of the class.
@@ -716,7 +701,6 @@
   
   void SetTDState_T(su2double val_Temperature);
   
-<<<<<<< HEAD
 };
 
 /*!
@@ -761,8 +745,6 @@
    */
   void SetTDState_T(su2double val_temperature);
   
-=======
->>>>>>> 8974efe1
 };
 
 #include "fluid_model.inl"