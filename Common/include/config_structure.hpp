--- conflicted
+++ resolved
@@ -67,16 +67,9 @@
 
 class CConfig {
 private:
-<<<<<<< HEAD
-
+  SU2_Comm SU2_Communicator; /*!< \brief MPI communicator of SU2.*/
 	int rank;
-	
 	unsigned short Kind_SU2; /*!< \brief Kind of SU2 software component.*/
-=======
-  SU2_Comm SU2_Communicator; /*!< \brief MPI communicator of SU2.*/
-  int rank;
-  unsigned short Kind_SU2; /*!< \brief Kind of SU2 software component.*/
->>>>>>> b69e46c1
   unsigned short Ref_NonDim; /*!< \brief Kind of non dimensionalization.*/
   unsigned short Kind_MixingProcess; /*!< \brief Kind of mixing process.*/
   unsigned short *Kind_TurboPerformance; /*!< \brief Kind of Turbomachinery performance calculation.*/
@@ -402,10 +395,10 @@
 	nMG_PostSmooth,                             /*!< \brief Number of MG post-smooth parameters found in config file. */
 	nMG_CorrecSmooth;                           /*!< \brief Number of MG correct-smooth parameters found in config file. */
   short *FFD_Fix_IDir, *FFD_Fix_JDir, *FFD_Fix_KDir;	/*!< \brief Exact sections. */
-<<<<<<< HEAD
 	unsigned short *MG_PreSmooth,	/*!< \brief Multigrid Pre smoothing. */
 	*MG_PostSmooth,					/*!< \brief Multigrid Post smoothing. */
 	*MG_CorrecSmooth;					/*!< \brief Multigrid Jacobi implicit smoothing of the correction. */
+  su2double *LocationStations;   /*!< \brief Airfoil sections in wing slicing subroutine. */
 	unsigned short Kind_Solver,	/*!< \brief Kind of solver Euler, NS, Continuous adjoint, etc.  */
 	Kind_FluidModel,			/*!< \brief Kind of the Fluid Model: Ideal or Van der Walls, ... . */
 	Kind_ViscosityModel,			/*!< \brief Kind of the Viscosity Model*/
@@ -415,21 +408,6 @@
 	Kind_GasModel,				/*!< \brief Kind of the Gas Model. */
 	*Kind_GridMovement,    /*!< \brief Kind of the unsteady mesh movement. */
 	Kind_Gradient_Method,		/*!< \brief Numerical method for computation of spatial gradients. */
-=======
-  unsigned short *MG_PreSmooth,	/*!< \brief Multigrid Pre smoothing. */
-  *MG_PostSmooth,					/*!< \brief Multigrid Post smoothing. */
-  *MG_CorrecSmooth;					/*!< \brief Multigrid Jacobi implicit smoothing of the correction. */
-  su2double *LocationStations;   /*!< \brief Airfoil sections in wing slicing subroutine. */
-  unsigned short Kind_Solver,	/*!< \brief Kind of solver Euler, NS, Continuous adjoint, etc.  */
-  Kind_FluidModel,			/*!< \brief Kind of the Fluid Model: Ideal or Van der Walls, ... . */
-  Kind_ViscosityModel,			/*!< \brief Kind of the Viscosity Model*/
-  Kind_ConductivityModel,			/*!< \brief Kind of the Thermal Conductivity Model*/
-  Kind_FreeStreamOption,			/*!< \brief Kind of free stream option to choose if initializing with density or temperature  */
-  Kind_InitOption,			/*!< \brief Kind of Init option to choose if initializing with Reynolds number or with thermodynamic conditions   */
-  Kind_GasModel,				/*!< \brief Kind of the Gas Model. */
-  *Kind_GridMovement,    /*!< \brief Kind of the unsteady mesh movement. */
-  Kind_Gradient_Method,		/*!< \brief Numerical method for computation of spatial gradients. */
->>>>>>> b69e46c1
   Kind_Deform_Linear_Solver, /*!< Numerical method to deform the grid */
   Kind_Deform_Linear_Solver_Prec,		/*!< \brief Preconditioner of the linear solver. */
 	Kind_Linear_Solver,		/*!< \brief Numerical solver for the implicit scheme. */
@@ -500,35 +478,21 @@
 	su2double Linear_Solver_Error_FSI_Struc;		/*!< \brief Min error of the linear solver for the implicit formulation in the structural side for FSI problems . */
 	unsigned long Linear_Solver_Iter;		/*!< \brief Max iterations of the linear solver for the implicit formulation. */
   unsigned long Deform_Linear_Solver_Iter;   /*!< \brief Max iterations of the linear solver for the implicit formulation. */
-<<<<<<< HEAD
 	unsigned long Linear_Solver_Iter_FSI_Struc;		/*!< \brief Max iterations of the linear solver for FSI applications and structural solver. */
 	unsigned long Linear_Solver_Restart_Frequency;   /*!< \brief Restart frequency of the linear solver for the implicit formulation. */
-=======
-  unsigned long Linear_Solver_Iter_FSI_Struc;		/*!< \brief Max iterations of the linear solver for FSI applications and structural solver. */
-  unsigned long Linear_Solver_Restart_Frequency;   /*!< \brief Restart frequency of the linear solver for the implicit formulation. */
   su2double SemiSpan;		/*!< \brief Wing Semi span. */
->>>>>>> b69e46c1
   su2double Roe_Kappa;		/*!< \brief Relaxation of the Roe scheme. */
   su2double Relaxation_Factor_Flow;		/*!< \brief Relaxation coefficient of the linear solver mean flow. */
   su2double Relaxation_Factor_Turb;		/*!< \brief Relaxation coefficient of the linear solver turbulence. */
   su2double Relaxation_Factor_AdjFlow;		/*!< \brief Relaxation coefficient of the linear solver adjoint mean flow. */
 	su2double AdjTurb_Linear_Error;		/*!< \brief Min error of the turbulent adjoint linear solver for the implicit formulation. */
   su2double EntropyFix_Coeff;              /*!< \brief Entropy fix coefficient. */
-<<<<<<< HEAD
 	unsigned short AdjTurb_Linear_Iter;		/*!< \brief Min error of the turbulent adjoint linear solver for the implicit formulation. */
-	su2double *Section_Location;                  /*!< \brief Airfoil section limit. */
-  unsigned short nSections,      /*!< \brief Number of section cuts to make when calculating internal volume. */
-  nVolSections;               /*!< \brief Number of sections. */
-	su2double* Kappa_Flow,           /*!< \brief Numerical dissipation coefficients for the flow equations. */
-	*Kappa_AdjFlow;                  /*!< \brief Numerical dissipation coefficients for the linearized equations. */
-=======
-  unsigned short AdjTurb_Linear_Iter;		/*!< \brief Min error of the turbulent adjoint linear solver for the implicit formulation. */
   su2double *Section_WingBounds;                  /*!< \brief Airfoil section limit. */
   unsigned short nLocationStations,      /*!< \brief Number of section cuts to make when outputting mesh and cp . */
   nWingStations;               /*!< \brief Number of section cuts to make when calculating internal volume. */
-  su2double* Kappa_Flow,           /*!< \brief Numerical dissipation coefficients for the flow equations. */
-  *Kappa_AdjFlow;                  /*!< \brief Numerical dissipation coefficients for the linearized equations. */
->>>>>>> b69e46c1
+	su2double* Kappa_Flow,           /*!< \brief Numerical dissipation coefficients for the flow equations. */
+	*Kappa_AdjFlow;                  /*!< \brief Numerical dissipation coefficients for the linearized equations. */
   su2double* FFD_Axis;       /*!< \brief Numerical dissipation coefficients for the adjoint equations. */
 	su2double Kappa_1st_AdjFlow,	/*!< \brief JST 1st order dissipation coefficient for adjoint flow equations (coarse multigrid levels). */
 	Kappa_2nd_AdjFlow,			/*!< \brief JST 2nd order dissipation coefficient for adjoint flow equations. */
@@ -628,19 +592,11 @@
   *Marker_CfgFile_DV,       /*!< \brief Global index for design variable markers using the config information. */
   *Marker_CfgFile_PerBound;     /*!< \brief Global index for periodic boundaries using the config information. */
   string *PlaneTag;      /*!< \brief Global index for the plane adaptation (upper, lower). */
-<<<<<<< HEAD
 	su2double DualVol_Power;			/*!< \brief Power for the dual volume in the grid adaptation sensor. */
 	unsigned short Analytical_Surface;	/*!< \brief Information about the analytical definition of the surface for grid adaptation. */
-	unsigned short Axis_Orientation;	/*!< \brief Axis orientation. */
+  unsigned short Axis_Stations;	/*!< \brief Axis orientation. */
 	unsigned short Mesh_FileFormat;	/*!< \brief Mesh input format. */
 	unsigned short Output_FileFormat;	/*!< \brief Format of the output files. */
-=======
-  su2double DualVol_Power;			/*!< \brief Power for the dual volume in the grid adaptation sensor. */
-  unsigned short Analytical_Surface;	/*!< \brief Information about the analytical definition of the surface for grid adaptation. */
-  unsigned short Axis_Stations;	/*!< \brief Axis orientation. */
-  unsigned short Mesh_FileFormat;	/*!< \brief Mesh input format. */
-  unsigned short Output_FileFormat;	/*!< \brief Format of the output files. */
->>>>>>> b69e46c1
   unsigned short ActDisk_Jump;	/*!< \brief Format of the output files. */
   bool CFL_Adapt;      /*!< \brief Adaptive CFL number. */
 	su2double RefAreaCoeff,		/*!< \brief Reference area for coefficient computation. */
@@ -1229,16 +1185,10 @@
    */
   CConfig(char case_filename[MAX_STRING_SIZE], CConfig *config);
 
-<<<<<<< HEAD
 	/*!
 	 * \brief Destructor of the class.
 	 */
 	~CConfig(void);
-=======
-  /*!
-   * \brief Destructor of the class.
-   */
-  ~CConfig(void);
 
 
   /*!
@@ -1252,7 +1202,6 @@
    * \param[in] Communicator - MPI communicator for SU2.
    */
   void SetMPICommunicator(SU2_Comm Communicator);
->>>>>>> b69e46c1
 
   /*!
    * \brief Gets the number of zones in the mesh file.
@@ -1385,7 +1334,6 @@
    * \return Coordinates where of the box where the grid is going to be a subsonic region.
    */
   su2double *GetDistortionRack(void);
-<<<<<<< HEAD
 
 	/*!
 	 * \brief Get the power of the dual volume in the grid adaptation sensor.
@@ -1401,38 +1349,13 @@
 	 */
 	unsigned short GetAnalytical_Surface(void);
 
-=======
-  
-  /*!
-   * \brief Get the power of the dual volume in the grid adaptation sensor.
-   * \return Power of the dual volume in the grid adaptation sensor.
-   */
-  su2double GetDualVol_Power(void);
-  
-  /*!
-   * \brief Get Information about if there is an analytical definition of the surface for doing the
-   *        grid adaptation.
-   * \return Definition of the surfaces. NONE implies that there isn't any analytical definition
-   *         and it will use and interpolation.
-   */
-  unsigned short GetAnalytical_Surface(void);
-  
-  /*!
-   * \brief Get Information about if there is an analytical definition of the surface for doing the
-   *        grid adaptation.
-   * \return Definition of the surfaces. NONE implies that there isn't any analytical definition
-   *         and it will use and interpolation.
-   */
-  unsigned short GetAxis_Stations(void);
-  
->>>>>>> b69e46c1
   /*!
 	 * \brief Get Information about if there is an analytical definition of the surface for doing the
 	 *        grid adaptation.
 	 * \return Definition of the surfaces. NONE implies that there isn't any analytical definition
 	 *         and it will use and interpolation.
 	 */
-	unsigned short GetAxis_Orientation(void);
+  unsigned short GetAxis_Stations(void);
 
 	/*!
 	 * \brief Creates a tecplot file to visualize the partition made by the DDC software.
@@ -1469,22 +1392,12 @@
    * \return Value of CFL adapation
    */
   su2double GetHTP_Axis(unsigned short val_index);
-<<<<<<< HEAD
-
-=======
-  
-  /*!
-   * \brief Get the value of the limits for the sections.
-   * \return Value of the limits for the sections.
-   */
-  su2double GetSection_WingBounds(unsigned short val_var);
-  
->>>>>>> b69e46c1
+
   /*!
 	 * \brief Get the value of the limits for the sections.
 	 * \return Value of the limits for the sections.
 	 */
-	su2double GetSection_Location(unsigned short val_var);
+  su2double GetSection_WingBounds(unsigned short val_var);
 
 	/*!
    * \brief Get the value of the vector that connects the cartesian axis with a sherical or cylindrical one.
@@ -3067,6 +2980,13 @@
 	unsigned short GetMarker_All_Moving(unsigned short val_marker);
 
 	/*!
+   * \brief Get the airfoil sections in the slicing process.
+   * \param[in] val_section - Index of the section.
+   * \return Coordinate of the airfoil to slice.
+   */
+  su2double GetLocationStations(unsigned short val_section);
+
+  /*!
 	 * \brief Get the number of pre-smoothings in a multigrid strategy.
 	 * \param[in] val_mesh - Index of the grid.
 	 * \return Number of smoothing iterations.
@@ -3360,6 +3280,12 @@
   su2double GetRoe_Kappa(void);
 
 	/*!
+   * \brief Get the wing semi span.
+   * \return value of the wing semi span.
+   */
+  su2double GetSemiSpan(void);
+
+  /*!
 	 * \brief Get the kind of solver for the implicit solver.
 	 * \return Numerical solver for implicit formulation (solving the linear system).
 	 */
@@ -3988,13 +3914,13 @@
 	 * \brief Get the number of sections.
 	 * \return Number of sections
 	 */
-	unsigned short GetnSections(void);
+  unsigned short GetnLocationStations(void);
 
   /*!
 	 * \brief Get the number of sections for computing internal volume.
 	 * \return Number of sections for computing internal volume.
 	 */
-	unsigned short GetnVolSections(void);
+  unsigned short GetnWingStations(void);
 
 	/*!
 	 * \brief Provides information about the the nodes that are going to be moved on a deformation
@@ -4027,1898 +3953,8 @@
    * \note The objective function will determine the boundary condition of the adjoint problem.
    * \return Weight of objective function.
    */
-<<<<<<< HEAD
   su2double GetWeight_ObjFunc(unsigned short val_obj);
 
-=======
-  bool GetPlot_Section_Forces(void);
-  
-  /*!
-   * \brief Get information about writing average stagnation pressure
-   * \return <code>TRUE</code> means that the average stagnation pressure will be output for specified markers.
-   */
-  bool GetWrt_1D_Output(void);
-  
-  /*!
-   * \brief Get the alpha (convective) coefficients for the Runge-Kutta integration scheme.
-   * \param[in] val_step - Index of the step.
-   * \return Alpha coefficient for the Runge-Kutta integration scheme.
-   */
-  su2double Get_Alpha_RKStep(unsigned short val_step);
-  
-  /*!
-   * \brief Get the index of the surface defined in the geometry file.
-   * \param[in] val_marker - Value of the marker in which we are interested.
-   * \return Value of the index that is in the geometry file for the surface that
-   *         has the marker <i>val_marker</i>.
-   */
-  string GetMarker_All_TagBound(unsigned short val_marker);
-  
-  /*!
-   * \brief Get the index of the surface defined in the geometry file.
-   * \param[in] val_marker - Value of the marker in which we are interested.
-   * \return Value of the index that is in the geometry file for the surface that
-   *         has the marker <i>val_marker</i>.
-   */
-  string GetMarker_ActDiskInlet_TagBound(unsigned short val_marker);
-  
-  /*!
-   * \brief Get the index of the surface defined in the geometry file.
-   * \param[in] val_marker - Value of the marker in which we are interested.
-   * \return Value of the index that is in the geometry file for the surface that
-   *         has the marker <i>val_marker</i>.
-   */
-  string GetMarker_ActDiskOutlet_TagBound(unsigned short val_marker);
-  
-  /*!
-   * \brief Get the index of the surface defined in the geometry file.
-   * \param[in] val_marker - Value of the marker in which we are interested.
-   * \return Value of the index that is in the geometry file for the surface that
-   *         has the marker <i>val_marker</i>.
-   */
-  string GetMarker_EngineInflow_TagBound(unsigned short val_marker);
-  
-  /*!
-   * \brief Get the index of the surface defined in the geometry file.
-   * \param[in] val_marker - Value of the marker in which we are interested.
-   * \return Value of the index that is in the geometry file for the surface that
-   *         has the marker <i>val_marker</i>.
-   */
-  string GetMarker_EngineExhaust_TagBound(unsigned short val_marker);
-  
-  /*!
-   * \brief Get the name of the surface defined in the geometry file.
-   * \param[in] val_marker - Value of the marker in which we are interested.
-   * \return Name that is in the geometry file for the surface that
-   *         has the marker <i>val_marker</i>.
-   */
-  string GetMarker_Monitoring_TagBound(unsigned short val_marker);
-  
-  /*!
-   * \brief Get the tag if the iMarker defined in the geometry file.
-   * \param[in] val_tag - Value of the tag in which we are interested.
-   * \return Value of the marker <i>val_marker</i> that is in the geometry file
-   *         for the surface that has the tag.
-   */
-  short GetMarker_All_TagBound(string val_tag);
-  
-  /*!
-   * \brief Get the kind of boundary for each marker.
-   * \param[in] val_marker - Index of the marker in which we are interested.
-   * \return Kind of boundary for the marker <i>val_marker</i>.
-   */
-  unsigned short GetMarker_All_KindBC(unsigned short val_marker);
-  
-  /*!
-   * \brief Get the kind of boundary for each marker.
-   * \param[in] val_marker - Index of the marker in which we are interested.
-   * \return Kind of boundary for the marker <i>val_marker</i>.
-   */
-  unsigned short GetMarker_All_Out_1D(unsigned short val_marker);
-  
-  /*!
-   * \brief Set the value of the boundary <i>val_boundary</i> (read from the config file)
-   *        for the marker <i>val_marker</i>.
-   * \param[in] val_marker - Index of the marker in which we are interested.
-   * \param[in] val_boundary - Kind of boundary read from config file.
-   */
-  void SetMarker_All_Out_1D(unsigned short val_marker, unsigned short val_boundary);
-  
-  
-  /*!
-   * \brief Set the value of the boundary <i>val_boundary</i> (read from the config file)
-   *        for the marker <i>val_marker</i>.
-   * \param[in] val_marker - Index of the marker in which we are interested.
-   * \param[in] val_boundary - Kind of boundary read from config file.
-   */
-  void SetMarker_All_KindBC(unsigned short val_marker, unsigned short val_boundary);
-  
-  /*!
-   * \brief Set the value of the index <i>val_index</i> (read from the geometry file) for
-   *        the marker <i>val_marker</i>.
-   * \param[in] val_marker - Index of the marker in which we are interested.
-   * \param[in] val_index - Index of the surface read from geometry file.
-   */
-  void SetMarker_All_TagBound(unsigned short val_marker, string val_index);
-  
-  /*!
-   * \brief Set if a marker <i>val_marker</i> is going to be monitored <i>val_monitoring</i>
-   *        (read from the config file).
-   * \note This is important for non dimensional coefficient computation.
-   * \param[in] val_marker - Index of the marker in which we are interested.
-   * \param[in] val_monitoring - 0 or 1 depending if the the marker is going to be monitored.
-   */
-  void SetMarker_All_Monitoring(unsigned short val_marker, unsigned short val_monitoring);
-  
-  /*!
-   * \brief Set if a marker <i>val_marker</i> is going to be monitored <i>val_monitoring</i>
-   *        (read from the config file).
-   * \note This is important for non dimensional coefficient computation.
-   * \param[in] val_marker - Index of the marker in which we are interested.
-   * \param[in] val_monitoring - 0 or 1 depending if the the marker is going to be monitored.
-   */
-  void SetMarker_All_GeoEval(unsigned short val_marker, unsigned short val_geoeval);
-  
-  /*!
-   * \brief Set if a marker <i>val_marker</i> is going to be designed <i>val_designing</i>
-   *        (read from the config file).
-   * \note This is important for non dimensional coefficient computation.
-   * \param[in] val_marker - Index of the marker in which we are interested.
-   * \param[in] val_monitoring - 0 or 1 depending if the the marker is going to be designed.
-   */
-  void SetMarker_All_Designing(unsigned short val_marker, unsigned short val_designing);
-  
-  /*!
-   * \brief Set if a marker <i>val_marker</i> is going to be plot <i>val_plotting</i>
-   *        (read from the config file).
-   * \param[in] val_marker - Index of the marker in which we are interested.
-   * \param[in] val_plotting - 0 or 1 depending if the the marker is going to be plot.
-   */
-  void SetMarker_All_Plotting(unsigned short val_marker, unsigned short val_plotting);
-  
-  /*!
-   * \brief Set if a marker <i>val_marker</i> is going to be plot <i>val_plotting</i>
-   *        (read from the config file).
-   * \param[in] val_marker - Index of the marker in which we are interested.
-   * \param[in] val_plotting - 0 or 1 depending if the the marker is going to be plot.
-   */
-  void SetMarker_All_Analyze(unsigned short val_marker, unsigned short val_analyze);
-  
-  /*!
-   * \brief Set if a marker <i>val_marker</i> is part of the FSI interface <i>val_plotting</i>
-   *        (read from the config file).
-   * \param[in] val_marker - Index of the marker in which we are interested.
-   * \param[in] val_plotting - 0 or 1 depending if the the marker is part of the FSI interface.
-   */
-  void SetMarker_All_FSIinterface(unsigned short val_marker, unsigned short val_fsiinterface);
-  
-  /*!
-   * \brief Set if a marker <i>val_marker</i> is going to be affected by design variables <i>val_moving</i>
-   *        (read from the config file).
-   * \param[in] val_marker - Index of the marker in which we are interested.
-   * \param[in] val_DV - 0 or 1 depending if the the marker is affected by design variables.
-   */
-  void SetMarker_All_DV(unsigned short val_marker, unsigned short val_DV);
-  
-  /*!
-   * \brief Set if a marker <i>val_marker</i> is going to be moved <i>val_moving</i>
-   *        (read from the config file).
-   * \param[in] val_marker - Index of the marker in which we are interested.
-   * \param[in] val_moving - 0 or 1 depending if the the marker is going to be moved.
-   */
-  void SetMarker_All_Moving(unsigned short val_marker, unsigned short val_moving);
-  
-  /*!
-   * \brief Set if a marker <i>val_marker</i> is going to be periodic <i>val_perbound</i>
-   *        (read from the config file).
-   * \param[in] val_marker - Index of the marker in which we are interested.
-   * \param[in] val_perbound - Index of the surface with the periodic boundary.
-   */
-  void SetMarker_All_PerBound(unsigned short val_marker, short val_perbound);
-  
-  /*!
-   * \brief Set if a marker <i>val_marker</i> is going to be sent or receive <i>val_index</i>
-   *        from another domain.
-   * \param[in] val_marker - 0 or 1 depending if the the marker is going to be moved.
-   * \param[in] val_index - Index of the surface read from geometry file.
-   */
-  void SetMarker_All_SendRecv(unsigned short val_marker, short val_index);
-  
-  /*!
-   * \brief Get the send-receive information for a marker <i>val_marker</i>.
-   * \param[in] val_marker - 0 or 1 depending if the the marker is going to be moved.
-   * \return If positive, the information is sended to that domain, in case negative
-   *         the information is receive from that domain.
-   */
-  short GetMarker_All_SendRecv(unsigned short val_marker);
-  
-  /*!
-   * \brief Get an internal index that identify the periodic boundary conditions.
-   * \param[in] val_marker - Value of the marker that correspond with the periodic boundary.
-   * \return The internal index of the periodic boundary condition.
-   */
-  short GetMarker_All_PerBound(unsigned short val_marker);
-  
-  /*!
-   * \brief Get the monitoring information for a marker <i>val_marker</i>.
-   * \param[in] val_marker - 0 or 1 depending if the the marker is going to be monitored.
-   * \return 0 or 1 depending if the marker is going to be monitored.
-   */
-  unsigned short GetMarker_All_Monitoring(unsigned short val_marker);
-  
-  /*!
-   * \brief Get the monitoring information for a marker <i>val_marker</i>.
-   * \param[in] val_marker - 0 or 1 depending if the the marker is going to be monitored.
-   * \return 0 or 1 depending if the marker is going to be monitored.
-   */
-  unsigned short GetMarker_All_GeoEval(unsigned short val_marker);
-  
-  /*!
-   * \brief Get the design information for a marker <i>val_marker</i>.
-   * \param[in] val_marker - 0 or 1 depending if the the marker is going to be monitored.
-   * \return 0 or 1 depending if the marker is going to be monitored.
-   */
-  unsigned short GetMarker_All_Designing(unsigned short val_marker);
-  
-  /*!
-   * \brief Get the plotting information for a marker <i>val_marker</i>.
-   * \param[in] val_marker - 0 or 1 depending if the the marker is going to be moved.
-   * \return 0 or 1 depending if the marker is going to be plotted.
-   */
-  unsigned short GetMarker_All_Plotting(unsigned short val_marker);
-  
-  /*!
-   * \brief Get the plotting information for a marker <i>val_marker</i>.
-   * \param[in] val_marker - 0 or 1 depending if the the marker is going to be moved.
-   * \return 0 or 1 depending if the marker is going to be plotted.
-   */
-  unsigned short GetMarker_All_Analyze(unsigned short val_marker);
-  
-  /*!
-   * \brief Get the FSI interface information for a marker <i>val_marker</i>.
-   * \param[in] val_marker - 0 or 1 depending if the the marker is going to be moved.
-   * \return 0 or 1 depending if the marker is part of the FSI interface.
-   */
-  unsigned short GetMarker_All_FSIinterface(unsigned short val_marker);
-  
-  /*!
-   * \brief Get the number of FSI interface markers <i>val_marker</i>.
-   * \param[in] void.
-   * \return Number of markers belonging to the FSI interface.
-   */
-  unsigned short GetMarker_n_FSIinterface(void);
-  
-  /*!
-   * \brief Get the DV information for a marker <i>val_marker</i>.
-   * \param[in] val_marker - 0 or 1 depending if the the marker is going to be affected by design variables.
-   * \return 0 or 1 depending if the marker is going to be affected by design variables.
-   */
-  unsigned short GetMarker_All_DV(unsigned short val_marker);
-  
-  /*!
-   * \brief Get the motion information for a marker <i>val_marker</i>.
-   * \param[in] val_marker - 0 or 1 depending if the the marker is going to be moved.
-   * \return 0 or 1 depending if the marker is going to be moved.
-   */
-  unsigned short GetMarker_All_Moving(unsigned short val_marker);
-  
-  /*!
-   * \brief Get the airfoil sections in the slicing process.
-   * \param[in] val_section - Index of the section.
-   * \return Coordinate of the airfoil to slice.
-   */
-  su2double GetLocationStations(unsigned short val_section);
-
-  /*!
-   * \brief Get the number of pre-smoothings in a multigrid strategy.
-   * \param[in] val_mesh - Index of the grid.
-   * \return Number of smoothing iterations.
-   */
-  unsigned short GetMG_PreSmooth(unsigned short val_mesh);
-  
-  /*!
-   * \brief Get the number of post-smoothings in a multigrid strategy.
-   * \param[in] val_mesh - Index of the grid.
-   * \return Number of smoothing iterations.
-   */
-  unsigned short GetMG_PostSmooth(unsigned short val_mesh);
-  
-  /*!
-   * \brief Get the number of implicit Jacobi smoothings of the correction in a multigrid strategy.
-   * \param[in] val_mesh - Index of the grid.
-   * \return Number of implicit smoothing iterations.
-   */
-  unsigned short GetMG_CorrecSmooth(unsigned short val_mesh);
-  
-  /*!
-   * \brief plane of the FFD (I axis) that should be fixed.
-   * \param[in] val_index - Index of the arrray with all the planes in the I direction that should be fixed.
-   * \return Index of the plane that is going to be freeze.
-   */
-  short GetFFD_Fix_IDir(unsigned short val_index);
-  
-  /*!
-   * \brief plane of the FFD (J axis) that should be fixed.
-   * \param[in] val_index - Index of the arrray with all the planes in the J direction that should be fixed.
-   * \return Index of the plane that is going to be freeze.
-   */
-  short GetFFD_Fix_JDir(unsigned short val_index);
-  
-  /*!
-   * \brief plane of the FFD (K axis) that should be fixed.
-   * \param[in] val_index - Index of the arrray with all the planes in the K direction that should be fixed.
-   * \return Index of the plane that is going to be freeze.
-   */
-  short GetFFD_Fix_KDir(unsigned short val_index);
-  
-  /*!
-   * \brief Get the number of planes to fix in the I direction.
-   * \return Number of planes to fix in the I direction.
-   */
-  unsigned short GetnFFD_Fix_IDir(void);
-  
-  /*!
-   * \brief Get the number of planes to fix in the J direction.
-   * \return Number of planes to fix in the J direction.
-   */
-  unsigned short GetnFFD_Fix_JDir(void);
-  
-  /*!
-   * \brief Get the number of planes to fix in the K direction.
-   * \return Number of planes to fix in the K direction.
-   */
-  unsigned short GetnFFD_Fix_KDir(void);
-  
-  /*!
-   * \brief Governing equations of the flow (it can be different from the run time equation).
-   * \param[in] val_zone - Zone where the soler is applied.
-   * \return Governing equation that we are solving.
-   */
-  unsigned short GetKind_Solver(void);
-  
-  /*!
-   * \brief Governing equations of the flow (it can be different from the run time equation).
-   * \param[in] val_zone - Zone where the soler is applied.
-   * \return Governing equation that we are solving.
-   */
-  void SetKind_Solver(unsigned short val_solver);
-  
-  
-  /*!
-   * \brief Governing equations of the flow (it can be different from the run time equation).
-   * \param[in] val_zone - Zone where the soler is applied.
-   * \return Governing equation that we are solving.
-   */
-  unsigned short GetKind_Regime(void);
-  
-  /*!
-   * \brief Governing equations of the flow (it can be different from the run time equation).
-   * \param[in] val_zone - Zone where the soler is applied.
-   * \return Governing equation that we are solving.
-   */
-  unsigned short GetSystemMeasurements(void);
-  
-  /*!
-   * \brief Gas model that we are using.
-   * \return Gas model that we are using.
-   */
-  unsigned short GetKind_GasModel(void);
-  
-  /*!
-   * \brief Fluid model that we are using.
-   * \return Fluid model that we are using.
-   */
-  unsigned short GetKind_FluidModel(void);
-  
-  /*!
-   * \brief free stream option to initialize the solution
-   * \return free stream option
-   */
-  unsigned short GetKind_FreeStreamOption(void);
-  
-  /*!
-   * \brief free stream option to initialize the solution
-   * \return free stream option
-   */
-  unsigned short GetKind_InitOption(void);
-  /*!
-   * \brief Get the value of the critical pressure.
-   * \return Critical pressure.
-   */
-  su2double GetPressure_Critical(void);
-  
-  /*!
-   * \brief Get the value of the critical temperature.
-   * \return Critical temperature.
-   */
-  su2double GetTemperature_Critical(void);
-  
-  /*!
-   * \brief Get the value of the critical pressure.
-   * \return Critical pressure.
-   */
-  su2double GetAcentric_Factor(void);
-  
-  /*!
-   * \brief Get the value of the critical temperature.
-   * \return Critical temperature.
-   */
-  unsigned short GetKind_ViscosityModel(void);
-  
-  /*!
-   * \brief Get the value of the thermal conductivity .
-   * \return Critical temperature.
-   */
-  unsigned short GetKind_ConductivityModel(void);
-  
-  /*!
-   * \brief Get the value of the critical temperature.
-   * \return Critical temperature.
-   */
-  su2double GetMu_ConstantND(void);
-  
-  /*!
-   * \brief Get the value of the non-dimensional thermal conductivity.
-   * \return Critical temperature.
-   */
-  su2double GetKt_ConstantND(void);
-  
-  /*!
-   * \brief Get the value of the critical temperature.
-   * \return Critical temperature.
-   */
-  su2double GetMu_RefND(void);
-  
-  /*!
-   * \brief Get the value of the critical temperature.
-   * \return Critical temperature.
-   */
-  su2double GetMu_Temperature_RefND(void);
-  
-  /*!
-   * \brief Get the value of the critical temperature.
-   * \return Critical temperature.
-   */
-  su2double GetMu_SND(void);
-  
-  /*!
-   * \brief Get the value of the critical temperature.
-   * \return Critical temperature.
-   */
-  void SetMu_ConstantND(su2double mu_const);
-  
-  /*!
-   * \brief Get the value of the critical temperature.
-   * \return Critical temperature.
-   */
-  void SetKt_ConstantND(su2double kt_const);
-  
-  /*!
-   * \brief Get the value of the critical temperature.
-   * \return Critical temperature.
-   */
-  void SetMu_RefND(su2double mu_ref);
-  
-  /*!
-   * \brief Get the value of the critical temperature.
-   * \return Critical temperature.
-   */
-  void SetMu_Temperature_RefND(su2double mu_Tref);
-  
-  /*!
-   * \brief Get the value of the critical temperature.
-   * \return Critical temperature.
-   */
-  void SetMu_SND(su2double mu_s);
-  
-  /*!
-   * \brief Get the kind of method for computation of spatial gradients.
-   * \return Numerical method for computation of spatial gradients.
-   */
-  unsigned short GetKind_Gradient_Method(void);
-  
-  /*!
-   * \brief Get the kind of solver for the implicit solver.
-   * \return Numerical solver for implicit formulation (solving the linear system).
-   */
-  unsigned short GetKind_Linear_Solver(void);
-    
-
-  /*!
-   * \brief Get the kind of preconditioner for the implicit solver.
-   * \return Numerical preconditioner for implicit formulation (solving the linear system).
-   */
-  unsigned short GetKind_Linear_Solver_Prec(void);
-  
-  /*!
-   * \brief Get the kind of solver for the implicit solver.
-   * \return Numerical solver for implicit formulation (solving the linear system).
-   */
-  unsigned short GetKind_Deform_Linear_Solver(void);
-  
-  /*!
-   * \brief Set the kind of preconditioner for the implicit solver.
-   * \return Numerical preconditioner for implicit formulation (solving the linear system).
-   */
-  void SetKind_Deform_Linear_Solver_Prec(unsigned short val_kind_prec);
-
-  /*!
-   * \brief Set the kind of preconditioner for the implicit solver.
-   * \return Numerical preconditioner for implicit formulation (solving the linear system).
-   */
-  void SetKind_Linear_Solver_Prec(unsigned short val_kind_prec);
-  
-  /*!
-   * \brief Get min error of the linear solver for the implicit formulation.
-   * \return Min error of the linear solver for the implicit formulation.
-   */
-  su2double GetLinear_Solver_Error(void);
-  
-  /*!
-   * \brief Get min error of the linear solver for the implicit formulation.
-   * \return Min error of the linear solver for the implicit formulation.
-   */
-  su2double GetDeform_Linear_Solver_Error(void);
-  
-  /*!
-   * \brief Get max number of iterations of the linear solver for the implicit formulation.
-   * \return Max number of iterations of the linear solver for the implicit formulation.
-   */
-  unsigned long GetLinear_Solver_Iter(void);
-  
-  /*!
-   * \brief Get max number of iterations of the linear solver for the implicit formulation.
-   * \return Max number of iterations of the linear solver for the implicit formulation.
-   */
-  unsigned long GetDeform_Linear_Solver_Iter(void);
-
-  /*!
-   * \brief Get restart frequency of the linear solver for the implicit formulation.
-   * \return Restart frequency of the linear solver for the implicit formulation.
-   */
-  unsigned long GetLinear_Solver_Restart_Frequency(void);
-  
-  /*!
-   * \brief Get the relaxation coefficient of the linear solver for the implicit formulation.
-   * \return relaxation coefficient of the linear solver for the implicit formulation.
-   */
-  su2double GetRelaxation_Factor_Flow(void);
-  
-  /*!
-   * \brief Get the relaxation coefficient of the linear solver for the implicit formulation.
-   * \return relaxation coefficient of the linear solver for the implicit formulation.
-   */
-  su2double GetRelaxation_Factor_AdjFlow(void);
-  
-  /*!
-   * \brief Get the relaxation coefficient of the linear solver for the implicit formulation.
-   * \return relaxation coefficient of the linear solver for the implicit formulation.
-   */
-  su2double GetRelaxation_Factor_Turb(void);
-  
-  /*!
-   * \brief Get the relaxation coefficient of the linear solver for the implicit formulation.
-   * \return relaxation coefficient of the linear solver for the implicit formulation.
-   */
-  su2double GetRoe_Kappa(void);
-  
-  /*!
-   * \brief Get the wing semi span.
-   * \return value of the wing semi span.
-   */
-  su2double GetSemiSpan(void);
-
-  /*!
-   * \brief Get the kind of solver for the implicit solver.
-   * \return Numerical solver for implicit formulation (solving the linear system).
-   */
-  unsigned short GetKind_AdjTurb_Linear_Solver(void);
-  
-  /*!
-   * \brief Get the kind of preconditioner for the implicit solver.
-   * \return Numerical preconditioner for implicit formulation (solving the linear system).
-   */
-  unsigned short GetKind_AdjTurb_Linear_Prec(void);
-  
-  /*!
-   * \brief Get the kind of solver for the implicit solver.
-   * \return Numerical solver for implicit formulation (solving the linear system).
-   */
-  unsigned short GetKind_DiscAdj_Linear_Solver(void);
-  
-  /*!
-   * \brief Get the kind of preconditioner for the implicit solver.
-   * \return Numerical preconditioner for implicit formulation (solving the linear system).
-   */
-  unsigned short GetKind_DiscAdj_Linear_Prec(void);
-  
-  /*!
-   * \brief Get the kind of preconditioner for the implicit solver.
-   * \return Numerical preconditioner for implicit formulation (solving the linear system).
-   */
-  unsigned short GetKind_Deform_Linear_Solver_Prec(void);
-  
-  /*!
-   * \brief Set the kind of preconditioner for the implicit solver.
-   * \return Numerical preconditioner for implicit formulation (solving the linear system).
-   */
-  void SetKind_AdjTurb_Linear_Prec(unsigned short val_kind_prec);
-  
-  /*!
-   * \brief Get min error of the linear solver for the implicit formulation.
-   * \return Min error of the linear solver for the implicit formulation.
-   */
-  su2double GetAdjTurb_Linear_Error(void);
-  
-  /*!
-   * \brief Get the entropy fix.
-   * \return Vaule of the entropy fix.
-   */
-  su2double GetEntropyFix_Coeff(void);
-  
-  /*!
-   * \brief Get max number of iterations of the linear solver for the implicit formulation.
-   * \return Max number of iterations of the linear solver for the implicit formulation.
-   */
-  unsigned short GetAdjTurb_Linear_Iter(void);
-  
-  /*!
-   * \brief Get CFL reduction factor for adjoint turbulence model.
-   * \return CFL reduction factor.
-   */
-  su2double GetCFLRedCoeff_AdjTurb(void);
-  
-  /*!
-   * \brief Get the number of linear smoothing iterations for mesh deformation.
-   * \return Number of linear smoothing iterations for mesh deformation.
-   */
-  unsigned long GetGridDef_Linear_Iter(void);
-  
-  /*!
-   * \brief Get the number of nonlinear increments for mesh deformation.
-   * \return Number of nonlinear increments for mesh deformation.
-   */
-  unsigned long GetGridDef_Nonlinear_Iter(void);
-  
-  /*!
-   * \brief Get information about writing grid deformation residuals to the console.
-   * \return <code>TRUE</code> means that grid deformation residuals will be written to the console.
-   */
-  bool GetDeform_Output(void);
-  
-  /*!
-   * \brief Get factor to multiply smallest volume for deform tolerance.
-   * \return Factor to multiply smallest volume for deform tolerance.
-   */
-  su2double GetDeform_Tol_Factor(void);
-  
-  /*!
-   * \brief Get factor to multiply smallest volume for deform tolerance.
-   * \return Factor to multiply smallest volume for deform tolerance.
-   */
-  su2double GetDeform_Coeff(void);
-  
-  /*!
-   * \brief Get Young's modulus for deformation (constant stiffness deformation)
-   */
-  su2double GetDeform_ElasticityMod(void);
-  
-  /*!
-   * \brief Get Poisson's ratio for deformation (constant stiffness deformation)
-   * \
-   */
-  su2double GetDeform_PoissonRatio(void);
-  
-  /*!
-   * \brief Get the type of stiffness to impose for FEA mesh deformation.
-   * \return type of stiffness to impose for FEA mesh deformation.
-   */
-  unsigned short GetDeform_Stiffness_Type(void);
-  
-  /*!
-   * \brief Creates a teot file to visualize the deformation made by the MDC software.
-   * \return <code>TRUE</code> if the deformation is going to be plotted; otherwise <code>FALSE</code>.
-   */
-  bool GetVisualize_Deformation(void);
-  
-  /*!
-   * \brief Define the FFD box with a symetry plane.
-   * \return <code>TRUE</code> if there is a symmetry plane in the FFD; otherwise <code>FALSE</code>.
-   */
-  bool GetFFD_Symmetry_Plane(void);
-  
-  /*!
-   * \brief Get the kind of SU2 software component.
-   * \return Kind of the SU2 software component.
-   */
-  unsigned short GetKind_SU2(void);
-  
-  /*!
-   * \brief Get the kind of non-dimensionalization.
-   * \return Kind of non-dimensionalization.
-   */
-  unsigned short GetRef_NonDim(void);
-  
-  /*!
-   * \brief Get the kind of SU2 software component.
-   * \return Kind of the SU2 software component.
-   */
-  void SetKind_SU2(unsigned short val_kind_su2);
-  
-  /*!
-   * \brief Get the kind of the turbulence model.
-   * \return Kind of the turbulence model.
-   */
-  unsigned short GetKind_Turb_Model(void);
-  
-  /*!
-   * \brief Get the kind of the transition model.
-   * \return Kind of the transion model.
-   */
-  unsigned short GetKind_Trans_Model(void);
-  
-  /*!
-   * \brief Get the kind of adaptation technique.
-   * \return Kind of adaptation technique.
-   */
-  unsigned short GetKind_Adaptation(void);
-  
-  /*!
-   * \brief Get the number of new elements added in the adaptation process.
-   * \return percentage of new elements that are going to be added in the adaptation.
-   */
-  su2double GetNew_Elem_Adapt(void);
-  
-  /*!
-   * \brief Get the kind of time integration method.
-   * \note This is the information that the code will use, the method will
-   *       change in runtime depending of the specific equation (direct, adjoint,
-   *       linearized) that is being solved.
-   * \return Kind of time integration method.
-   */
-  unsigned short GetKind_TimeIntScheme(void);
-  
-  /*!
-   * \brief Get the kind of convective numerical scheme.
-   * \note This is the information that the code will use, the method will
-   *       change in runtime depending of the specific equation (direct, adjoint,
-   *       linearized) that is being solved.
-   * \return Kind of the convective scheme.
-   */
-  unsigned short GetKind_ConvNumScheme(void);
-  
-  /*!
-   * \brief Get kind of center scheme for the convective terms.
-   * \note This is the information that the code will use, the method will
-   *       change in runtime depending of the specific equation (direct, adjoint,
-   *       linearized) that is being solved.
-   * \return Kind of center scheme for the convective terms.
-   */
-  unsigned short GetKind_Centered(void);
-  
-  /*!
-   * \brief Get kind of upwind scheme for the convective terms.
-   * \note This is the information that the code will use, the method will
-   *       change in runtime depending of the specific equation (direct, adjoint,
-   *       linearized) that is being solved.
-   * \return Kind of upwind scheme for the convective terms.
-   */
-  unsigned short GetKind_Upwind(void);
-  
-  /*!
-   * \brief Get the order of the spatial integration.
-   * \note This is the information that the code will use, the method will
-   *       change in runtime depending of the specific equation (direct, adjoint,
-   *       linearized) that is being solved.
-   * \return Kind of upwind scheme for the convective terms.
-   */
-  unsigned short GetSpatialOrder(void);
-  
-  /*!
-   * \brief Get the order of the spatial integration.
-   * \note This is the information that the code will use, the method will
-   *       change in runtime depending of the specific equation (direct, adjoint,
-   *       linearized) that is being solved.
-   * \return Kind of upwind scheme for the convective terms.
-   */
-  unsigned short GetSpatialOrder_Flow(void);
-  
-  /*!
-   * \brief Get the order of the spatial integration.
-   * \note This is the information that the code will use, the method will
-   *       change in runtime depending of the specific equation (direct, adjoint,
-   *       linearized) that is being solved.
-   * \return Kind of upwind scheme for the convective terms.
-   */
-  unsigned short GetSpatialOrder_Turb(void);
-  
-  /*!
-   * \brief Get the order of the spatial integration.
-   * \note This is the information that the code will use, the method will
-   *       change in runtime depending of the specific equation (direct, adjoint,
-   *       linearized) that is being solved.
-   * \return Kind of upwind scheme for the convective terms.
-   */
-  unsigned short GetSpatialOrder_AdjFlow(void);
-  
-  /*!
-   * \brief Get the kind of integration scheme (explicit or implicit)
-   *        for the flow equations.
-   * \note This value is obtained from the config file, and it is constant
-   *       during the computation.
-   * \return Kind of integration scheme for the flow equations.
-   */
-  unsigned short GetKind_TimeIntScheme_Flow(void);
-  
-  /*!
-   * \brief Get the kind of integration scheme (explicit or implicit)
-   *        for the flow equations.
-   * \note This value is obtained from the config file, and it is constant
-   *       during the computation.
-   * \return Kind of integration scheme for the plasma equations.
-   */
-  unsigned short GetKind_TimeIntScheme_Wave(void);
-  
-  /*!
-   * \brief Get the kind of integration scheme (explicit or implicit)
-   *        for the flow equations.
-   * \note This value is obtained from the config file, and it is constant
-   *       during the computation.
-   * \return Kind of integration scheme for the plasma equations.
-   */
-  unsigned short GetKind_TimeIntScheme_Heat(void);
-  
-  /*!
-   * \brief Get the kind of integration scheme (explicit or implicit)
-   *        for the flow equations.
-   * \note This value is obtained from the config file, and it is constant
-   *       during the computation.
-   * \return Kind of integration scheme for the plasma equations.
-   */
-  unsigned short GetKind_TimeIntScheme_Poisson(void);
-  
-  /*!
-   * \brief Get the kind of integration scheme (explicit or implicit)
-   *        for the flow equations.
-   * \note This value is obtained from the config file, and it is constant
-   *       during the computation.
-   * \return Kind of integration scheme for the plasma equations.
-   */
-  unsigned short GetKind_TimeIntScheme_FEA(void);
-  
-  /*!
-   * \brief Get the kind of integration scheme (explicit or implicit)
-   *        for the template equations.
-   * \note This value is obtained from the config file, and it is constant
-   *       during the computation.
-   * \return Kind of integration scheme for the plasma equations.
-   */
-  unsigned short GetKind_TimeIntScheme_Template(void);
-  
-  /*!
-   * \brief Get the kind of integration scheme (explicit or implicit)
-   *        for the flow equations.
-   * \note This value is obtained from the config file, and it is constant
-   *       during the computation.
-   * \return Kind of integration scheme for the plasma equations.
-   */
-  unsigned short GetKind_SpaceIteScheme_FEA(void);
-  
-  /*!
-   * \brief Get the kind of transfer method we want to use for multiphysics problems
-   * \note This value is obtained from the config file, and it is constant
-   *       during the computation.
-   * \return Kind of transfer method for multiphysics problems
-   */
-  unsigned short GetKind_TransferMethod(void);
-  
-  /*!
-   * \brief Get the kind of convective numerical scheme for the flow
-   *        equations (centered or upwind).
-   * \note This value is obtained from the config file, and it is constant
-   *       during the computation.
-   * \return Kind of convective numerical scheme for the flow equations.
-   */
-  unsigned short GetKind_ConvNumScheme_Flow(void);
-  
-  /*!
-   * \brief Get the kind of convective numerical scheme for the template
-   *        equations (centered or upwind).
-   * \note This value is obtained from the config file, and it is constant
-   *       during the computation.
-   * \return Kind of convective numerical scheme for the flow equations.
-   */
-  unsigned short GetKind_ConvNumScheme_Template(void);
-  
-  /*!
-   * \brief Get the kind of center convective numerical scheme for the flow equations.
-   * \note This value is obtained from the config file, and it is constant
-   *       during the computation.
-   * \return Kind of center convective numerical scheme for the flow equations.
-   */
-  unsigned short GetKind_Centered_Flow(void);
-  
-  /*!
-   * \brief Get the kind of center convective numerical scheme for the plasma equations.
-   * \note This value is obtained from the config file, and it is constant
-   *       during the computation.
-   * \return Kind of center convective numerical scheme for the flow equations.
-   */
-  unsigned short GetKind_Centered_Template(void);
-  
-  /*!
-   * \brief Get the kind of upwind convective numerical scheme for the flow equations.
-   * \note This value is obtained from the config file, and it is constant
-   *       during the computation.
-   * \return Kind of upwind convective numerical scheme for the flow equations.
-   */
-  unsigned short GetKind_Upwind_Flow(void);
-  
-  /*!
-   * \brief Get the method for limiting the spatial gradients.
-   * \return Method for limiting the spatial gradients.
-   */
-  unsigned short GetKind_SlopeLimit(void);
-  
-  /*!
-   * \brief Get the method for limiting the spatial gradients.
-   * \return Method for limiting the spatial gradients solving the flow equations.
-   */
-  unsigned short GetKind_SlopeLimit_Flow(void);
-  
-  /*!
-   * \brief Get the method for limiting the spatial gradients.
-   * \return Method for limiting the spatial gradients solving the turbulent equation.
-   */
-  unsigned short GetKind_SlopeLimit_Turb(void);
-  
-  /*!
-   * \brief Get the method for limiting the spatial gradients.
-   * \return Method for limiting the spatial gradients solving the adjoint turbulent equation.
-   */
-  unsigned short GetKind_SlopeLimit_AdjTurb(void);
-  
-  /*!
-   * \brief Get the method for limiting the spatial gradients.
-   * \return Method for limiting the spatial gradients solving the adjoint flow equation.
-   */
-  unsigned short GetKind_SlopeLimit_AdjFlow(void);
-  
-  /*!
-   * \brief Value of the calibrated constant for the Lax method (center scheme).
-   * \note This constant is used in coarse levels and with first order methods.
-   * \return Calibrated constant for the Lax method.
-   */
-  su2double GetKappa_1st_Flow(void);
-  
-  /*!
-   * \brief Value of the calibrated constant for the JST method (center scheme).
-   * \return Calibrated constant for the JST method for the flow equations.
-   */
-  su2double GetKappa_2nd_Flow(void);
-  
-  /*!
-   * \brief Value of the calibrated constant for the JST method (center scheme).
-   * \return Calibrated constant for the JST method for the flow equations.
-   */
-  su2double GetKappa_4th_Flow(void);
-  
-  /*!
-   * \brief Get the kind of integration scheme (explicit or implicit)
-   *        for the adjoint flow equations.
-   * \note This value is obtained from the config file, and it is constant
-   *       during the computation.
-   * \return Kind of integration scheme for the adjoint flow equations.
-   */
-  unsigned short GetKind_TimeIntScheme_AdjFlow(void);
-  
-  /*!
-   * \brief Get the kind of convective numerical scheme for the adjoint flow
-   *        equations (centered or upwind).
-   * \note This value is obtained from the config file, and it is constant
-   *       during the computation.
-   * \return Kind of convective numerical scheme for the adjoint flow equations.
-   */
-  unsigned short GetKind_ConvNumScheme_AdjFlow(void);
-  
-  /*!
-   * \brief Get the kind of center convective numerical scheme for the adjoint flow equations.
-   * \note This value is obtained from the config file, and it is constant
-   *       during the computation.
-   * \return Kind of center convective numerical scheme for the adjoint flow equations.
-   */
-  unsigned short GetKind_Centered_AdjFlow(void);
-  
-  /*!
-   * \brief Get the kind of upwind convective numerical scheme for the adjoint flow equations.
-   * \note This value is obtained from the config file, and it is constant
-   *       during the computation.
-   * \return Kind of upwind convective numerical scheme for the adjoint flow equations.
-   */
-  unsigned short GetKind_Upwind_AdjFlow(void);
-  
-  /*!
-   * \brief Value of the calibrated constant for the high order method (center scheme).
-   * \return Calibrated constant for the high order center method for the adjoint flow equations.
-   */
-  su2double GetKappa_2nd_AdjFlow(void);
-  
-  /*!
-   * \brief Value of the calibrated constant for the high order method (center scheme).
-   * \return Calibrated constant for the high order center method for the adjoint flow equations.
-   */
-  su2double GetKappa_4th_AdjFlow(void);
-  
-  /*!
-   * \brief Value of the calibrated constant for the low order method (center scheme).
-   * \return Calibrated constant for the low order center method for the adjoint flow equations.
-   */
-  su2double GetKappa_1st_AdjFlow(void);
-  
-  /*!
-   * \brief Get the kind of integration scheme (implicit)
-   *        for the turbulence equations.
-   * \note This value is obtained from the config file, and it is constant
-   *       during the computation.
-   * \return Kind of integration scheme for the turbulence equations.
-   */
-  unsigned short GetKind_TimeIntScheme_Turb(void);
-  
-  /*!
-   * \brief Get the kind of convective numerical scheme for the turbulence
-   *        equations (upwind).
-   * \note This value is obtained from the config file, and it is constant
-   *       during the computation.
-   * \return Kind of convective numerical scheme for the turbulence equations.
-   */
-  unsigned short GetKind_ConvNumScheme_Turb(void);
-  
-  /*!
-   * \brief Get the kind of center convective numerical scheme for the turbulence equations.
-   * \note This value is obtained from the config file, and it is constant
-   *       during the computation.
-   * \return Kind of center convective numerical scheme for the turbulence equations.
-   */
-  unsigned short GetKind_Centered_Turb(void);
-  
-  /*!
-   * \brief Get the kind of upwind convective numerical scheme for the turbulence equations.
-   * \note This value is obtained from the config file, and it is constant
-   *       during the computation.
-   * \return Kind of upwind convective numerical scheme for the turbulence equations.
-   */
-  unsigned short GetKind_Upwind_Turb(void);
-  
-  /*!
-   * \brief Get the kind of integration scheme (explicit or implicit)
-   *        for the adjoint turbulence equations.
-   * \note This value is obtained from the config file, and it is constant
-   *       during the computation.
-   * \return Kind of integration scheme for the adjoint turbulence equations.
-   */
-  unsigned short GetKind_TimeIntScheme_AdjTurb(void);
-  
-  /*!
-   * \brief Get the kind of convective numerical scheme for the adjoint turbulence
-   *        equations (centered or upwind).
-   * \note This value is obtained from the config file, and it is constant
-   *       during the computation.
-   * \return Kind of convective numerical scheme for the adjoint turbulence equations.
-   */
-  unsigned short GetKind_ConvNumScheme_AdjTurb(void);
-  
-  /*!
-   * \brief Get the kind of center convective numerical scheme for the adjoint turbulence equations.
-   * \note This value is obtained from the config file, and it is constant
-   *       during the computation.
-   * \return Kind of center convective numerical scheme for the adjoint turbulence equations.
-   */
-  unsigned short GetKind_Centered_AdjTurb(void);
-  
-  /*!
-   * \brief Get the kind of upwind convective numerical scheme for the adjoint turbulence equations.
-   * \note This value is obtained from the config file, and it is constant
-   *       during the computation.
-   * \return Kind of upwind convective numerical scheme for the adjoint turbulence equations.
-   */
-  unsigned short GetKind_Upwind_AdjTurb(void);
-  
-  /*!
-   * \brief Provides information about the way in which the turbulence will be treated by the
-   *        adjoint method.
-   * \return <code>FALSE</code> means that the adjoint turbulence equations will be used.
-   */
-  bool GetFrozen_Visc(void);
-  
-  /*!
-   * \brief Viscous limiter mean flow.
-   * \return <code>FALSE</code> means no viscous limiter turb equations.
-   */
-  bool GetViscous_Limiter_Flow(void);
-  
-  /*!
-   * \brief Viscous limiter turb equations.
-   * \return <code>FALSE</code> means no viscous limiter turb equations.
-   */
-  bool GetViscous_Limiter_Turb(void);
-  
-  /*!
-   * \brief Write convergence file for FSI problems
-   * \return <code>FALSE</code> means no file is written.
-   */
-  bool GetWrite_Conv_FSI(void);
-  
-  /*!
-   * \brief Provides information about if the sharp edges are going to be removed from the sensitivity.
-   * \return <code>FALSE</code> means that the sharp edges will be removed from the sensitivity.
-   */
-  bool GetSens_Remove_Sharp(void);
-  
-  /*!
-   * \brief Get the kind of inlet boundary condition treatment (total conditions or mass flow).
-   * \return Kind of inlet boundary condition.
-   */
-  unsigned short GetKind_Inlet(void);
-  
-  
-  /*!
-   * \brief Get the kind of mixing process for averaging quantities at the boundaries.
-   * \return Kind of mixing process.
-   */
-  unsigned short GetKind_MixingProcess(void);
-  
-  /*!
-   * \brief Verify if there is mixing plane interface specified from config file.
-   * \return boolean.
-   */
-  bool GetBoolMixingPlane(void);
-  
-  /*!
-   * \brief number mixing plane interface specified from config file.
-   * \return number of bound.
-   */
-  unsigned short Get_nMarkerMixingPlane(void);
-  
-  /*!
-   * \brief get bounds name of mixing plane interface.
-   * \return name of the bound.
-   */
-  string GetMarker_MixingPlane_Bound(unsigned short index);
-  
-  
-  /*!
-   * \brief get bounds name of mixing plane interface.
-   * \return name of the bound.
-   */
-  string GetMarker_MixingPlane_Donor(unsigned short index);
-  
-  /*!
-   * \brief Verify if there is Turbomachinery performance option specified from config file.
-   * \return boolean.
-   */
-  bool GetBoolTurboPerf(void);
-  /*!
-   * \brief number Turbomachinery performance option specified from config file.
-   * \return number of bound.
-   */
-  unsigned short Get_nMarkerTurboPerf(void);
-  
-  /*!
-   * \brief get inlet bounds name for Turbomachinery performance calculation.
-   * \return name of the bound.
-   */
-  string GetMarker_TurboPerf_BoundIn(unsigned short index);
-  
-  /*!
-   * \brief get outlet bounds name for Turbomachinery performance calculation.
-   * \return name of the bound.
-   */
-  string GetMarker_TurboPerf_BoundOut(unsigned short index);
-  
-  /*!
-   * \brief get marker kind for Turbomachinery performance calculation.
-   * \return kind index.
-   */
-  unsigned short GetKind_TurboPerf(unsigned short index);
-  
-  /*!
-   * \brief Get the kind of inlet boundary condition treatment (total conditions or mass flow).
-   * \return Kind of inlet boundary condition.
-   */
-  unsigned short GetKind_Engine_Inflow(void);
-  
-  /*!
-   * \brief Get the kind of inlet boundary condition treatment (total conditions or mass flow).
-   * \return Kind of inlet boundary condition.
-   */
-  unsigned short GetKind_ActDisk(void);
-  
-  /*!
-   * \brief Get the number of sections.
-   * \return Number of sections
-   */
-  unsigned short GetnLocationStations(void);
-  
-  /*!
-   * \brief Get the number of sections for computing internal volume.
-   * \return Number of sections for computing internal volume.
-   */
-  unsigned short GetnWingStations(void);
-  
-  /*!
-   * \brief Provides information about the the nodes that are going to be moved on a deformation
-   *        volumetric grid deformation.
-   * \return <code>TRUE</code> means that only the points on the FFD box will be moved.
-   */
-  bool GetHold_GridFixed(void);
-  
-  /*!
-   * \brief Get the kind of objective function. There are several options: Drag coefficient,
-   *        Lift coefficient, efficiency, etc.
-   * \note The objective function will determine the boundary condition of the adjoint problem.
-   * \return Kind of objective function.
-   */
-  unsigned short GetKind_ObjFunc(void);
-  
-  /*!
-   * \author H. Kline
-   * \brief Get the kind of objective function. There are several options: Drag coefficient,
-   *        Lift coefficient, efficiency, etc.
-   * \note The objective function will determine the boundary condition of the adjoint problem.
-   * \return Kind of objective function.
-   */
-  unsigned short GetKind_ObjFunc(unsigned short val_obj);
-  
-  /*!
-   * \author H. Kline
-   * \brief Get the weight of objective function. There are several options: Drag coefficient,
-   *        Lift coefficient, efficiency, etc.
-   * \note The objective function will determine the boundary condition of the adjoint problem.
-   * \return Weight of objective function.
-   */
-  su2double GetWeight_ObjFunc(unsigned short val_obj);
-  
-  /*!
-   * \author H. Kline
-   * \brief Set the weight of objective function. There are several options: Drag coefficient,
-   *        Lift coefficient, efficiency, etc.
-   * \note The objective function will determine the boundary condition of the adjoint problem.
-   * \return Weight of objective function.
-   */
-  void SetWeight_ObjFunc(unsigned short val_obj, su2double val);
-  
-  /*!
-   * \author H. Kline
-   * \brief Get the coefficients of the objective defined by the chain rule with primitive variables.
-   * \note This objective is only applicable to gradient calculations. Objective value must be
-   * calculated using the area averaged outlet values of density, velocity, and pressure.
-   * Gradients are w.r.t density, velocity[3], and pressure. when 2D gradient w.r.t. 3rd component of velocity set to 0.
-   */
-  su2double GetCoeff_ObjChainRule(unsigned short iVar);
-  
-  /*!
-   * \author H. Kline
-   * \brief Get the flag indicating whether to comput a combined objective.
-   */
-  bool GetComboObj(void);
-  
-  /*!
-   * \brief Get the kind of sensitivity smoothing technique.
-   * \return Kind of sensitivity smoothing technique.
-   */
-  unsigned short GetKind_SensSmooth(void);
-  
-  /*!
-   * \brief Provides information about the time integration, and change the write in the output
-   *        files information about the iteration.
-   * \return The kind of time integration: Steady state, time stepping method (unsteady) or
-   *         dual time stepping method (unsteady).
-   */
-  unsigned short GetUnsteady_Simulation(void);
-  
-  /*!
-   * \brief Provides the number of chemical reactions in the chemistry model
-   * \return: The number of chemical reactions, read from input file
-   */
-  unsigned short GetnReactions(void);
-  
-  /*!
-   * \brief Provides the number of chemical reactions in the chemistry model
-   * \return: The number of chemical reactions, read from input file
-   */
-  su2double GetArrheniusCoeff(unsigned short iReaction);
-  
-  /*!
-   * \brief Provides the number of chemical reactions in the chemistry model
-   * \return: The number of chemical reactions, read from input file
-   */
-  su2double GetArrheniusEta(unsigned short iReaction);
-  
-  /*!
-   * \brief Provides the number of chemical reactions in the chemistry model
-   * \return: The number of chemical reactions, read from input file
-   */
-  su2double GetArrheniusTheta(unsigned short iReaction);
-  
-  /*!
-   * \brief Provides the rate controlling temperature exponents for chemistry.
-   * \return: Rate controlling temperature exponents.
-   */
-  su2double* GetRxnTcf_a(void);
-  
-  /*!
-   * \brief Provides the rate controlling temperature exponents for chemistry.
-   * \return: Rate controlling temperature exponents.
-   */
-  su2double* GetRxnTcf_b(void);
-  
-  /*!
-   * \brief Provides the rate controlling temperature exponents for chemistry.
-   * \return: Rate controlling temperature exponents.
-   */
-  su2double* GetRxnTcb_a(void);
-  
-  /*!
-   * \brief Provides the rate controlling temperature exponents for chemistry.
-   * \return: Rate controlling temperature exponents.
-   */
-  su2double* GetRxnTcb_b(void);
-  
-  /*!
-   * \brief Dissociation potential of species.
-   * \return: Dissociation potential.
-   */
-  su2double* GetDissociationPot(void);
-  
-  /*!
-   * \brief Provides the number of rotational modes of energy storage
-   * \return: Vector of rotational mode count
-   */
-  su2double* GetRotationModes(void);
-  
-  /*!
-   * \brief Provides the characteristic vibrational temperature for calculating e_vib
-   * \return: Vector of characteristic vibrational temperatures [K]
-   */
-  su2double* GetCharVibTemp(void);
-  
-  /*!
-   * \brief Provides the characteristic electronic temperature for calculating e_el
-   * \return: Vector of characteristic vibrational temperatures [K]
-   */
-  su2double** GetCharElTemp(void);
-  
-  /*!
-   * \brief Provides the degeneracy of electron states for calculating e_el
-   * \return: Vector of characteristic vibrational temperatures [K]
-   */
-  su2double** GetElDegeneracy(void);
-  
-  /*!
-   * \brief Provides number electron states for calculating e_el
-   * \return: Vector of number of electron states for each species
-   */
-  unsigned short* GetnElStates(void);
-  
-  
-  /*!
-   * \brief Provides the thermodynamic reference temperatures from the JANAF tables
-   * \return: Vector of reference temperatures [K]
-   */
-  su2double* GetRefTemperature(void);
-  
-  /*!
-   * \brief Provides the characteristic vibrational temperature for calculating e_vib
-   * \return: The number of chemical reactions, read from input file
-   */
-  su2double GetCharVibTemp(unsigned short iSpecies);
-  
-  /*!
-   * \brief Provides the molar mass of each species present in multi species fluid
-   * \return: Vector of molar mass of each species in kg/kmol
-   */
-  su2double* GetMolar_Mass(void);
-  
-  /*!
-   * \brief Provides the molar mass of each species present in multi species fluid
-   * \return: Mass of each species in Kg
-   */
-  su2double GetMolar_Mass(unsigned short iSpecies);
-  
-  /*!
-   * \brief Retrieves the number of monatomic species in the multicomponent gas.
-   * \return: Number of monatomic species.
-   */
-  unsigned short GetnMonatomics(void);
-  
-  /*!
-   * \brief Retrieves the number of monatomic species in the multicomponent gas.
-   * \return: Number of monatomic species.
-   */
-  unsigned short GetnDiatomics(void);
-  
-  /*!
-   * \brief Provides the molar mass of each species present in multi species fluid
-   * \return: Molar mass of the specified gas consituent [kg/kmol]
-   */
-  su2double GetInitial_Gas_Composition(unsigned short iSpecies);
-  
-  /*!
-   * \brief Provides the formation enthalpy of the specified species at standard conditions
-   * \return: Enthalpy of formation
-   */
-  su2double* GetEnthalpy_Formation(void);
-  
-  /*!
-   * \brief Provides the formation enthalpy of the specified species at standard conditions
-   * \return: Enthalpy of formation
-   */
-  su2double GetEnthalpy_Formation(unsigned short iSpecies);
-  
-  /*!
-   * \brief Provides the restart information.
-   * \return Restart information, if <code>TRUE</code> then the code will use the solution as restart.
-   */
-  bool GetRestart(void);
-  
-  /*!
-   * \brief Provides the number of varaibles.
-   * \return Number of variables.
-   */
-  unsigned short GetnVar(void);
-  
-  /*!
-   * \brief Provides the number of varaibles.
-   * \return Number of variables.
-   */
-  unsigned short GetnZone(void);
-  
-  /*!
-   * \brief Provides the number of varaibles.
-   * \return Number of variables.
-   */
-  unsigned short GetiZone(void);
-  
-  /*!
-   * \brief For some problems like adjoint or the linearized equations it
-   *		  is necessary to restart the flow solution.
-   * \return Flow restart information, if <code>TRUE</code> then the code will restart the flow solution.
-   */
-  
-  bool GetRestart_Flow(void);
-  
-  /*!
-   * \brief Indicates whether electron gas is present in the gas mixture.
-   */
-  bool GetIonization(void);
-  
-  /*!
-   * \brief Information about computing and plotting the equivalent area distribution.
-   * \return <code>TRUE</code> or <code>FALSE</code>  depending if we are computing the equivalent area.
-   */
-  bool GetEquivArea(void);
-  
-  /*!
-   * \brief Information about computing and plotting the equivalent area distribution.
-   * \return <code>TRUE</code> or <code>FALSE</code>  depending if we are computing the equivalent area.
-   */
-  bool GetInvDesign_Cp(void);
-  
-  /*!
-   * \brief Information about computing and plotting the equivalent area distribution.
-   * \return <code>TRUE</code> or <code>FALSE</code>  depending if we are computing the equivalent area.
-   */
-  bool GetInvDesign_HeatFlux(void);
-  
-  /*!
-   * \brief Get name of the input grid.
-   * \return File name of the input grid.
-   */
-  string GetMesh_FileName(void);
-  
-  /*!
-   * \brief Get name of the output grid, this parameter is important for grid
-   *        adaptation and deformation.
-   * \return File name of the output grid.
-   */
-  string GetMesh_Out_FileName(void);
-  
-  /*!
-   * \brief Get the name of the file with the solution of the flow problem.
-   * \return Name of the file with the solution of the flow problem.
-   */
-  string GetSolution_FlowFileName(void);
-  
-  /*!
-   * \brief Get the name of the file with the solution of the adjoint flow problem
-   *		  with drag objective function.
-   * \return Name of the file with the solution of the adjoint flow problem with
-   *         drag objective function.
-   */
-  string GetSolution_AdjFileName(void);
-  
-  /*!
-   * \brief Get the name of the file with the solution of the structural problem.
-   * \return Name of the file with the solution of the structural problem.
-   */
-  string GetSolution_FEMFileName(void);
-  
-  /*!
-   * \brief Get the name of the file with the residual of the problem.
-   * \return Name of the file with the residual of the problem.
-   */
-  string GetResidual_FileName(void);
-  
-  /*!
-   * \brief Get the format of the input/output grid.
-   * \return Format of the input/output grid.
-   */
-  unsigned short GetMesh_FileFormat(void);
-  
-  /*!
-   * \brief Get the format of the output solution.
-   * \return Format of the output solution.
-   */
-  unsigned short GetOutput_FileFormat(void);
-  
-  /*!
-   * \brief Get the format of the output solution.
-   * \return Format of the output solution.
-   */
-  unsigned short GetActDisk_Jump(void);
-  
-  /*!
-   * \brief Get the name of the file with the convergence history of the problem.
-   * \return Name of the file with convergence history of the problem.
-   */
-  string GetConv_FileName(void);
-  
-  /*!
-   * \brief Get the name of the file with the convergence history of the problem for FSI applications.
-   * \return Name of the file with convergence history of the problem.
-   */
-  string GetConv_FileName_FSI(void);
-  
-  /*!
-   * \brief Get the name of the file with the forces breakdown of the problem.
-   * \return Name of the file with forces breakdown of the problem.
-   */
-  string GetBreakdown_FileName(void);
-  
-  /*!
-   * \brief Get the name of the file with the flow variables.
-   * \return Name of the file with the primitive variables.
-   */
-  string GetFlow_FileName(void);
-  
-  /*!
-   * \brief Get the name of the file with the structure variables.
-   * \return Name of the file with the structure variables.
-   */
-  string GetStructure_FileName(void);
-  
-  /*!
-   * \brief Get the name of the file with the structure variables.
-   * \return Name of the file with the structure variables.
-   */
-  string GetSurfStructure_FileName(void);
-  
-  /*!
-   * \brief Get the name of the file with the structure variables.
-   * \return Name of the file with the structure variables.
-   */
-  string GetSurfWave_FileName(void);
-  
-  /*!
-   * \brief Get the name of the file with the structure variables.
-   * \return Name of the file with the structure variables.
-   */
-  string GetSurfHeat_FileName(void);
-  
-  /*!
-   * \brief Get the name of the file with the wave variables.
-   * \return Name of the file with the wave variables.
-   */
-  string GetWave_FileName(void);
-  
-  /*!
-   * \brief Get the name of the file with the wave variables.
-   * \return Name of the file with the wave variables.
-   */
-  string GetHeat_FileName(void);
-  
-  /*!
-   * \brief Get the name of the file with the adjoint wave variables.
-   * \return Name of the file with the adjoint wave variables.
-   */
-  string GetAdjWave_FileName(void);
-  
-  /*!
-   * \brief Get the name of the restart file for the wave variables.
-   * \return Name of the restart file for the flow variables.
-   */
-  string GetRestart_WaveFileName(void);
-  
-  /*!
-   * \brief Get the name of the restart file for the heat variables.
-   * \return Name of the restart file for the flow variables.
-   */
-  string GetRestart_HeatFileName(void);
-  
-  /*!
-   * \brief Append the zone index to the restart or the solution files.
-   * \return Name of the restart file for the flow variables.
-   */
-  string GetMultizone_FileName(string val_filename, int val_iZone);
-  
-  /*!
-   * \brief Get the name of the restart file for the flow variables.
-   * \return Name of the restart file for the flow variables.
-   */
-  string GetRestart_FlowFileName(void);
-  
-  /*!
-   * \brief Get the name of the restart file for the adjoint variables (drag objective function).
-   * \return Name of the restart file for the adjoint variables (drag objective function).
-   */
-  string GetRestart_AdjFileName(void);
-  
-  /*!
-   * \brief Get the name of the restart file for the flow variables.
-   * \return Name of the restart file for the flow variables.
-   */
-  string GetRestart_FEMFileName(void);
-  
-  /*!
-   * \brief Get the name of the file with the adjoint variables.
-   * \return Name of the file with the adjoint variables.
-   */
-  string GetAdj_FileName(void);
-  
-  /*!
-   * \brief Get the name of the file with the gradient of the objective function.
-   * \return Name of the file with the gradient of the objective function.
-   */
-  string GetObjFunc_Grad_FileName(void);
-  
-  /*!
-   * \brief Get the name of the file with the gradient of the objective function.
-   * \return Name of the file with the gradient of the objective function.
-   */
-  string GetObjFunc_Value_FileName(void);
-  
-  /*!
-   * \brief Get the name of the file with the surface information for the flow problem.
-   * \return Name of the file with the surface information for the flow problem.
-   */
-  string GetSurfFlowCoeff_FileName(void);
-  
-  /*!
-   * \brief Get the name of the file with the surface information for the adjoint problem.
-   * \return Name of the file with the surface information for the adjoint problem.
-   */
-  string GetSurfAdjCoeff_FileName(void);
-  
-  /*!
-   * \brief Get the name of the file with the surface sensitivity (discrete adjoint).
-   * \return Name of the file with the surface sensitivity (discrete adjoint).
-   */
-  string GetSurfSens_FileName(void);
-  
-  /*!
-   * \brief Get the name of the file with the volume sensitivity (discrete adjoint).
-   * \return Name of the file with the volume sensitivity (discrete adjoint).
-   */
-  string GetVolSens_FileName(void);
-  
-  /*!
-   * \brief Augment the input filename with the iteration number for an unsteady file.
-   * \param[in] val_filename - String value of the base filename.
-   * \param[in] val_iter - Unsteady iteration number or time instance.
-   * \return Name of the file with the iteration number for an unsteady solution file.
-   */
-  string GetUnsteady_FileName(string val_filename, int val_iter);
-  
-  /*!
-   * \brief Append the input filename string with the appropriate objective function extension.
-   * \param[in] val_filename - String value of the base filename.
-   * \return Name of the file with the appropriate objective function extension.
-   */
-  string GetObjFunc_Extension(string val_filename);
-  
-  /*!
-   * \brief Get functional that is going to be used to evaluate the residual flow convergence.
-   * \return Functional that is going to be used to evaluate the residual flow convergence.
-   */
-  unsigned short GetResidual_Func_Flow(void);
-  
-  /*!
-   * \brief Get functional that is going to be used to evaluate the flow convergence.
-   * \return Functional that is going to be used to evaluate the flow convergence.
-   */
-  unsigned short GetCauchy_Func_Flow(void);
-  
-  /*!
-   * \brief Get functional that is going to be used to evaluate the adjoint flow convergence.
-   * \return Functional that is going to be used to evaluate the adjoint flow convergence.
-   */
-  unsigned short GetCauchy_Func_AdjFlow(void);
-  
-  /*!
-   * \brief Get the number of iterations that are considered in the Cauchy convergence criteria.
-   * \return Number of elements in the Cauchy criteria.
-   */
-  unsigned short GetCauchy_Elems(void);
-  
-  /*!
-   * \brief Get the number of iterations that are not considered in the convergence criteria.
-   * \return Number of iterations before starting with the convergence criteria.
-   */
-  unsigned long GetStartConv_Iter(void);
-  
-  /*!
-   * \brief Get the value of convergence criteria for the Cauchy method in the direct,
-   *        adjoint or linearized problem.
-   * \return Value of the convergence criteria.
-   */
-  su2double GetCauchy_Eps(void);
-  
-  /*!
-   * \brief If we are prforming an unsteady simulation, there is only
-   *        one value of the time step for the complete simulation.
-   * \return Value of the time step in an unsteady simulation (non dimensional).
-   */
-  su2double GetDelta_UnstTimeND(void);
-  
-  /*!
-   * \brief If we are prforming an unsteady simulation, there is only
-   *        one value of the time step for the complete simulation.
-   * \return Value of the time step in an unsteady simulation (non dimensional).
-   */
-  su2double GetTotal_UnstTimeND(void);
-  
-  /*!
-   * \brief If we are prforming an unsteady simulation, there is only
-   *        one value of the time step for the complete simulation.
-   * \return Value of the time step in an unsteady simulation.
-   */
-  su2double GetDelta_UnstTime(void);
-  
-  /*!
-   * \brief Set the value of the unsteadty time step using the CFL number.
-   * \param[in] val_delta_unsttimend - Value of the unsteady time step using CFL number.
-   */
-  void SetDelta_UnstTimeND(su2double val_delta_unsttimend);
-  
-  /*!
-   * \brief If we are performing an unsteady simulation, this is the
-   * 	value of max physical time for which we run the simulation
-   * \return Value of the physical time in an unsteady simulation.
-   */
-  su2double GetTotal_UnstTime(void);
-  
-  /*!
-   * \brief If we are performing an unsteady simulation, this is the
-   * 	value of current time.
-   * \return Value of the physical time in an unsteady simulation.
-   */
-  su2double GetCurrent_UnstTime(void);
-  
-  /*!
-   * \brief Divide the rectbles and hexahedron.
-   * \return <code>TRUE</code> if the elements must be divided; otherwise <code>FALSE</code>.
-   */
-  bool GetSubsonicEngine(void);
-  
-  /*!
-   * \brief Actuator disk defined with a double surface.
-   * \return <code>TRUE</code> if the elements must be divided; otherwise <code>FALSE</code>.
-   */
-  bool GetActDisk_DoubleSurface(void);
-  
-  /*!
-   * \brief Only halg of the engine is in the compputational grid.
-   * \return <code>TRUE</code> if the engine is complete; otherwise <code>FALSE</code>.
-   */
-  bool GetEngine_HalfModel(void);
-  
-  /*!
-   * \brief Actuator disk defined with a double surface.
-   * \return <code>TRUE</code> if the elements must be divided; otherwise <code>FALSE</code>.
-   */
-  bool GetActDisk_SU2_DEF(void);
-  
-  /*!
-   * \brief Value of the design variable step, we use this value in design problems.
-   * \param[in] val_dv - Number of the design variable that we want to read.
-   * \param[in] val_value - Value of the design variable that we want to read.
-   * \return Design variable step.
-   */
-  su2double GetDV_Value(unsigned short val_dv, unsigned short val_val = 0);
-  
-  /*!
-   * \brief Set the value of the design variable step, we use this value in design problems.
-   * \param[in] val_dv - Number of the design variable that we want to read.
-   * \param[in] val    - Value of the design variable.
-   */
-  void SetDV_Value(unsigned short val_dv, unsigned short val_ind, su2double val);
-  
-  /*!
-   * \brief Get information about the grid movement.
-   * \return <code>TRUE</code> if there is a grid movement; otherwise <code>FALSE</code>.
-   */
-  bool GetGrid_Movement(void);
-  
-  /*!
-   * \brief Get the type of dynamic mesh motion.
-   * \param[in] val_iZone - Number for the current zone in the mesh (each zone has independent motion).
-   * \return Type of dynamic mesh motion.
-   */
-  unsigned short GetKind_GridMovement(unsigned short val_iZone);
-  
-  /*!
-   * \brief Set the type of dynamic mesh motion.
-   * \param[in] val_iZone - Number for the current zone in the mesh (each zone has independent motion).
-   * \param[in] motion_Type - Specify motion type.
-   */
-  void SetKind_GridMovement(unsigned short val_iZone, unsigned short motion_Type);
-  
-  /*!
-   * \brief Get the mach number based on the mesh velocity and freestream quantities.
-   * \return Mach number based on the mesh velocity and freestream quantities.
-   */
-  su2double GetMach_Motion(void);
-  
-  /*!
-   * \brief Get x-coordinate of the mesh motion origin.
-   * \param[in] val_iZone - Number for the current zone in the mesh (each zone has independent motion).
-   * \return X-coordinate of the mesh motion origin.
-   */
-  su2double GetMotion_Origin_X(unsigned short val_iZone);
-  
-  /*!
-   * \brief Get y-coordinate of the mesh motion origin
-   * \param[in] val_iZone - Number for the current zone in the mesh (each zone has independent motion).
-   * \return Y-coordinate of the mesh motion origin.
-   */
-  su2double GetMotion_Origin_Y(unsigned short val_iZone);
-  
-  /*!
-   * \brief Get z-coordinate of the mesh motion origin
-   * \param[in] val_iZone - Number for the current zone in the mesh (each zone has independent motion).
-   * \return Z-coordinate of the mesh motion origin.
-   */
-  su2double GetMotion_Origin_Z(unsigned short val_iZone);
-  
-  /*!
-   * \brief Set x-coordinate of the mesh motion origin.
-   * \param[in] val_iZone - Number for the current zone in the mesh (each zone has independent motion).
-   * \param[in] val_origin - New x-coordinate of the mesh motion origin.
-   */
-  void SetMotion_Origin_X(unsigned short val_iZone, su2double val_origin);
-  
-  /*!
-   * \brief Set y-coordinate of the mesh motion origin
-   * \param[in] val_iZone - Number for the current zone in the mesh (each zone has independent motion).
-   * \param[in] val_origin - New y-coordinate of the mesh motion origin.
-   */
-  void SetMotion_Origin_Y(unsigned short val_iZone, su2double val_origin);
-  
-  /*!
-   * \brief Set z-coordinate of the mesh motion origin
-   * \param[in] val_iZone - Number for the current zone in the mesh (each zone has independent motion).
-   * \param[in] val_origin - New y-coordinate of the mesh motion origin.
-   */
-  void SetMotion_Origin_Z(unsigned short val_iZone, su2double val_origin);
-  
-  /*!
-   * \brief Get the translational velocity of the mesh in the x-direction.
-   * \param[in] val_iZone - Number for the current zone in the mesh (each zone has independent motion).
-   * \return Translational velocity of the mesh in the x-direction.
-   */
-  su2double GetTranslation_Rate_X(unsigned short val_iZone);
-  
->>>>>>> b69e46c1
   /*!
    * \author H. Kline
    * \brief Set the weight of objective function. There are several options: Drag coefficient,
