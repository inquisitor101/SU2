/*!
 * \file CPrimalGrid.hpp
 * \brief Headers of the main subroutines for storing the primal grid structure.
 *        The subroutines and functions are in the <i>primal_grid_structure.cpp</i> file.
 * \author F. Palacios
 * \version 7.0.8 "Blackbird"
 *
 * SU2 Project Website: https://su2code.github.io
 *
 * The SU2 Project is maintained by the SU2 Foundation
 * (http://su2foundation.org)
 *
 * Copyright 2012-2020, SU2 Contributors (cf. AUTHORS.md)
 *
 * SU2 is free software; you can redistribute it and/or
 * modify it under the terms of the GNU Lesser General Public
 * License as published by the Free Software Foundation; either
 * version 2.1 of the License, or (at your option) any later version.
 *
 * SU2 is distributed in the hope that it will be useful,
 * but WITHOUT ANY WARRANTY; without even the implied warranty of
 * MERCHANTABILITY or FITNESS FOR A PARTICULAR PURPOSE. See the GNU
 * Lesser General Public License for more details.
 *
 * You should have received a copy of the GNU Lesser General Public
 * License along with SU2. If not, see <http://www.gnu.org/licenses/>.
 */

#pragma once

#include "../../parallelization/mpi_structure.hpp"

#include <iostream>
#include <vector>
#include <cstdlib>

#include "../../CConfig.hpp"


/*!
 * \class CPrimalGrid
 * \brief Class to define the numerical primal grid.
 * \author F. Palacios, T. Economon
 */
class CPrimalGrid {
protected:
  unsigned long *Nodes;         /*!< \brief Vector to store the global nodes of an element. */
  unsigned long GlobalIndex;    /*!< \brief The global index of an element. */
  long *Neighbor_Elements;      /*!< \brief Vector to store the elements surronding an element. */
<<<<<<< HEAD
  su2double *Coord_CG;             /*!< \brief Coordinates of the center-of-gravity of the element. */
  su2double **Coord_FaceElems_CG;  /*!< \brief Coordinates of the center-of-gravity of the face of the
                                               elements. */
=======
  short *PeriodIndexNeighbors;  /*!< \brief Vector to store the periodic index of a neighbor.
                                            A -1 indicates no periodic transformation to the neighbor. */
  su2double Coord_CG[3] = {0.0}; /*!< \brief Coordinates of the center-of-gravity of the element. */
>>>>>>> 29c3eab9
  static unsigned short nDim;    /*!< \brief Dimension of the element (2D or 3D) useful for triangles,
                                               quadrilateral and edges. */
  unsigned long DomainElement;     /*!< \brief Only for boundaries, in this variable the 3D elements which
                                               correspond with a boundary element is stored. */
  bool Divide;                     /*!< \brief Marker used to know if we are going to divide this element
                                               in the adaptation proccess. */
  su2double Volume;                /*!< \brief Volume of the element. */
public:

  /*!
   * \brief Constructor of the class.
   */
  CPrimalGrid(void);

  /*!
   * \overload
   * \param[in] val_nNodes - Number of nodes of the element.
   * \param[in] val_nFaces - Number of faces of the element.
   * \param[in] val_VTK_Type - Type of the element using the vtk nomenclature.
   */
  CPrimalGrid(unsigned short val_nNodes, unsigned short val_nFaces, unsigned short val_VTK_Type);

  /*!
   * \brief Destructor of the class.
   */
  virtual ~CPrimalGrid(void);

  /*!
   * \brief Get the elements that surround an element.
   * \param[in] val_face - Local index of the face.
   * \return Global index of the element.
   */
  inline long GetNeighbor_Elements(unsigned short val_face) { return Neighbor_Elements[val_face]; }

  /*!
   * \brief Set the elements that surround an element.
   * \param[in] val_elem - Global index of the element.
   * \param[in] val_face - Local index of the face.
   */
  inline void SetNeighbor_Elements(unsigned long val_elem, unsigned short val_face) { Neighbor_Elements[val_face] = val_elem; }

  /*!
   * \brief A virtual member.
   * \return The length scale of the element.
   */
  inline virtual su2double GetLengthScale(void) const { return 0.0; }

  /*!
   * \brief A virtual member.
   * \param[in] val_lenScale - Length scale of the element.
   */
  inline virtual void SetLengthScale(su2double val_lenScale) { }

  /*!
   * \brief A virtual member.
   * \return The time level of the element.
   */
  inline virtual unsigned short GetTimeLevel(void) const { return 0; }

  /*!
   * \brief A virtual member.
   * \param[in] val_timeLevel - Time level of the element.
   */
  inline virtual void SetTimeLevel(unsigned short val_timeLevel) { }

  /*!
   * \brief A virtual member.
   * \param[in] val_face - Local index of the face.
   * \return   Boolean to indicate whether or not the face is owned by this element.
   */
  inline virtual bool GetOwnerFace(unsigned short val_face) { return false; }

  /*!
   * \brief A virtual member.
   * \param[in] val_owner - Whether or not this element owns the face.
   * \param[in] val_face  - Local index of the face.
   */
  inline virtual void SetOwnerFace(bool val_owner, unsigned short val_face) { }

  /*!
   * \brief A virtual member.
   * \param[in] val_face - Local index of the face.
   * \return   Index of the periodic transformation to the neighboring element.
   */
  inline virtual short GetPeriodicIndex(unsigned short val_face) {return 0;}

  /*!
   * \brief A virtual member.
   * \param[in] val_periodic - Index of the periodic marker to which the face belongs.
   * \param[in] val_face     - Local index of the face.
   */
  inline virtual void SetPeriodicIndex(unsigned short val_periodic, unsigned short val_face) { }

  /*!
  * \brief A virtual member.
  * \param[in] val_face - Local index of the face.
  * \return  Whether or not the Jacobian of the face is considered constant.
  */
  inline virtual bool GetJacobianConstantFace(unsigned short val_face) { return false; }

  /*!
  * \brief A virtual member.
  * \param[in] val_JacFaceIsConstant - Boolean to indicate whether or not the Jacobian is constant.
  * \param[in] val_face              - Local index of the face.
  */
  inline virtual void SetJacobianConstantFace(bool val_JacFaceIsConstant, unsigned short val_face) { }

  /*!
   * \brief Set the center of gravity of an element (including edges).
   * \param[in] val_coord - Coordinates of the element.
   */
  template<class T>
  inline su2double* SetCoord_CG(const T& val_coord) {
    for (unsigned short iDim = 0; iDim < nDim; iDim++) {
      Coord_CG[iDim] = 0.0;
      for (unsigned short iNode = 0; iNode < GetnNodes(); iNode++)
        Coord_CG[iDim] += val_coord[iNode][iDim]/su2double(GetnNodes());
    }
    return Coord_CG;
  }

  /*!
   * \brief Get the center of gravity of an element (including edges).
   * \param[in] val_dim - Coordinate of the center of gravity.
   * \return Coordinates of the center of gravity.
   */
  inline su2double GetCG(unsigned short val_dim) const { return Coord_CG[val_dim]; }
  inline const su2double* GetCG() const { return Coord_CG; }

  /*!
   * \brief Set the center of gravity of an element (including edges).
   * \param[in] val_coord - Coordinates of the element.
   */
  inline void SetVolume(su2double val_volume) { Volume = val_volume; }

  /*!
   * \brief Get the center of gravity of an element (including edges).
   * \param[in] val_dim - Coordinate of the center of gravity.
   * \return Coordinates of the center of gravity.
   */
  inline su2double GetVolume(void) const { return Volume; }

  /*!
   * \brief Get all the neighbors of an element.
   * \return List of all the neighbor of an element.
   */
  void GetAllNeighbor_Elements(void);

  /*!
   * \brief Set that an element must be divided in the adaptation stage.
   * \param[in] val_divide - <code>TRUE</code> if the element must be divided; otherwise <code>FALSE</code>.
   */
  inline void SetDivide (bool val_divide) { Divide = val_divide; }

  /*!
   * \brief Get if an element must be divided in the adaptation stage.
   * \return <code>TRUE</code> if the element must be divided; otherwise <code>FALSE</code>.
   */
  inline bool GetDivide (void) const { return Divide; }

  /*!
   * \brief A virtual member.
   * \param[in] val_nFaces - Number of faces for which Jacobians must be initialized.
   */
  inline virtual void InitializeJacobianConstantFaces(unsigned short val_nFaces) { }

  /*!
   * \brief A virtual member.
   * \param[in] val_nFaces - Number of faces for which neighboring information must be initialized.
   */
  void virtual InitializeNeighbors(unsigned short val_nFaces) { }

  /*!
  * \brief A virtual member.
  * \param[in] val_color - New color of the element.
  */
  inline virtual void SetColor(unsigned long val_color) { }

  /*!
  * \brief A virtual member.
  * \return The color of the element in the partitioning.
  */
  inline virtual unsigned long GetColor(void) { return std::numeric_limits<unsigned long>::max(); }

  /*!
   * \brief Get the element global index in a parallel computation.
   * \return Global index of the element in a parallel computation.
   */
  inline unsigned long GetGlobalIndex(void) const { return GlobalIndex; }

  /*!
   * \brief Set the global index for an element in a parallel computation.
   * \return Global index of an element in a parallel computation.
   */
  inline void SetGlobalIndex(unsigned long val_globalindex) { GlobalIndex = val_globalindex; }

  /*!
   * \brief A virtual member.
   * \param[in] val_domainelement Index of the domain element which has a face shared by this boundary element.
   */
  inline virtual void SetDomainElement(unsigned long val_domainelement) { DomainElement = val_domainelement; }

  /*!
   * \brief A virtual member.
   * \return Relate the boundary element which a face of a domain element.
   */
  inline virtual unsigned long GetDomainElement(void) { return DomainElement; }

  /*!
   * \brief A pure virtual member.
   */
  virtual void Change_Orientation(void) = 0;

  /*!
   * \brief A pure virtual member.
   * \return Kind of element using the vtk nomenclature.
   */
  virtual unsigned short GetVTK_Type(void) = 0;

  /*!
   * \brief A virtual member.
   * \return Type of the element using VTK nomenclature.
   */
  inline virtual unsigned short GetRotation_Type(void) { return 0; }

  /*!
   * \brief A virtual member.
   * \param[in] val_rotation_type - Kind of rotation/traslation that must be applied.
   */
  inline virtual void SetRotation_Type(unsigned short val_rotation_type) { }

  /*!
   * \brief A pure virtual member.
   * \param[in] val_node - Local index of the node.
   * \return Number of neighbors nodes of a node in the element.
   */
  virtual unsigned short GetnNeighbor_Nodes(unsigned short val_node) = 0;

  /*!
   * \brief A pure virtual member.
   * \return Number of neighbors elements of a element.
   */
  virtual unsigned short GetnNeighbor_Elements(void) = 0;

  /*!
   * \brief A pure virtual member.
   * \return Number of nodes of an element.
   */
  virtual unsigned short GetnNodes(void) = 0;

  /*!
   * \brief A pure virtual member.
   * \return Number of faces of an element.
   */
  virtual unsigned short GetnFaces(void) = 0;

  /*!
   * \brief A pure virtual member.
   * \param[in] val_face - Local index of a face.
   * \return Local index of the nodes that compose a face.
   */
  inline virtual unsigned short GetnNodesFace(unsigned short val_face) { return 0; }

  /*!
   * \brief A pure virtual member.
   * \return Maximum number of nodes that compose a face.
   */
  virtual unsigned short GetMaxNodesFace(void) = 0;

  /*!
   * \brief A pure virtual member.
   * \param[in] val_node - Local index of a node.
   * \return Global index of the node.
   */
  virtual unsigned long GetNode(unsigned short val_node) = 0;

  /*!
   * \brief A pure virtual member.
   * \param[in] val_node - Local index of a node.
   * \param[in] val_point - Point associated to the node.
   */
  inline virtual void SetNode(unsigned short val_node, unsigned long val_point) { }

  /*!
   * \brief A pure virtual member.
   * \param[in] val_face - Local index of the face.
   * \param[in] val_index - Local index of the nodes that compose the face.
   * \return - Local index of the nodes that compose the face.
   */
  virtual unsigned short GetFaces(unsigned short val_face, unsigned short val_index) = 0;

  /*!
   * \brief A pure virtual member.
   * \param[in] val_node - Local index of a node.
   * \param[in] val_index - Local (to the neighbor nodes of <i>val_node</i>) index of the nodes that are neighbor to val_node.
   * \return Local index of the nodes that are neighbor to <i>val_node</i>.
   */
  virtual unsigned short GetNeighbor_Nodes(unsigned short val_node, unsigned short val_index) = 0;

  /*!
   * \brief Virtual function, that must be overwritten by the derived class, if needed.
   * \param[out] nFaces         - Number of faces of this element.
   * \param[out] nPointsPerFace - Number of corner points for each of the faces.
   * \param[out] faceConn       - Global IDs of the corner points of the faces.
   */
  inline virtual void GetCornerPointsAllFaces(unsigned short &nFaces,
                                      unsigned short nPointsPerFace[],
                                      unsigned long  faceConn[6][4]) { }

  /*!
   * \brief Virtual function to make available the global ID of this element.
   * \return The global ID of this element.
   */
  inline virtual unsigned long GetGlobalElemID(void) { return 0; }

  /*!
   * \brief Virtual function to make available the polynomial degree of the grid.
   * \return The polynomial degree of the grid.
   */
  inline virtual unsigned short GetNPolyGrid(void) { return 0; }

  /*!
   * \brief Virtual function to make available the polynomial degree of the solution.
   * \return The polynomial degree of the solution.
   */
  inline virtual unsigned short GetNPolySol(void) { return 0; }

  /*!
   * \brief Virtual function to make available the number of DOFs of the grid in the element.
   * \return The number of DOFs of the Grid in the element.
   */
  inline virtual unsigned short GetNDOFsGrid(void) { return 0; }

  /*!
   * \brief Virtual function to make available the number of DOFs of the solution in the element.
   * \return The number of DOFs of the solution in the element.
   */
  inline virtual unsigned short GetNDOFsSol(void) { return 0; }

  /*!
   * \brief Virtual function to get whether or not the Jacobian is considered constant.
   * \return True if the Jacobian is (almost) constant and false otherwise.
   */
  inline virtual bool GetJacobianConsideredConstant(void) { return false; }

  /*!
   * \brief Virtual function to set the value of JacobianConsideredConstant.
   * \param[in] val_JacobianConsideredConstant - The value to be set for JacobianConsideredConstant.
   */
  inline virtual void SetJacobianConsideredConstant(bool val_JacobianConsideredConstant) {}

  /*!
   * \brief Virtual function to return the location of the grid DOFs.
   * \return Just a dummy, because this function must be overwritten.
   */
  inline virtual ENUM_FEM_GRID_LOCATION GetLocationGridDOFs(void) { return NO_PREFERRED_LOCATION; }

  /*!
   * \brief Virtual function to add the given donor ID to the donor elements for the wall function treatment.
   * \param[in] donorElement - Element to be added to donor elements.
   */
  inline virtual void AddDonorWallFunctions(const unsigned long donorElement) {}

  /*!
   * \brief Virtual function to make available the number of donor elements for the wall function treatment.
   * \return The number of donor elements.
   */
  inline virtual unsigned short GetNDonorsWallFunctions(void) {return 0;}

  /*!
   * \brief Virtual function to make available the pointer to the vector for the donor elements
            for the wall function treatment.
   * \return The pointer to the data of donorElementsWallFunctions.
   */
  inline virtual unsigned long *GetDonorsWallFunctions(void) {return nullptr;}

  /*!
   * \brief Virtual function to set the global ID's of the donor elements for the wall function treatment.
   * \param[in] donorElements - Vector, which contain the donor elements.
   */
  inline virtual void SetDonorsWallFunctions(const vector<unsigned long> &donorElements) {}

  /*!
   * \brief Virtual function to remove the multiple donors for the wall function treatment.
   */
  inline virtual void RemoveMultipleDonorsWallFunctions(void) {}
};<|MERGE_RESOLUTION|>--- conflicted
+++ resolved
@@ -47,15 +47,8 @@
   unsigned long *Nodes;         /*!< \brief Vector to store the global nodes of an element. */
   unsigned long GlobalIndex;    /*!< \brief The global index of an element. */
   long *Neighbor_Elements;      /*!< \brief Vector to store the elements surronding an element. */
-<<<<<<< HEAD
-  su2double *Coord_CG;             /*!< \brief Coordinates of the center-of-gravity of the element. */
-  su2double **Coord_FaceElems_CG;  /*!< \brief Coordinates of the center-of-gravity of the face of the
-                                               elements. */
-=======
-  short *PeriodIndexNeighbors;  /*!< \brief Vector to store the periodic index of a neighbor.
-                                            A -1 indicates no periodic transformation to the neighbor. */
+
   su2double Coord_CG[3] = {0.0}; /*!< \brief Coordinates of the center-of-gravity of the element. */
->>>>>>> 29c3eab9
   static unsigned short nDim;    /*!< \brief Dimension of the element (2D or 3D) useful for triangles,
                                                quadrilateral and edges. */
   unsigned long DomainElement;     /*!< \brief Only for boundaries, in this variable the 3D elements which
