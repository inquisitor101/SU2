--- conflicted
+++ resolved
@@ -503,58 +503,16 @@
   GaussCoord[3][0] = 0.0;  GaussCoord[3][1] =-0.5;  GaussCoord[3][2] = 0.1531754163448146;  GaussWeight[3] = 2.0/15.0;
   GaussCoord[4][0] = 0.0;  GaussCoord[4][1] = 0.0;  GaussCoord[4][2] = 0.6372983346207416;  GaussWeight[4] = 2.0/15.0;
 
-<<<<<<< HEAD
-  CurrentCoord = new su2double*[nNodes];
-  for (iNode = 0; iNode < nNodes; iNode++) {
-    CurrentCoord [iNode] = new su2double[nDim];
-  }
-
-  GaussWeight = new su2double [nGaussPoints];
-=======
   /*--- Store the values of the shape functions and their derivatives ---*/
->>>>>>> 66f2e949
 
   unsigned short iNode, iGauss;
   su2double Xi, Eta, Zeta, val_Ni;
 
-<<<<<<< HEAD
-  GaussCoord[0][0] = -0.577350269189626;  GaussCoord[0][1] = -0.577350269189626;  GaussCoord[0][2] = -0.577350269189626;  GaussWeight[0] = 1.0;
-  GaussCoord[0][0] =  0.577350269189626;  GaussCoord[0][1] = -0.577350269189626;  GaussCoord[1][2] = -0.577350269189626;  GaussWeight[1] = 1.0;
-  GaussCoord[0][0] =  0.577350269189626;  GaussCoord[0][1] =  0.577350269189626;  GaussCoord[2][2] = -0.577350269189626;  GaussWeight[2] = 1.0;
-  GaussCoord[0][0] = -0.577350269189626;  GaussCoord[0][1] =  0.577350269189626;  GaussCoord[3][2] = -0.577350269189626;  GaussWeight[3] = 1.0;
-  GaussCoord[4][0] =  0.0;                GaussCoord[4][1] =  0.0;                GaussCoord[4][2] =  0.577350269189626;  GaussWeight[4] = 4.0;
-
-  Kab = new su2double **[nNodes];
-  for (iNode = 0; iNode < nNodes; iNode++){
-    Kab [iNode] = new su2double*[nNodes];
-    for (jNode = 0; jNode < nNodes; jNode++){
-      Kab [iNode][jNode] = new su2double[nDimSq];
-    }
-  }
-
-  Ks_ab = new su2double *[nNodes];
-  for (iNode = 0; iNode < nNodes; iNode++) {
-    Ks_ab[iNode] = new su2double [nNodes];
-  }
-
-  Kt_a = new su2double *[nNodes];
-  for (iNode = 0; iNode < nNodes; iNode++) {
-    Kt_a[iNode] = new su2double [nDim];
-  }
-
-  /*--- Store the shape functions (they only need to be computed once) ---*/
-  su2double Xi, Eta, Zeta, val_Ni;
-  for (iGauss = 0; iGauss < nGaussPoints; iGauss++){
-      Xi = GaussCoord[iGauss][0];
-      Eta = GaussCoord[iGauss][1];
-      Zeta = GaussCoord[iGauss][2];
-=======
   for (iGauss = 0; iGauss < nGaussPoints; iGauss++) {
 
     Xi = GaussCoord[iGauss][0];
     Eta = GaussCoord[iGauss][1];
     Zeta = GaussCoord[iGauss][2];
->>>>>>> 66f2e949
 
     val_Ni = 0.25*(-Xi+Eta+Zeta-1.0)*(-Xi-Eta+Zeta-1.0)/(1.0-Zeta);  GaussPoint[iGauss]->SetNi(val_Ni,0);
     val_Ni = 0.25*(-Xi-Eta+Zeta-1.0)*( Xi-Eta+Zeta-1.0)/(1.0-Zeta);  GaussPoint[iGauss]->SetNi(val_Ni,1);
@@ -682,54 +640,13 @@
   GaussCoord[4][0] =  oneOnSqrt3;  GaussCoord[4][1] = 2.0/3.0;  GaussCoord[4][2] = 1.0/6.0;  GaussWeight[4] = -1.0/6.0;
   GaussCoord[5][0] =  oneOnSqrt3;  GaussCoord[5][1] = 1.0/6.0;  GaussCoord[5][2] = 2.0/3.0;  GaussWeight[5] = -1.0/6.0;
 
-<<<<<<< HEAD
-  CurrentCoord = new su2double*[nNodes];
-  for (iNode = 0; iNode < nNodes; iNode++) {
-    CurrentCoord [iNode] = new su2double[nDim];
-  }
-
-  GaussWeight = new su2double [nGaussPoints];
-=======
   /*--- Store the values of the shape functions and their derivatives ---*/
->>>>>>> 66f2e949
 
   unsigned short iNode, iGauss;
   su2double Xi, Eta, Zeta, val_Ni;
 
-<<<<<<< HEAD
-  GaussCoord[0][1] = -0.577350269189626;  GaussCoord[0][2] = 0.5;  GaussCoord[0][0] = 0.5;  GaussWeight[0] = -0.166666666666666;
-  GaussCoord[1][1] = -0.577350269189626;  GaussCoord[1][2] = 0.0;  GaussCoord[1][0] = 0.5;  GaussWeight[1] = -0.166666666666666;
-  GaussCoord[2][1] = -0.577350269189626;  GaussCoord[2][2] = 0.5;  GaussCoord[2][0] = 0.0;  GaussWeight[2] = -0.166666666666666;
-  GaussCoord[3][1] = 0.577350269189626;   GaussCoord[3][2] = 0.5;  GaussCoord[3][0] = 0.5;  GaussWeight[3] = -0.166666666666666;
-  GaussCoord[4][1] = 0.577350269189626;   GaussCoord[4][2] = 0.0;  GaussCoord[4][0] = 0.5;  GaussWeight[4] = -0.166666666666666;
-  GaussCoord[5][1] = 0.577350269189626;   GaussCoord[5][2] = 0.5;  GaussCoord[5][0] = 0.0;  GaussWeight[5] = -0.166666666666666;
-
-
-  Kab = new su2double **[nNodes];
-  for (iNode = 0; iNode < nNodes; iNode++){
-    Kab [iNode] = new su2double*[nNodes];
-    for (jNode = 0; jNode < nNodes; jNode++){
-      Kab [iNode][jNode] = new su2double[nDimSq];
-    }
-  }
-
-  Ks_ab = new su2double *[nNodes];
-  for (iNode = 0; iNode < nNodes; iNode++) {
-    Ks_ab[iNode] = new su2double [nNodes];
-  }
-
-  Kt_a = new su2double *[nNodes];
-  for (iNode = 0; iNode < nNodes; iNode++) {
-    Kt_a[iNode] = new su2double [nDim];
-  }
-
-  /*--- Store the shape functions (they only need to be computed once) ---*/
-  su2double Xi, Eta, Zeta, val_Ni;
-  for (iGauss = 0; iGauss < nGaussPoints; iGauss++){
-=======
   for (iGauss = 0; iGauss < nGaussPoints; iGauss++) {
 
->>>>>>> 66f2e949
       Xi = GaussCoord[iGauss][0];
       Eta = GaussCoord[iGauss][1];
       Zeta = GaussCoord[iGauss][2];
