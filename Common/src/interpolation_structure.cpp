/*!
 * \file interpolation_structure.cpp
 * \brief Main subroutines used by SU2_FSI
 * \author H. Kline
 * \version 4.0.0 "Cardinal"
 *
 * SU2 Lead Developers: Dr. Francisco Palacios (Francisco.D.Palacios@boeing.com).
 *                      Dr. Thomas D. Economon (economon@stanford.edu).
 *
 * SU2 Developers: Prof. Juan J. Alonso's group at Stanford University.
 *                 Prof. Piero Colonna's group at Delft University of Technology.
 *                 Prof. Nicolas R. Gauger's group at Kaiserslautern University of Technology.
 *                 Prof. Alberto Guardone's group at Polytechnic University of Milan.
 *                 Prof. Rafael Palacios' group at Imperial College London.
 *
 * Copyright (C) 2012-2015 SU2, the open-source CFD code.
 *
 * SU2 is free software; you can redistribute it and/or
 * modify it under the terms of the GNU Lesser General Public
 * License as published by the Free Software Foundation; either
 * version 2.1 of the License, or (at your option) any later version.
 *
 * SU2 is distributed in the hope that it will be useful,
 * but WITHOUT ANY WARRANTY; without even the implied warranty of
 * MERCHANTABILITY or FITNESS FOR A PARTICULAR PURPOSE. See the GNU
 * Lesser General Public License for more details.
 *
 * You should have received a copy of the GNU Lesser General Public
 * License along with SU2. If not, see <http://www.gnu.org/licenses/>.
 */

#include "../include/interpolation_structure.hpp"

CInterpolator::CInterpolator(void){

	nZone = 0;
	Geometry = NULL;

	donor_geometry  = NULL;
	target_geometry = NULL;

	donorZone  = 0;
	targetZone = 0;

}

CInterpolator::~CInterpolator(void){}


CInterpolator::CInterpolator(CGeometry ***geometry_container, CConfig **config, unsigned int* Zones, unsigned int val_nZone){

  /* Store pointers*/
	Geometry = geometry_container;

	nZone = val_nZone;

	donorZone  = Zones[0];
	targetZone = Zones[1];

	donor_geometry  = geometry_container[donorZone][MESH_0];
	target_geometry = geometry_container[targetZone][MESH_0];

  /*--- Initialize transfer coefficients between the zones ---*/
	/* Since this is a virtual function, call it in the child class constructor  */
  //Set_TransferCoeff(targetZone,donorZone,config);
  /*--- Initialize transfer coefficients between the zones ---*/
  //Set_TransferCoeff(Zones,config);

}

inline void CInterpolator::Set_TransferCoeff(unsigned int* Zones, CConfig **config) { }

/*
void CInterpolator::InitializeData(unsigned int* Zones, unsigned short val_nVar){
  nVar=val_nVar;
  unsigned int iZone;
  unsigned short it;
  if (nVar>0){
    //--- Initialize Data vectors to 0 ---//
    Data = new su2double**[nZone];
    for (it=0; it<nZone; it++){
      iZone = Zones[it];
      Data[iZone] = new su2double*[Geometry[iZone][MESH_0]->GetnPoint()];
      for (unsigned long iPoint =0; iPoint< Geometry[iZone][MESH_0]->GetnPoint(); iPoint++){
        Data[iZone][iPoint] = new su2double[nVar];
        for (unsigned short iVar=0; iVar<nVar; iVar++){
          Data[iZone][iPoint][iVar]=0.0;
        }
      }
    }
  }else{
    Data = NULL;
  }

}
*/

//void CInterpolator::Interpolate_Data(unsigned int iZone, CConfig **config){
//  unsigned long iPoint, jPoint, jVertex, iMarker, iVertex;
//  unsigned short jMarker;
//  unsigned int donorZone;
//  su2double weight=0.0;
//
//  /*--- Loop through points, increment Data in the input zone by the weight in the transfer matrix ---*/
//
//  /*Loop by i then by j to more efficiently call memory*/
//  for (iMarker = 0; iMarker < config[iZone]->GetnMarker_All(); iMarker++){
//    if (config[iZone]->GetMarker_All_FSIinterface(iMarker) == YES){
//      for (iVertex = 0; iVertex<Geometry[iZone][MESH_0]->GetnVertex(iMarker); iVertex++) {
//        iPoint =Geometry[iZone][MESH_0]->vertex[iMarker][iVertex]->GetNode();
//        /*--- Set Data to 0 before interpolation ---*/
//        for (unsigned short iVar=0; iVar<nVar; iVar++){
//          Data[iZone][iPoint][iVar]=0;
//        }
//        /*--- Interpolate ---*/
//        for (unsigned short jDonor = 0; jDonor< Geometry[iZone][MESH_0]->vertex[iMarker][iVertex]->GetnDonorPoints(); jDonor++){
//          /* Unpack info about the donor point */
//          donorZone = Geometry[iZone][MESH_0]->vertex[iMarker][iVertex]->GetDonorInfo(jDonor,0);
//          jPoint = Geometry[iZone][MESH_0]->vertex[iMarker][iVertex]->GetDonorInfo(jDonor,1);
//          jMarker = Geometry[iZone][MESH_0]->vertex[iMarker][iVertex]->GetDonorInfo(jDonor,2);
//          jVertex = Geometry[iZone][MESH_0]->vertex[iMarker][iVertex]->GetDonorInfo(jDonor,3);
//          weight = Geometry[iZone][MESH_0]->vertex[iMarker][iVertex]->GetDonorCoeff(jDonor);
//          /*--- Increment the value of the data ---*/
//          for (unsigned short iVar=0; iVar<nVar; iVar++){
//            Data[iZone][iPoint][iVar]+=Data[donorZone][jPoint][iVar]*weight;
//          }
//        }
//      }
//    }
//  }
//}
//
//void CInterpolator::Interpolate_Deformation(unsigned int iZone, CConfig **config){
//
//  unsigned long GlobalIndex, iPoint, i2Point, jPoint, j2Point, iVertex, jVertex;
//  unsigned short iMarker, jMarker, iDim;
//  unsigned int donorZone;
//  su2double *NewVarCoord = NULL, *VarCoord, *VarRot, *distance = NULL;
//  su2double weight;
//  unsigned short nDim = Geometry[iZone][MESH_0]->GetnDim();
//  /*--- Loop over vertices in the interface marker (zone 0) ---*/
//  for (iMarker = 0; iMarker < config[iZone]->GetnMarker_All(); iMarker++){
//    if (config[iZone]->GetMarker_All_FSIinterface(iMarker) == YES){
//      for (iVertex = 0; iVertex<Geometry[iZone][MESH_0]->GetnVertex(iMarker); iVertex++) {
//        iPoint =Geometry[iZone][MESH_0]->vertex[iMarker][iVertex]->GetNode();
//        /*--- Set NewCoord to 0 ---*/
//        for (iDim=0; iDim<nDim; iDim++) NewVarCoord[iDim]=0.0;
//        /*--- Loop over vertices in the interface marker (zone 1) --*/
//        for (unsigned short jDonor = 0; jDonor< Geometry[iZone][MESH_0]->vertex[iMarker][iVertex]->GetnDonorPoints(); jDonor++){
//          donorZone = Geometry[iZone][MESH_0]->vertex[iMarker][iVertex]->GetDonorInfo(jDonor,0);
//          jPoint = Geometry[iZone][MESH_0]->vertex[iMarker][iVertex]->GetDonorInfo(jDonor,1);
//          jMarker = Geometry[iZone][MESH_0]->vertex[iMarker][iVertex]->GetDonorInfo(jDonor,2);
//          jVertex = Geometry[iZone][MESH_0]->vertex[iMarker][iVertex]->GetDonorInfo(jDonor,3);
//          weight = Geometry[iZone][MESH_0]->vertex[iMarker][iVertex]->GetDonorCoeff(jDonor);
//          /* Get translation and rotation from the solution */
//          VarCoord = Geometry[donorZone][MESH_0]->vertex[jMarker][jVertex]->GetVarCoord();
//          VarRot =   Geometry[donorZone][MESH_0]->vertex[jMarker][jVertex]->GetVarRot();
//
//          for (iDim=0; iDim<nDim; iDim++) distance[iDim]=0.0;
//
//          for (iDim=0; iDim<nDim; iDim++){
//            NewVarCoord[iDim]+=VarCoord[iDim]*weight;
//            distance[iDim] = Geometry[iZone][MESH_0]->vertex[iMarker][iVertex]->GetCoord(iDim)-Geometry[donorZone][MESH_0]->node[jPoint]->GetCoord(iDim);
//          }
//          /*--- Add contribution of rotation (cross product of donor point rotation and distance to donor point) ---*/
//          if (nDim==2){
//            NewVarCoord[0]+=weight*(-distance[1]*VarRot[2]);
//            NewVarCoord[1]+=weight*(distance[0]*VarRot[2]);
//          }
//          if (nDim==3){
//            NewVarCoord[0]+=weight*(distance[2]*VarRot[1]-distance[1]*VarRot[2]);
//            NewVarCoord[1]+=weight*(distance[0]*VarRot[2]-distance[2]*VarRot[0]);
//            NewVarCoord[2]+=weight*(distance[1]*VarRot[0]-distance[0]*VarRot[1]);
//          }
//        }
//        /*--- Set the varcoord information ---*/
//        Geometry[iZone][MESH_0]->vertex[iMarker][iVertex]->SetVarCoord(NewVarCoord);
//      }
//    }
//  }
//
//  // must be called later:
//  //flow_grid_movement->SetVolume_Deformation(Geometry[ZONE_0][MESH_0], config[ZONE_0], true);
//
//}
//
//su2double CInterpolator::GetData(unsigned int iZone, unsigned long iPoint, unsigned short iVar){
//  if (Data !=NULL)
//    return Data[iZone][iPoint][iVar];
//  else
//    return 0.0; // Check this.
//}
//
//su2double* CInterpolator::GetData(unsigned int iZone, unsigned long iPoint){
//  if (Data !=NULL)
//    return Data[iZone][iPoint];
//  else
//    return NULL;
//}
//
//void CInterpolator::SetData(unsigned int iZone, unsigned long iPoint, unsigned short iVar, su2double val){
//  if (Data !=NULL)
//    Data[iZone][iPoint][iVar]=val;
//  else
//    cout <<" CInterpolator object has not been initialized"<<endl;
//}

CNearestNeighbor::CNearestNeighbor(void):  CInterpolator(){ }

/* Nearest Neighbor Interpolator */
CNearestNeighbor::CNearestNeighbor(CGeometry ***geometry_container, CConfig **config,  unsigned int* Zones, unsigned int nZone) :  CInterpolator(geometry_container, config, Zones, nZone){
  //unsigned short nDim = geometry_container[Zones[0]][MESH_0]->GetnDim();
  /*--- Initialize transfer coefficients between the zones ---*/
  Set_TransferCoeff(Zones,config);

  /*--- For fluid-structure interaction data interpolated with have nDim dimensions ---*/
  //InitializeData(Zones,nDim);

}

CNearestNeighbor::~CNearestNeighbor(){}

void CNearestNeighbor::Set_TransferCoeff(unsigned int* Zones, CConfig **config){
<<<<<<< HEAD

  unsigned long iPoint, jPoint, iVertex, jVertex, *nn;
  unsigned short iMarker, iDim, jMarker;
  unsigned short nDim = donor_geometry->GetnDim();
  su2double distance = 0.0, last_distance=-1.0;

  unsigned short nMarkerInt, nMarkerDonor, nMarkerTarget;		// Number of markers on the interface, donor and target side
  unsigned short iMarkerInt, iMarkerDonor, iMarkerTarget;		// Variables for iteration over markers
  int Marker_Donor = -1, Marker_Target = -1;

  unsigned long nVertexDonor = 0, nVertexTarget= 0;
  unsigned long Point_Donor = 0, Point_Target = 0;
  unsigned long Vertex_Donor = 0, Vertex_Target = 0;

  unsigned long iVertexDonor, iPointDonor = 0;
  unsigned long iVertexTarget, iPointTarget = 0;
  unsigned long pPoint = 0, Global_Point = 0;
  unsigned long jGlobalPoint = 0, pGlobalPoint = 0;
  int iProcessor, pProcessor = 0;

  unsigned long nLocalVertex_Donor = 0, nGlobalVertex_Donor = 0, MaxLocalVertex_Donor = 0;

  unsigned long Global_Point_Donor;
  int Donor_Processor;

  /*--- Number of markers on the FSI interface ---*/
  nMarkerInt     = (config[donorZone]->GetMarker_n_FSIinterface())/2;
  nMarkerTarget  = target_geometry->GetnMarker();
  nMarkerDonor   = donor_geometry->GetnMarker();

  nn = new unsigned long[5];

  su2double *Coord_i, Coord_j[3], dist = 0.0, mindist, maxdist;

  int rank = MASTER_NODE;
  int nProcessor = SINGLE_NODE;

  unsigned short int donorindex = 0;

#ifdef HAVE_MPI
  MPI_Comm_rank(MPI_COMM_WORLD, &rank);
  MPI_Comm_size(MPI_COMM_WORLD, &nProcessor);
#endif

  // For the markers on the interface
  for (iMarkerInt = 0; iMarkerInt < nMarkerInt; iMarkerInt++) {

	  Marker_Donor = -1;
	  Marker_Target = -1;

	  /*--- On the donor side ---*/

	  for (iMarkerDonor = 0; iMarkerDonor < nMarkerDonor; iMarkerDonor++){
		  /*--- If the tag GetMarker_All_FSIinterface(iMarkerDonor) equals the index we are looping at ---*/
		  if (config[donorZone]->GetMarker_All_FSIinterface(iMarkerDonor) == iMarkerInt ){
			  /*--- We have identified the identifier for the structural marker ---*/
			  Marker_Donor = iMarkerDonor;
			  /*--- Store the number of local points that belong to Marker_Donor ---*/
			  nVertexDonor = donor_geometry->GetnVertex(iMarkerDonor);
			  break;
		  }
		  else {
			  /*--- If the tag hasn't matched any tag within the donor markers ---*/
			  Marker_Donor = -1;
			  nVertexDonor = 0;
		  }
	  }

	  /*--- On the target side ---*/
	  for (iMarkerTarget = 0; iMarkerTarget < nMarkerTarget; iMarkerTarget++){
		  /*--- If the tag GetMarker_All_FSIinterface(iMarkerFlow) equals the index we are looping at ---*/
		  if (config[targetZone]->GetMarker_All_FSIinterface(iMarkerTarget) == iMarkerInt ){
			  /*--- We have identified the identifier for the target marker ---*/
			  Marker_Target = iMarkerTarget;
			  /*--- Store the number of local points that belong to Marker_Target ---*/
			  nVertexTarget = target_geometry->GetnVertex(iMarkerTarget);
			  break;
		  }
		  else {
			  /*--- If the tag hasn't matched any tag within the Flow markers ---*/
			  nVertexTarget = 0;
			  Marker_Target = -1;
		  }
	  }

	  unsigned long *Buffer_Send_nVertex = new unsigned long [1];
	  unsigned long *Buffer_Receive_nVertex = new unsigned long [nProcessor];

	  nLocalVertex_Donor = 0;
	  for (iVertex = 0; iVertex < nVertexDonor; iVertex++) {
		iPoint = donor_geometry->vertex[Marker_Donor][iVertex]->GetNode();
		if (donor_geometry->node[iPoint]->GetDomain()) nLocalVertex_Donor++;
	  }

	  Buffer_Send_nVertex[0] = nLocalVertex_Donor;

	  /*--- Send Interface vertex information --*/
#ifdef HAVE_MPI
	  SU2_MPI::Allreduce(&nLocalVertex_Donor, &nGlobalVertex_Donor, 1, MPI_UNSIGNED_LONG, MPI_SUM, MPI_COMM_WORLD);
	  SU2_MPI::Allreduce(&nLocalVertex_Donor, &MaxLocalVertex_Donor, 1, MPI_UNSIGNED_LONG, MPI_MAX, MPI_COMM_WORLD);
	  SU2_MPI::Allgather(Buffer_Send_nVertex, 1, MPI_UNSIGNED_LONG, Buffer_Receive_nVertex, 1, MPI_UNSIGNED_LONG, MPI_COMM_WORLD);
#else
	  nGlobalVertex_Donor 		= nLocalVertex_Donor;
	  MaxLocalVertex_Donor 		= nLocalVertex_Donor;
	  Buffer_Receive_nVertex[0] = Buffer_Send_nVertex[0];
#endif

	  su2double *Buffer_Send_Coord = new su2double [MaxLocalVertex_Donor*nDim];
	  unsigned long *Buffer_Send_Point = new unsigned long [MaxLocalVertex_Donor];
	  unsigned long *Buffer_Send_GlobalPoint = new unsigned long [MaxLocalVertex_Donor];

	  su2double *Buffer_Receive_Coord = new su2double [nProcessor*MaxLocalVertex_Donor*nDim];
	  unsigned long *Buffer_Receive_Point = new unsigned long [nProcessor*MaxLocalVertex_Donor];
	  unsigned long *Buffer_Receive_GlobalPoint = new unsigned long [nProcessor*MaxLocalVertex_Donor];

	  unsigned long nBuffer_Coord = MaxLocalVertex_Donor*nDim;
	  unsigned long nBuffer_Point = MaxLocalVertex_Donor;

	  for (iVertex = 0; iVertex < MaxLocalVertex_Donor; iVertex++) {
		Buffer_Send_Point[iVertex] = 0;
		Buffer_Send_GlobalPoint[iVertex] = 0;
		for (iDim = 0; iDim < nDim; iDim++)
		  Buffer_Send_Coord[iVertex*nDim+iDim] = 0.0;
	  }

	  /*--- Copy coordinates and point to the auxiliar vector --*/
	  nLocalVertex_Donor = 0;
	  for (iMarker = 0; iMarker < config[donorZone]->GetnMarker_All(); iMarker++)
		for (iVertex = 0; iVertex < donor_geometry->GetnVertex(iMarker); iVertex++) {
		  iPoint = donor_geometry->vertex[iMarker][iVertex]->GetNode();
		  if (donor_geometry->node[iPoint]->GetDomain()) {
			Buffer_Send_Point[nLocalVertex_Donor] = iPoint;
			Buffer_Send_GlobalPoint[nLocalVertex_Donor] = donor_geometry->node[iPoint]->GetGlobalIndex();
			for (iDim = 0; iDim < nDim; iDim++)
			  Buffer_Send_Coord[nLocalVertex_Donor*nDim+iDim] = donor_geometry->node[iPoint]->GetCoord(iDim);
			nLocalVertex_Donor++;
		  }
		}

#ifdef HAVE_MPI
	  SU2_MPI::Allgather(Buffer_Send_Coord, nBuffer_Coord, MPI_DOUBLE, Buffer_Receive_Coord, nBuffer_Coord, MPI_DOUBLE, MPI_COMM_WORLD);
	  SU2_MPI::Allgather(Buffer_Send_Point, nBuffer_Point, MPI_UNSIGNED_LONG, Buffer_Receive_Point, nBuffer_Point, MPI_UNSIGNED_LONG, MPI_COMM_WORLD);
	  SU2_MPI::Allgather(Buffer_Send_GlobalPoint, nBuffer_Point, MPI_UNSIGNED_LONG, Buffer_Receive_GlobalPoint, nBuffer_Point, MPI_UNSIGNED_LONG, MPI_COMM_WORLD);
#else
	  for (iVertex = 0; iVertex < nBuffer_Coord; iVertex++){
		  Buffer_Receive_Coord[iVertex] = Buffer_Send_Coord[iVertex];
	  }
	  for (iVertex = 0; iVertex < nBuffer_Point; iVertex++){
		  Buffer_Receive_Point[iVertex] = Buffer_Send_Point[iVertex];
		  Buffer_Receive_GlobalPoint[iVertex] = Buffer_Send_GlobalPoint[iVertex];
	  }
#endif

	  /*--- Compute the closest point to a Near-Field boundary point ---*/
	  maxdist = 0.0;
	  for (iVertexTarget = 0; iVertexTarget < nVertexTarget; iVertexTarget++) {

		  Point_Target = target_geometry->vertex[Marker_Target][iVertexTarget]->GetNode();

		  if (target_geometry->node[Point_Target]->GetDomain()) {

		      /*--- Allocate memory with known number of donor points (1 for nearest neighbor) ---*/
			  target_geometry->vertex[Marker_Target][iVertexTarget]->SetnDonorPoints(1);
			  target_geometry->vertex[Marker_Target][iVertexTarget]->Allocate_DonorInfo();

			  /*--- Coordinates of the boundary point ---*/
			  Coord_i = target_geometry->node[Point_Target]->GetCoord();
			  mindist = 1E6; pProcessor = 0; pPoint = 0;

			  /*--- Loop over all the boundaries to find the pair ---*/
			  for (iProcessor = 0; iProcessor < nProcessor; iProcessor++){
				  for (jVertex = 0; jVertex < Buffer_Receive_nVertex[iProcessor]; jVertex++) {
					  Point_Donor = Buffer_Receive_Point[iProcessor*MaxLocalVertex_Donor+jVertex];
					  Global_Point_Donor = Buffer_Receive_GlobalPoint[iProcessor*MaxLocalVertex_Donor+jVertex];

					  /*--- Compute the distance ---*/
					  dist = 0.0; for (iDim = 0; iDim < nDim; iDim++) {
						  Coord_j[iDim] = Buffer_Receive_Coord[(iProcessor*MaxLocalVertex_Donor+jVertex)*nDim+iDim];
						  dist += pow(Coord_j[iDim]-Coord_i[iDim],2.0);
					  }

					  if (((dist < mindist) && (iProcessor != rank)) ||
						  ((dist < mindist) && (iProcessor == rank) && (jPoint != iPoint))) {
						  mindist = dist; pProcessor = iProcessor; pPoint = jPoint;
						  pGlobalPoint = jGlobalPoint;
					  }
				  }
			  }

			  /*--- Store the value of the pair ---*/
			  maxdist = max(maxdist, mindist);

			  // This will be changed when merged with the new version
	          nn[0] = donorZone; 		/* Zone of the donor point */
	          nn[1] = pPoint; 			/* Local index of the donor point (if no MPI it's the same as the global) */
	          nn[2] = Marker_Donor; 	/* marker of the donor point --> TODO: CONFLICT WITH DATA TYPE ---*/
	          nn[3] = Vertex_Donor; 	/* vertex index within marker of the donor point */
	          nn[4] = Global_Point_Donor;	    /* Global index of the donor point */

			  target_geometry->vertex[Marker_Target][iVertexTarget]->SetDonorInfo(donorindex,nn);
			  target_geometry->vertex[Marker_Target][iVertexTarget]->SetDonorCoeff(donorindex,1.0);

		  }
	  }

	  delete[] Buffer_Send_Coord;
	  delete[] Buffer_Send_Point;
	  delete[] Buffer_Send_GlobalPoint;

	  delete[] Buffer_Receive_Coord;
	  delete[] Buffer_Receive_Point;
	  delete[] Buffer_Receive_GlobalPoint;

	  delete[] Buffer_Send_nVertex;
	  delete[] Buffer_Receive_nVertex;
  }
=======
>>>>>>> ab046222

}


CIsoparametric::CIsoparametric(CGeometry ***geometry_container, CConfig **config,  unsigned int* Zones,unsigned int nZone) :  CInterpolator(geometry_container, config, Zones,nZone){
  unsigned short nDim = geometry_container[Zones[0]][MESH_0]->GetnDim();
  /*--- Initialize transfer coefficients between the zones ---*/
  Set_TransferCoeff(Zones,config);

  /*--- For fluid-structure interaction data interpolated with have nDim dimensions ---*/
 // InitializeData(Zones,nDim);
}

CIsoparametric::~CIsoparametric(){}

void CIsoparametric::Set_TransferCoeff(unsigned int* Zones, CConfig **config){
  unsigned long jPoint, iVertex, jVertex, inode, jElem, iNearestNode=0, iNearestVertex=0;
  long donor_elem=0, temp_donor=0;
  unsigned short iDim, it;
  unsigned short nDim = Geometry[Zones[0]][MESH_0]->GetnDim();
  unsigned short nMarkerInt, nMarkerDonor, nMarkerTarget;
  unsigned short iMarkerInt, iMarkerDonor, iMarkerTarget;
  unsigned short markDonor=0, markTarget=0, iFace;
  unsigned int nNodes=0;
  /*--- Restricted to 2-zone for now ---*/
  unsigned int targetZone = Zones[0];
  unsigned int donorZone = Zones[1];
  unsigned int nFaces=1; //For 2D cases, we want to look at edges, not faces, as the 'interface'
  bool face_on_marker=true;
  su2double distance = 0.0, last_distance=-1.0, *Coord;
  su2double myCoeff[10]; // Maximum # of donor points
  su2double *donorCoord, *Normal;
  su2double projected_point[nDim];
<<<<<<< HEAD
  su2double *Normal;

  nn = new unsigned long[5];
  //cout <<"SetTransfer Coeff"<< endl;
  /*--- Number of markers on the FSI interface ---*/
  nMarkerFSIint = (config[iZone_0]->GetMarker_n_FSIinterface())/2;
  nMarkerFEA  =  config[iZone_1]->GetnMarker_All();
  nMarkerFlow =  config[iZone_0]->GetnMarker_All();
=======
  su2double tmp, tmp2;

  /*--- Number of markers on the interface ---*/
  nMarkerInt = (config[targetZone]->GetMarker_n_FSIinterface())/2;
  nMarkerDonor  =  config[donorZone]->GetnMarker_All();
  nMarkerTarget =  config[targetZone]->GetnMarker_All();
>>>>>>> ab046222
  /*--- For the number of markers on the interface... ---*/
  for (iMarkerInt=0; iMarkerInt < nMarkerInt; iMarkerInt++){
    /*--- Procedure:
     * -Loop through vertices of the aero grid
     * -Find nearest element and allocate enough space in the aero grid donor point info
     *    -set the transfer coefficient values
     *    -increment nDonor for each of the element vertices
     * -Loop through vertices of the structure grid
     *    -Allocate enough space for the donor info
     *    -Loop through the aero vertices and set the donor info at the structure vertices
     */

    /*--- ... the marker markDonor ... ---*/
    for (iMarkerDonor=0; iMarkerDonor < nMarkerDonor; iMarkerDonor++){
      if ( config[donorZone]->GetMarker_All_FSIinterface(iMarkerDonor) == (iMarkerInt+1)){
        markDonor=iMarkerDonor;
      }
    }

    /*--- ... corresponds to the marker markTarget. ---*/
    for (iMarkerTarget=0; iMarkerTarget < nMarkerTarget; iMarkerTarget++){
      if (config[targetZone]->GetMarker_All_FSIinterface(iMarkerTarget) == (iMarkerInt+1)){
        markTarget=iMarkerTarget;
      }
    }
    //cout <<"markers: " << markDonor << " " << markTarget << endl;

    /*--- For the markers on the fluid side ---*/
    /*--- Loop over the vertices on the marker ---*/
    for (iVertex = 0; iVertex<Geometry[targetZone][MESH_0]->GetnVertex(markTarget); iVertex++) {
      last_distance=-1.0;

      /*--- Loop over the vertices in the corresponding interface marker (zone 1), find the closest vertex --*/
      for (jVertex = 0; jVertex<Geometry[donorZone][MESH_0]->GetnVertex(markDonor); jVertex++) {
        jPoint =Geometry[donorZone][MESH_0]->vertex[markDonor][jVertex]->GetNode(); // Global index of jVertex
        distance = 0.0;
        for (iDim=0; iDim<nDim; iDim++)
          distance+=pow(Geometry[donorZone][MESH_0]->vertex[markDonor][jVertex]->GetCoord(iDim)-
              Geometry[targetZone][MESH_0]->vertex[markTarget][iVertex]->GetCoord(iDim),2.0);
        if ((last_distance==-1.0) or (distance<last_distance)){
          last_distance=distance;
          /*--- Info stored at the node: zone, point, marker, vertex ---*/
          iNearestNode = jPoint;/* global index of the nearest neighbor */
          iNearestVertex = jVertex;
        }
      }
      //cout <<" Nearest Neighbor for flow point " << iPoint <<" is "<< iNearestNode << "; d = " << last_distance << endl;

      donor_elem=-1;
      last_distance=-1;

      /*--- Now that we know the closest vertex, the closest element must be one of the ones connected to the vertex--*/
      for (jElem=0; jElem<Geometry[donorZone][MESH_0]->node[iNearestNode]->GetnElem(); jElem++){

        /*--- Loop over all the faces of this element to find ones on the interface boundary
         * If a face is on markDonor, then find the distance and check against previous to find closest
         * face. ---*/
        if (nDim==3){
          temp_donor = Geometry[donorZone][MESH_0]->node[iNearestNode]->GetElem(jElem);
          nFaces = Geometry[donorZone][MESH_0]->elem[temp_donor]->GetnFaces();
        }
        else{
          temp_donor = iNearestNode;
          nFaces = Geometry[donorZone][MESH_0]->node[iNearestNode]->GetnPoint();
        }

        for (iFace=0; iFace<nFaces; iFace++){
          face_on_marker=true;

          /*--- If 3D loop over a face. if 2D loop over an element ---*/
          if (nDim==3){
            nNodes = Geometry[donorZone][MESH_0]->elem[temp_donor]->GetnNodesFace(iFace);
            /*-- Check if on marker of interface---*/
            for (unsigned int ifacenode=0; ifacenode<nNodes; ifacenode++){
              /*--- Local index of the node on face --*/
              inode = Geometry[donorZone][MESH_0]->elem[temp_donor]->GetFaces(iFace, ifacenode);
              jPoint = Geometry[donorZone][MESH_0]->elem[temp_donor]->GetNode(inode);
              face_on_marker = (face_on_marker and (Geometry[donorZone][MESH_0]->node[jPoint]->GetVertex(markDonor) !=-1));
            }
          }
          else{
            /*-- 2D: 'face' is an edge connected to the nearest node ---*/
            nNodes = 2; // edges have two nodes
            for (unsigned int ifacenode=0; ifacenode<nNodes; ifacenode++){
              inode = Geometry[donorZone][MESH_0]->node[iNearestNode]->GetEdge(iFace);
              jPoint = Geometry[donorZone][MESH_0]->edge[inode]->GetNode(ifacenode);
              face_on_marker = (face_on_marker and (Geometry[donorZone][MESH_0]->node[jPoint]->GetVertex(markDonor) !=-1));
            }
          }


          /*--- face_on_marker is true iff all nodes on face iFace are in marker markDonor (or 2D) ---*/

          /*--- if iFace is part of markDonor, calculate the isoparametric coefficients ---*/
          if (face_on_marker){
            /*--- Find projected distance ---*/
            Coord = Geometry[targetZone][MESH_0]->vertex[markTarget][iVertex]->GetCoord();
            Normal = Geometry[donorZone][MESH_0]->vertex[markDonor][iNearestVertex]->GetNormal();
            donorCoord = Geometry[donorZone][MESH_0]->vertex[markDonor][iNearestVertex]->GetCoord();
            /*--- Project point xj onto surface --*/

            tmp = 0;
            tmp2=0;
            for (iDim=0; iDim<nDim; iDim++){
              tmp+=Normal[iDim]*Normal[iDim];
              tmp2+=Normal[iDim]*(Coord[iDim]-donorCoord[iDim]);
            }
            tmp = 1/tmp;
            tmp2 = tmp2*sqrt(tmp);
            for (iDim=0; iDim<nDim; iDim++){
              // projection of \vec{q} onto plane defined by \vec{n} and \vec{p}:
              // \vec{q} - \vec{n} ( (\vec{q}-\vec{p} ) \cdot \vec{n})
              // tmp2 = ( (\vec{q}-\vec{p} ) \cdot \vec{N})
              // \vec{n} = \vec{N}/(|N|), tmp = 1/|N|^2
              projected_point[iDim]=Coord[iDim] + Normal[iDim]*tmp2*tmp;
            }

            /*--- find isoparametric representation. if the point is outside the face (or edge, in 2D), the method will return
             * coefficients associated with setting the nearest neighbor ---*/
            Isoparameters( myCoeff, nDim, donorZone, temp_donor, iFace, nNodes, projected_point);

            distance = 0;
            for(it=0; it< nNodes; it++){
              if (nDim==3){
                jPoint = Geometry[donorZone][MESH_0]->elem[temp_donor]->GetNode(Geometry[donorZone][MESH_0]->elem[temp_donor]->GetFaces(iFace,it));
              }
              else{
                inode = Geometry[donorZone][MESH_0]->node[iNearestNode]->GetEdge(iFace);
                jPoint = Geometry[donorZone][MESH_0]->edge[inode]->GetNode(it);
              }
              donorCoord = Geometry[donorZone][MESH_0]->node[jPoint]->GetCoord();
              for (iDim=0; iDim<nDim; iDim++){
                Coord[iDim]-=myCoeff[it]*donorCoord[iDim];
              }
            }
            for (iDim=0; iDim<nDim; iDim++){
              distance+=pow(Coord[iDim],2.0);
            }

            /*--- If the distance is shorter than last closest (and nonzero nodes are on the boundary), update ---*/
            if ((last_distance==-1) or (distance<last_distance )){
              /*--- update last distance ---*/
              last_distance = distance;
              /*--- Store info ---*/
              donor_elem = temp_donor;
              // Print check
              /*
              for (iDim=0; iDim<nDim; iDim++)
                Coord[iDim]=0;
              for (it=0; it< nNodes; it++){
                //--- If 3D loop over a face. if 2D loop over an element ---
                if (nDim==3){
                  jPoint = Geometry[donorZone][MESH_0]->elem[temp_donor]->GetNode(Geometry[donorZone][MESH_0]->elem[temp_donor]->GetFaces(iFace,it));
                }
                else{
                  inode = Geometry[donorZone][MESH_0]->node[iNearestNode]->GetEdge(iFace);
                  jPoint = Geometry[donorZone][MESH_0]->edge[inode]->GetNode(it);
                }
                donorCoord = Geometry[donorZone][MESH_0]->node[jPoint]->GetCoord();
                cout <<" isoparam: " << myCoeff[it] <<" Coord: ";
                for (iDim=0; iDim<nDim; iDim++){
                  Coord[iDim]+=myCoeff[it]*donorCoord[iDim];
                  cout << donorCoord[iDim]<< " ";
                }
                cout << endl;
              }
              donorCoord = Geometry[donorZone][MESH_0]->node[iNearestNode]->GetCoord();
              cout << endl;
              for (iDim=0; iDim<nDim; iDim++){
                cout << " iso " << Coord[iDim] <<" proj " << projected_point[iDim] <<" NN " <<  donorCoord[iDim] << endl;
              }
              */
              Geometry[targetZone][MESH_0]->vertex[markTarget][iVertex]->SetDonorElem(temp_donor); // in 2D is nearest neighbor
              Geometry[targetZone][MESH_0]->vertex[markTarget][iVertex]->SetDonorFace(iFace);
              Geometry[targetZone][MESH_0]->vertex[markTarget][iVertex]->SetnDonorPoints(nNodes);
              //cout <<"updated closest face/edge" << endl;
            }
          }
        }
      }
      /*--- If nDonorPoints ==0, no match was found, set nearest neighbor ---*/

      if (Geometry[targetZone][MESH_0]->vertex[markTarget][iVertex]->GetnDonorPoints()==0){
        nNodes=1;
        Geometry[targetZone][MESH_0]->vertex[markTarget][iVertex]->SetnDonorPoints(nNodes);
        donor_elem = -1;
        myCoeff[0] = 1;
      }


      /*--- Set the appropriate amount of memory ---*/
      Geometry[targetZone][MESH_0]->vertex[markTarget][iVertex]->Allocate_DonorInfo();
      /*--- Recal the closest face/edge ---*/
      iFace = Geometry[targetZone][MESH_0]->vertex[markTarget][iVertex]->GetDonorFace();

      /*--- Loop over vertices of the element to set the values at the vertex ---*/
      for (it=0; it< Geometry[targetZone][MESH_0]->vertex[markTarget][iVertex]->GetnDonorPoints(); it++){
        if (donor_elem!=-1){
          if (nDim==3){
            jPoint = Geometry[donorZone][MESH_0]->elem[temp_donor]->GetNode(Geometry[donorZone][MESH_0]->elem[temp_donor]->GetFaces(iFace,it));
          }
          else{
            inode = Geometry[donorZone][MESH_0]->node[iNearestNode]->GetEdge(iFace);
            jPoint = Geometry[donorZone][MESH_0]->edge[inode]->GetNode(it);
          }
        }
        else
          jPoint = iNearestNode; // If no matching element is found, revert to Nearest Neighbor

        /*--- NOTE: in parallel, jPoint must be converted to global index ---*/

        //ivtx = Geometry[donorZone][MESH_0]->node[jPoint]->GetVertex(markDonor);



        //Geometry[donorZone][MESH_0]->vertex[markDonor][ivtx]->IncrementnDonor();

        Geometry[targetZone][MESH_0]->vertex[markTarget][iVertex]->SetInterpDonorPoint(it,jPoint);
        Geometry[targetZone][MESH_0]->vertex[markTarget][iVertex]->SetDonorCoeff(it,myCoeff[it]);
        // FOR PARALELL:
        //Geometry[targetZone][MESH_0]->vertex[markTarget][iVertex]->SetInterpDonorProc(it,proc);
        //cout <<" myCoeff  " << myCoeff[it] << " ";
      }
      //cout << endl;
    }

    /*--- Now that all the transfer coefficients have been calculated, loop through the structure vertices
     * and set the same transfer coefficients at the matching points
     */
//    index=3;
//    for (jVertex = 0; jVertex<Geometry[donorZone][MESH_0]->GetnVertex(markDonor); jVertex++) {
//      ivtx=0;
//      Geometry[donorZone][MESH_0]->vertex[markDonor][jVertex]->Allocate_DonorInfo();
//      /*--- Loop over all aero points ---*/
//      for (iVertex=0; iVertex<Geometry[targetZone][MESH_0]->GetnVertex(markTarget); iVertex++){
//        /*--- Loop over the donor vertices for iVertex (flow vertex) ---*/
//        for (inode=0; inode<Geometry[targetZone][MESH_0]->vertex[markTarget][iVertex]->GetnDonorPoints(); inode++){
//          /*--- If one of the donor points is the same as the FEA vertex, add information ---*/
//          if (Geometry[targetZone][MESH_0]->vertex[markTarget][iVertex]-> GetDonorInfo(inode,index) == jVertex){
//            iPoint =Geometry[targetZone][MESH_0]->vertex[markTarget][iVertex]->GetNode();
//            nn[0] = targetZone; /* Zone of the donor point */
//            nn[1] = iPoint; /* global index of the donor point */
//            nn[2] = markTarget; /* marker of the donor point */
//            nn[3] = iVertex; /* vertex index within marker of the donor point */
//            coeff = Geometry[targetZone][MESH_0]->vertex[markTarget][iVertex]->GetDonorCoeff(inode);
//            Geometry[donorZone][MESH_0]->vertex[markDonor][jVertex]->SetDonorInfo(ivtx,nn);
//            Geometry[donorZone][MESH_0]->vertex[markDonor][jVertex]->SetDonorCoeff(ivtx,coeff);
//            ivtx++;
//          }
//          if (ivtx>=Geometry[donorZone][MESH_0]->vertex[markDonor][jVertex]->GetnDonorPoints()-1){
//            break;
//          }
//        }
//        if (ivtx>=Geometry[donorZone][MESH_0]->vertex[markDonor][jVertex]->GetnDonorPoints()-1){
//          break;
//        }
//
//      }
//      if (ivtx>=Geometry[donorZone][MESH_0]->vertex[markDonor][jVertex]->GetnDonorPoints()-1){
//        break;
//      }
//    }
  }
}

void CIsoparametric::Isoparameters(su2double* isoparams,
    unsigned short nDim, unsigned int donorZone,  long donor_elem,  unsigned short iFace,
    unsigned int nDonorPoints,  su2double* xj){
  short i,j,k, iedge;
  short n0 = nDim+1, n, iDim;
  short m =  nDonorPoints, m0;
  unsigned long jPoint, jPoint2;
  su2double tmp, tmp2;
  su2double x[m], x_tmp[m];
  su2double Q[m*m], R[m*m], A[n0*m];
  su2double x2[n0];

  /*--- n0: # of dimensions + 1. n: n0 less any degenerate rows ---*/
  n=n0;
  m0=m;

  bool test[n0], testi[n0];

  /*--- 2D: line, no need to go through computation --*/
  if (nDim==2){

    iedge = Geometry[donorZone][MESH_0]->node[donor_elem]->GetEdge(iFace);
    jPoint = Geometry[donorZone][MESH_0]->edge[iedge]->GetNode(0);
    jPoint2= Geometry[donorZone][MESH_0]->edge[iedge]->GetNode(1);
    tmp =  pow(Geometry[donorZone][MESH_0]->node[jPoint]->GetCoord(0)- Geometry[donorZone][MESH_0]->node[jPoint2]->GetCoord(0),2.0);
    tmp += pow(Geometry[donorZone][MESH_0]->node[jPoint]->GetCoord(1)- Geometry[donorZone][MESH_0]->node[jPoint2]->GetCoord(1),2.0);
    tmp = sqrt(tmp);

    tmp2 = pow(Geometry[donorZone][MESH_0]->node[jPoint]->GetCoord(0) - xj[0],2.0);
    tmp2 += pow(Geometry[donorZone][MESH_0]->node[jPoint]->GetCoord(1) - xj[1],2.0);
    tmp2 = sqrt(tmp2);
    isoparams[1] = tmp2/tmp;

    tmp2 = pow(Geometry[donorZone][MESH_0]->node[jPoint2]->GetCoord(0) - xj[0],2.0);
    tmp2 += pow(Geometry[donorZone][MESH_0]->node[jPoint2]->GetCoord(1) - xj[1],2.0);
    tmp2 = sqrt(tmp2);
    isoparams[0] = tmp2/tmp;

  }
  else{

    /*--- Create Matrix A: 1st row all 1's, 2nd row x coordinates, 3rd row y coordinates, etc ---*/
    /*--- Right hand side is [1, \vec{x}']'---*/
    for (i=0; i<m*n; i++)
      A[i]=0;
    for (i=0; i<m; i++)
      A[i]=1.0;
    /*j,n: dimension. i,m: # neighbor point*/
    x[0]=1.0;
    for (iDim=0; iDim<nDim; iDim++)
      x[iDim+1]=xj[iDim];

    /*--- temp2 contains node #s that are on the surface (aka, we are excluding interior points) ---*/
    for (k=0; k<m0; k++){
      isoparams[k]=0;
      /*--- If 3D loop over a face. if 2D loop over an element ---*/
      jPoint = Geometry[donorZone][MESH_0]->elem[donor_elem]->GetNode(Geometry[donorZone][MESH_0]->elem[donor_elem]->GetFaces(iFace,k));
      // Neglect donor points that are not members of the matching marker.
      // jth coordinate of the ith donor vertex
      for (j=1; j<n0; j++){
        A[j*m+i] = Geometry[donorZone][MESH_0]->node[jPoint]->GetCoord(j-1);
      }
      i++;

    }
    /*--- Eliminate degenerate rows:
     * for example, if z constant including the z values will make the system degenerate
     * TODO: improve efficiency of this loop---*/
    test[0]=true; // always keep the 1st row
    for (i=1; i<n0; i++){
      // Test this row against all previous
      test[i]=true; // Assume that it is not degenerate
      for (k=0; k<i; k++){
        tmp=0; tmp2=0;
        for (j=0;j<m;j++){
          tmp+= A[i*m+j]*A[i*m+j];
          tmp2+=A[k*m+j]*A[k*m+j];
        }
        tmp  = pow(tmp,0.5);
        tmp2 = pow(tmp2,0.5);
        testi[k]=false;
        for (j=0; j<m; j++){
          // If at least one ratio is non-matching row i is not degenerate w/ row k
          if (A[i*m+j]/tmp != A[k*m+j]/tmp2)
            testi[k]=true;
        }
        // If any of testi (k<i) are false, row i is degenerate
        test[i]=(test[i] and testi[k]);
      }
      if (!test[i]) n--;
    }
    /*--- Initialize A2 now that we might have a smaller system --*/
    su2double A2[n*m];
    j=0;
    /*--- Copy only the rows that are non-degenerate ---*/
    for (i=0; i<n0; i++){
      if (test[i]){
        for (k=0;k<m;k++ ){
          A2[m*j+k]=A[m*i+k];
        }
        x2[j]=x[i];
        j++;
      }
    }
    /*--- Initialize Q,R to 0 --*/
    for (i=0; i<m*m; i++){
      Q[i]=0;
      R[i]=0;
    }
    /*--- TODO: make this loop more efficient ---*/
    /*--- Solve for rectangular Q1 R1 ---*/
    for (i=0; i<m; i++){
      tmp=0;
      for (j=0; j<n; j++)
        tmp += (A2[j*m+i])*(A2[j*m+i]);

      R[i*m+i]= pow(tmp,0.5);
      if (tmp>eps && i<n){
        for (j=0; j<n; j++)
          Q[j*m+i]=A2[j*m+i]/R[i*m+i];
      }
      else if (tmp!=0){
        for (j=0; j<n; j++)
          Q[j*m+i]=A2[j*m+i]/tmp;
      }
      for (j=i+1; j<m; j++){
        tmp=0;
        for (k=0; k<n; k++)
          tmp+=A2[k*m+j]*Q[k*m+i];

        R[i*m+j]=tmp;

        for (k=0; k<n; k++)
          A2[k*m+j]=A2[k*m+j]-Q[k*m+i]*R[i*m+j];
      }
    }
    /*--- x_tmp = Q^T * x2 ---*/
    for (i=0; i<m; i++)
      x_tmp[i]=0.0;
    for (i=0; i<m; i++){
      for (j=0; j<n; j++)
        x_tmp[i]+=Q[j*m+i]*x2[j];
    }
    /*--- solve x_tmp = R*isoparams for isoparams: upper triangular system ---*/
    for (i=n-1; i>=0; i--){
      if (R[i*m+i]>eps)
        isoparams[i]=x_tmp[i]/R[i*m+i];
      else
        isoparams[i]=0;
      for (j=0; j<i; j++)
        x_tmp[j]=x_tmp[j]-R[j*m+i]*isoparams[i];
    }

  }
  /*--- Isoparametric coefficients have been calculated. Run checks to eliminate  ---*/

  su2double tol = 1e-13; // hardcoded tolerance
  /*--- Check 0: normalize to 1: corrects for points not in face---*/
//  tmp=0;
//  for (i=0; i<m; i++){
//    if (isoparams[i]>1) isoparams[i]=1;
//    if (isoparams[i]<0) isoparams[i]=0;
//    tmp+=isoparams[i]*isoparams[i];
//  }
//  tmp = pow(tmp,0.5);
//  for (i=0; i<m; i++){
//    isoparams[i] /= tmp;
//  }
  /*--- Check 1: if close to 0, replace with 0 ---*/
  for (i=0; i<m; i++){
    if (abs(isoparams[i])< tol )
      isoparams[i]=0;
  }
  /*--- Check 2: if > 1, point is ouside face, not really represented accurately ---*/
  bool inside_face = true;
  for (i=0; i<m; i++){
    if (isoparams[i]> 1.1 or  isoparams[i]<-0.1 )
      inside_face = false;
  }
  if (!inside_face){
    //cout <<"Reverted to nearest neighbor " << endl;
    /*--- Revert to nearest neighbor ---*/
    tmp=-1; tmp2=0.0; k=0;
    for (i=0; i<m0; i++){
      /*--- If 3D loop over a face. if 2D loop over an element ---*/
      if (nDim==3)
        jPoint = Geometry[donorZone][MESH_0]->elem[donor_elem]->GetNode(Geometry[donorZone][MESH_0]->elem[donor_elem]->GetFaces(iFace,i));
      else{
        iedge = Geometry[donorZone][MESH_0]->node[donor_elem]->GetEdge(iFace);
        jPoint = Geometry[donorZone][MESH_0]->edge[iedge]->GetNode(i);
      }

      for (j=0;j<nDim;j++)
        tmp2+=pow((Geometry[donorZone][MESH_0]->node[jPoint]->GetCoord(j)-x[j]),2.0);
      if (tmp==-1 or tmp2<tmp){
        tmp=tmp2;
        k=i;
      }
      isoparams[i]=0;
    }
    isoparams[k]=1;
  }
    /*--- Check 4: print the result ---
    for (k=0; k<m0; k++){
      cout <<" iDim " << k <<" Coord " << x[k+1] <<" ";
      tmp =0;
      for (i=0; i<n0; i++){
        if (nDim==3)
          jPoint = Geometry[donorZone][MESH_0]->elem[donor_elem]->GetFaces(iFace,i);
        else
          jPoint = Geometry[donorZone][MESH_0]->elem[donor_elem]->GetNode(i);
        tmp+=isoparams[i]*(Geometry[donorZone][MESH_0]->node[jPoint]->GetCoord(k));
      }
      cout << tmp << endl;

    }
    */
}
<|MERGE_RESOLUTION|>--- conflicted
+++ resolved
@@ -1,975 +1,955 @@
-/*!
- * \file interpolation_structure.cpp
- * \brief Main subroutines used by SU2_FSI
- * \author H. Kline
- * \version 4.0.0 "Cardinal"
- *
- * SU2 Lead Developers: Dr. Francisco Palacios (Francisco.D.Palacios@boeing.com).
- *                      Dr. Thomas D. Economon (economon@stanford.edu).
- *
- * SU2 Developers: Prof. Juan J. Alonso's group at Stanford University.
- *                 Prof. Piero Colonna's group at Delft University of Technology.
- *                 Prof. Nicolas R. Gauger's group at Kaiserslautern University of Technology.
- *                 Prof. Alberto Guardone's group at Polytechnic University of Milan.
- *                 Prof. Rafael Palacios' group at Imperial College London.
- *
- * Copyright (C) 2012-2015 SU2, the open-source CFD code.
- *
- * SU2 is free software; you can redistribute it and/or
- * modify it under the terms of the GNU Lesser General Public
- * License as published by the Free Software Foundation; either
- * version 2.1 of the License, or (at your option) any later version.
- *
- * SU2 is distributed in the hope that it will be useful,
- * but WITHOUT ANY WARRANTY; without even the implied warranty of
- * MERCHANTABILITY or FITNESS FOR A PARTICULAR PURPOSE. See the GNU
- * Lesser General Public License for more details.
- *
- * You should have received a copy of the GNU Lesser General Public
- * License along with SU2. If not, see <http://www.gnu.org/licenses/>.
- */
-
-#include "../include/interpolation_structure.hpp"
-
-CInterpolator::CInterpolator(void){
-
-	nZone = 0;
-	Geometry = NULL;
-
-	donor_geometry  = NULL;
-	target_geometry = NULL;
-
-	donorZone  = 0;
-	targetZone = 0;
-
-}
-
-CInterpolator::~CInterpolator(void){}
-
-
-CInterpolator::CInterpolator(CGeometry ***geometry_container, CConfig **config, unsigned int* Zones, unsigned int val_nZone){
-
-  /* Store pointers*/
-	Geometry = geometry_container;
-
-	nZone = val_nZone;
-
-	donorZone  = Zones[0];
-	targetZone = Zones[1];
-
-	donor_geometry  = geometry_container[donorZone][MESH_0];
-	target_geometry = geometry_container[targetZone][MESH_0];
-
-  /*--- Initialize transfer coefficients between the zones ---*/
-	/* Since this is a virtual function, call it in the child class constructor  */
-  //Set_TransferCoeff(targetZone,donorZone,config);
-  /*--- Initialize transfer coefficients between the zones ---*/
-  //Set_TransferCoeff(Zones,config);
-
-}
-
-inline void CInterpolator::Set_TransferCoeff(unsigned int* Zones, CConfig **config) { }
-
-/*
-void CInterpolator::InitializeData(unsigned int* Zones, unsigned short val_nVar){
-  nVar=val_nVar;
-  unsigned int iZone;
-  unsigned short it;
-  if (nVar>0){
-    //--- Initialize Data vectors to 0 ---//
-    Data = new su2double**[nZone];
-    for (it=0; it<nZone; it++){
-      iZone = Zones[it];
-      Data[iZone] = new su2double*[Geometry[iZone][MESH_0]->GetnPoint()];
-      for (unsigned long iPoint =0; iPoint< Geometry[iZone][MESH_0]->GetnPoint(); iPoint++){
-        Data[iZone][iPoint] = new su2double[nVar];
-        for (unsigned short iVar=0; iVar<nVar; iVar++){
-          Data[iZone][iPoint][iVar]=0.0;
-        }
-      }
-    }
-  }else{
-    Data = NULL;
+/*!
+ * \file interpolation_structure.cpp
+ * \brief Main subroutines used by SU2_FSI
+ * \author H. Kline
+ * \version 4.0.0 "Cardinal"
+ *
+ * SU2 Lead Developers: Dr. Francisco Palacios (Francisco.D.Palacios@boeing.com).
+ *                      Dr. Thomas D. Economon (economon@stanford.edu).
+ *
+ * SU2 Developers: Prof. Juan J. Alonso's group at Stanford University.
+ *                 Prof. Piero Colonna's group at Delft University of Technology.
+ *                 Prof. Nicolas R. Gauger's group at Kaiserslautern University of Technology.
+ *                 Prof. Alberto Guardone's group at Polytechnic University of Milan.
+ *                 Prof. Rafael Palacios' group at Imperial College London.
+ *
+ * Copyright (C) 2012-2015 SU2, the open-source CFD code.
+ *
+ * SU2 is free software; you can redistribute it and/or
+ * modify it under the terms of the GNU Lesser General Public
+ * License as published by the Free Software Foundation; either
+ * version 2.1 of the License, or (at your option) any later version.
+ *
+ * SU2 is distributed in the hope that it will be useful,
+ * but WITHOUT ANY WARRANTY; without even the implied warranty of
+ * MERCHANTABILITY or FITNESS FOR A PARTICULAR PURPOSE. See the GNU
+ * Lesser General Public License for more details.
+ *
+ * You should have received a copy of the GNU Lesser General Public
+ * License along with SU2. If not, see <http://www.gnu.org/licenses/>.
+ */
+
+#include "../include/interpolation_structure.hpp"
+
+CInterpolator::CInterpolator(void){
+
+	nZone = 0;
+	Geometry = NULL;
+
+	donor_geometry  = NULL;
+	target_geometry = NULL;
+
+	donorZone  = 0;
+	targetZone = 0;
+
+}
+
+CInterpolator::~CInterpolator(void){}
+
+
+CInterpolator::CInterpolator(CGeometry ***geometry_container, CConfig **config, unsigned int* Zones, unsigned int val_nZone){
+
+  /* Store pointers*/
+	Geometry = geometry_container;
+
+	nZone = val_nZone;
+
+	donorZone  = Zones[0];
+	targetZone = Zones[1];
+
+	donor_geometry  = geometry_container[donorZone][MESH_0];
+	target_geometry = geometry_container[targetZone][MESH_0];
+
+  /*--- Initialize transfer coefficients between the zones ---*/
+	/* Since this is a virtual function, call it in the child class constructor  */
+  //Set_TransferCoeff(targetZone,donorZone,config);
+  /*--- Initialize transfer coefficients between the zones ---*/
+  //Set_TransferCoeff(Zones,config);
+
+}
+
+inline void CInterpolator::Set_TransferCoeff(unsigned int* Zones, CConfig **config) { }
+
+/*
+void CInterpolator::InitializeData(unsigned int* Zones, unsigned short val_nVar){
+  nVar=val_nVar;
+  unsigned int iZone;
+  unsigned short it;
+  if (nVar>0){
+    //--- Initialize Data vectors to 0 ---//
+    Data = new su2double**[nZone];
+    for (it=0; it<nZone; it++){
+      iZone = Zones[it];
+      Data[iZone] = new su2double*[Geometry[iZone][MESH_0]->GetnPoint()];
+      for (unsigned long iPoint =0; iPoint< Geometry[iZone][MESH_0]->GetnPoint(); iPoint++){
+        Data[iZone][iPoint] = new su2double[nVar];
+        for (unsigned short iVar=0; iVar<nVar; iVar++){
+          Data[iZone][iPoint][iVar]=0.0;
+        }
+      }
+    }
+  }else{
+    Data = NULL;
+  }
+
+}
+*/
+
+//void CInterpolator::Interpolate_Data(unsigned int iZone, CConfig **config){
+//  unsigned long iPoint, jPoint, jVertex, iMarker, iVertex;
+//  unsigned short jMarker;
+//  unsigned int donorZone;
+//  su2double weight=0.0;
+//
+//  /*--- Loop through points, increment Data in the input zone by the weight in the transfer matrix ---*/
+//
+//  /*Loop by i then by j to more efficiently call memory*/
+//  for (iMarker = 0; iMarker < config[iZone]->GetnMarker_All(); iMarker++){
+//    if (config[iZone]->GetMarker_All_FSIinterface(iMarker) == YES){
+//      for (iVertex = 0; iVertex<Geometry[iZone][MESH_0]->GetnVertex(iMarker); iVertex++) {
+//        iPoint =Geometry[iZone][MESH_0]->vertex[iMarker][iVertex]->GetNode();
+//        /*--- Set Data to 0 before interpolation ---*/
+//        for (unsigned short iVar=0; iVar<nVar; iVar++){
+//          Data[iZone][iPoint][iVar]=0;
+//        }
+//        /*--- Interpolate ---*/
+//        for (unsigned short jDonor = 0; jDonor< Geometry[iZone][MESH_0]->vertex[iMarker][iVertex]->GetnDonorPoints(); jDonor++){
+//          /* Unpack info about the donor point */
+//          donorZone = Geometry[iZone][MESH_0]->vertex[iMarker][iVertex]->GetDonorInfo(jDonor,0);
+//          jPoint = Geometry[iZone][MESH_0]->vertex[iMarker][iVertex]->GetDonorInfo(jDonor,1);
+//          jMarker = Geometry[iZone][MESH_0]->vertex[iMarker][iVertex]->GetDonorInfo(jDonor,2);
+//          jVertex = Geometry[iZone][MESH_0]->vertex[iMarker][iVertex]->GetDonorInfo(jDonor,3);
+//          weight = Geometry[iZone][MESH_0]->vertex[iMarker][iVertex]->GetDonorCoeff(jDonor);
+//          /*--- Increment the value of the data ---*/
+//          for (unsigned short iVar=0; iVar<nVar; iVar++){
+//            Data[iZone][iPoint][iVar]+=Data[donorZone][jPoint][iVar]*weight;
+//          }
+//        }
+//      }
+//    }
+//  }
+//}
+//
+//void CInterpolator::Interpolate_Deformation(unsigned int iZone, CConfig **config){
+//
+//  unsigned long GlobalIndex, iPoint, i2Point, jPoint, j2Point, iVertex, jVertex;
+//  unsigned short iMarker, jMarker, iDim;
+//  unsigned int donorZone;
+//  su2double *NewVarCoord = NULL, *VarCoord, *VarRot, *distance = NULL;
+//  su2double weight;
+//  unsigned short nDim = Geometry[iZone][MESH_0]->GetnDim();
+//  /*--- Loop over vertices in the interface marker (zone 0) ---*/
+//  for (iMarker = 0; iMarker < config[iZone]->GetnMarker_All(); iMarker++){
+//    if (config[iZone]->GetMarker_All_FSIinterface(iMarker) == YES){
+//      for (iVertex = 0; iVertex<Geometry[iZone][MESH_0]->GetnVertex(iMarker); iVertex++) {
+//        iPoint =Geometry[iZone][MESH_0]->vertex[iMarker][iVertex]->GetNode();
+//        /*--- Set NewCoord to 0 ---*/
+//        for (iDim=0; iDim<nDim; iDim++) NewVarCoord[iDim]=0.0;
+//        /*--- Loop over vertices in the interface marker (zone 1) --*/
+//        for (unsigned short jDonor = 0; jDonor< Geometry[iZone][MESH_0]->vertex[iMarker][iVertex]->GetnDonorPoints(); jDonor++){
+//          donorZone = Geometry[iZone][MESH_0]->vertex[iMarker][iVertex]->GetDonorInfo(jDonor,0);
+//          jPoint = Geometry[iZone][MESH_0]->vertex[iMarker][iVertex]->GetDonorInfo(jDonor,1);
+//          jMarker = Geometry[iZone][MESH_0]->vertex[iMarker][iVertex]->GetDonorInfo(jDonor,2);
+//          jVertex = Geometry[iZone][MESH_0]->vertex[iMarker][iVertex]->GetDonorInfo(jDonor,3);
+//          weight = Geometry[iZone][MESH_0]->vertex[iMarker][iVertex]->GetDonorCoeff(jDonor);
+//          /* Get translation and rotation from the solution */
+//          VarCoord = Geometry[donorZone][MESH_0]->vertex[jMarker][jVertex]->GetVarCoord();
+//          VarRot =   Geometry[donorZone][MESH_0]->vertex[jMarker][jVertex]->GetVarRot();
+//
+//          for (iDim=0; iDim<nDim; iDim++) distance[iDim]=0.0;
+//
+//          for (iDim=0; iDim<nDim; iDim++){
+//            NewVarCoord[iDim]+=VarCoord[iDim]*weight;
+//            distance[iDim] = Geometry[iZone][MESH_0]->vertex[iMarker][iVertex]->GetCoord(iDim)-Geometry[donorZone][MESH_0]->node[jPoint]->GetCoord(iDim);
+//          }
+//          /*--- Add contribution of rotation (cross product of donor point rotation and distance to donor point) ---*/
+//          if (nDim==2){
+//            NewVarCoord[0]+=weight*(-distance[1]*VarRot[2]);
+//            NewVarCoord[1]+=weight*(distance[0]*VarRot[2]);
+//          }
+//          if (nDim==3){
+//            NewVarCoord[0]+=weight*(distance[2]*VarRot[1]-distance[1]*VarRot[2]);
+//            NewVarCoord[1]+=weight*(distance[0]*VarRot[2]-distance[2]*VarRot[0]);
+//            NewVarCoord[2]+=weight*(distance[1]*VarRot[0]-distance[0]*VarRot[1]);
+//          }
+//        }
+//        /*--- Set the varcoord information ---*/
+//        Geometry[iZone][MESH_0]->vertex[iMarker][iVertex]->SetVarCoord(NewVarCoord);
+//      }
+//    }
+//  }
+//
+//  // must be called later:
+//  //flow_grid_movement->SetVolume_Deformation(Geometry[ZONE_0][MESH_0], config[ZONE_0], true);
+//
+//}
+//
+//su2double CInterpolator::GetData(unsigned int iZone, unsigned long iPoint, unsigned short iVar){
+//  if (Data !=NULL)
+//    return Data[iZone][iPoint][iVar];
+//  else
+//    return 0.0; // Check this.
+//}
+//
+//su2double* CInterpolator::GetData(unsigned int iZone, unsigned long iPoint){
+//  if (Data !=NULL)
+//    return Data[iZone][iPoint];
+//  else
+//    return NULL;
+//}
+//
+//void CInterpolator::SetData(unsigned int iZone, unsigned long iPoint, unsigned short iVar, su2double val){
+//  if (Data !=NULL)
+//    Data[iZone][iPoint][iVar]=val;
+//  else
+//    cout <<" CInterpolator object has not been initialized"<<endl;
+//}
+
+CNearestNeighbor::CNearestNeighbor(void):  CInterpolator(){ }
+
+/* Nearest Neighbor Interpolator */
+CNearestNeighbor::CNearestNeighbor(CGeometry ***geometry_container, CConfig **config,  unsigned int* Zones, unsigned int nZone) :  CInterpolator(geometry_container, config, Zones, nZone){
+  //unsigned short nDim = geometry_container[Zones[0]][MESH_0]->GetnDim();
+  /*--- Initialize transfer coefficients between the zones ---*/
+  Set_TransferCoeff(Zones,config);
+
+  /*--- For fluid-structure interaction data interpolated with have nDim dimensions ---*/
+  //InitializeData(Zones,nDim);
+
+}
+
+CNearestNeighbor::~CNearestNeighbor(){}
+
+void CNearestNeighbor::Set_TransferCoeff(unsigned int* Zones, CConfig **config){
+
+  unsigned long iPoint, jPoint, iVertex, jVertex, *nn;
+  unsigned short iMarker, iDim, jMarker;
+  unsigned short nDim = donor_geometry->GetnDim();
+  su2double distance = 0.0, last_distance=-1.0;
+
+  unsigned short nMarkerInt, nMarkerDonor, nMarkerTarget;		// Number of markers on the interface, donor and target side
+  unsigned short iMarkerInt, iMarkerDonor, iMarkerTarget;		// Variables for iteration over markers
+  int Marker_Donor = -1, Marker_Target = -1;
+
+  unsigned long nVertexDonor = 0, nVertexTarget= 0;
+  unsigned long Point_Donor = 0, Point_Target = 0;
+  unsigned long Vertex_Donor = 0, Vertex_Target = 0;
+
+  unsigned long iVertexDonor, iPointDonor = 0;
+  unsigned long iVertexTarget, iPointTarget = 0;
+  unsigned long pPoint = 0, Global_Point = 0;
+  unsigned long jGlobalPoint = 0, pGlobalPoint = 0;
+  int iProcessor, pProcessor = 0;
+
+  unsigned long nLocalVertex_Donor = 0, nGlobalVertex_Donor = 0, MaxLocalVertex_Donor = 0;
+
+  unsigned long Global_Point_Donor;
+  int Donor_Processor;
+
+  /*--- Number of markers on the FSI interface ---*/
+  nMarkerInt     = (config[donorZone]->GetMarker_n_FSIinterface())/2;
+  nMarkerTarget  = target_geometry->GetnMarker();
+  nMarkerDonor   = donor_geometry->GetnMarker();
+
+  nn = new unsigned long[5];
+
+  su2double *Coord_i, Coord_j[3], dist = 0.0, mindist, maxdist;
+
+  int rank = MASTER_NODE;
+  int nProcessor = SINGLE_NODE;
+
+  unsigned short int donorindex = 0;
+
+#ifdef HAVE_MPI
+  MPI_Comm_rank(MPI_COMM_WORLD, &rank);
+  MPI_Comm_size(MPI_COMM_WORLD, &nProcessor);
+#endif
+
+  // For the markers on the interface
+  for (iMarkerInt = 0; iMarkerInt < nMarkerInt; iMarkerInt++) {
+
+	  Marker_Donor = -1;
+	  Marker_Target = -1;
+
+	  /*--- On the donor side ---*/
+
+	  for (iMarkerDonor = 0; iMarkerDonor < nMarkerDonor; iMarkerDonor++){
+		  /*--- If the tag GetMarker_All_FSIinterface(iMarkerDonor) equals the index we are looping at ---*/
+		  if (config[donorZone]->GetMarker_All_FSIinterface(iMarkerDonor) == iMarkerInt ){
+			  /*--- We have identified the identifier for the structural marker ---*/
+			  Marker_Donor = iMarkerDonor;
+			  /*--- Store the number of local points that belong to Marker_Donor ---*/
+			  nVertexDonor = donor_geometry->GetnVertex(iMarkerDonor);
+			  break;
+		  }
+		  else {
+			  /*--- If the tag hasn't matched any tag within the donor markers ---*/
+			  Marker_Donor = -1;
+			  nVertexDonor = 0;
+		  }
+	  }
+
+	  /*--- On the target side ---*/
+	  for (iMarkerTarget = 0; iMarkerTarget < nMarkerTarget; iMarkerTarget++){
+		  /*--- If the tag GetMarker_All_FSIinterface(iMarkerFlow) equals the index we are looping at ---*/
+		  if (config[targetZone]->GetMarker_All_FSIinterface(iMarkerTarget) == iMarkerInt ){
+			  /*--- We have identified the identifier for the target marker ---*/
+			  Marker_Target = iMarkerTarget;
+			  /*--- Store the number of local points that belong to Marker_Target ---*/
+			  nVertexTarget = target_geometry->GetnVertex(iMarkerTarget);
+			  break;
+		  }
+		  else {
+			  /*--- If the tag hasn't matched any tag within the Flow markers ---*/
+			  nVertexTarget = 0;
+			  Marker_Target = -1;
+		  }
+	  }
+
+	  unsigned long *Buffer_Send_nVertex = new unsigned long [1];
+	  unsigned long *Buffer_Receive_nVertex = new unsigned long [nProcessor];
+
+	  nLocalVertex_Donor = 0;
+	  for (iVertex = 0; iVertex < nVertexDonor; iVertex++) {
+		iPoint = donor_geometry->vertex[Marker_Donor][iVertex]->GetNode();
+		if (donor_geometry->node[iPoint]->GetDomain()) nLocalVertex_Donor++;
+	  }
+
+	  Buffer_Send_nVertex[0] = nLocalVertex_Donor;
+
+	  /*--- Send Interface vertex information --*/
+#ifdef HAVE_MPI
+	  SU2_MPI::Allreduce(&nLocalVertex_Donor, &nGlobalVertex_Donor, 1, MPI_UNSIGNED_LONG, MPI_SUM, MPI_COMM_WORLD);
+	  SU2_MPI::Allreduce(&nLocalVertex_Donor, &MaxLocalVertex_Donor, 1, MPI_UNSIGNED_LONG, MPI_MAX, MPI_COMM_WORLD);
+	  SU2_MPI::Allgather(Buffer_Send_nVertex, 1, MPI_UNSIGNED_LONG, Buffer_Receive_nVertex, 1, MPI_UNSIGNED_LONG, MPI_COMM_WORLD);
+#else
+	  nGlobalVertex_Donor 		= nLocalVertex_Donor;
+	  MaxLocalVertex_Donor 		= nLocalVertex_Donor;
+	  Buffer_Receive_nVertex[0] = Buffer_Send_nVertex[0];
+#endif
+
+	  su2double *Buffer_Send_Coord = new su2double [MaxLocalVertex_Donor*nDim];
+	  unsigned long *Buffer_Send_Point = new unsigned long [MaxLocalVertex_Donor];
+	  unsigned long *Buffer_Send_GlobalPoint = new unsigned long [MaxLocalVertex_Donor];
+
+	  su2double *Buffer_Receive_Coord = new su2double [nProcessor*MaxLocalVertex_Donor*nDim];
+	  unsigned long *Buffer_Receive_Point = new unsigned long [nProcessor*MaxLocalVertex_Donor];
+	  unsigned long *Buffer_Receive_GlobalPoint = new unsigned long [nProcessor*MaxLocalVertex_Donor];
+
+	  unsigned long nBuffer_Coord = MaxLocalVertex_Donor*nDim;
+	  unsigned long nBuffer_Point = MaxLocalVertex_Donor;
+
+	  for (iVertex = 0; iVertex < MaxLocalVertex_Donor; iVertex++) {
+		Buffer_Send_Point[iVertex] = 0;
+		Buffer_Send_GlobalPoint[iVertex] = 0;
+		for (iDim = 0; iDim < nDim; iDim++)
+		  Buffer_Send_Coord[iVertex*nDim+iDim] = 0.0;
+	  }
+
+	  /*--- Copy coordinates and point to the auxiliar vector --*/
+	  nLocalVertex_Donor = 0;
+	  for (iMarker = 0; iMarker < config[donorZone]->GetnMarker_All(); iMarker++)
+		for (iVertex = 0; iVertex < donor_geometry->GetnVertex(iMarker); iVertex++) {
+		  iPoint = donor_geometry->vertex[iMarker][iVertex]->GetNode();
+		  if (donor_geometry->node[iPoint]->GetDomain()) {
+			Buffer_Send_Point[nLocalVertex_Donor] = iPoint;
+			Buffer_Send_GlobalPoint[nLocalVertex_Donor] = donor_geometry->node[iPoint]->GetGlobalIndex();
+			for (iDim = 0; iDim < nDim; iDim++)
+			  Buffer_Send_Coord[nLocalVertex_Donor*nDim+iDim] = donor_geometry->node[iPoint]->GetCoord(iDim);
+			nLocalVertex_Donor++;
+		  }
+		}
+
+#ifdef HAVE_MPI
+	  SU2_MPI::Allgather(Buffer_Send_Coord, nBuffer_Coord, MPI_DOUBLE, Buffer_Receive_Coord, nBuffer_Coord, MPI_DOUBLE, MPI_COMM_WORLD);
+	  SU2_MPI::Allgather(Buffer_Send_Point, nBuffer_Point, MPI_UNSIGNED_LONG, Buffer_Receive_Point, nBuffer_Point, MPI_UNSIGNED_LONG, MPI_COMM_WORLD);
+	  SU2_MPI::Allgather(Buffer_Send_GlobalPoint, nBuffer_Point, MPI_UNSIGNED_LONG, Buffer_Receive_GlobalPoint, nBuffer_Point, MPI_UNSIGNED_LONG, MPI_COMM_WORLD);
+#else
+	  for (iVertex = 0; iVertex < nBuffer_Coord; iVertex++){
+		  Buffer_Receive_Coord[iVertex] = Buffer_Send_Coord[iVertex];
+	  }
+	  for (iVertex = 0; iVertex < nBuffer_Point; iVertex++){
+		  Buffer_Receive_Point[iVertex] = Buffer_Send_Point[iVertex];
+		  Buffer_Receive_GlobalPoint[iVertex] = Buffer_Send_GlobalPoint[iVertex];
+	  }
+#endif
+
+	  /*--- Compute the closest point to a Near-Field boundary point ---*/
+	  maxdist = 0.0;
+	  for (iVertexTarget = 0; iVertexTarget < nVertexTarget; iVertexTarget++) {
+
+		  Point_Target = target_geometry->vertex[Marker_Target][iVertexTarget]->GetNode();
+
+		  if (target_geometry->node[Point_Target]->GetDomain()) {
+
+		      /*--- Allocate memory with known number of donor points (1 for nearest neighbor) ---*/
+			  target_geometry->vertex[Marker_Target][iVertexTarget]->SetnDonorPoints(1);
+			  target_geometry->vertex[Marker_Target][iVertexTarget]->Allocate_DonorInfo();
+
+			  /*--- Coordinates of the boundary point ---*/
+			  Coord_i = target_geometry->node[Point_Target]->GetCoord();
+			  mindist = 1E6; pProcessor = 0; pPoint = 0;
+
+			  /*--- Loop over all the boundaries to find the pair ---*/
+			  for (iProcessor = 0; iProcessor < nProcessor; iProcessor++){
+				  for (jVertex = 0; jVertex < Buffer_Receive_nVertex[iProcessor]; jVertex++) {
+					  Point_Donor = Buffer_Receive_Point[iProcessor*MaxLocalVertex_Donor+jVertex];
+					  Global_Point_Donor = Buffer_Receive_GlobalPoint[iProcessor*MaxLocalVertex_Donor+jVertex];
+
+					  /*--- Compute the distance ---*/
+					  dist = 0.0; for (iDim = 0; iDim < nDim; iDim++) {
+						  Coord_j[iDim] = Buffer_Receive_Coord[(iProcessor*MaxLocalVertex_Donor+jVertex)*nDim+iDim];
+						  dist += pow(Coord_j[iDim]-Coord_i[iDim],2.0);
+					  }
+
+					  if (((dist < mindist) && (iProcessor != rank)) ||
+						  ((dist < mindist) && (iProcessor == rank) && (jPoint != iPoint))) {
+						  mindist = dist; pProcessor = iProcessor; pPoint = jPoint;
+						  pGlobalPoint = jGlobalPoint;
+					  }
+				  }
+			  }
+
+			  /*--- Store the value of the pair ---*/
+			  maxdist = max(maxdist, mindist);
+
+			  target_geometry->vertex[Marker_Target][iVertexTarget]->SetInterpDonorPoint(donorindex, pGlobalPoint);
+			  target_geometry->vertex[Marker_Target][iVertexTarget]->SetInterpDonorProcessor(donorindex, pProcessor);
+			  target_geometry->vertex[Marker_Target][iVertexTarget]->SetDonorCoeff(donorindex,1.0);
+
+		  }
+	  }
+
+	  delete[] Buffer_Send_Coord;
+	  delete[] Buffer_Send_Point;
+	  delete[] Buffer_Send_GlobalPoint;
+
+	  delete[] Buffer_Receive_Coord;
+	  delete[] Buffer_Receive_Point;
+	  delete[] Buffer_Receive_GlobalPoint;
+
+	  delete[] Buffer_Send_nVertex;
+	  delete[] Buffer_Receive_nVertex;
   }
-
-}
-*/
-
-//void CInterpolator::Interpolate_Data(unsigned int iZone, CConfig **config){
-//  unsigned long iPoint, jPoint, jVertex, iMarker, iVertex;
-//  unsigned short jMarker;
-//  unsigned int donorZone;
-//  su2double weight=0.0;
-//
-//  /*--- Loop through points, increment Data in the input zone by the weight in the transfer matrix ---*/
-//
-//  /*Loop by i then by j to more efficiently call memory*/
-//  for (iMarker = 0; iMarker < config[iZone]->GetnMarker_All(); iMarker++){
-//    if (config[iZone]->GetMarker_All_FSIinterface(iMarker) == YES){
-//      for (iVertex = 0; iVertex<Geometry[iZone][MESH_0]->GetnVertex(iMarker); iVertex++) {
-//        iPoint =Geometry[iZone][MESH_0]->vertex[iMarker][iVertex]->GetNode();
-//        /*--- Set Data to 0 before interpolation ---*/
-//        for (unsigned short iVar=0; iVar<nVar; iVar++){
-//          Data[iZone][iPoint][iVar]=0;
-//        }
-//        /*--- Interpolate ---*/
-//        for (unsigned short jDonor = 0; jDonor< Geometry[iZone][MESH_0]->vertex[iMarker][iVertex]->GetnDonorPoints(); jDonor++){
-//          /* Unpack info about the donor point */
-//          donorZone = Geometry[iZone][MESH_0]->vertex[iMarker][iVertex]->GetDonorInfo(jDonor,0);
-//          jPoint = Geometry[iZone][MESH_0]->vertex[iMarker][iVertex]->GetDonorInfo(jDonor,1);
-//          jMarker = Geometry[iZone][MESH_0]->vertex[iMarker][iVertex]->GetDonorInfo(jDonor,2);
-//          jVertex = Geometry[iZone][MESH_0]->vertex[iMarker][iVertex]->GetDonorInfo(jDonor,3);
-//          weight = Geometry[iZone][MESH_0]->vertex[iMarker][iVertex]->GetDonorCoeff(jDonor);
-//          /*--- Increment the value of the data ---*/
-//          for (unsigned short iVar=0; iVar<nVar; iVar++){
-//            Data[iZone][iPoint][iVar]+=Data[donorZone][jPoint][iVar]*weight;
-//          }
-//        }
-//      }
-//    }
-//  }
-//}
-//
-//void CInterpolator::Interpolate_Deformation(unsigned int iZone, CConfig **config){
-//
-//  unsigned long GlobalIndex, iPoint, i2Point, jPoint, j2Point, iVertex, jVertex;
-//  unsigned short iMarker, jMarker, iDim;
-//  unsigned int donorZone;
-//  su2double *NewVarCoord = NULL, *VarCoord, *VarRot, *distance = NULL;
-//  su2double weight;
-//  unsigned short nDim = Geometry[iZone][MESH_0]->GetnDim();
-//  /*--- Loop over vertices in the interface marker (zone 0) ---*/
-//  for (iMarker = 0; iMarker < config[iZone]->GetnMarker_All(); iMarker++){
-//    if (config[iZone]->GetMarker_All_FSIinterface(iMarker) == YES){
-//      for (iVertex = 0; iVertex<Geometry[iZone][MESH_0]->GetnVertex(iMarker); iVertex++) {
-//        iPoint =Geometry[iZone][MESH_0]->vertex[iMarker][iVertex]->GetNode();
-//        /*--- Set NewCoord to 0 ---*/
-//        for (iDim=0; iDim<nDim; iDim++) NewVarCoord[iDim]=0.0;
-//        /*--- Loop over vertices in the interface marker (zone 1) --*/
-//        for (unsigned short jDonor = 0; jDonor< Geometry[iZone][MESH_0]->vertex[iMarker][iVertex]->GetnDonorPoints(); jDonor++){
-//          donorZone = Geometry[iZone][MESH_0]->vertex[iMarker][iVertex]->GetDonorInfo(jDonor,0);
-//          jPoint = Geometry[iZone][MESH_0]->vertex[iMarker][iVertex]->GetDonorInfo(jDonor,1);
-//          jMarker = Geometry[iZone][MESH_0]->vertex[iMarker][iVertex]->GetDonorInfo(jDonor,2);
-//          jVertex = Geometry[iZone][MESH_0]->vertex[iMarker][iVertex]->GetDonorInfo(jDonor,3);
-//          weight = Geometry[iZone][MESH_0]->vertex[iMarker][iVertex]->GetDonorCoeff(jDonor);
-//          /* Get translation and rotation from the solution */
-//          VarCoord = Geometry[donorZone][MESH_0]->vertex[jMarker][jVertex]->GetVarCoord();
-//          VarRot =   Geometry[donorZone][MESH_0]->vertex[jMarker][jVertex]->GetVarRot();
-//
-//          for (iDim=0; iDim<nDim; iDim++) distance[iDim]=0.0;
-//
-//          for (iDim=0; iDim<nDim; iDim++){
-//            NewVarCoord[iDim]+=VarCoord[iDim]*weight;
-//            distance[iDim] = Geometry[iZone][MESH_0]->vertex[iMarker][iVertex]->GetCoord(iDim)-Geometry[donorZone][MESH_0]->node[jPoint]->GetCoord(iDim);
-//          }
-//          /*--- Add contribution of rotation (cross product of donor point rotation and distance to donor point) ---*/
-//          if (nDim==2){
-//            NewVarCoord[0]+=weight*(-distance[1]*VarRot[2]);
-//            NewVarCoord[1]+=weight*(distance[0]*VarRot[2]);
-//          }
-//          if (nDim==3){
-//            NewVarCoord[0]+=weight*(distance[2]*VarRot[1]-distance[1]*VarRot[2]);
-//            NewVarCoord[1]+=weight*(distance[0]*VarRot[2]-distance[2]*VarRot[0]);
-//            NewVarCoord[2]+=weight*(distance[1]*VarRot[0]-distance[0]*VarRot[1]);
-//          }
-//        }
-//        /*--- Set the varcoord information ---*/
-//        Geometry[iZone][MESH_0]->vertex[iMarker][iVertex]->SetVarCoord(NewVarCoord);
-//      }
-//    }
-//  }
-//
-//  // must be called later:
-//  //flow_grid_movement->SetVolume_Deformation(Geometry[ZONE_0][MESH_0], config[ZONE_0], true);
-//
-//}
-//
-//su2double CInterpolator::GetData(unsigned int iZone, unsigned long iPoint, unsigned short iVar){
-//  if (Data !=NULL)
-//    return Data[iZone][iPoint][iVar];
-//  else
-//    return 0.0; // Check this.
-//}
-//
-//su2double* CInterpolator::GetData(unsigned int iZone, unsigned long iPoint){
-//  if (Data !=NULL)
-//    return Data[iZone][iPoint];
-//  else
-//    return NULL;
-//}
-//
-//void CInterpolator::SetData(unsigned int iZone, unsigned long iPoint, unsigned short iVar, su2double val){
-//  if (Data !=NULL)
-//    Data[iZone][iPoint][iVar]=val;
-//  else
-//    cout <<" CInterpolator object has not been initialized"<<endl;
-//}
-
-CNearestNeighbor::CNearestNeighbor(void):  CInterpolator(){ }
-
-/* Nearest Neighbor Interpolator */
-CNearestNeighbor::CNearestNeighbor(CGeometry ***geometry_container, CConfig **config,  unsigned int* Zones, unsigned int nZone) :  CInterpolator(geometry_container, config, Zones, nZone){
-  //unsigned short nDim = geometry_container[Zones[0]][MESH_0]->GetnDim();
-  /*--- Initialize transfer coefficients between the zones ---*/
-  Set_TransferCoeff(Zones,config);
-
-  /*--- For fluid-structure interaction data interpolated with have nDim dimensions ---*/
-  //InitializeData(Zones,nDim);
-
-}
-
-CNearestNeighbor::~CNearestNeighbor(){}
-
-void CNearestNeighbor::Set_TransferCoeff(unsigned int* Zones, CConfig **config){
-<<<<<<< HEAD
-
-  unsigned long iPoint, jPoint, iVertex, jVertex, *nn;
-  unsigned short iMarker, iDim, jMarker;
-  unsigned short nDim = donor_geometry->GetnDim();
-  su2double distance = 0.0, last_distance=-1.0;
-
-  unsigned short nMarkerInt, nMarkerDonor, nMarkerTarget;		// Number of markers on the interface, donor and target side
-  unsigned short iMarkerInt, iMarkerDonor, iMarkerTarget;		// Variables for iteration over markers
-  int Marker_Donor = -1, Marker_Target = -1;
-
-  unsigned long nVertexDonor = 0, nVertexTarget= 0;
-  unsigned long Point_Donor = 0, Point_Target = 0;
-  unsigned long Vertex_Donor = 0, Vertex_Target = 0;
-
-  unsigned long iVertexDonor, iPointDonor = 0;
-  unsigned long iVertexTarget, iPointTarget = 0;
-  unsigned long pPoint = 0, Global_Point = 0;
-  unsigned long jGlobalPoint = 0, pGlobalPoint = 0;
-  int iProcessor, pProcessor = 0;
-
-  unsigned long nLocalVertex_Donor = 0, nGlobalVertex_Donor = 0, MaxLocalVertex_Donor = 0;
-
-  unsigned long Global_Point_Donor;
-  int Donor_Processor;
-
-  /*--- Number of markers on the FSI interface ---*/
-  nMarkerInt     = (config[donorZone]->GetMarker_n_FSIinterface())/2;
-  nMarkerTarget  = target_geometry->GetnMarker();
-  nMarkerDonor   = donor_geometry->GetnMarker();
-
-  nn = new unsigned long[5];
-
-  su2double *Coord_i, Coord_j[3], dist = 0.0, mindist, maxdist;
-
-  int rank = MASTER_NODE;
-  int nProcessor = SINGLE_NODE;
-
-  unsigned short int donorindex = 0;
-
-#ifdef HAVE_MPI
-  MPI_Comm_rank(MPI_COMM_WORLD, &rank);
-  MPI_Comm_size(MPI_COMM_WORLD, &nProcessor);
-#endif
-
-  // For the markers on the interface
-  for (iMarkerInt = 0; iMarkerInt < nMarkerInt; iMarkerInt++) {
-
-	  Marker_Donor = -1;
-	  Marker_Target = -1;
-
-	  /*--- On the donor side ---*/
-
-	  for (iMarkerDonor = 0; iMarkerDonor < nMarkerDonor; iMarkerDonor++){
-		  /*--- If the tag GetMarker_All_FSIinterface(iMarkerDonor) equals the index we are looping at ---*/
-		  if (config[donorZone]->GetMarker_All_FSIinterface(iMarkerDonor) == iMarkerInt ){
-			  /*--- We have identified the identifier for the structural marker ---*/
-			  Marker_Donor = iMarkerDonor;
-			  /*--- Store the number of local points that belong to Marker_Donor ---*/
-			  nVertexDonor = donor_geometry->GetnVertex(iMarkerDonor);
-			  break;
-		  }
-		  else {
-			  /*--- If the tag hasn't matched any tag within the donor markers ---*/
-			  Marker_Donor = -1;
-			  nVertexDonor = 0;
-		  }
-	  }
-
-	  /*--- On the target side ---*/
-	  for (iMarkerTarget = 0; iMarkerTarget < nMarkerTarget; iMarkerTarget++){
-		  /*--- If the tag GetMarker_All_FSIinterface(iMarkerFlow) equals the index we are looping at ---*/
-		  if (config[targetZone]->GetMarker_All_FSIinterface(iMarkerTarget) == iMarkerInt ){
-			  /*--- We have identified the identifier for the target marker ---*/
-			  Marker_Target = iMarkerTarget;
-			  /*--- Store the number of local points that belong to Marker_Target ---*/
-			  nVertexTarget = target_geometry->GetnVertex(iMarkerTarget);
-			  break;
-		  }
-		  else {
-			  /*--- If the tag hasn't matched any tag within the Flow markers ---*/
-			  nVertexTarget = 0;
-			  Marker_Target = -1;
-		  }
-	  }
-
-	  unsigned long *Buffer_Send_nVertex = new unsigned long [1];
-	  unsigned long *Buffer_Receive_nVertex = new unsigned long [nProcessor];
-
-	  nLocalVertex_Donor = 0;
-	  for (iVertex = 0; iVertex < nVertexDonor; iVertex++) {
-		iPoint = donor_geometry->vertex[Marker_Donor][iVertex]->GetNode();
-		if (donor_geometry->node[iPoint]->GetDomain()) nLocalVertex_Donor++;
-	  }
-
-	  Buffer_Send_nVertex[0] = nLocalVertex_Donor;
-
-	  /*--- Send Interface vertex information --*/
-#ifdef HAVE_MPI
-	  SU2_MPI::Allreduce(&nLocalVertex_Donor, &nGlobalVertex_Donor, 1, MPI_UNSIGNED_LONG, MPI_SUM, MPI_COMM_WORLD);
-	  SU2_MPI::Allreduce(&nLocalVertex_Donor, &MaxLocalVertex_Donor, 1, MPI_UNSIGNED_LONG, MPI_MAX, MPI_COMM_WORLD);
-	  SU2_MPI::Allgather(Buffer_Send_nVertex, 1, MPI_UNSIGNED_LONG, Buffer_Receive_nVertex, 1, MPI_UNSIGNED_LONG, MPI_COMM_WORLD);
-#else
-	  nGlobalVertex_Donor 		= nLocalVertex_Donor;
-	  MaxLocalVertex_Donor 		= nLocalVertex_Donor;
-	  Buffer_Receive_nVertex[0] = Buffer_Send_nVertex[0];
-#endif
-
-	  su2double *Buffer_Send_Coord = new su2double [MaxLocalVertex_Donor*nDim];
-	  unsigned long *Buffer_Send_Point = new unsigned long [MaxLocalVertex_Donor];
-	  unsigned long *Buffer_Send_GlobalPoint = new unsigned long [MaxLocalVertex_Donor];
-
-	  su2double *Buffer_Receive_Coord = new su2double [nProcessor*MaxLocalVertex_Donor*nDim];
-	  unsigned long *Buffer_Receive_Point = new unsigned long [nProcessor*MaxLocalVertex_Donor];
-	  unsigned long *Buffer_Receive_GlobalPoint = new unsigned long [nProcessor*MaxLocalVertex_Donor];
-
-	  unsigned long nBuffer_Coord = MaxLocalVertex_Donor*nDim;
-	  unsigned long nBuffer_Point = MaxLocalVertex_Donor;
-
-	  for (iVertex = 0; iVertex < MaxLocalVertex_Donor; iVertex++) {
-		Buffer_Send_Point[iVertex] = 0;
-		Buffer_Send_GlobalPoint[iVertex] = 0;
-		for (iDim = 0; iDim < nDim; iDim++)
-		  Buffer_Send_Coord[iVertex*nDim+iDim] = 0.0;
-	  }
-
-	  /*--- Copy coordinates and point to the auxiliar vector --*/
-	  nLocalVertex_Donor = 0;
-	  for (iMarker = 0; iMarker < config[donorZone]->GetnMarker_All(); iMarker++)
-		for (iVertex = 0; iVertex < donor_geometry->GetnVertex(iMarker); iVertex++) {
-		  iPoint = donor_geometry->vertex[iMarker][iVertex]->GetNode();
-		  if (donor_geometry->node[iPoint]->GetDomain()) {
-			Buffer_Send_Point[nLocalVertex_Donor] = iPoint;
-			Buffer_Send_GlobalPoint[nLocalVertex_Donor] = donor_geometry->node[iPoint]->GetGlobalIndex();
-			for (iDim = 0; iDim < nDim; iDim++)
-			  Buffer_Send_Coord[nLocalVertex_Donor*nDim+iDim] = donor_geometry->node[iPoint]->GetCoord(iDim);
-			nLocalVertex_Donor++;
-		  }
-		}
-
-#ifdef HAVE_MPI
-	  SU2_MPI::Allgather(Buffer_Send_Coord, nBuffer_Coord, MPI_DOUBLE, Buffer_Receive_Coord, nBuffer_Coord, MPI_DOUBLE, MPI_COMM_WORLD);
-	  SU2_MPI::Allgather(Buffer_Send_Point, nBuffer_Point, MPI_UNSIGNED_LONG, Buffer_Receive_Point, nBuffer_Point, MPI_UNSIGNED_LONG, MPI_COMM_WORLD);
-	  SU2_MPI::Allgather(Buffer_Send_GlobalPoint, nBuffer_Point, MPI_UNSIGNED_LONG, Buffer_Receive_GlobalPoint, nBuffer_Point, MPI_UNSIGNED_LONG, MPI_COMM_WORLD);
-#else
-	  for (iVertex = 0; iVertex < nBuffer_Coord; iVertex++){
-		  Buffer_Receive_Coord[iVertex] = Buffer_Send_Coord[iVertex];
-	  }
-	  for (iVertex = 0; iVertex < nBuffer_Point; iVertex++){
-		  Buffer_Receive_Point[iVertex] = Buffer_Send_Point[iVertex];
-		  Buffer_Receive_GlobalPoint[iVertex] = Buffer_Send_GlobalPoint[iVertex];
-	  }
-#endif
-
-	  /*--- Compute the closest point to a Near-Field boundary point ---*/
-	  maxdist = 0.0;
-	  for (iVertexTarget = 0; iVertexTarget < nVertexTarget; iVertexTarget++) {
-
-		  Point_Target = target_geometry->vertex[Marker_Target][iVertexTarget]->GetNode();
-
-		  if (target_geometry->node[Point_Target]->GetDomain()) {
-
-		      /*--- Allocate memory with known number of donor points (1 for nearest neighbor) ---*/
-			  target_geometry->vertex[Marker_Target][iVertexTarget]->SetnDonorPoints(1);
-			  target_geometry->vertex[Marker_Target][iVertexTarget]->Allocate_DonorInfo();
-
-			  /*--- Coordinates of the boundary point ---*/
-			  Coord_i = target_geometry->node[Point_Target]->GetCoord();
-			  mindist = 1E6; pProcessor = 0; pPoint = 0;
-
-			  /*--- Loop over all the boundaries to find the pair ---*/
-			  for (iProcessor = 0; iProcessor < nProcessor; iProcessor++){
-				  for (jVertex = 0; jVertex < Buffer_Receive_nVertex[iProcessor]; jVertex++) {
-					  Point_Donor = Buffer_Receive_Point[iProcessor*MaxLocalVertex_Donor+jVertex];
-					  Global_Point_Donor = Buffer_Receive_GlobalPoint[iProcessor*MaxLocalVertex_Donor+jVertex];
-
-					  /*--- Compute the distance ---*/
-					  dist = 0.0; for (iDim = 0; iDim < nDim; iDim++) {
-						  Coord_j[iDim] = Buffer_Receive_Coord[(iProcessor*MaxLocalVertex_Donor+jVertex)*nDim+iDim];
-						  dist += pow(Coord_j[iDim]-Coord_i[iDim],2.0);
-					  }
-
-					  if (((dist < mindist) && (iProcessor != rank)) ||
-						  ((dist < mindist) && (iProcessor == rank) && (jPoint != iPoint))) {
-						  mindist = dist; pProcessor = iProcessor; pPoint = jPoint;
-						  pGlobalPoint = jGlobalPoint;
-					  }
-				  }
-			  }
-
-			  /*--- Store the value of the pair ---*/
-			  maxdist = max(maxdist, mindist);
-
-			  // This will be changed when merged with the new version
-	          nn[0] = donorZone; 		/* Zone of the donor point */
-	          nn[1] = pPoint; 			/* Local index of the donor point (if no MPI it's the same as the global) */
-	          nn[2] = Marker_Donor; 	/* marker of the donor point --> TODO: CONFLICT WITH DATA TYPE ---*/
-	          nn[3] = Vertex_Donor; 	/* vertex index within marker of the donor point */
-	          nn[4] = Global_Point_Donor;	    /* Global index of the donor point */
-
-			  target_geometry->vertex[Marker_Target][iVertexTarget]->SetDonorInfo(donorindex,nn);
-			  target_geometry->vertex[Marker_Target][iVertexTarget]->SetDonorCoeff(donorindex,1.0);
-
-		  }
-	  }
-
-	  delete[] Buffer_Send_Coord;
-	  delete[] Buffer_Send_Point;
-	  delete[] Buffer_Send_GlobalPoint;
-
-	  delete[] Buffer_Receive_Coord;
-	  delete[] Buffer_Receive_Point;
-	  delete[] Buffer_Receive_GlobalPoint;
-
-	  delete[] Buffer_Send_nVertex;
-	  delete[] Buffer_Receive_nVertex;
-  }
-=======
->>>>>>> ab046222
-
-}
-
-
-CIsoparametric::CIsoparametric(CGeometry ***geometry_container, CConfig **config,  unsigned int* Zones,unsigned int nZone) :  CInterpolator(geometry_container, config, Zones,nZone){
-  unsigned short nDim = geometry_container[Zones[0]][MESH_0]->GetnDim();
-  /*--- Initialize transfer coefficients between the zones ---*/
-  Set_TransferCoeff(Zones,config);
-
-  /*--- For fluid-structure interaction data interpolated with have nDim dimensions ---*/
- // InitializeData(Zones,nDim);
-}
-
-CIsoparametric::~CIsoparametric(){}
-
-void CIsoparametric::Set_TransferCoeff(unsigned int* Zones, CConfig **config){
-  unsigned long jPoint, iVertex, jVertex, inode, jElem, iNearestNode=0, iNearestVertex=0;
-  long donor_elem=0, temp_donor=0;
-  unsigned short iDim, it;
-  unsigned short nDim = Geometry[Zones[0]][MESH_0]->GetnDim();
-  unsigned short nMarkerInt, nMarkerDonor, nMarkerTarget;
-  unsigned short iMarkerInt, iMarkerDonor, iMarkerTarget;
-  unsigned short markDonor=0, markTarget=0, iFace;
-  unsigned int nNodes=0;
-  /*--- Restricted to 2-zone for now ---*/
-  unsigned int targetZone = Zones[0];
-  unsigned int donorZone = Zones[1];
-  unsigned int nFaces=1; //For 2D cases, we want to look at edges, not faces, as the 'interface'
-  bool face_on_marker=true;
-  su2double distance = 0.0, last_distance=-1.0, *Coord;
-  su2double myCoeff[10]; // Maximum # of donor points
-  su2double *donorCoord, *Normal;
-  su2double projected_point[nDim];
-<<<<<<< HEAD
-  su2double *Normal;
-
-  nn = new unsigned long[5];
-  //cout <<"SetTransfer Coeff"<< endl;
-  /*--- Number of markers on the FSI interface ---*/
-  nMarkerFSIint = (config[iZone_0]->GetMarker_n_FSIinterface())/2;
-  nMarkerFEA  =  config[iZone_1]->GetnMarker_All();
-  nMarkerFlow =  config[iZone_0]->GetnMarker_All();
-=======
-  su2double tmp, tmp2;
-
-  /*--- Number of markers on the interface ---*/
-  nMarkerInt = (config[targetZone]->GetMarker_n_FSIinterface())/2;
-  nMarkerDonor  =  config[donorZone]->GetnMarker_All();
-  nMarkerTarget =  config[targetZone]->GetnMarker_All();
->>>>>>> ab046222
-  /*--- For the number of markers on the interface... ---*/
-  for (iMarkerInt=0; iMarkerInt < nMarkerInt; iMarkerInt++){
-    /*--- Procedure:
-     * -Loop through vertices of the aero grid
-     * -Find nearest element and allocate enough space in the aero grid donor point info
-     *    -set the transfer coefficient values
-     *    -increment nDonor for each of the element vertices
-     * -Loop through vertices of the structure grid
-     *    -Allocate enough space for the donor info
-     *    -Loop through the aero vertices and set the donor info at the structure vertices
-     */
-
-    /*--- ... the marker markDonor ... ---*/
-    for (iMarkerDonor=0; iMarkerDonor < nMarkerDonor; iMarkerDonor++){
-      if ( config[donorZone]->GetMarker_All_FSIinterface(iMarkerDonor) == (iMarkerInt+1)){
-        markDonor=iMarkerDonor;
-      }
-    }
-
-    /*--- ... corresponds to the marker markTarget. ---*/
-    for (iMarkerTarget=0; iMarkerTarget < nMarkerTarget; iMarkerTarget++){
-      if (config[targetZone]->GetMarker_All_FSIinterface(iMarkerTarget) == (iMarkerInt+1)){
-        markTarget=iMarkerTarget;
-      }
-    }
-    //cout <<"markers: " << markDonor << " " << markTarget << endl;
-
-    /*--- For the markers on the fluid side ---*/
-    /*--- Loop over the vertices on the marker ---*/
-    for (iVertex = 0; iVertex<Geometry[targetZone][MESH_0]->GetnVertex(markTarget); iVertex++) {
-      last_distance=-1.0;
-
-      /*--- Loop over the vertices in the corresponding interface marker (zone 1), find the closest vertex --*/
-      for (jVertex = 0; jVertex<Geometry[donorZone][MESH_0]->GetnVertex(markDonor); jVertex++) {
-        jPoint =Geometry[donorZone][MESH_0]->vertex[markDonor][jVertex]->GetNode(); // Global index of jVertex
-        distance = 0.0;
-        for (iDim=0; iDim<nDim; iDim++)
-          distance+=pow(Geometry[donorZone][MESH_0]->vertex[markDonor][jVertex]->GetCoord(iDim)-
-              Geometry[targetZone][MESH_0]->vertex[markTarget][iVertex]->GetCoord(iDim),2.0);
-        if ((last_distance==-1.0) or (distance<last_distance)){
-          last_distance=distance;
-          /*--- Info stored at the node: zone, point, marker, vertex ---*/
-          iNearestNode = jPoint;/* global index of the nearest neighbor */
-          iNearestVertex = jVertex;
-        }
-      }
-      //cout <<" Nearest Neighbor for flow point " << iPoint <<" is "<< iNearestNode << "; d = " << last_distance << endl;
-
-      donor_elem=-1;
-      last_distance=-1;
-
-      /*--- Now that we know the closest vertex, the closest element must be one of the ones connected to the vertex--*/
-      for (jElem=0; jElem<Geometry[donorZone][MESH_0]->node[iNearestNode]->GetnElem(); jElem++){
-
-        /*--- Loop over all the faces of this element to find ones on the interface boundary
-         * If a face is on markDonor, then find the distance and check against previous to find closest
-         * face. ---*/
-        if (nDim==3){
-          temp_donor = Geometry[donorZone][MESH_0]->node[iNearestNode]->GetElem(jElem);
-          nFaces = Geometry[donorZone][MESH_0]->elem[temp_donor]->GetnFaces();
-        }
-        else{
-          temp_donor = iNearestNode;
-          nFaces = Geometry[donorZone][MESH_0]->node[iNearestNode]->GetnPoint();
-        }
-
-        for (iFace=0; iFace<nFaces; iFace++){
-          face_on_marker=true;
-
-          /*--- If 3D loop over a face. if 2D loop over an element ---*/
-          if (nDim==3){
-            nNodes = Geometry[donorZone][MESH_0]->elem[temp_donor]->GetnNodesFace(iFace);
-            /*-- Check if on marker of interface---*/
-            for (unsigned int ifacenode=0; ifacenode<nNodes; ifacenode++){
-              /*--- Local index of the node on face --*/
-              inode = Geometry[donorZone][MESH_0]->elem[temp_donor]->GetFaces(iFace, ifacenode);
-              jPoint = Geometry[donorZone][MESH_0]->elem[temp_donor]->GetNode(inode);
-              face_on_marker = (face_on_marker and (Geometry[donorZone][MESH_0]->node[jPoint]->GetVertex(markDonor) !=-1));
-            }
-          }
-          else{
-            /*-- 2D: 'face' is an edge connected to the nearest node ---*/
-            nNodes = 2; // edges have two nodes
-            for (unsigned int ifacenode=0; ifacenode<nNodes; ifacenode++){
-              inode = Geometry[donorZone][MESH_0]->node[iNearestNode]->GetEdge(iFace);
-              jPoint = Geometry[donorZone][MESH_0]->edge[inode]->GetNode(ifacenode);
-              face_on_marker = (face_on_marker and (Geometry[donorZone][MESH_0]->node[jPoint]->GetVertex(markDonor) !=-1));
-            }
-          }
-
-
-          /*--- face_on_marker is true iff all nodes on face iFace are in marker markDonor (or 2D) ---*/
-
-          /*--- if iFace is part of markDonor, calculate the isoparametric coefficients ---*/
-          if (face_on_marker){
-            /*--- Find projected distance ---*/
-            Coord = Geometry[targetZone][MESH_0]->vertex[markTarget][iVertex]->GetCoord();
-            Normal = Geometry[donorZone][MESH_0]->vertex[markDonor][iNearestVertex]->GetNormal();
-            donorCoord = Geometry[donorZone][MESH_0]->vertex[markDonor][iNearestVertex]->GetCoord();
-            /*--- Project point xj onto surface --*/
-
-            tmp = 0;
-            tmp2=0;
-            for (iDim=0; iDim<nDim; iDim++){
-              tmp+=Normal[iDim]*Normal[iDim];
-              tmp2+=Normal[iDim]*(Coord[iDim]-donorCoord[iDim]);
-            }
-            tmp = 1/tmp;
-            tmp2 = tmp2*sqrt(tmp);
-            for (iDim=0; iDim<nDim; iDim++){
-              // projection of \vec{q} onto plane defined by \vec{n} and \vec{p}:
-              // \vec{q} - \vec{n} ( (\vec{q}-\vec{p} ) \cdot \vec{n})
-              // tmp2 = ( (\vec{q}-\vec{p} ) \cdot \vec{N})
-              // \vec{n} = \vec{N}/(|N|), tmp = 1/|N|^2
-              projected_point[iDim]=Coord[iDim] + Normal[iDim]*tmp2*tmp;
-            }
-
-            /*--- find isoparametric representation. if the point is outside the face (or edge, in 2D), the method will return
-             * coefficients associated with setting the nearest neighbor ---*/
-            Isoparameters( myCoeff, nDim, donorZone, temp_donor, iFace, nNodes, projected_point);
-
-            distance = 0;
-            for(it=0; it< nNodes; it++){
-              if (nDim==3){
-                jPoint = Geometry[donorZone][MESH_0]->elem[temp_donor]->GetNode(Geometry[donorZone][MESH_0]->elem[temp_donor]->GetFaces(iFace,it));
-              }
-              else{
-                inode = Geometry[donorZone][MESH_0]->node[iNearestNode]->GetEdge(iFace);
-                jPoint = Geometry[donorZone][MESH_0]->edge[inode]->GetNode(it);
-              }
-              donorCoord = Geometry[donorZone][MESH_0]->node[jPoint]->GetCoord();
-              for (iDim=0; iDim<nDim; iDim++){
-                Coord[iDim]-=myCoeff[it]*donorCoord[iDim];
-              }
-            }
-            for (iDim=0; iDim<nDim; iDim++){
-              distance+=pow(Coord[iDim],2.0);
-            }
-
-            /*--- If the distance is shorter than last closest (and nonzero nodes are on the boundary), update ---*/
-            if ((last_distance==-1) or (distance<last_distance )){
-              /*--- update last distance ---*/
-              last_distance = distance;
-              /*--- Store info ---*/
-              donor_elem = temp_donor;
-              // Print check
-              /*
-              for (iDim=0; iDim<nDim; iDim++)
-                Coord[iDim]=0;
-              for (it=0; it< nNodes; it++){
-                //--- If 3D loop over a face. if 2D loop over an element ---
-                if (nDim==3){
-                  jPoint = Geometry[donorZone][MESH_0]->elem[temp_donor]->GetNode(Geometry[donorZone][MESH_0]->elem[temp_donor]->GetFaces(iFace,it));
-                }
-                else{
-                  inode = Geometry[donorZone][MESH_0]->node[iNearestNode]->GetEdge(iFace);
-                  jPoint = Geometry[donorZone][MESH_0]->edge[inode]->GetNode(it);
-                }
-                donorCoord = Geometry[donorZone][MESH_0]->node[jPoint]->GetCoord();
-                cout <<" isoparam: " << myCoeff[it] <<" Coord: ";
-                for (iDim=0; iDim<nDim; iDim++){
-                  Coord[iDim]+=myCoeff[it]*donorCoord[iDim];
-                  cout << donorCoord[iDim]<< " ";
-                }
-                cout << endl;
-              }
-              donorCoord = Geometry[donorZone][MESH_0]->node[iNearestNode]->GetCoord();
-              cout << endl;
-              for (iDim=0; iDim<nDim; iDim++){
-                cout << " iso " << Coord[iDim] <<" proj " << projected_point[iDim] <<" NN " <<  donorCoord[iDim] << endl;
-              }
-              */
-              Geometry[targetZone][MESH_0]->vertex[markTarget][iVertex]->SetDonorElem(temp_donor); // in 2D is nearest neighbor
-              Geometry[targetZone][MESH_0]->vertex[markTarget][iVertex]->SetDonorFace(iFace);
-              Geometry[targetZone][MESH_0]->vertex[markTarget][iVertex]->SetnDonorPoints(nNodes);
-              //cout <<"updated closest face/edge" << endl;
-            }
-          }
-        }
-      }
-      /*--- If nDonorPoints ==0, no match was found, set nearest neighbor ---*/
-
-      if (Geometry[targetZone][MESH_0]->vertex[markTarget][iVertex]->GetnDonorPoints()==0){
-        nNodes=1;
-        Geometry[targetZone][MESH_0]->vertex[markTarget][iVertex]->SetnDonorPoints(nNodes);
-        donor_elem = -1;
-        myCoeff[0] = 1;
-      }
-
-
-      /*--- Set the appropriate amount of memory ---*/
-      Geometry[targetZone][MESH_0]->vertex[markTarget][iVertex]->Allocate_DonorInfo();
-      /*--- Recal the closest face/edge ---*/
-      iFace = Geometry[targetZone][MESH_0]->vertex[markTarget][iVertex]->GetDonorFace();
-
-      /*--- Loop over vertices of the element to set the values at the vertex ---*/
-      for (it=0; it< Geometry[targetZone][MESH_0]->vertex[markTarget][iVertex]->GetnDonorPoints(); it++){
-        if (donor_elem!=-1){
-          if (nDim==3){
-            jPoint = Geometry[donorZone][MESH_0]->elem[temp_donor]->GetNode(Geometry[donorZone][MESH_0]->elem[temp_donor]->GetFaces(iFace,it));
-          }
-          else{
-            inode = Geometry[donorZone][MESH_0]->node[iNearestNode]->GetEdge(iFace);
-            jPoint = Geometry[donorZone][MESH_0]->edge[inode]->GetNode(it);
-          }
-        }
-        else
-          jPoint = iNearestNode; // If no matching element is found, revert to Nearest Neighbor
-
-        /*--- NOTE: in parallel, jPoint must be converted to global index ---*/
-
-        //ivtx = Geometry[donorZone][MESH_0]->node[jPoint]->GetVertex(markDonor);
-
-
-
-        //Geometry[donorZone][MESH_0]->vertex[markDonor][ivtx]->IncrementnDonor();
-
-        Geometry[targetZone][MESH_0]->vertex[markTarget][iVertex]->SetInterpDonorPoint(it,jPoint);
-        Geometry[targetZone][MESH_0]->vertex[markTarget][iVertex]->SetDonorCoeff(it,myCoeff[it]);
-        // FOR PARALELL:
-        //Geometry[targetZone][MESH_0]->vertex[markTarget][iVertex]->SetInterpDonorProc(it,proc);
-        //cout <<" myCoeff  " << myCoeff[it] << " ";
-      }
-      //cout << endl;
-    }
-
-    /*--- Now that all the transfer coefficients have been calculated, loop through the structure vertices
-     * and set the same transfer coefficients at the matching points
-     */
-//    index=3;
-//    for (jVertex = 0; jVertex<Geometry[donorZone][MESH_0]->GetnVertex(markDonor); jVertex++) {
-//      ivtx=0;
-//      Geometry[donorZone][MESH_0]->vertex[markDonor][jVertex]->Allocate_DonorInfo();
-//      /*--- Loop over all aero points ---*/
-//      for (iVertex=0; iVertex<Geometry[targetZone][MESH_0]->GetnVertex(markTarget); iVertex++){
-//        /*--- Loop over the donor vertices for iVertex (flow vertex) ---*/
-//        for (inode=0; inode<Geometry[targetZone][MESH_0]->vertex[markTarget][iVertex]->GetnDonorPoints(); inode++){
-//          /*--- If one of the donor points is the same as the FEA vertex, add information ---*/
-//          if (Geometry[targetZone][MESH_0]->vertex[markTarget][iVertex]-> GetDonorInfo(inode,index) == jVertex){
-//            iPoint =Geometry[targetZone][MESH_0]->vertex[markTarget][iVertex]->GetNode();
-//            nn[0] = targetZone; /* Zone of the donor point */
-//            nn[1] = iPoint; /* global index of the donor point */
-//            nn[2] = markTarget; /* marker of the donor point */
-//            nn[3] = iVertex; /* vertex index within marker of the donor point */
-//            coeff = Geometry[targetZone][MESH_0]->vertex[markTarget][iVertex]->GetDonorCoeff(inode);
-//            Geometry[donorZone][MESH_0]->vertex[markDonor][jVertex]->SetDonorInfo(ivtx,nn);
-//            Geometry[donorZone][MESH_0]->vertex[markDonor][jVertex]->SetDonorCoeff(ivtx,coeff);
-//            ivtx++;
-//          }
-//          if (ivtx>=Geometry[donorZone][MESH_0]->vertex[markDonor][jVertex]->GetnDonorPoints()-1){
-//            break;
-//          }
-//        }
-//        if (ivtx>=Geometry[donorZone][MESH_0]->vertex[markDonor][jVertex]->GetnDonorPoints()-1){
-//          break;
-//        }
-//
-//      }
-//      if (ivtx>=Geometry[donorZone][MESH_0]->vertex[markDonor][jVertex]->GetnDonorPoints()-1){
-//        break;
-//      }
-//    }
-  }
-}
-
-void CIsoparametric::Isoparameters(su2double* isoparams,
-    unsigned short nDim, unsigned int donorZone,  long donor_elem,  unsigned short iFace,
-    unsigned int nDonorPoints,  su2double* xj){
-  short i,j,k, iedge;
-  short n0 = nDim+1, n, iDim;
-  short m =  nDonorPoints, m0;
-  unsigned long jPoint, jPoint2;
-  su2double tmp, tmp2;
-  su2double x[m], x_tmp[m];
-  su2double Q[m*m], R[m*m], A[n0*m];
-  su2double x2[n0];
-
-  /*--- n0: # of dimensions + 1. n: n0 less any degenerate rows ---*/
-  n=n0;
-  m0=m;
-
-  bool test[n0], testi[n0];
-
-  /*--- 2D: line, no need to go through computation --*/
-  if (nDim==2){
-
-    iedge = Geometry[donorZone][MESH_0]->node[donor_elem]->GetEdge(iFace);
-    jPoint = Geometry[donorZone][MESH_0]->edge[iedge]->GetNode(0);
-    jPoint2= Geometry[donorZone][MESH_0]->edge[iedge]->GetNode(1);
-    tmp =  pow(Geometry[donorZone][MESH_0]->node[jPoint]->GetCoord(0)- Geometry[donorZone][MESH_0]->node[jPoint2]->GetCoord(0),2.0);
-    tmp += pow(Geometry[donorZone][MESH_0]->node[jPoint]->GetCoord(1)- Geometry[donorZone][MESH_0]->node[jPoint2]->GetCoord(1),2.0);
-    tmp = sqrt(tmp);
-
-    tmp2 = pow(Geometry[donorZone][MESH_0]->node[jPoint]->GetCoord(0) - xj[0],2.0);
-    tmp2 += pow(Geometry[donorZone][MESH_0]->node[jPoint]->GetCoord(1) - xj[1],2.0);
-    tmp2 = sqrt(tmp2);
-    isoparams[1] = tmp2/tmp;
-
-    tmp2 = pow(Geometry[donorZone][MESH_0]->node[jPoint2]->GetCoord(0) - xj[0],2.0);
-    tmp2 += pow(Geometry[donorZone][MESH_0]->node[jPoint2]->GetCoord(1) - xj[1],2.0);
-    tmp2 = sqrt(tmp2);
-    isoparams[0] = tmp2/tmp;
-
-  }
-  else{
-
-    /*--- Create Matrix A: 1st row all 1's, 2nd row x coordinates, 3rd row y coordinates, etc ---*/
-    /*--- Right hand side is [1, \vec{x}']'---*/
-    for (i=0; i<m*n; i++)
-      A[i]=0;
-    for (i=0; i<m; i++)
-      A[i]=1.0;
-    /*j,n: dimension. i,m: # neighbor point*/
-    x[0]=1.0;
-    for (iDim=0; iDim<nDim; iDim++)
-      x[iDim+1]=xj[iDim];
-
-    /*--- temp2 contains node #s that are on the surface (aka, we are excluding interior points) ---*/
-    for (k=0; k<m0; k++){
-      isoparams[k]=0;
-      /*--- If 3D loop over a face. if 2D loop over an element ---*/
-      jPoint = Geometry[donorZone][MESH_0]->elem[donor_elem]->GetNode(Geometry[donorZone][MESH_0]->elem[donor_elem]->GetFaces(iFace,k));
-      // Neglect donor points that are not members of the matching marker.
-      // jth coordinate of the ith donor vertex
-      for (j=1; j<n0; j++){
-        A[j*m+i] = Geometry[donorZone][MESH_0]->node[jPoint]->GetCoord(j-1);
-      }
-      i++;
-
-    }
-    /*--- Eliminate degenerate rows:
-     * for example, if z constant including the z values will make the system degenerate
-     * TODO: improve efficiency of this loop---*/
-    test[0]=true; // always keep the 1st row
-    for (i=1; i<n0; i++){
-      // Test this row against all previous
-      test[i]=true; // Assume that it is not degenerate
-      for (k=0; k<i; k++){
-        tmp=0; tmp2=0;
-        for (j=0;j<m;j++){
-          tmp+= A[i*m+j]*A[i*m+j];
-          tmp2+=A[k*m+j]*A[k*m+j];
-        }
-        tmp  = pow(tmp,0.5);
-        tmp2 = pow(tmp2,0.5);
-        testi[k]=false;
-        for (j=0; j<m; j++){
-          // If at least one ratio is non-matching row i is not degenerate w/ row k
-          if (A[i*m+j]/tmp != A[k*m+j]/tmp2)
-            testi[k]=true;
-        }
-        // If any of testi (k<i) are false, row i is degenerate
-        test[i]=(test[i] and testi[k]);
-      }
-      if (!test[i]) n--;
-    }
-    /*--- Initialize A2 now that we might have a smaller system --*/
-    su2double A2[n*m];
-    j=0;
-    /*--- Copy only the rows that are non-degenerate ---*/
-    for (i=0; i<n0; i++){
-      if (test[i]){
-        for (k=0;k<m;k++ ){
-          A2[m*j+k]=A[m*i+k];
-        }
-        x2[j]=x[i];
-        j++;
-      }
-    }
-    /*--- Initialize Q,R to 0 --*/
-    for (i=0; i<m*m; i++){
-      Q[i]=0;
-      R[i]=0;
-    }
-    /*--- TODO: make this loop more efficient ---*/
-    /*--- Solve for rectangular Q1 R1 ---*/
-    for (i=0; i<m; i++){
-      tmp=0;
-      for (j=0; j<n; j++)
-        tmp += (A2[j*m+i])*(A2[j*m+i]);
-
-      R[i*m+i]= pow(tmp,0.5);
-      if (tmp>eps && i<n){
-        for (j=0; j<n; j++)
-          Q[j*m+i]=A2[j*m+i]/R[i*m+i];
-      }
-      else if (tmp!=0){
-        for (j=0; j<n; j++)
-          Q[j*m+i]=A2[j*m+i]/tmp;
-      }
-      for (j=i+1; j<m; j++){
-        tmp=0;
-        for (k=0; k<n; k++)
-          tmp+=A2[k*m+j]*Q[k*m+i];
-
-        R[i*m+j]=tmp;
-
-        for (k=0; k<n; k++)
-          A2[k*m+j]=A2[k*m+j]-Q[k*m+i]*R[i*m+j];
-      }
-    }
-    /*--- x_tmp = Q^T * x2 ---*/
-    for (i=0; i<m; i++)
-      x_tmp[i]=0.0;
-    for (i=0; i<m; i++){
-      for (j=0; j<n; j++)
-        x_tmp[i]+=Q[j*m+i]*x2[j];
-    }
-    /*--- solve x_tmp = R*isoparams for isoparams: upper triangular system ---*/
-    for (i=n-1; i>=0; i--){
-      if (R[i*m+i]>eps)
-        isoparams[i]=x_tmp[i]/R[i*m+i];
-      else
-        isoparams[i]=0;
-      for (j=0; j<i; j++)
-        x_tmp[j]=x_tmp[j]-R[j*m+i]*isoparams[i];
-    }
-
-  }
-  /*--- Isoparametric coefficients have been calculated. Run checks to eliminate  ---*/
-
-  su2double tol = 1e-13; // hardcoded tolerance
-  /*--- Check 0: normalize to 1: corrects for points not in face---*/
-//  tmp=0;
-//  for (i=0; i<m; i++){
-//    if (isoparams[i]>1) isoparams[i]=1;
-//    if (isoparams[i]<0) isoparams[i]=0;
-//    tmp+=isoparams[i]*isoparams[i];
-//  }
-//  tmp = pow(tmp,0.5);
-//  for (i=0; i<m; i++){
-//    isoparams[i] /= tmp;
-//  }
-  /*--- Check 1: if close to 0, replace with 0 ---*/
-  for (i=0; i<m; i++){
-    if (abs(isoparams[i])< tol )
-      isoparams[i]=0;
-  }
-  /*--- Check 2: if > 1, point is ouside face, not really represented accurately ---*/
-  bool inside_face = true;
-  for (i=0; i<m; i++){
-    if (isoparams[i]> 1.1 or  isoparams[i]<-0.1 )
-      inside_face = false;
-  }
-  if (!inside_face){
-    //cout <<"Reverted to nearest neighbor " << endl;
-    /*--- Revert to nearest neighbor ---*/
-    tmp=-1; tmp2=0.0; k=0;
-    for (i=0; i<m0; i++){
-      /*--- If 3D loop over a face. if 2D loop over an element ---*/
-      if (nDim==3)
-        jPoint = Geometry[donorZone][MESH_0]->elem[donor_elem]->GetNode(Geometry[donorZone][MESH_0]->elem[donor_elem]->GetFaces(iFace,i));
-      else{
-        iedge = Geometry[donorZone][MESH_0]->node[donor_elem]->GetEdge(iFace);
-        jPoint = Geometry[donorZone][MESH_0]->edge[iedge]->GetNode(i);
-      }
-
-      for (j=0;j<nDim;j++)
-        tmp2+=pow((Geometry[donorZone][MESH_0]->node[jPoint]->GetCoord(j)-x[j]),2.0);
-      if (tmp==-1 or tmp2<tmp){
-        tmp=tmp2;
-        k=i;
-      }
-      isoparams[i]=0;
-    }
-    isoparams[k]=1;
-  }
-    /*--- Check 4: print the result ---
-    for (k=0; k<m0; k++){
-      cout <<" iDim " << k <<" Coord " << x[k+1] <<" ";
-      tmp =0;
-      for (i=0; i<n0; i++){
-        if (nDim==3)
-          jPoint = Geometry[donorZone][MESH_0]->elem[donor_elem]->GetFaces(iFace,i);
-        else
-          jPoint = Geometry[donorZone][MESH_0]->elem[donor_elem]->GetNode(i);
-        tmp+=isoparams[i]*(Geometry[donorZone][MESH_0]->node[jPoint]->GetCoord(k));
-      }
-      cout << tmp << endl;
-
-    }
-    */
-}
+
+}
+
+
+CIsoparametric::CIsoparametric(CGeometry ***geometry_container, CConfig **config,  unsigned int* Zones,unsigned int nZone) :  CInterpolator(geometry_container, config, Zones,nZone){
+  unsigned short nDim = geometry_container[Zones[0]][MESH_0]->GetnDim();
+  /*--- Initialize transfer coefficients between the zones ---*/
+  Set_TransferCoeff(Zones,config);
+
+  /*--- For fluid-structure interaction data interpolated with have nDim dimensions ---*/
+ // InitializeData(Zones,nDim);
+}
+
+CIsoparametric::~CIsoparametric(){}
+
+void CIsoparametric::Set_TransferCoeff(unsigned int* Zones, CConfig **config){
+  unsigned long jPoint, iVertex, jVertex, inode, jElem, iNearestNode=0, iNearestVertex=0;
+  long donor_elem=0, temp_donor=0;
+  unsigned short iDim, it;
+  unsigned short nDim = Geometry[Zones[0]][MESH_0]->GetnDim();
+  unsigned short nMarkerInt, nMarkerDonor, nMarkerTarget;
+  unsigned short iMarkerInt, iMarkerDonor, iMarkerTarget;
+  unsigned short markDonor=0, markTarget=0, iFace;
+  unsigned int nNodes=0;
+  /*--- Restricted to 2-zone for now ---*/
+  unsigned int targetZone = Zones[0];
+  unsigned int donorZone = Zones[1];
+  unsigned int nFaces=1; //For 2D cases, we want to look at edges, not faces, as the 'interface'
+  bool face_on_marker=true;
+  su2double distance = 0.0, last_distance=-1.0, *Coord;
+  su2double myCoeff[10]; // Maximum # of donor points
+  su2double *donorCoord, *Normal;
+  su2double projected_point[nDim];
+  su2double tmp, tmp2;
+
+  /*--- Number of markers on the interface ---*/
+  nMarkerInt = (config[targetZone]->GetMarker_n_FSIinterface())/2;
+  nMarkerDonor  =  config[donorZone]->GetnMarker_All();
+  nMarkerTarget =  config[targetZone]->GetnMarker_All();
+  /*--- For the number of markers on the interface... ---*/
+  for (iMarkerInt=0; iMarkerInt < nMarkerInt; iMarkerInt++){
+    /*--- Procedure:
+     * -Loop through vertices of the aero grid
+     * -Find nearest element and allocate enough space in the aero grid donor point info
+     *    -set the transfer coefficient values
+     *    -increment nDonor for each of the element vertices
+     * -Loop through vertices of the structure grid
+     *    -Allocate enough space for the donor info
+     *    -Loop through the aero vertices and set the donor info at the structure vertices
+     */
+
+    /*--- ... the marker markDonor ... ---*/
+    for (iMarkerDonor=0; iMarkerDonor < nMarkerDonor; iMarkerDonor++){
+      if ( config[donorZone]->GetMarker_All_FSIinterface(iMarkerDonor) == (iMarkerInt+1)){
+        markDonor=iMarkerDonor;
+      }
+    }
+
+    /*--- ... corresponds to the marker markTarget. ---*/
+    for (iMarkerTarget=0; iMarkerTarget < nMarkerTarget; iMarkerTarget++){
+      if (config[targetZone]->GetMarker_All_FSIinterface(iMarkerTarget) == (iMarkerInt+1)){
+        markTarget=iMarkerTarget;
+      }
+    }
+    //cout <<"markers: " << markDonor << " " << markTarget << endl;
+
+    /*--- For the markers on the fluid side ---*/
+    /*--- Loop over the vertices on the marker ---*/
+    for (iVertex = 0; iVertex<Geometry[targetZone][MESH_0]->GetnVertex(markTarget); iVertex++) {
+      last_distance=-1.0;
+
+      /*--- Loop over the vertices in the corresponding interface marker (zone 1), find the closest vertex --*/
+      for (jVertex = 0; jVertex<Geometry[donorZone][MESH_0]->GetnVertex(markDonor); jVertex++) {
+        jPoint =Geometry[donorZone][MESH_0]->vertex[markDonor][jVertex]->GetNode(); // Global index of jVertex
+        distance = 0.0;
+        for (iDim=0; iDim<nDim; iDim++)
+          distance+=pow(Geometry[donorZone][MESH_0]->vertex[markDonor][jVertex]->GetCoord(iDim)-
+              Geometry[targetZone][MESH_0]->vertex[markTarget][iVertex]->GetCoord(iDim),2.0);
+        if ((last_distance==-1.0) or (distance<last_distance)){
+          last_distance=distance;
+          /*--- Info stored at the node: zone, point, marker, vertex ---*/
+          iNearestNode = jPoint;/* global index of the nearest neighbor */
+          iNearestVertex = jVertex;
+        }
+      }
+      //cout <<" Nearest Neighbor for flow point " << iPoint <<" is "<< iNearestNode << "; d = " << last_distance << endl;
+
+      donor_elem=-1;
+      last_distance=-1;
+
+      /*--- Now that we know the closest vertex, the closest element must be one of the ones connected to the vertex--*/
+      for (jElem=0; jElem<Geometry[donorZone][MESH_0]->node[iNearestNode]->GetnElem(); jElem++){
+
+        /*--- Loop over all the faces of this element to find ones on the interface boundary
+         * If a face is on markDonor, then find the distance and check against previous to find closest
+         * face. ---*/
+        if (nDim==3){
+          temp_donor = Geometry[donorZone][MESH_0]->node[iNearestNode]->GetElem(jElem);
+          nFaces = Geometry[donorZone][MESH_0]->elem[temp_donor]->GetnFaces();
+        }
+        else{
+          temp_donor = iNearestNode;
+          nFaces = Geometry[donorZone][MESH_0]->node[iNearestNode]->GetnPoint();
+        }
+
+        for (iFace=0; iFace<nFaces; iFace++){
+          face_on_marker=true;
+
+          /*--- If 3D loop over a face. if 2D loop over an element ---*/
+          if (nDim==3){
+            nNodes = Geometry[donorZone][MESH_0]->elem[temp_donor]->GetnNodesFace(iFace);
+            /*-- Check if on marker of interface---*/
+            for (unsigned int ifacenode=0; ifacenode<nNodes; ifacenode++){
+              /*--- Local index of the node on face --*/
+              inode = Geometry[donorZone][MESH_0]->elem[temp_donor]->GetFaces(iFace, ifacenode);
+              jPoint = Geometry[donorZone][MESH_0]->elem[temp_donor]->GetNode(inode);
+              face_on_marker = (face_on_marker and (Geometry[donorZone][MESH_0]->node[jPoint]->GetVertex(markDonor) !=-1));
+            }
+          }
+          else{
+            /*-- 2D: 'face' is an edge connected to the nearest node ---*/
+            nNodes = 2; // edges have two nodes
+            for (unsigned int ifacenode=0; ifacenode<nNodes; ifacenode++){
+              inode = Geometry[donorZone][MESH_0]->node[iNearestNode]->GetEdge(iFace);
+              jPoint = Geometry[donorZone][MESH_0]->edge[inode]->GetNode(ifacenode);
+              face_on_marker = (face_on_marker and (Geometry[donorZone][MESH_0]->node[jPoint]->GetVertex(markDonor) !=-1));
+            }
+          }
+
+
+          /*--- face_on_marker is true iff all nodes on face iFace are in marker markDonor (or 2D) ---*/
+
+          /*--- if iFace is part of markDonor, calculate the isoparametric coefficients ---*/
+          if (face_on_marker){
+            /*--- Find projected distance ---*/
+            Coord = Geometry[targetZone][MESH_0]->vertex[markTarget][iVertex]->GetCoord();
+            Normal = Geometry[donorZone][MESH_0]->vertex[markDonor][iNearestVertex]->GetNormal();
+            donorCoord = Geometry[donorZone][MESH_0]->vertex[markDonor][iNearestVertex]->GetCoord();
+            /*--- Project point xj onto surface --*/
+
+            tmp = 0;
+            tmp2=0;
+            for (iDim=0; iDim<nDim; iDim++){
+              tmp+=Normal[iDim]*Normal[iDim];
+              tmp2+=Normal[iDim]*(Coord[iDim]-donorCoord[iDim]);
+            }
+            tmp = 1/tmp;
+            tmp2 = tmp2*sqrt(tmp);
+            for (iDim=0; iDim<nDim; iDim++){
+              // projection of \vec{q} onto plane defined by \vec{n} and \vec{p}:
+              // \vec{q} - \vec{n} ( (\vec{q}-\vec{p} ) \cdot \vec{n})
+              // tmp2 = ( (\vec{q}-\vec{p} ) \cdot \vec{N})
+              // \vec{n} = \vec{N}/(|N|), tmp = 1/|N|^2
+              projected_point[iDim]=Coord[iDim] + Normal[iDim]*tmp2*tmp;
+            }
+
+            /*--- find isoparametric representation. if the point is outside the face (or edge, in 2D), the method will return
+             * coefficients associated with setting the nearest neighbor ---*/
+            Isoparameters( myCoeff, nDim, donorZone, temp_donor, iFace, nNodes, projected_point);
+
+            distance = 0;
+            for(it=0; it< nNodes; it++){
+              if (nDim==3){
+                jPoint = Geometry[donorZone][MESH_0]->elem[temp_donor]->GetNode(Geometry[donorZone][MESH_0]->elem[temp_donor]->GetFaces(iFace,it));
+              }
+              else{
+                inode = Geometry[donorZone][MESH_0]->node[iNearestNode]->GetEdge(iFace);
+                jPoint = Geometry[donorZone][MESH_0]->edge[inode]->GetNode(it);
+              }
+              donorCoord = Geometry[donorZone][MESH_0]->node[jPoint]->GetCoord();
+              for (iDim=0; iDim<nDim; iDim++){
+                Coord[iDim]-=myCoeff[it]*donorCoord[iDim];
+              }
+            }
+            for (iDim=0; iDim<nDim; iDim++){
+              distance+=pow(Coord[iDim],2.0);
+            }
+
+            /*--- If the distance is shorter than last closest (and nonzero nodes are on the boundary), update ---*/
+            if ((last_distance==-1) or (distance<last_distance )){
+              /*--- update last distance ---*/
+              last_distance = distance;
+              /*--- Store info ---*/
+              donor_elem = temp_donor;
+              // Print check
+              /*
+              for (iDim=0; iDim<nDim; iDim++)
+                Coord[iDim]=0;
+              for (it=0; it< nNodes; it++){
+                //--- If 3D loop over a face. if 2D loop over an element ---
+                if (nDim==3){
+                  jPoint = Geometry[donorZone][MESH_0]->elem[temp_donor]->GetNode(Geometry[donorZone][MESH_0]->elem[temp_donor]->GetFaces(iFace,it));
+                }
+                else{
+                  inode = Geometry[donorZone][MESH_0]->node[iNearestNode]->GetEdge(iFace);
+                  jPoint = Geometry[donorZone][MESH_0]->edge[inode]->GetNode(it);
+                }
+                donorCoord = Geometry[donorZone][MESH_0]->node[jPoint]->GetCoord();
+                cout <<" isoparam: " << myCoeff[it] <<" Coord: ";
+                for (iDim=0; iDim<nDim; iDim++){
+                  Coord[iDim]+=myCoeff[it]*donorCoord[iDim];
+                  cout << donorCoord[iDim]<< " ";
+                }
+                cout << endl;
+              }
+              donorCoord = Geometry[donorZone][MESH_0]->node[iNearestNode]->GetCoord();
+              cout << endl;
+              for (iDim=0; iDim<nDim; iDim++){
+                cout << " iso " << Coord[iDim] <<" proj " << projected_point[iDim] <<" NN " <<  donorCoord[iDim] << endl;
+              }
+              */
+              Geometry[targetZone][MESH_0]->vertex[markTarget][iVertex]->SetDonorElem(temp_donor); // in 2D is nearest neighbor
+              Geometry[targetZone][MESH_0]->vertex[markTarget][iVertex]->SetDonorFace(iFace);
+              Geometry[targetZone][MESH_0]->vertex[markTarget][iVertex]->SetnDonorPoints(nNodes);
+              //cout <<"updated closest face/edge" << endl;
+            }
+          }
+        }
+      }
+      /*--- If nDonorPoints ==0, no match was found, set nearest neighbor ---*/
+
+      if (Geometry[targetZone][MESH_0]->vertex[markTarget][iVertex]->GetnDonorPoints()==0){
+        nNodes=1;
+        Geometry[targetZone][MESH_0]->vertex[markTarget][iVertex]->SetnDonorPoints(nNodes);
+        donor_elem = -1;
+        myCoeff[0] = 1;
+      }
+
+
+      /*--- Set the appropriate amount of memory ---*/
+      Geometry[targetZone][MESH_0]->vertex[markTarget][iVertex]->Allocate_DonorInfo();
+      /*--- Recal the closest face/edge ---*/
+      iFace = Geometry[targetZone][MESH_0]->vertex[markTarget][iVertex]->GetDonorFace();
+
+      /*--- Loop over vertices of the element to set the values at the vertex ---*/
+      for (it=0; it< Geometry[targetZone][MESH_0]->vertex[markTarget][iVertex]->GetnDonorPoints(); it++){
+        if (donor_elem!=-1){
+          if (nDim==3){
+            jPoint = Geometry[donorZone][MESH_0]->elem[temp_donor]->GetNode(Geometry[donorZone][MESH_0]->elem[temp_donor]->GetFaces(iFace,it));
+          }
+          else{
+            inode = Geometry[donorZone][MESH_0]->node[iNearestNode]->GetEdge(iFace);
+            jPoint = Geometry[donorZone][MESH_0]->edge[inode]->GetNode(it);
+          }
+        }
+        else
+          jPoint = iNearestNode; // If no matching element is found, revert to Nearest Neighbor
+
+        /*--- NOTE: in parallel, jPoint must be converted to global index ---*/
+
+        //ivtx = Geometry[donorZone][MESH_0]->node[jPoint]->GetVertex(markDonor);
+
+
+
+        //Geometry[donorZone][MESH_0]->vertex[markDonor][ivtx]->IncrementnDonor();
+
+        Geometry[targetZone][MESH_0]->vertex[markTarget][iVertex]->SetInterpDonorPoint(it,jPoint);
+        Geometry[targetZone][MESH_0]->vertex[markTarget][iVertex]->SetDonorCoeff(it,myCoeff[it]);
+        // FOR PARALELL:
+        //Geometry[targetZone][MESH_0]->vertex[markTarget][iVertex]->SetInterpDonorProc(it,proc);
+        //cout <<" myCoeff  " << myCoeff[it] << " ";
+      }
+      //cout << endl;
+    }
+
+    /*--- Now that all the transfer coefficients have been calculated, loop through the structure vertices
+     * and set the same transfer coefficients at the matching points
+     */
+//    index=3;
+//    for (jVertex = 0; jVertex<Geometry[donorZone][MESH_0]->GetnVertex(markDonor); jVertex++) {
+//      ivtx=0;
+//      Geometry[donorZone][MESH_0]->vertex[markDonor][jVertex]->Allocate_DonorInfo();
+//      /*--- Loop over all aero points ---*/
+//      for (iVertex=0; iVertex<Geometry[targetZone][MESH_0]->GetnVertex(markTarget); iVertex++){
+//        /*--- Loop over the donor vertices for iVertex (flow vertex) ---*/
+//        for (inode=0; inode<Geometry[targetZone][MESH_0]->vertex[markTarget][iVertex]->GetnDonorPoints(); inode++){
+//          /*--- If one of the donor points is the same as the FEA vertex, add information ---*/
+//          if (Geometry[targetZone][MESH_0]->vertex[markTarget][iVertex]-> GetDonorInfo(inode,index) == jVertex){
+//            iPoint =Geometry[targetZone][MESH_0]->vertex[markTarget][iVertex]->GetNode();
+//            nn[0] = targetZone; /* Zone of the donor point */
+//            nn[1] = iPoint; /* global index of the donor point */
+//            nn[2] = markTarget; /* marker of the donor point */
+//            nn[3] = iVertex; /* vertex index within marker of the donor point */
+//            coeff = Geometry[targetZone][MESH_0]->vertex[markTarget][iVertex]->GetDonorCoeff(inode);
+//            Geometry[donorZone][MESH_0]->vertex[markDonor][jVertex]->SetDonorInfo(ivtx,nn);
+//            Geometry[donorZone][MESH_0]->vertex[markDonor][jVertex]->SetDonorCoeff(ivtx,coeff);
+//            ivtx++;
+//          }
+//          if (ivtx>=Geometry[donorZone][MESH_0]->vertex[markDonor][jVertex]->GetnDonorPoints()-1){
+//            break;
+//          }
+//        }
+//        if (ivtx>=Geometry[donorZone][MESH_0]->vertex[markDonor][jVertex]->GetnDonorPoints()-1){
+//          break;
+//        }
+//
+//      }
+//      if (ivtx>=Geometry[donorZone][MESH_0]->vertex[markDonor][jVertex]->GetnDonorPoints()-1){
+//        break;
+//      }
+//    }
+  }
+}
+
+void CIsoparametric::Isoparameters(su2double* isoparams,
+    unsigned short nDim, unsigned int donorZone,  long donor_elem,  unsigned short iFace,
+    unsigned int nDonorPoints,  su2double* xj){
+  short i,j,k, iedge;
+  short n0 = nDim+1, n, iDim;
+  short m =  nDonorPoints, m0;
+  unsigned long jPoint, jPoint2;
+  su2double tmp, tmp2;
+  su2double x[m], x_tmp[m];
+  su2double Q[m*m], R[m*m], A[n0*m];
+  su2double x2[n0];
+
+  /*--- n0: # of dimensions + 1. n: n0 less any degenerate rows ---*/
+  n=n0;
+  m0=m;
+
+  bool test[n0], testi[n0];
+
+  /*--- 2D: line, no need to go through computation --*/
+  if (nDim==2){
+
+    iedge = Geometry[donorZone][MESH_0]->node[donor_elem]->GetEdge(iFace);
+    jPoint = Geometry[donorZone][MESH_0]->edge[iedge]->GetNode(0);
+    jPoint2= Geometry[donorZone][MESH_0]->edge[iedge]->GetNode(1);
+    tmp =  pow(Geometry[donorZone][MESH_0]->node[jPoint]->GetCoord(0)- Geometry[donorZone][MESH_0]->node[jPoint2]->GetCoord(0),2.0);
+    tmp += pow(Geometry[donorZone][MESH_0]->node[jPoint]->GetCoord(1)- Geometry[donorZone][MESH_0]->node[jPoint2]->GetCoord(1),2.0);
+    tmp = sqrt(tmp);
+
+    tmp2 = pow(Geometry[donorZone][MESH_0]->node[jPoint]->GetCoord(0) - xj[0],2.0);
+    tmp2 += pow(Geometry[donorZone][MESH_0]->node[jPoint]->GetCoord(1) - xj[1],2.0);
+    tmp2 = sqrt(tmp2);
+    isoparams[1] = tmp2/tmp;
+
+    tmp2 = pow(Geometry[donorZone][MESH_0]->node[jPoint2]->GetCoord(0) - xj[0],2.0);
+    tmp2 += pow(Geometry[donorZone][MESH_0]->node[jPoint2]->GetCoord(1) - xj[1],2.0);
+    tmp2 = sqrt(tmp2);
+    isoparams[0] = tmp2/tmp;
+
+  }
+  else{
+
+    /*--- Create Matrix A: 1st row all 1's, 2nd row x coordinates, 3rd row y coordinates, etc ---*/
+    /*--- Right hand side is [1, \vec{x}']'---*/
+    for (i=0; i<m*n; i++)
+      A[i]=0;
+    for (i=0; i<m; i++)
+      A[i]=1.0;
+    /*j,n: dimension. i,m: # neighbor point*/
+    x[0]=1.0;
+    for (iDim=0; iDim<nDim; iDim++)
+      x[iDim+1]=xj[iDim];
+
+    /*--- temp2 contains node #s that are on the surface (aka, we are excluding interior points) ---*/
+    for (k=0; k<m0; k++){
+      isoparams[k]=0;
+      /*--- If 3D loop over a face. if 2D loop over an element ---*/
+      jPoint = Geometry[donorZone][MESH_0]->elem[donor_elem]->GetNode(Geometry[donorZone][MESH_0]->elem[donor_elem]->GetFaces(iFace,k));
+      // Neglect donor points that are not members of the matching marker.
+      // jth coordinate of the ith donor vertex
+      for (j=1; j<n0; j++){
+        A[j*m+i] = Geometry[donorZone][MESH_0]->node[jPoint]->GetCoord(j-1);
+      }
+      i++;
+
+    }
+    /*--- Eliminate degenerate rows:
+     * for example, if z constant including the z values will make the system degenerate
+     * TODO: improve efficiency of this loop---*/
+    test[0]=true; // always keep the 1st row
+    for (i=1; i<n0; i++){
+      // Test this row against all previous
+      test[i]=true; // Assume that it is not degenerate
+      for (k=0; k<i; k++){
+        tmp=0; tmp2=0;
+        for (j=0;j<m;j++){
+          tmp+= A[i*m+j]*A[i*m+j];
+          tmp2+=A[k*m+j]*A[k*m+j];
+        }
+        tmp  = pow(tmp,0.5);
+        tmp2 = pow(tmp2,0.5);
+        testi[k]=false;
+        for (j=0; j<m; j++){
+          // If at least one ratio is non-matching row i is not degenerate w/ row k
+          if (A[i*m+j]/tmp != A[k*m+j]/tmp2)
+            testi[k]=true;
+        }
+        // If any of testi (k<i) are false, row i is degenerate
+        test[i]=(test[i] and testi[k]);
+      }
+      if (!test[i]) n--;
+    }
+    /*--- Initialize A2 now that we might have a smaller system --*/
+    su2double A2[n*m];
+    j=0;
+    /*--- Copy only the rows that are non-degenerate ---*/
+    for (i=0; i<n0; i++){
+      if (test[i]){
+        for (k=0;k<m;k++ ){
+          A2[m*j+k]=A[m*i+k];
+        }
+        x2[j]=x[i];
+        j++;
+      }
+    }
+    /*--- Initialize Q,R to 0 --*/
+    for (i=0; i<m*m; i++){
+      Q[i]=0;
+      R[i]=0;
+    }
+    /*--- TODO: make this loop more efficient ---*/
+    /*--- Solve for rectangular Q1 R1 ---*/
+    for (i=0; i<m; i++){
+      tmp=0;
+      for (j=0; j<n; j++)
+        tmp += (A2[j*m+i])*(A2[j*m+i]);
+
+      R[i*m+i]= pow(tmp,0.5);
+      if (tmp>eps && i<n){
+        for (j=0; j<n; j++)
+          Q[j*m+i]=A2[j*m+i]/R[i*m+i];
+      }
+      else if (tmp!=0){
+        for (j=0; j<n; j++)
+          Q[j*m+i]=A2[j*m+i]/tmp;
+      }
+      for (j=i+1; j<m; j++){
+        tmp=0;
+        for (k=0; k<n; k++)
+          tmp+=A2[k*m+j]*Q[k*m+i];
+
+        R[i*m+j]=tmp;
+
+        for (k=0; k<n; k++)
+          A2[k*m+j]=A2[k*m+j]-Q[k*m+i]*R[i*m+j];
+      }
+    }
+    /*--- x_tmp = Q^T * x2 ---*/
+    for (i=0; i<m; i++)
+      x_tmp[i]=0.0;
+    for (i=0; i<m; i++){
+      for (j=0; j<n; j++)
+        x_tmp[i]+=Q[j*m+i]*x2[j];
+    }
+    /*--- solve x_tmp = R*isoparams for isoparams: upper triangular system ---*/
+    for (i=n-1; i>=0; i--){
+      if (R[i*m+i]>eps)
+        isoparams[i]=x_tmp[i]/R[i*m+i];
+      else
+        isoparams[i]=0;
+      for (j=0; j<i; j++)
+        x_tmp[j]=x_tmp[j]-R[j*m+i]*isoparams[i];
+    }
+
+  }
+  /*--- Isoparametric coefficients have been calculated. Run checks to eliminate  ---*/
+
+  su2double tol = 1e-13; // hardcoded tolerance
+  /*--- Check 0: normalize to 1: corrects for points not in face---*/
+//  tmp=0;
+//  for (i=0; i<m; i++){
+//    if (isoparams[i]>1) isoparams[i]=1;
+//    if (isoparams[i]<0) isoparams[i]=0;
+//    tmp+=isoparams[i]*isoparams[i];
+//  }
+//  tmp = pow(tmp,0.5);
+//  for (i=0; i<m; i++){
+//    isoparams[i] /= tmp;
+//  }
+  /*--- Check 1: if close to 0, replace with 0 ---*/
+  for (i=0; i<m; i++){
+    if (abs(isoparams[i])< tol )
+      isoparams[i]=0;
+  }
+  /*--- Check 2: if > 1, point is ouside face, not really represented accurately ---*/
+  bool inside_face = true;
+  for (i=0; i<m; i++){
+    if (isoparams[i]> 1.1 or  isoparams[i]<-0.1 )
+      inside_face = false;
+  }
+  if (!inside_face){
+    //cout <<"Reverted to nearest neighbor " << endl;
+    /*--- Revert to nearest neighbor ---*/
+    tmp=-1; tmp2=0.0; k=0;
+    for (i=0; i<m0; i++){
+      /*--- If 3D loop over a face. if 2D loop over an element ---*/
+      if (nDim==3)
+        jPoint = Geometry[donorZone][MESH_0]->elem[donor_elem]->GetNode(Geometry[donorZone][MESH_0]->elem[donor_elem]->GetFaces(iFace,i));
+      else{
+        iedge = Geometry[donorZone][MESH_0]->node[donor_elem]->GetEdge(iFace);
+        jPoint = Geometry[donorZone][MESH_0]->edge[iedge]->GetNode(i);
+      }
+
+      for (j=0;j<nDim;j++)
+        tmp2+=pow((Geometry[donorZone][MESH_0]->node[jPoint]->GetCoord(j)-x[j]),2.0);
+      if (tmp==-1 or tmp2<tmp){
+        tmp=tmp2;
+        k=i;
+      }
+      isoparams[i]=0;
+    }
+    isoparams[k]=1;
+  }
+    /*--- Check 4: print the result ---
+    for (k=0; k<m0; k++){
+      cout <<" iDim " << k <<" Coord " << x[k+1] <<" ";
+      tmp =0;
+      for (i=0; i<n0; i++){
+        if (nDim==3)
+          jPoint = Geometry[donorZone][MESH_0]->elem[donor_elem]->GetFaces(iFace,i);
+        else
+          jPoint = Geometry[donorZone][MESH_0]->elem[donor_elem]->GetNode(i);
+        tmp+=isoparams[i]*(Geometry[donorZone][MESH_0]->node[jPoint]->GetCoord(k));
+      }
+      cout << tmp << endl;
+
+    }
+    */
+}