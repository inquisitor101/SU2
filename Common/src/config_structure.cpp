--- conflicted
+++ resolved
@@ -473,11 +473,8 @@
   default_inc_crit           = NULL;
   default_htp_axis           = NULL;
   default_body_force         = NULL;
-<<<<<<< HEAD
   default_sineload_coeff     = NULL;
-=======
   default_nacelle_location   = NULL;
->>>>>>> 37149652
 
   Riemann_FlowDir       = NULL;
   Giles_FlowDir         = NULL;
@@ -569,11 +566,8 @@
   default_inc_crit           = new su2double[3];
   default_htp_axis           = new su2double[2];
   default_body_force         = new su2double[3];
-<<<<<<< HEAD
   default_sineload_coeff     = new su2double[3];
-=======
   default_nacelle_location   = new su2double[6];
->>>>>>> 37149652
 
   // This config file is parsed by a number of programs to make it easy to write SU2
   // wrapper scripts (in python, go, etc.) so please do
@@ -6222,11 +6216,8 @@
   if (default_inc_crit      != NULL) delete [] default_inc_crit;
   if (default_htp_axis      != NULL) delete [] default_htp_axis;
   if (default_body_force    != NULL) delete [] default_body_force;
-<<<<<<< HEAD
   if (default_sineload_coeff!= NULL) delete [] default_sineload_coeff;
-=======
   if (default_nacelle_location    != NULL) delete [] default_nacelle_location;
->>>>>>> 37149652
 
   if (FFDTag != NULL) delete [] FFDTag;
   if (nDV_Value != NULL) delete [] nDV_Value;
