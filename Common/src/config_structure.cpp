/*!
 * \file config_structure.cpp
 * \brief Main file for managing the config file
 * \author F. Palacios, T. Economon, B. Tracey, H. Kline
 * \version 6.0.0 "Falcon"
 *
 * The current SU2 release has been coordinated by the
 * SU2 International Developers Society <www.su2devsociety.org>
 * with selected contributions from the open-source community.
 *
 * The main research teams contributing to the current release are:
 *  - Prof. Juan J. Alonso's group at Stanford University.
 *  - Prof. Piero Colonna's group at Delft University of Technology.
 *  - Prof. Nicolas R. Gauger's group at Kaiserslautern University of Technology.
 *  - Prof. Alberto Guardone's group at Polytechnic University of Milan.
 *  - Prof. Rafael Palacios' group at Imperial College London.
 *  - Prof. Vincent Terrapon's group at the University of Liege.
 *  - Prof. Edwin van der Weide's group at the University of Twente.
 *  - Lab. of New Concepts in Aeronautics at Tech. Institute of Aeronautics.
 *
 * Copyright 2012-2018, Francisco D. Palacios, Thomas D. Economon,
 *                      Tim Albring, and the SU2 contributors.
 *
 * SU2 is free software; you can redistribute it and/or
 * modify it under the terms of the GNU Lesser General Public
 * License as published by the Free Software Foundation; either
 * version 2.1 of the License, or (at your option) any later version.
 *
 * SU2 is distributed in the hope that it will be useful,
 * but WITHOUT ANY WARRANTY; without even the implied warranty of
 * MERCHANTABILITY or FITNESS FOR A PARTICULAR PURPOSE. See the GNU
 * Lesser General Public License for more details.
 *
 * You should have received a copy of the GNU Lesser General Public
 * License along with SU2. If not, see <http://www.gnu.org/licenses/>.
 */

#include "../include/config_structure.hpp"
#include "../include/gauss_jacobi_quadrature.hpp"

vector<string> Profile_Function_tp;       /*!< \brief Vector of string names for profiled functions. */
vector<double> Profile_Time_tp;           /*!< \brief Vector of elapsed time for profiled functions. */
vector<double> Profile_ID_tp;             /*!< \brief Vector of group ID number for profiled functions. */
map<string, vector<int> > Profile_Map_tp; /*!< \brief Map containing the final results for profiled functions. */

vector<string> GEMM_Profile_Function;       /*!< \brief Vector of string names for profiled functions. */
vector<double> GEMM_Profile_Time;           /*!< \brief Vector of elapsed time for profiled functions. */
vector<double> GEMM_Profile_M;             /*!< \brief Vector of group ID number for profiled functions. */
vector<double> GEMM_Profile_N;             /*!< \brief Vector of group ID number for profiled functions. */
vector<double> GEMM_Profile_K;             /*!< \brief Vector of group ID number for profiled functions. */
map<string, vector<int> > GEMM_Profile_Map; /*!< \brief Map containing the final results for profiled functions. */

//#pragma omp threadprivate(Profile_Function_tp, Profile_Time_tp, Profile_ID_tp, Profile_Map_tp)

#include "../include/ad_structure.hpp"


CConfig::CConfig(char case_filename[MAX_STRING_SIZE], unsigned short val_software, unsigned short val_iZone, unsigned short val_nZone, unsigned short val_nDim, unsigned short verb_level) {
  
  /*--- Store MPI rank and size ---*/ 
  
  rank = SU2_MPI::GetRank();
  size = SU2_MPI::GetSize();

  /*--- Initialize pointers to Null---*/

  SetPointersNull();

  /*--- Reading config options  ---*/

  SetConfig_Options(val_iZone, val_nZone);

  /*--- Parsing the config file  ---*/

  SetConfig_Parsing(case_filename);

  /*--- Configuration file postprocessing ---*/

  SetPostprocessing(val_software, val_iZone, val_nDim);

  /*--- Configuration file boundaries/markers setting ---*/

  SetMarkers(val_software);

  /*--- Configuration file output ---*/

  if ((rank == MASTER_NODE) && (verb_level == VERB_HIGH) && (val_iZone == 0))
    SetOutput(val_software, val_iZone);

}

CConfig::CConfig(char case_filename[MAX_STRING_SIZE], unsigned short val_software) {

  /*--- Store MPI rank and size ---*/ 
  
  rank = SU2_MPI::GetRank();
  size = SU2_MPI::GetSize();
  
  /*--- Initialize pointers to Null---*/

  SetPointersNull();

  /*--- Reading config options  ---*/

  SetConfig_Options(0, 1);

  /*--- Parsing the config file  ---*/

  SetConfig_Parsing(case_filename);

  /*--- Configuration file postprocessing ---*/

  SetPostprocessing(val_software, 0, 1);

}

CConfig::CConfig(char case_filename[MAX_STRING_SIZE], CConfig *config) {

  /*--- Store MPI rank and size ---*/ 
  
  rank = SU2_MPI::GetRank();
  size = SU2_MPI::GetSize();
  
  bool runtime_file = false;

  /*--- Initialize pointers to Null---*/

  SetPointersNull();

  /*--- Reading config options  ---*/

  SetRunTime_Options();

  /*--- Parsing the config file  ---*/

  runtime_file = SetRunTime_Parsing(case_filename);

  /*--- Update original config file ---*/

  if (runtime_file) {
    config->SetnExtIter(nExtIter);
  }

}

SU2_MPI::Comm CConfig::GetMPICommunicator() {

  return SU2_Communicator;

}

void CConfig::SetMPICommunicator(SU2_MPI::Comm Communicator) {

  SU2_Communicator = Communicator;

}

unsigned short CConfig::GetnZone(string val_mesh_filename, unsigned short val_format, CConfig *config) {

  int nZone = 1; /* Default value if nothing is specified. */

  switch (val_format) {
    case SU2: {

      /*--- Local variables for reading the SU2 file. ---*/
      string text_line;
      ifstream mesh_file;

      /*--- Check if the mesh file can be opened for reading. ---*/
      mesh_file.open(val_mesh_filename.c_str(), ios::in);
      if (mesh_file.fail())
        SU2_MPI::Error(string("There is no geometry file called ") + val_mesh_filename,
                              CURRENT_FUNCTION);

      /*--- Read the SU2 mesh file until the zone data is reached or
            when it can be decided that it is not present. ---*/
      while( getline (mesh_file, text_line) ) {

        /*--- Search for the "NZONE" keyword to see if there are multiple Zones ---*/
        if(text_line.find ("NZONE=",0) != string::npos) {
          text_line.erase (0,6); nZone = atoi(text_line.c_str());
          break;
        }

        /*--- If one of the keywords IZONE, NELEM or NPOIN, NMARK is encountered,
              it can be assumed that the NZONE keyword is not present and the loop
              can be terminated. ---*/
        if(text_line.find ("IZONE=",0) != string::npos) break;
        if(text_line.find ("NELEM=",0) != string::npos) break;
        if(text_line.find ("NPOIN=",0) != string::npos) break;
        if(text_line.find ("NMARK=",0) != string::npos) break;
      }

      mesh_file.close();
      break;
    }

    case CGNS: {

#ifdef HAVE_CGNS

      /*--- Local variables which are needed when calling the CGNS mid-level API. ---*/
      int fn, nbases, file_type;

      /*--- Check whether the supplied file is truly a CGNS file. ---*/
      if ( cg_is_cgns(val_mesh_filename.c_str(), &file_type) != CG_OK )
        SU2_MPI::Error(val_mesh_filename + string(" is not a CGNS file"),
                       CURRENT_FUNCTION);

      /*--- Open the CGNS file for reading. The value of fn returned
            is the specific index number for this file and will be
            repeatedly used in the function calls. ---*/
      if (cg_open(val_mesh_filename.c_str(), CG_MODE_READ, &fn) != CG_OK) cg_error_exit();

      /*--- Get the number of databases. This is the highest node
            in the CGNS heirarchy. ---*/
      if (cg_nbases(fn, &nbases) != CG_OK) cg_error_exit();

      /*--- Check if there is more than one database. Throw an
            error if there is because this reader can currently
            only handle one database. ---*/
      if ( nbases > 1 )
        SU2_MPI::Error("CGNS reader currently incapable of handling more than 1 database.",
                       CURRENT_FUNCTION);

      /*--- Determine the number of zones present in the first base.
            Note that the indexing starts at 1 in CGNS. Afterwards
            close the file again. ---*/
      if(cg_nzones(fn, 1, &nZone) != CG_OK) cg_error_exit();
      if (cg_close(fn) != CG_OK) cg_error_exit();
#endif

      break;
    }
  }

  /*--- For harmonic balance integration, nZones = nTimeInstances. ---*/
  if (config->GetUnsteady_Simulation() == HARMONIC_BALANCE && (config->GetKind_SU2() != SU2_DEF)   ) {
    nZone = config->GetnTimeInstances();
  }

  return (unsigned short) nZone;
}

unsigned short CConfig::GetnDim(string val_mesh_filename, unsigned short val_format) {

  short nDim = 3;   /* Default value if nothing is specified. */

  switch (val_format) {
    case SU2: {

      /*--- Local variables for reading the SU2 file. ---*/
      string text_line;
      ifstream mesh_file;

      /*--- Check if the mesh file can be opened for reading. ---*/
      mesh_file.open(val_mesh_filename.c_str(), ios::in);
      if (mesh_file.fail())
        SU2_MPI::Error(string("There is no geometry file called ") + val_mesh_filename,
                              CURRENT_FUNCTION);

      /*--- Read the SU2 mesh file until the dimension data is reached
            or when it can be decided that it is not present. ---*/
      while( getline (mesh_file, text_line) ) {

        /*--- Search for the "NDIME" keyword to determine the number
              of dimensions.  ---*/
        if(text_line.find ("NDIME=",0) != string::npos) {
          text_line.erase (0,6); nDim = atoi(text_line.c_str());
          break;
        }

        /*--- If one of the keywords NELEM or NPOIN, NMARK is encountered,
              it can be assumed that the NZONE keyword is not present and
              the loop can be terminated. ---*/
        if(text_line.find ("NELEM=",0) != string::npos) break;
        if(text_line.find ("NPOIN=",0) != string::npos) break;
        if(text_line.find ("NMARK=",0) != string::npos) break;
      }

      mesh_file.close();
      break;
    }

    case CGNS: {

#ifdef HAVE_CGNS

      /*--- Local variables which are needed when calling the CGNS mid-level API. ---*/
      int fn, nbases, file_type;
      int cell_dim, phys_dim;
      char basename[CGNS_STRING_SIZE];

      /*--- Check whether the supplied file is truly a CGNS file. ---*/
      if ( cg_is_cgns(val_mesh_filename.c_str(), &file_type) != CG_OK )
        SU2_MPI::Error(val_mesh_filename + string(" is not a CGNS file."),
                       CURRENT_FUNCTION);

      /*--- Open the CGNS file for reading. The value of fn returned
            is the specific index number for this file and will be
            repeatedly used in the function calls. ---*/
      if (cg_open(val_mesh_filename.c_str(), CG_MODE_READ, &fn) != CG_OK) cg_error_exit();

      /*--- Get the number of databases. This is the highest node
            in the CGNS heirarchy. ---*/
      if (cg_nbases(fn, &nbases) != CG_OK) cg_error_exit();

      /*--- Check if there is more than one database. Throw an
            error if there is because this reader can currently
            only handle one database. ---*/
      if ( nbases > 1 )
        SU2_MPI::Error("CGNS reader currently incapable of handling more than 1 database." ,
                       CURRENT_FUNCTION);

      /*--- Read the database. Note that the indexing starts at 1.
            Afterwards close the file again. ---*/
      if (cg_base_read(fn, 1, basename, &cell_dim, &phys_dim) != CG_OK) cg_error_exit();
      if (cg_close(fn) != CG_OK) cg_error_exit();

      /*--- Set the problem dimension as read from the CGNS file ---*/
      nDim = cell_dim;
#endif

      break;
    }
  }

  return (unsigned short) nDim;
}

void CConfig::SetPointersNull(void) {

  Marker_CfgFile_GeoEval      = NULL;   Marker_All_GeoEval       = NULL;
  Marker_CfgFile_Monitoring   = NULL;   Marker_All_Monitoring    = NULL;
  Marker_CfgFile_Designing    = NULL;   Marker_All_Designing     = NULL;
  Marker_CfgFile_Plotting     = NULL;   Marker_All_Plotting      = NULL;
  Marker_CfgFile_Analyze      = NULL;   Marker_All_Analyze       = NULL;
  Marker_CfgFile_DV           = NULL;   Marker_All_DV            = NULL;
  Marker_CfgFile_Moving       = NULL;   Marker_All_Moving        = NULL;
  Marker_CfgFile_PerBound     = NULL;   Marker_All_PerBound      = NULL;    Marker_PerBound   = NULL;
  Marker_CfgFile_Turbomachinery = NULL; Marker_All_Turbomachinery = NULL;
  Marker_CfgFile_TurbomachineryFlag = NULL; Marker_All_TurbomachineryFlag = NULL;
  Marker_CfgFile_MixingPlaneInterface = NULL; Marker_All_MixingPlaneInterface = NULL;
  Marker_CfgFile_ZoneInterface = NULL;

  Marker_CfgFile_Turbomachinery       = NULL; Marker_All_Turbomachinery       = NULL;
  Marker_CfgFile_TurbomachineryFlag   = NULL; Marker_All_TurbomachineryFlag   = NULL;
  Marker_CfgFile_MixingPlaneInterface = NULL; Marker_All_MixingPlaneInterface = NULL;

  Marker_CfgFile_PyCustom     = NULL;   Marker_All_PyCustom      = NULL;
  
  Marker_DV                   = NULL;   Marker_Moving            = NULL;    Marker_Monitoring = NULL;
  Marker_Designing            = NULL;   Marker_GeoEval           = NULL;    Marker_Plotting   = NULL;
  Marker_Analyze              = NULL;   Marker_PyCustom          = NULL;    Marker_WallFunctions        = NULL;
  Marker_CfgFile_KindBC       = NULL;   Marker_All_KindBC        = NULL;

  Kind_WallFunctions       = NULL;
  IntInfo_WallFunctions    = NULL;
  DoubleInfo_WallFunctions = NULL;

  /*--- Marker Pointers ---*/

  Marker_Euler                = NULL;    Marker_FarField         = NULL;    Marker_Custom         = NULL;
  Marker_SymWall              = NULL;    Marker_Pressure         = NULL;    Marker_PerBound       = NULL;
  Marker_PerDonor             = NULL;    Marker_NearFieldBound   = NULL;    Marker_InterfaceBound = NULL;
  Marker_Dirichlet            = NULL;    Marker_Inlet            = NULL;
  Marker_Supersonic_Inlet     = NULL;    Marker_Outlet           = NULL;
  Marker_Isothermal           = NULL;    Marker_HeatFlux         = NULL;    Marker_EngineInflow   = NULL;
  Marker_Supersonic_Outlet    = NULL;    Marker_Load             = NULL;    Marker_Disp_Dir       = NULL;
  Marker_EngineExhaust        = NULL;    Marker_Displacement     = NULL;    Marker_Load           = NULL;
  Marker_Load_Dir             = NULL;    Marker_Load_Sine        = NULL;    Marker_Clamped        = NULL;
  Marker_FlowLoad             = NULL;    Marker_Neumann          = NULL;    Marker_Internal       = NULL;
  Marker_All_TagBound         = NULL;    Marker_CfgFile_TagBound = NULL;    Marker_All_KindBC     = NULL;
  Marker_CfgFile_KindBC       = NULL;    Marker_All_SendRecv     = NULL;    Marker_All_PerBound   = NULL;
  Marker_ZoneInterface        = NULL;    Marker_All_ZoneInterface= NULL;    Marker_Riemann        = NULL;
  Marker_Fluid_InterfaceBound = NULL;    Marker_CHTInterface     = NULL;    Marker_Damper           = NULL;


    /*--- Boundary Condition settings ---*/

  Dirichlet_Value = NULL;    Isothermal_Temperature = NULL;
  Heat_Flux       = NULL;    Displ_Value            = NULL;    Load_Value = NULL;
  FlowLoad_Value  = NULL;    Damper_Constant        = NULL;

  /*--- Inlet Outlet Boundary Condition settings ---*/

  Inlet_Ttotal    = NULL;    Inlet_Ptotal      = NULL;
  Inlet_FlowDir   = NULL;    Inlet_Temperature = NULL;    Inlet_Pressure = NULL;
  Inlet_Velocity  = NULL;
  Outlet_Pressure = NULL;

  /*--- Engine Boundary Condition settings ---*/

  Inflow_Pressure      = NULL;    Inflow_MassFlow    = NULL;    Inflow_ReverseMassFlow  = NULL;
  Inflow_TotalPressure = NULL;    Inflow_Temperature = NULL;    Inflow_TotalTemperature = NULL;
  Inflow_RamDrag       = NULL;    Inflow_Force       = NULL;    Inflow_Power            = NULL;
  Inflow_Mach          = NULL;

  Exhaust_Pressure        = NULL;   Exhaust_Temperature        = NULL;    Exhaust_MassFlow = NULL;
  Exhaust_TotalPressure   = NULL;   Exhaust_TotalTemperature   = NULL;
  Exhaust_GrossThrust     = NULL;   Exhaust_Force              = NULL;
  Exhaust_Power           = NULL;   Exhaust_Temperature_Target = NULL;
  Exhaust_Pressure_Target = NULL;

  Engine_Mach  = NULL;    Engine_Force        = NULL;
  Engine_Power = NULL;    Engine_NetThrust    = NULL;    Engine_GrossThrust = NULL;
  Engine_Area  = NULL;    EngineInflow_Target = NULL;

  Periodic_Translate   = NULL;   Periodic_Rotation  = NULL;   Periodic_Center    = NULL;
  Periodic_Translation = NULL;   Periodic_RotAngles = NULL;   Periodic_RotCenter = NULL;

  Dirichlet_Value           = NULL;     Exhaust_Temperature_Target  = NULL;     Exhaust_Temperature   = NULL;
  Exhaust_Pressure_Target   = NULL;     Inlet_Ttotal                = NULL;     Inlet_Ptotal          = NULL;
  Inlet_FlowDir             = NULL;     Inlet_Temperature           = NULL;     Inlet_Pressure        = NULL;
  Inlet_Velocity            = NULL;     Inflow_Mach                 = NULL;     Inflow_Pressure       = NULL;
  Exhaust_Pressure          = NULL;     Outlet_Pressure             = NULL;     Isothermal_Temperature= NULL;
  Heat_Flux                 = NULL;     Displ_Value                 = NULL;     Load_Value            = NULL;
  FlowLoad_Value            = NULL;     Periodic_RotCenter          = NULL;     Periodic_RotAngles    = NULL;
  Periodic_Translation      = NULL;     Periodic_Center             = NULL;     Periodic_Rotation     = NULL;
  Periodic_Translate        = NULL;

  ElasticityMod             = NULL;     PoissonRatio                = NULL;     MaterialDensity       = NULL;

  Load_Dir = NULL;	          Load_Dir_Value = NULL;          Load_Dir_Multiplier = NULL;
  Disp_Dir = NULL;            Disp_Dir_Value = NULL;          Disp_Dir_Multiplier = NULL;
  Load_Sine_Dir = NULL;	      Load_Sine_Amplitude = NULL;     Load_Sine_Frequency = NULL;
  Electric_Field_Mod = NULL;  Electric_Field_Dir = NULL;      RefNode_Displacement = NULL;

  Electric_Constant = NULL;

  /*--- Actuator Disk Boundary Condition settings ---*/

  ActDiskInlet_Pressure         = NULL;    ActDiskInlet_TotalPressure = NULL;    ActDiskInlet_Temperature = NULL;
  ActDiskInlet_TotalTemperature = NULL;    ActDiskInlet_MassFlow      = NULL;    ActDiskInlet_RamDrag     = NULL;
  ActDiskInlet_Force            = NULL;    ActDiskInlet_Power         = NULL;

  ActDiskOutlet_Pressure      = NULL;
  ActDiskOutlet_TotalPressure = NULL;   ActDiskOutlet_GrossThrust = NULL;  ActDiskOutlet_Force            = NULL;
  ActDiskOutlet_Power         = NULL;   ActDiskOutlet_Temperature = NULL;  ActDiskOutlet_TotalTemperature = NULL;
  ActDiskOutlet_MassFlow      = NULL;

  ActDisk_DeltaPress      = NULL;    ActDisk_DeltaTemp      = NULL;
  ActDisk_TotalPressRatio = NULL;    ActDisk_TotalTempRatio = NULL;    ActDisk_StaticPressRatio = NULL;
  ActDisk_StaticTempRatio = NULL;    ActDisk_NetThrust      = NULL;    ActDisk_GrossThrust      = NULL;
  ActDisk_Power           = NULL;    ActDisk_MassFlow       = NULL;    ActDisk_Area             = NULL;
  ActDisk_ReverseMassFlow = NULL;    Surface_MassFlow        = NULL;   Surface_Mach             = NULL;
  Surface_Temperature      = NULL;   Surface_Pressure         = NULL;  Surface_Density          = NULL;   Surface_Enthalpy          = NULL;
  Surface_NormalVelocity   = NULL;   Surface_TotalTemperature = NULL;  Surface_TotalPressure    = NULL;
  Surface_DC60             = NULL;    Surface_IDC = NULL;
  Surface_IDC_Mach        = NULL;    Surface_IDR            = NULL;    ActDisk_Mach             = NULL;
  ActDisk_Force           = NULL;    ActDisk_BCThrust       = NULL;    ActDisk_BCThrust_Old     = NULL;

  /*--- Miscellaneous/unsorted ---*/

  Aeroelastic_plunge  = NULL;
  Aeroelastic_pitch   = NULL;
  MassFrac_FreeStream = NULL;
  Velocity_FreeStream = NULL;
  RefOriginMoment     = NULL;
  CFL_AdaptParam      = NULL;
  CFL                 = NULL;
  HTP_Axis = NULL;
  PlaneTag            = NULL;
  Kappa_Flow          = NULL;
  Kappa_AdjFlow       = NULL;
  Kappa_Heat          = NULL;
  Stations_Bounds     = NULL;
  ParamDV             = NULL;
  DV_Value            = NULL;
  Design_Variable     = NULL;

  Hold_GridFixed_Coord      = NULL;
  SubsonicEngine_Cyl        = NULL;
  EA_IntLimit               = NULL;
  TimeDOFsADER_DG           = NULL;
  TimeIntegrationADER_DG    = NULL;
  WeightsIntegrationADER_DG = NULL;
  RK_Alpha_Step             = NULL;
  MG_CorrecSmooth           = NULL;
  MG_PreSmooth              = NULL;
  MG_PostSmooth             = NULL;
  Int_Coeffs                = NULL;

  Kind_ObjFunc   = NULL;

  Weight_ObjFunc = NULL;

  /*--- Moving mesh pointers ---*/

  Kind_GridMovement   = NULL;    LocationStations   = NULL;
  Motion_Origin_X     = NULL;    Motion_Origin_Y     = NULL;    Motion_Origin_Z     = NULL;
  Translation_Rate_X  = NULL;    Translation_Rate_Y  = NULL;    Translation_Rate_Z  = NULL;
  Rotation_Rate_X     = NULL;    Rotation_Rate_Y     = NULL;    Rotation_Rate_Z     = NULL;
  Pitching_Omega_X    = NULL;    Pitching_Omega_Y    = NULL;    Pitching_Omega_Z    = NULL;
  Pitching_Ampl_X     = NULL;    Pitching_Ampl_Y     = NULL;    Pitching_Ampl_Z     = NULL;
  Pitching_Phase_X    = NULL;    Pitching_Phase_Y    = NULL;    Pitching_Phase_Z    = NULL;
  Plunging_Omega_X    = NULL;    Plunging_Omega_Y    = NULL;    Plunging_Omega_Z    = NULL;
  Plunging_Ampl_X     = NULL;    Plunging_Ampl_Y     = NULL;    Plunging_Ampl_Z     = NULL;
  RefOriginMoment_X   = NULL;    RefOriginMoment_Y   = NULL;    RefOriginMoment_Z   = NULL;
  MoveMotion_Origin   = NULL;
  Periodic_Translate  = NULL;    Periodic_Rotation   = NULL;    Periodic_Center     = NULL;
  Periodic_Translation= NULL;    Periodic_RotAngles  = NULL;    Periodic_RotCenter  = NULL;


  /* Harmonic Balance Frequency pointer */
  Omega_HB = NULL;

  /*--- Initialize some default arrays to NULL. ---*/
  default_vel_inf            = NULL;
  default_ffd_axis           = NULL;
  default_eng_cyl            = NULL;
  default_eng_val            = NULL;
  default_cfl_adapt          = NULL;
  default_jst_coeff          = NULL;
  default_ffd_coeff          = NULL;
  default_mixedout_coeff     = NULL;
  default_extrarelfac        = NULL;
  default_rampRotFrame_coeff = NULL;
  default_rampOutPres_coeff  = NULL;
  default_jst_adj_coeff      = NULL;
  default_ad_coeff_heat      = NULL;
  default_obj_coeff          = NULL;
  default_geo_loc            = NULL;
  default_distortion         = NULL;
  default_ea_lim             = NULL;
  default_grid_fix           = NULL;
  default_inc_crit           = NULL;
  default_htp_axis           = NULL;
  default_body_force         = NULL;
  default_nacelle_location   = NULL;

  Riemann_FlowDir       = NULL;
  Giles_FlowDir         = NULL;
  CoordFFDBox           = NULL;
  DegreeFFDBox          = NULL;
  FFDTag                = NULL;
  nDV_Value             = NULL;
  TagFFDBox             = NULL;

  Kind_Data_Riemann        = NULL;
  Riemann_Var1             = NULL;
  Riemann_Var2             = NULL;
  Kind_Data_Giles          = NULL;
  Giles_Var1               = NULL;
  Giles_Var2               = NULL;
  RelaxFactorAverage       = NULL;
  RelaxFactorFourier       = NULL;
  nSpan_iZones             = NULL;
  FinalRotation_Rate_Z     = NULL;
  ExtraRelFacGiles         = NULL;
  Mixedout_Coeff           = NULL;
  RampRotatingFrame_Coeff  = NULL;
  RampOutletPressure_Coeff = NULL;
  Kind_TurboMachinery      = NULL;

  Marker_MixingPlaneInterface  = NULL;
  Marker_TurboBoundIn          = NULL;
  Marker_TurboBoundOut         = NULL;
  Marker_Giles                 = NULL;
  Marker_Shroud                = NULL;

  nBlades                      = NULL;
  FreeStreamTurboNormal        = NULL;

  /*--- Variable initialization ---*/

  ExtIter    = 0;
  IntIter    = 0;
  nIntCoeffs = 0;
  FSIIter    = 0;

  AoA_Offset = 0;
  AoS_Offset = 0;

  nMarker_PerBound = 0;
  nPeriodic_Index  = 0;

  Grid_Movement = false;
  Aeroelastic_Simulation = false;
  ZoneSpecific_Problem = false;

  nSpanMaxAllZones = 1;

}

void CConfig::SetRunTime_Options(void) {

  /* DESCRIPTION: Number of external iterations */

  addUnsignedLongOption("EXT_ITER", nExtIter, 999999);

}

void CConfig::SetConfig_Options(unsigned short val_iZone, unsigned short val_nZone) {

  nZone = val_nZone;
  iZone = val_iZone;

  /*--- Allocate some default arrays needed for lists of doubles. ---*/

  default_vel_inf            = new su2double[3];
  default_ffd_axis           = new su2double[3];
  default_eng_cyl            = new su2double[7];
  default_eng_val            = new su2double[5];
  default_cfl_adapt          = new su2double[4];
  default_jst_coeff          = new su2double[2];
  default_ffd_coeff          = new su2double[3];
  default_mixedout_coeff     = new su2double[3];
  default_extrarelfac        = new su2double[2];
  default_rampRotFrame_coeff = new su2double[3];
  default_rampOutPres_coeff  = new su2double[3];
  default_jst_adj_coeff      = new su2double[2];
  default_ad_coeff_heat      = new su2double[2];
  default_obj_coeff          = new su2double[5];
  default_geo_loc            = new su2double[2];
  default_distortion         = new su2double[2];
  default_ea_lim             = new su2double[3];
  default_grid_fix           = new su2double[6];
  default_inc_crit           = new su2double[3];
  default_htp_axis           = new su2double[2];
  default_body_force         = new su2double[3];
  default_nacelle_location   = new su2double[5];

  // This config file is parsed by a number of programs to make it easy to write SU2
  // wrapper scripts (in python, go, etc.) so please do
  // the best you can to follow the established format. It's very hard to parse c++ code
  // and none of us that write the parsers want to write a full c++ interpreter. Please
  // play nice with the existing format so that you don't break the existing scripts.

  /* BEGIN_CONFIG_OPTIONS */

  /*!\par CONFIG_CATEGORY: Problem Definition \ingroup Config */
  /*--- Options related to problem definition and partitioning ---*/

  /*!\brief REGIME_TYPE \n  DESCRIPTION: Regime type \n OPTIONS: see \link Regime_Map \endlink \ingroup Config*/
  addEnumOption("REGIME_TYPE", Kind_Regime, Regime_Map, COMPRESSIBLE);

  /*!\brief PHYSICAL_PROBLEM \n DESCRIPTION: Physical governing equations \n Options: see \link Solver_Map \endlink \n DEFAULT: NO_SOLVER \ingroup Config*/
  addEnumOption("PHYSICAL_PROBLEM", Kind_Solver, Solver_Map, NO_SOLVER);
  /*!\brief PHYSICAL_PROBLEM_ZONEWISE \n DESCRIPTION: Physical governing equations for each zone \n Options: see \link Solver_Map \endlink \n DEFAULT: NO_SOLVER \ingroup Config*/
  addEnumListOption("PHYSICAL_PROBLEM_ZONEWISE", nZoneSpecified, Kind_Solver_PerZone, Solver_Map);
  /*!\brief MATH_PROBLEM  \n DESCRIPTION: Mathematical problem \n  Options: DIRECT, ADJOINT \ingroup Config*/
  addMathProblemOption("MATH_PROBLEM", ContinuousAdjoint, false, DiscreteAdjoint, false, Restart_Flow, false);
  /*!\brief KIND_TURB_MODEL \n DESCRIPTION: Specify turbulence model \n Options: see \link Turb_Model_Map \endlink \n DEFAULT: NO_TURB_MODEL \ingroup Config*/
  addEnumOption("KIND_TURB_MODEL", Kind_Turb_Model, Turb_Model_Map, NO_TURB_MODEL);

  /*!\brief KIND_TRANS_MODEL \n DESCRIPTION: Specify transition model OPTIONS: see \link Trans_Model_Map \endlink \n DEFAULT: NO_TRANS_MODEL \ingroup Config*/
  addEnumOption("KIND_TRANS_MODEL", Kind_Trans_Model, Trans_Model_Map, NO_TRANS_MODEL);

  /*!\brief KIND_SGS_MODEL \n DESCRIPTION: Specify subgrid scale model OPTIONS: see \link SGS_Model_Map \endlink \n DEFAULT: NO_SGS_MODEL \ingroup Config*/
  addEnumOption("KIND_SGS_MODEL", Kind_SGS_Model, SGS_Model_Map, NO_SGS_MODEL);

  /*!\brief KIND_FEM_DG_SHOCK \n DESCRIPTION: Specify shock capturing method for DG OPTIONS: see \link ShockCapturingDG_Map \endlink \n DEFAULT: NO_SHOCK_CAPTURING \ingroup Config*/
  addEnumOption("KIND_FEM_DG_SHOCK", Kind_FEM_DG_Shock, ShockCapturingDG_Map, NO_SHOCK_CAPTURING);

  /*!\brief KIND_MATRIX_COLORING \n DESCRIPTION: Specify the method for matrix coloring for Jacobian computations OPTIONS: see \link MatrixColoring_Map \endlink \n DEFAULT GREEDY_COLORING \ingroup Config*/
  addEnumOption("KIND_MATRIX_COLORING", Kind_Matrix_Coloring, MatrixColoring_Map, GREEDY_COLORING);

  /*!\brief HEAT_EQUATION \n DESCRIPTION: Enable heat equation for incompressible flows. \ingroup Config*/
  addBoolOption("WEAKLY_COUPLED_HEAT_EQUATION", Weakly_Coupled_Heat, NO);

  /*\brief AXISYMMETRIC \n DESCRIPTION: Axisymmetric simulation \n DEFAULT: false \ingroup Config */
  addBoolOption("AXISYMMETRIC", Axisymmetric, false);
  /* DESCRIPTION: Add the gravity force */
  addBoolOption("GRAVITY_FORCE", GravityForce, false);
  /* DESCRIPTION: Apply a body force as a source term (NO, YES) */
  addBoolOption("BODY_FORCE", Body_Force, false);
  default_body_force[0] = 0.0; default_body_force[1] = 0.0; default_body_force[2] = 0.0;
  /* DESCRIPTION: Vector of body force values (BodyForce_X, BodyForce_Y, BodyForce_Z) */
  addDoubleArrayOption("BODY_FORCE_VECTOR", 3, Body_Force_Vector, default_body_force);
  /*!\brief RESTART_SOL \n DESCRIPTION: Restart solution from native solution file \n Options: NO, YES \ingroup Config */
  addBoolOption("RESTART_SOL", Restart, false);
  /*!\brief BINARY_RESTART \n DESCRIPTION: Read / write binary SU2 native restart files. \n Options: YES, NO \ingroup Config */
  addBoolOption("WRT_BINARY_RESTART", Wrt_Binary_Restart, true);
  /*!\brief BINARY_RESTART \n DESCRIPTION: Read / write binary SU2 native restart files. \n Options: YES, NO \ingroup Config */
  addBoolOption("READ_BINARY_RESTART", Read_Binary_Restart, true);
  /*!\brief SYSTEM_MEASUREMENTS \n DESCRIPTION: System of measurements \n OPTIONS: see \link Measurements_Map \endlink \n DEFAULT: SI \ingroup Config*/
  addEnumOption("SYSTEM_MEASUREMENTS", SystemMeasurements, Measurements_Map, SI);

  /*!\par CONFIG_CATEGORY: FluidModel \ingroup Config*/
  /*!\brief FLUID_MODEL \n DESCRIPTION: Fluid model \n OPTIONS: See \link FluidModel_Map \endlink \n DEFAULT: STANDARD_AIR \ingroup Config*/
  addEnumOption("FLUID_MODEL", Kind_FluidModel, FluidModel_Map, STANDARD_AIR);


  /*!\par CONFIG_CATEGORY: Freestream Conditions \ingroup Config*/
  /*--- Options related to freestream specification ---*/

  /*!\brief GAS_CONSTANT \n DESCRIPTION: Specific gas constant (287.058 J/kg*K (air), only for compressible flows) \ingroup Config*/
  addDoubleOption("GAS_CONSTANT", Gas_Constant, 287.058);
  /*!\brief GAMMA_VALUE  \n DESCRIPTION: Ratio of specific heats (1.4 (air), only for compressible flows) \ingroup Config*/
  addDoubleOption("GAMMA_VALUE", Gamma, 1.4);


  /*--- Options related to VAN der WAALS MODEL and PENG ROBINSON ---*/

  /* DESCRIPTION: Critical Temperature, default value for AIR */
  addDoubleOption("CRITICAL_TEMPERATURE", Temperature_Critical, 131.00);
  /* DESCRIPTION: Critical Pressure, default value for MDM */
  addDoubleOption("CRITICAL_PRESSURE", Pressure_Critical, 3588550.0);
  /* DESCRIPTION: Critical Density, default value for MDM */
  addDoubleOption("CRITICAL_DENSITY", Density_Critical, 263.0);

  /*--- Options related to VAN der WAALS MODEL and PENG ROBINSON ---*/
  /* DESCRIPTION: Critical Density, default value for MDM */
   addDoubleOption("ACENTRIC_FACTOR", Acentric_Factor, 0.035);

   /*--- Options related to Viscosity Model ---*/
  /*!\brief VISCOSITY_MODEL \n DESCRIPTION: model of the viscosity \n OPTIONS: See \link ViscosityModel_Map \endlink \n DEFAULT: SUTHERLAND \ingroup Config*/
  addEnumOption("VISCOSITY_MODEL", Kind_ViscosityModel, ViscosityModel_Map, SUTHERLAND);

  /*--- Options related to Constant Viscosity Model ---*/

  /* DESCRIPTION: default value for AIR */
  addDoubleOption("MU_CONSTANT", Mu_Constant , 1.716E-5);

  /*--- Options related to Sutherland Viscosity Model ---*/

  /* DESCRIPTION: Sutherland Viscosity Ref default value for AIR SI */
  addDoubleOption("MU_REF", Mu_Ref, 1.716E-5);
  /* DESCRIPTION: Sutherland Temperature Ref, default value for AIR SI */
  addDoubleOption("MU_T_REF", Mu_Temperature_Ref, 273.15);
  /* DESCRIPTION: Sutherland constant, default value for AIR SI */
  addDoubleOption("SUTHERLAND_CONSTANT", Mu_S, 110.4);

  /*--- Options related to Thermal Conductivity Model ---*/

  addEnumOption("CONDUCTIVITY_MODEL", Kind_ConductivityModel, ConductivityModel_Map, CONSTANT_PRANDTL);

 /*--- Options related to Constant Thermal Conductivity Model ---*/

 /* DESCRIPTION: default value for AIR */
  addDoubleOption("KT_CONSTANT", Kt_Constant , 0.0257);

  /*!\brief REYNOLDS_NUMBER \n DESCRIPTION: Reynolds number (non-dimensional, based on the free-stream values). Needed for viscous solvers. For incompressible solvers the Reynolds length will always be 1.0 \n DEFAULT: 0.0 \ingroup Config */
  addDoubleOption("REYNOLDS_NUMBER", Reynolds, 0.0);
  /*!\brief REYNOLDS_LENGTH \n DESCRIPTION: Reynolds length (1 m by default). Used for compressible solver: incompressible solver will use 1.0. \ingroup Config */
  addDoubleOption("REYNOLDS_LENGTH", Length_Reynolds, 1.0);
  /*!\brief PRANDTL_LAM \n DESCRIPTION: Laminar Prandtl number (0.72 (air), only for compressible flows) \n DEFAULT: 0.72 \ingroup Config*/
  addDoubleOption("PRANDTL_LAM", Prandtl_Lam, 0.72);
  /*!\brief PRANDTL_TURB \n DESCRIPTION: Turbulent Prandtl number (0.9 (air), only for compressible flows) \n DEFAULT 0.90 \ingroup Config*/
  addDoubleOption("PRANDTL_TURB", Prandtl_Turb, 0.90);
  /*!\brief BULK_MODULUS \n DESCRIPTION: Value of the Bulk Modulus  \n DEFAULT 1.42E5 \ingroup Config*/
  addDoubleOption("BULK_MODULUS", Bulk_Modulus, 1.42E5);
  /* DESCRIPTION: Artifical compressibility factor  */
  addDoubleOption("ARTCOMP_FACTOR", ArtComp_Factor, 1.0);
  /*!\brief MACH_NUMBER  \n DESCRIPTION:  Mach number (non-dimensional, based on the free-stream values). 0.0 by default \ingroup Config*/
  addDoubleOption("MACH_NUMBER", Mach, 0.0);
  /*!\brief INIT_OPTION \n DESCRIPTION: Init option to choose between Reynolds or thermodynamics quantities for initializing the solution \n OPTIONS: see \link InitOption_Map \endlink \n DEFAULT REYNOLDS \ingroup Config*/
  addEnumOption("INIT_OPTION", Kind_InitOption, InitOption_Map, REYNOLDS);
  /* DESCRIPTION: Free-stream option to choose between density and temperature for initializing the solution */
  addEnumOption("FREESTREAM_OPTION", Kind_FreeStreamOption, FreeStreamOption_Map, TEMPERATURE_FS);
  /*!\brief FREESTREAM_PRESSURE\n DESCRIPTION: Free-stream pressure (101325.0 N/m^2 by default) \ingroup Config*/
  addDoubleOption("FREESTREAM_PRESSURE", Pressure_FreeStream, 101325.0);
  /*!\brief FREESTREAM_DENSITY\n DESCRIPTION: Free-stream density (1.2886 Kg/m^3 (air), 998.2 Kg/m^3 (water)) \n DEFAULT -1.0 (calculated from others) \ingroup Config*/
  addDoubleOption("FREESTREAM_DENSITY", Density_FreeStream, -1.0);
  /*!\brief FREESTREAM_TEMPERATURE\n DESCRIPTION: Free-stream temperature (288.15 K by default) \ingroup Config*/
  addDoubleOption("FREESTREAM_TEMPERATURE", Temperature_FreeStream, 288.15);
  /*!\brief FREESTREAM_TEMPERATURE_VE\n DESCRIPTION: Free-stream vibrational-electronic temperature (288.15 K by default) \ingroup Config*/
  addDoubleOption("FREESTREAM_TEMPERATURE_VE", Temperature_ve_FreeStream, 288.15);
  default_vel_inf[0] = 1.0; default_vel_inf[1] = 0.0; default_vel_inf[2] = 0.0;
  /*!\brief FREESTREAM_VELOCITY\n DESCRIPTION: Free-stream velocity (m/s) */
  addDoubleArrayOption("FREESTREAM_VELOCITY", 3, Velocity_FreeStream, default_vel_inf);
  /* DESCRIPTION: Free-stream viscosity (1.853E-5 Ns/m^2 (air), 0.798E-3 Ns/m^2 (water)) */
  addDoubleOption("FREESTREAM_VISCOSITY", Viscosity_FreeStream, -1.0);
  /* DESCRIPTION: Heat capacity used for heat equation */
  addDoubleOption("SPECIFIC_HEAT_FLUID", Specific_Heat_Fluid, 0.0);
  /* DESCRIPTION: Heat capacity used for heat equation */
  addDoubleOption("SPECIFIC_HEAT_SOLID", Specific_Heat_Solid, 0.0);
  /* DESCRIPTION: Thermal conductivity used for heat equation */
  addDoubleOption("THERMAL_CONDUCTIVITY_SOLID", Thermal_Conductivity_Solid, 0.0);
  /* DESCRIPTION: Solids temperature at freestream conditions */
  addDoubleOption("TEMPERATURE_FREESTREAM_SOLID", Temperature_Freestream_Solid, 288.15);
  /* DESCRIPTION: Density used in solids */
  addDoubleOption("DENSITY_SOLID", Density_Solid, 0.0);
  /* DESCRIPTION:  */
  addDoubleOption("FREESTREAM_INTERMITTENCY", Intermittency_FreeStream, 1.0);
  /* DESCRIPTION:  */
  addDoubleOption("FREESTREAM_TURBULENCEINTENSITY", TurbulenceIntensity_FreeStream, 0.05);
  /* DESCRIPTION:  */
  addDoubleOption("FREESTREAM_NU_FACTOR", NuFactor_FreeStream, 3.0);
  /* DESCRIPTION:  */
  addDoubleOption("ENGINE_NU_FACTOR", NuFactor_Engine, 3.0);
  /* DESCRIPTION:  */
  addDoubleOption("ACTDISK_SECONDARY_FLOW", SecondaryFlow_ActDisk, 0.0);
  /* DESCRIPTION:  */
  addDoubleOption("INITIAL_BCTHRUST", Initial_BCThrust, 4000.0);
  /* DESCRIPTION:  */
  addDoubleOption("FREESTREAM_TURB2LAMVISCRATIO", Turb2LamViscRatio_FreeStream, 10.0);
  /* DESCRIPTION: Side-slip angle (degrees, only for compressible flows) */
  addDoubleOption("SIDESLIP_ANGLE", AoS, 0.0);
  /*!\brief AOA  \n DESCRIPTION: Angle of attack (degrees, only for compressible flows) \ingroup Config*/
  addDoubleOption("AOA", AoA, 0.0);
  /* DESCRIPTION: Activate fixed CL mode (specify a CL instead of AoA). */
  addBoolOption("FIXED_CL_MODE", Fixed_CL_Mode, false);
  /* DESCRIPTION: Activate fixed CM mode (specify a CM instead of iH). */
  addBoolOption("FIXED_CM_MODE", Fixed_CM_Mode, false);
  /* DESCRIPTION: Evaluate the dOF_dCL or dOF_dCMy during run time. */
  addBoolOption("EVAL_DOF_DCX", Eval_dOF_dCX, false);
  /* DESCRIPTION: DIscard the angle of attack in the solution and the increment in the geometry files. */
  addBoolOption("DISCARD_INFILES", Discard_InFiles, false);
  /* DESCRIPTION: Specify a fixed coefficient of lift instead of AoA (only for compressible flows) */
  addDoubleOption("TARGET_CL", Target_CL, 0.0);
  /* DESCRIPTION: Specify a fixed coefficient of lift instead of AoA (only for compressible flows) */
  addDoubleOption("TARGET_CM", Target_CM, 0.0);
  /* DESCRIPTION: Damping factor for fixed CL mode. */
  addDoubleOption("DCL_DALPHA", dCL_dAlpha, 0.2);
  /* DESCRIPTION: Damping factor for fixed CL mode. */
  addDoubleOption("DCM_DIH", dCM_diH, 0.05);
  /* DESCRIPTION: Number of times Alpha is updated in a fix CL problem. */
  addUnsignedLongOption("UPDATE_ALPHA", Update_Alpha, 5);
  /* DESCRIPTION: Number of times Alpha is updated in a fix CL problem. */
  addUnsignedLongOption("UPDATE_IH", Update_iH, 5);
  /* DESCRIPTION: Number of iterations to evaluate dCL_dAlpha . */
  addUnsignedLongOption("ITER_DCL_DALPHA", Iter_dCL_dAlpha, 500);
  /* DESCRIPTION: Damping factor for fixed CL mode. */
  addDoubleOption("DNETTHRUST_DBCTHRUST", dNetThrust_dBCThrust, 2.0);
  /* DESCRIPTION: Number of times Alpha is updated in a fix CL problem. */
  addUnsignedLongOption("UPDATE_BCTHRUST", Update_BCThrust, 5);


  /*!\par CONFIG_CATEGORY: Reference Conditions \ingroup Config*/
  /*--- Options related to reference values for nondimensionalization ---*/

  Length_Ref = 1.0; //<---- NOTE: this should be given an option or set as a const

  /*!\brief REF_ORIGIN_MOMENT_X\n DESCRIPTION: X Reference origin for moment computation \ingroup Config*/
  addDoubleListOption("REF_ORIGIN_MOMENT_X", nRefOriginMoment_X, RefOriginMoment_X);
  /*!\brief REF_ORIGIN_MOMENT_Y\n DESCRIPTION: Y Reference origin for moment computation \ingroup Config*/
  addDoubleListOption("REF_ORIGIN_MOMENT_Y", nRefOriginMoment_Y, RefOriginMoment_Y);
  /*!\brief REF_ORIGIN_MOMENT_Z\n DESCRIPTION: Z Reference origin for moment computation \ingroup Config*/
  addDoubleListOption("REF_ORIGIN_MOMENT_Z", nRefOriginMoment_Z, RefOriginMoment_Z);
  /*!\brief REF_AREA\n DESCRIPTION: Reference area for force coefficients (0 implies automatic calculation) \ingroup Config*/
  addDoubleOption("REF_AREA", RefArea, 1.0);
  /*!\brief SEMI_SPAN\n DESCRIPTION: Wing semi-span (0 implies automatic calculation) \ingroup Config*/
  addDoubleOption("SEMI_SPAN", SemiSpan, 0.0);
  /*!\brief REF_LENGTH\n DESCRIPTION: Reference length for pitching, rolling, and yawing non-dimensional moment \ingroup Config*/
  addDoubleOption("REF_LENGTH", RefLength, 1.0);
  /*!\brief REF_SHARP_EDGES\n DESCRIPTION: Reference coefficient for detecting sharp edges \ingroup Config*/
  addDoubleOption("REF_SHARP_EDGES", RefSharpEdges, 3.0);
	/*!\brief REF_VELOCITY\n DESCRIPTION: Reference velocity (incompressible only)  \ingroup Config*/
  addDoubleOption("REF_VELOCITY", Velocity_Ref, -1.0);
	/* !\brief REF_VISCOSITY  \n DESCRIPTION: Reference viscosity (incompressible only)  \ingroup Config*/
  addDoubleOption("REF_VISCOSITY", Viscosity_Ref, -1.0);
  /* DESCRIPTION: Type of mesh motion */
  addEnumOption("REF_DIMENSIONALIZATION", Ref_NonDim, NonDim_Map, DIMENSIONAL);

  /*!\par CONFIG_CATEGORY: Boundary Markers \ingroup Config*/
  /*--- Options related to various boundary markers ---*/

  /*!\brief HTP_AXIS\n DESCRIPTION: Location of the HTP axis*/
  default_htp_axis[0] = 0.0; default_htp_axis[1] = 0.0;
  addDoubleArrayOption("HTP_AXIS", 2, HTP_Axis, default_htp_axis);
  /*!\brief MARKER_PLOTTING\n DESCRIPTION: Marker(s) of the surface in the surface flow solution file  \ingroup Config*/
  addStringListOption("MARKER_PLOTTING", nMarker_Plotting, Marker_Plotting);
  /*!\brief MARKER_MONITORING\n DESCRIPTION: Marker(s) of the surface where evaluate the non-dimensional coefficients \ingroup Config*/
  addStringListOption("MARKER_MONITORING", nMarker_Monitoring, Marker_Monitoring);
  /*!\brief MARKER_CONTROL_VOLUME\n DESCRIPTION: Marker(s) of the surface in the surface flow solution file  \ingroup Config*/
  addStringListOption("MARKER_ANALYZE", nMarker_Analyze, Marker_Analyze);
  /*!\brief MARKER_DESIGNING\n DESCRIPTION: Marker(s) of the surface where objective function (design problem) will be evaluated \ingroup Config*/
  addStringListOption("MARKER_DESIGNING", nMarker_Designing, Marker_Designing);
  /*!\brief GEO_MARKER\n DESCRIPTION: Marker(s) of the surface where evaluate the geometrical functions \ingroup Config*/
  addStringListOption("GEO_MARKER", nMarker_GeoEval, Marker_GeoEval);
  /*!\brief MARKER_EULER\n DESCRIPTION: Euler wall boundary marker(s) \ingroup Config*/
  addStringListOption("MARKER_EULER", nMarker_Euler, Marker_Euler);
  /*!\brief MARKER_FAR\n DESCRIPTION: Far-field boundary marker(s) \ingroup Config*/
  addStringListOption("MARKER_FAR", nMarker_FarField, Marker_FarField);
  /*!\brief MARKER_SYM\n DESCRIPTION: Symmetry boundary condition \ingroup Config*/
  addStringListOption("MARKER_SYM", nMarker_SymWall, Marker_SymWall);
  /*!\brief MARKER_PRESSURE\n DESCRIPTION: Symmetry boundary condition \ingroup Config*/
  addStringListOption("MARKER_PRESSURE", nMarker_Pressure, Marker_Pressure);
  /*!\brief MARKER_NEARFIELD\n DESCRIPTION: Near-Field boundary condition \ingroup Config*/
  addStringListOption("MARKER_NEARFIELD", nMarker_NearFieldBound, Marker_NearFieldBound);
  /*!\brief MARKER_FLUID_INTERFACE\n DESCRIPTION: Fluid interface boundary marker(s) \ingroup Config*/
  addStringListOption("MARKER_FLUID_INTERFACE", nMarker_Fluid_InterfaceBound, Marker_Fluid_InterfaceBound);
  /*!\brief MARKER_INTERFACE\n DESCRIPTION: Zone interface boundary marker(s) \ingroup Config*/
  addStringListOption("MARKER_INTERFACE", nMarker_InterfaceBound, Marker_InterfaceBound);
  /*!\brief MARKER_FSI_INTERFACE \n DESCRIPTION: ZONE interface boundary marker(s) \ingroup Config*/
  addStringListOption("MARKER_ZONE_INTERFACE", nMarker_ZoneInterface, Marker_ZoneInterface);
  /*!\brief MARKER_CHT_INTERFACE \n DESCRIPTION: CHT interface boundary marker(s) \ingroup Config*/
  addStringListOption("MARKER_CHT_INTERFACE", nMarker_CHTInterface, Marker_CHTInterface);
  /*!\brief MARKER_DIRICHLET  \n DESCRIPTION: Dirichlet boundary marker(s) \ingroup Config*/
  addStringListOption("MARKER_DIRICHLET", nMarker_Dirichlet, Marker_Dirichlet);
  /* DESCRIPTION: Neumann boundary marker(s) */
  addStringListOption("MARKER_NEUMANN", nMarker_Neumann, Marker_Neumann);
  /* DESCRIPTION: Neumann boundary marker(s) */
  addStringListOption("MARKER_INTERNAL", nMarker_Internal, Marker_Internal);
  /* DESCRIPTION: Custom boundary marker(s) */
  addStringListOption("MARKER_CUSTOM", nMarker_Custom, Marker_Custom);
  /* DESCRIPTION: Periodic boundary marker(s) for use with SU2_MSH
   Format: ( periodic marker, donor marker, rotation_center_x, rotation_center_y,
   rotation_center_z, rotation_angle_x-axis, rotation_angle_y-axis,
   rotation_angle_z-axis, translation_x, translation_y, translation_z, ... ) */
  addPeriodicOption("MARKER_PERIODIC", nMarker_PerBound, Marker_PerBound, Marker_PerDonor,
                    Periodic_RotCenter, Periodic_RotAngles, Periodic_Translation);

  /*!\brief MARKER_PYTHON_CUSTOM\n DESCRIPTION: Python customizable marker(s) \ingroup Config*/
  addStringListOption("MARKER_PYTHON_CUSTOM", nMarker_PyCustom, Marker_PyCustom);

  /*!\brief MARKER_WALL_FUNCTIONS\n DESCRIPTION: Viscous wall markers for which wall functions must be applied.
   Format: (Wall function marker, wall function type, ...) \ingroup Config*/
  addWallFunctionOption("MARKER_WALL_FUNCTIONS", nMarker_WallFunctions, Marker_WallFunctions,
                        Kind_WallFunctions, IntInfo_WallFunctions, DoubleInfo_WallFunctions);

  /*!\brief ACTDISK_TYPE  \n DESCRIPTION: Actuator Disk boundary type \n OPTIONS: see \link ActDisk_Map \endlink \n Default: VARIABLES_JUMP \ingroup Config*/
  addEnumOption("ACTDISK_TYPE", Kind_ActDisk, ActDisk_Map, VARIABLES_JUMP);

  /*!\brief MARKER_ACTDISK\n DESCRIPTION: Periodic boundary marker(s) for use with SU2_MSH
   Format: ( periodic marker, donor marker, rotation_center_x, rotation_center_y,
   rotation_center_z, rotation_angle_x-axis, rotation_angle_y-axis,
   rotation_angle_z-axis, translation_x, translation_y, translation_z, ... ) \ingroup Config*/
  addActDiskOption("MARKER_ACTDISK",
                   nMarker_ActDiskInlet, nMarker_ActDiskOutlet,  Marker_ActDiskInlet, Marker_ActDiskOutlet,
                   ActDisk_PressJump, ActDisk_TempJump, ActDisk_Omega);

  /*!\brief INLET_TYPE  \n DESCRIPTION: Inlet boundary type \n OPTIONS: see \link Inlet_Map \endlink \n DEFAULT: TOTAL_CONDITIONS \ingroup Config*/
  addEnumOption("INLET_TYPE", Kind_Inlet, Inlet_Map, TOTAL_CONDITIONS);

  /*!\brief MARKER_INLET  \n DESCRIPTION: Inlet boundary marker(s) with the following formats,
   Total Conditions: (inlet marker, total temp, total pressure, flow_direction_x,
   flow_direction_y, flow_direction_z, ... ) where flow_direction is
   a unit vector.
   Mass Flow: (inlet marker, density, velocity magnitude, flow_direction_x,
   flow_direction_y, flow_direction_z, ... ) where flow_direction is
   a unit vector. \ingroup Config*/
  addInletOption("MARKER_INLET", nMarker_Inlet, Marker_Inlet, Inlet_Ttotal, Inlet_Ptotal, Inlet_FlowDir);

  /*!\brief MARKER_RIEMANN \n DESCRIPTION: Riemann boundary marker(s) with the following formats, a unit vector.
   * \n OPTIONS: See \link Riemann_Map \endlink. The variables indicated by the option and the flow direction unit vector must be specified. \ingroup Config*/
  addRiemannOption("MARKER_RIEMANN", nMarker_Riemann, Marker_Riemann, Kind_Data_Riemann, Riemann_Map, Riemann_Var1, Riemann_Var2, Riemann_FlowDir);
  /*!\brief MARKER_GILES \n DESCRIPTION: Giles boundary marker(s) with the following formats, a unit vector. */
  /* \n OPTIONS: See \link Giles_Map \endlink. The variables indicated by the option and the flow direction unit vector must be specified. \ingroup Config*/
  addGilesOption("MARKER_GILES", nMarker_Giles, Marker_Giles, Kind_Data_Giles, Giles_Map, Giles_Var1, Giles_Var2, Giles_FlowDir, RelaxFactorAverage, RelaxFactorFourier);
  /*!\brief SPATIAL_FOURIER \n DESCRIPTION: Option to compute the spatial fourier trasformation for the Giles BC. */
  addBoolOption("SPATIAL_FOURIER", SpatialFourier, false);
  /*!\brief GILES_EXTRA_RELAXFACTOR \n DESCRIPTION: the 1st coeff the value of the under relaxation factor to apply to the shroud and hub,
   * the 2nd coefficient is the the percentage of span-wise height influenced by this extra under relaxation factor.*/
  default_extrarelfac[0] = 0.1; default_extrarelfac[1] = 0.1;
  addDoubleArrayOption("GILES_EXTRA_RELAXFACTOR", 2, ExtraRelFacGiles, default_extrarelfac);
  /*!\brief AVERAGE_PROCESS_TYPE \n DESCRIPTION: types of mixing process for averaging quantities at the boundaries.
    \n OPTIONS: see \link MixingProcess_Map \endlink \n DEFAULT: AREA_AVERAGE \ingroup Config*/
  addEnumOption("MIXINGPLANE_INTERFACE_KIND", Kind_MixingPlaneInterface, MixingPlaneInterface_Map, NEAREST_SPAN);
  /*!\brief AVERAGE_PROCESS_KIND \n DESCRIPTION: types of mixing process for averaging quantities at the boundaries.
    \n OPTIONS: see \link MixingProcess_Map \endlink \n DEFAULT: AREA_AVERAGE \ingroup Config*/
  addEnumOption("AVERAGE_PROCESS_KIND", Kind_AverageProcess, AverageProcess_Map, AREA);
  /*!\brief PERFORMANCE_AVERAGE_PROCESS_KIND \n DESCRIPTION: types of mixing process for averaging quantities at the boundaries for performance computation.
      \n OPTIONS: see \link MixingProcess_Map \endlink \n DEFAULT: AREA_AVERAGE \ingroup Config*/
  addEnumOption("PERFORMANCE_AVERAGE_PROCESS_KIND", Kind_PerformanceAverageProcess, AverageProcess_Map, AREA);
  default_mixedout_coeff[0] = 1.0; default_mixedout_coeff[1] = 1.0E-05; default_mixedout_coeff[2] = 15.0;
  /*!\brief MIXEDOUT_COEFF \n DESCRIPTION: the 1st coeff is an under relaxation factor for the Newton method,
   * the 2nd coefficient is the tolerance for the Newton method, 3rd coefficient is the maximum number of
   * iteration for the Newton Method.*/
  addDoubleArrayOption("MIXEDOUT_COEFF", 3, Mixedout_Coeff, default_mixedout_coeff);
  /*!\brief RAMP_ROTATING_FRAME\n DESCRIPTION: option to ramp up or down the rotating frame velocity value*/
  addBoolOption("RAMP_ROTATING_FRAME", RampRotatingFrame, false);
  default_rampRotFrame_coeff[0] = 0; default_rampRotFrame_coeff[1] = 1.0; default_rampRotFrame_coeff[2] = 1000.0;
      /*!\brief RAMP_ROTATING_FRAME_COEFF \n DESCRIPTION: the 1st coeff is the staring velocity,
   * the 2nd coeff is the number of iterations for the update, 3rd is the number of iteration */
  addDoubleArrayOption("RAMP_ROTATING_FRAME_COEFF", 3, RampRotatingFrame_Coeff, default_rampRotFrame_coeff);
  /* DESCRIPTION: AVERAGE_MACH_LIMIT is a limit value for average procedure based on the mass flux. */
  addDoubleOption("AVERAGE_MACH_LIMIT", AverageMachLimit, 0.03);
  /*!\brief RAMP_OUTLET_PRESSURE\n DESCRIPTION: option to ramp up or down the rotating frame velocity value*/
  addBoolOption("RAMP_OUTLET_PRESSURE", RampOutletPressure, false);
  default_rampOutPres_coeff[0] = 100000.0; default_rampOutPres_coeff[1] = 1.0; default_rampOutPres_coeff[2] = 1000.0;
  /*!\brief RAMP_OUTLET_PRESSURE_COEFF \n DESCRIPTION: the 1st coeff is the staring outlet pressure,
   * the 2nd coeff is the number of iterations for the update, 3rd is the number of total iteration till reaching the final outlet pressure value */
  addDoubleArrayOption("RAMP_OUTLET_PRESSURE_COEFF", 3, RampOutletPressure_Coeff, default_rampOutPres_coeff);
  /*!\brief MARKER_MIXINGPLANE \n DESCRIPTION: Identify the boundaries in which the mixing plane is applied. \ingroup Config*/
  addStringListOption("MARKER_MIXINGPLANE_INTERFACE", nMarker_MixingPlaneInterface, Marker_MixingPlaneInterface);
  /*!\brief TURBULENT_MIXINGPLANE \n DESCRIPTION: Activate mixing plane also for turbulent quantities \ingroup Config*/
  addBoolOption("TURBULENT_MIXINGPLANE", turbMixingPlane, false);
  /*!\brief MARKER_TURBOMACHINERY \n DESCRIPTION: Identify the inflow and outflow boundaries in which the turbomachinery settings are  applied. \ingroup Config*/
  addTurboPerfOption("MARKER_TURBOMACHINERY", nMarker_Turbomachinery, Marker_TurboBoundIn, Marker_TurboBoundOut);
  /*!\brief NUM_SPANWISE_SECTIONS \n DESCRIPTION: Integer number of spanwise sections to compute 3D turbo BC and Performance for turbomachinery */
  addUnsignedShortOption("NUM_SPANWISE_SECTIONS", nSpanWiseSections_User, 1);
  /*!\brief SPANWISE_KIND \n DESCRIPTION: type of algorithm to identify the span-wise sections at the turbo boundaries.
   \n OPTIONS: see \link SpanWise_Map \endlink \n Default: AUTOMATIC */
  addEnumOption("SPANWISE_KIND", Kind_SpanWise, SpanWise_Map, AUTOMATIC);
  /*!\brief TURBOMACHINERY_KIND \n DESCRIPTION: types of turbomachynery architecture.
      \n OPTIONS: see \link TurboMachinery_Map \endlink \n Default: AXIAL */
  addEnumListOption("TURBOMACHINERY_KIND",nTurboMachineryKind, Kind_TurboMachinery, TurboMachinery_Map);
  /*!\brief MARKER_SHROUD \n DESCRIPTION: markers in which velocity is forced to 0.0 .
   * \n Format: (shroud1, shroud2, ...)*/
  addStringListOption("MARKER_SHROUD", nMarker_Shroud, Marker_Shroud);
  /*!\brief MARKER_SUPERSONIC_INLET  \n DESCRIPTION: Supersonic inlet boundary marker(s)
   * \n   Format: (inlet marker, temperature, static pressure, velocity_x,   velocity_y, velocity_z, ... ), i.e. primitive variables specified. \ingroup Config*/
  addInletOption("MARKER_SUPERSONIC_INLET", nMarker_Supersonic_Inlet, Marker_Supersonic_Inlet, Inlet_Temperature, Inlet_Pressure, Inlet_Velocity);
  /*!\brief MARKER_SUPERSONIC_OUTLET \n DESCRIPTION: Supersonic outlet boundary marker(s) \ingroup Config*/
  addStringListOption("MARKER_SUPERSONIC_OUTLET", nMarker_Supersonic_Outlet, Marker_Supersonic_Outlet);
  /*!\brief MARKER_OUTLET  \n DESCRIPTION: Outlet boundary marker(s)\n
   Format: ( outlet marker, back pressure (static), ... ) \ingroup Config*/
  addStringDoubleListOption("MARKER_OUTLET", nMarker_Outlet, Marker_Outlet, Outlet_Pressure);
  /*!\brief MARKER_ISOTHERMAL DESCRIPTION: Isothermal wall boundary marker(s)\n
   * Format: ( isothermal marker, wall temperature (static), ... ) \ingroup Config  */
  addStringDoubleListOption("MARKER_ISOTHERMAL", nMarker_Isothermal, Marker_Isothermal, Isothermal_Temperature);
  /*!\brief MARKER_HEATFLUX  \n DESCRIPTION: Specified heat flux wall boundary marker(s)
   Format: ( Heat flux marker, wall heat flux (static), ... ) \ingroup Config*/
  addStringDoubleListOption("MARKER_HEATFLUX", nMarker_HeatFlux, Marker_HeatFlux, Heat_Flux);
  /*!\brief MARKER_ENGINE_INFLOW  \n DESCRIPTION: Engine inflow boundary marker(s)
   Format: ( nacelle inflow marker, fan face Mach, ... ) \ingroup Config*/
  addStringDoubleListOption("MARKER_ENGINE_INFLOW", nMarker_EngineInflow, Marker_EngineInflow, EngineInflow_Target);
  /* DESCRIPTION: Highlite area */
  addDoubleOption("HIGHLITE_AREA", Highlite_Area, 1.0);
  /* DESCRIPTION: Fan poly efficiency */
  addDoubleOption("FAN_POLY_EFF", Fan_Poly_Eff, 1.0);
  /*!\brief SUBSONIC_ENGINE\n DESCRIPTION: Engine subsonic intake region \ingroup Config*/
  addBoolOption("INTEGRATED_HEATFLUX", Integrated_HeatFlux, false);
  /*!\brief SUBSONIC_ENGINE\n DESCRIPTION: Engine subsonic intake region \ingroup Config*/
  addBoolOption("SUBSONIC_ENGINE", SubsonicEngine, false);
  /* DESCRIPTION: Actuator disk double surface */
  addBoolOption("ACTDISK_DOUBLE_SURFACE", ActDisk_DoubleSurface, false);
  /* DESCRIPTION: Only half engine is in the computational grid */
  addBoolOption("ENGINE_HALF_MODEL", Engine_HalfModel, false);
  /* DESCRIPTION: Actuator disk double surface */
  addBoolOption("ACTDISK_SU2_DEF", ActDisk_SU2_DEF, false);
  /* DESCRIPTION: Definition of the distortion rack (radial number of proves / circumferential density (degree) */
  default_distortion[0] =  5.0; default_distortion[1] =  15.0;
  addDoubleArrayOption("DISTORTION_RACK", 2, DistortionRack, default_distortion);
  /* DESCRIPTION: Values of the box to impose a subsonic nacellle (mach, Pressure, Temperature) */
  default_eng_val[0]=0.0; default_eng_val[1]=0.0; default_eng_val[2]=0.0;
  default_eng_val[3]=0.0;  default_eng_val[4]=0.0;
  addDoubleArrayOption("SUBSONIC_ENGINE_VALUES", 5, SubsonicEngine_Values, default_eng_val);
  /* DESCRIPTION: Coordinates of the box to impose a subsonic nacellle cylinder (Xmin, Ymin, Zmin, Xmax, Ymax, Zmax, Radius) */
  default_eng_cyl[0] = 0.0; default_eng_cyl[1] = 0.0; default_eng_cyl[2] = 0.0;
  default_eng_cyl[3] =  1E15; default_eng_cyl[4] =  1E15; default_eng_cyl[5] =  1E15; default_eng_cyl[6] =  1E15;
  addDoubleArrayOption("SUBSONIC_ENGINE_CYL", 7, SubsonicEngine_Cyl, default_eng_cyl);
  /* DESCRIPTION: Engine exhaust boundary marker(s)
   Format: (nacelle exhaust marker, total nozzle temp, total nozzle pressure, ... )*/
  addExhaustOption("MARKER_ENGINE_EXHAUST", nMarker_EngineExhaust, Marker_EngineExhaust, Exhaust_Temperature_Target, Exhaust_Pressure_Target);
  /* DESCRIPTION: Clamped boundary marker(s) */
  addStringListOption("MARKER_CLAMPED", nMarker_Clamped, Marker_Clamped);
  /* DESCRIPTION: Displacement boundary marker(s) */
  addStringDoubleListOption("MARKER_NORMAL_DISPL", nMarker_Displacement, Marker_Displacement, Displ_Value);
  /* DESCRIPTION: Load boundary marker(s) */
  addStringDoubleListOption("MARKER_NORMAL_LOAD", nMarker_Load, Marker_Load, Load_Value);
  /* DESCRIPTION: Load boundary marker(s) */
  addStringDoubleListOption("MARKER_DAMPER", nMarker_Damper, Marker_Damper, Damper_Constant);
  /* DESCRIPTION: Load boundary marker(s)
   Format: (inlet marker, load, multiplier, dir_x, dir_y, dir_z, ... ), i.e. primitive variables specified. */
  addInletOption("MARKER_LOAD", nMarker_Load_Dir, Marker_Load_Dir, Load_Dir_Value, Load_Dir_Multiplier, Load_Dir);
  /* DESCRIPTION: Load boundary marker(s)
   Format: (inlet marker, load, multiplier, dir_x, dir_y, dir_z, ... ), i.e. primitive variables specified. */
  addInletOption("MARKER_DISPLACEMENT", nMarker_Disp_Dir, Marker_Disp_Dir, Disp_Dir_Value, Disp_Dir_Multiplier, Disp_Dir);
  /* DESCRIPTION: Sine load boundary marker(s)
   Format: (inlet marker, load, multiplier, dir_x, dir_y, dir_z, ... ), i.e. primitive variables specified. */
  addInletOption("MARKER_SINE_LOAD", nMarker_Load_Sine, Marker_Load_Sine, Load_Sine_Amplitude, Load_Sine_Frequency, Load_Sine_Dir);

  /* DESCRIPTION: Flow load boundary marker(s) */
  addStringDoubleListOption("MARKER_FLOWLOAD", nMarker_FlowLoad, Marker_FlowLoad, FlowLoad_Value);
  /* DESCRIPTION: Damping factor for engine inlet condition */
  addDoubleOption("DAMP_ENGINE_INFLOW", Damp_Engine_Inflow, 0.95);
  /* DESCRIPTION: Damping factor for engine exhaust condition */
  addDoubleOption("DAMP_ENGINE_EXHAUST", Damp_Engine_Exhaust, 0.95);
  /*!\brief ENGINE_INFLOW_TYPE  \n DESCRIPTION: Inlet boundary type \n OPTIONS: see \link Engine_Inflow_Map \endlink \n Default: FAN_FACE_MACH \ingroup Config*/
  addEnumOption("ENGINE_INFLOW_TYPE", Kind_Engine_Inflow, Engine_Inflow_Map, FAN_FACE_MACH);
  /* DESCRIPTION: Evaluate a problem with engines */
  addBoolOption("ENGINE", Engine, false);


  /*!\par CONFIG_CATEGORY: Time-marching \ingroup Config*/
  /*--- Options related to time-marching ---*/

  /* DESCRIPTION: Unsteady simulation  */
  addEnumOption("UNSTEADY_SIMULATION", Unsteady_Simulation, Unsteady_Map, STEADY);
  /* DESCRIPTION:  Courant-Friedrichs-Lewy condition of the finest grid */
  addDoubleOption("CFL_NUMBER", CFLFineGrid, 1.25);
  /* DESCRIPTION:  Courant-Friedrichs-Lewy condition of the finest grid in (heat fvm) solid solvers */
  addDoubleOption("CFL_NUMBER_SOLID", CFLSolid, 1.25);
  /* DESCRIPTION:  Max time step in local time stepping simulations */
  addDoubleOption("MAX_DELTA_TIME", Max_DeltaTime, 1000000);
  /* DESCRIPTION: Activate The adaptive CFL number. */
  addBoolOption("CFL_ADAPT", CFL_Adapt, false);
  /* !\brief CFL_ADAPT_PARAM
   * DESCRIPTION: Parameters of the adaptive CFL number (factor down, factor up, CFL limit (min and max) )
   * Factor down generally >1.0, factor up generally < 1.0 to cause the CFL to increase when residual is decreasing,
   * and decrease when the residual is increasing or stalled. \ingroup Config*/
  default_cfl_adapt[0] = 0.0; default_cfl_adapt[1] = 0.0; default_cfl_adapt[2] = 1.0; default_cfl_adapt[3] = 100.0;
  addDoubleArrayOption("CFL_ADAPT_PARAM", 4, CFL_AdaptParam, default_cfl_adapt);
  /* DESCRIPTION: Reduction factor of the CFL coefficient in the adjoint problem */
  addDoubleOption("CFL_REDUCTION_ADJFLOW", CFLRedCoeff_AdjFlow, 0.8);
  /* DESCRIPTION: Reduction factor of the CFL coefficient in the level set problem */
  addDoubleOption("CFL_REDUCTION_TURB", CFLRedCoeff_Turb, 1.0);
  /* DESCRIPTION: Reduction factor of the CFL coefficient in the turbulent adjoint problem */
  addDoubleOption("CFL_REDUCTION_ADJTURB", CFLRedCoeff_AdjTurb, 1.0);
  /* DESCRIPTION: Number of total iterations */
  addUnsignedLongOption("EXT_ITER", nExtIter, 999999);
  /* DESCRIPTION: External iteration offset due to restart */
  addUnsignedLongOption("EXT_ITER_OFFSET", ExtIter_OffSet, 0);
  // these options share nRKStep as their size, which is not a good idea in general
  /* DESCRIPTION: Runge-Kutta alpha coefficients */
  addDoubleListOption("RK_ALPHA_COEFF", nRKStep, RK_Alpha_Step);
  /* DESCRIPTION: Number of time levels for time accurate local time stepping. */
  addUnsignedShortOption("LEVELS_TIME_ACCURATE_LTS", nLevels_TimeAccurateLTS, 1);
  /* DESCRIPTION: Number of time DOFs used in the predictor step of ADER-DG. */
  addUnsignedShortOption("TIME_DOFS_ADER_DG", nTimeDOFsADER_DG, 2);
  /* DESCRIPTION: Time Step for dual time stepping simulations (s) */
  addDoubleOption("UNST_TIMESTEP", Delta_UnstTime, 0.0);
  /* DESCRIPTION: Total Physical Time for dual time stepping simulations (s) */
  addDoubleOption("UNST_TIME", Total_UnstTime, 1.0);
  /* DESCRIPTION: Unsteady Courant-Friedrichs-Lewy number of the finest grid */
  addDoubleOption("UNST_CFL_NUMBER", Unst_CFL, 0.0);
  /* DESCRIPTION: Number of internal iterations (dual time method) */
  addUnsignedLongOption("UNST_INT_ITER", Unst_nIntIter, 100);
  /* DESCRIPTION: Integer number of periodic time instances for Harmonic Balance */
  addUnsignedShortOption("TIME_INSTANCES", nTimeInstances, 1);
  /* DESCRIPTION: Time period for Harmonic Balance wihtout moving meshes */
  addDoubleOption("HB_PERIOD", HarmonicBalance_Period, -1.0);
  /* DESCRIPTION:  Turn on/off harmonic balance preconditioning */
  addBoolOption("HB_PRECONDITION", HB_Precondition, false);
  /* DESCRIPTION: Iteration number to begin unsteady restarts (dual time method) */
  addLongOption("UNST_RESTART_ITER", Unst_RestartIter, 0);
  /* DESCRIPTION: Starting direct solver iteration for the unsteady adjoint */
  addLongOption("UNST_ADJOINT_ITER", Unst_AdjointIter, 0);
  /* DESCRIPTION: Number of iterations to average the objective */
  addLongOption("ITER_AVERAGE_OBJ", Iter_Avg_Objective , 0);
  /* DESCRIPTION: Iteration number to begin unsteady restarts (structural analysis) */
  addLongOption("DYN_RESTART_ITER", Dyn_RestartIter, 0);
  /* DESCRIPTION: Time discretization */
  addEnumOption("TIME_DISCRE_FLOW", Kind_TimeIntScheme_Flow, Time_Int_Map, EULER_IMPLICIT);
  /* DESCRIPTION: Time discretization */
  addEnumOption("TIME_DISCRE_FEM_FLOW", Kind_TimeIntScheme_FEM_Flow, Time_Int_Map, RUNGE_KUTTA_EXPLICIT);
  /* DESCRIPTION: ADER-DG predictor step */
  addEnumOption("ADER_PREDICTOR", Kind_ADER_Predictor, Ader_Predictor_Map, ADER_ALIASED_PREDICTOR);
  /* DESCRIPTION: Time discretization */
  addEnumOption("TIME_DISCRE_ADJFLOW", Kind_TimeIntScheme_AdjFlow, Time_Int_Map, EULER_IMPLICIT);
  /* DESCRIPTION: Time discretization */
  addEnumOption("TIME_DISCRE_TURB", Kind_TimeIntScheme_Turb, Time_Int_Map, EULER_IMPLICIT);
  /* DESCRIPTION: Time discretization */
  addEnumOption("TIME_DISCRE_ADJTURB", Kind_TimeIntScheme_AdjTurb, Time_Int_Map, EULER_IMPLICIT);
  /* DESCRIPTION: Time discretization */
  addEnumOption("TIME_DISCRE_WAVE", Kind_TimeIntScheme_Wave, Time_Int_Map, EULER_IMPLICIT);
  /* DESCRIPTION: Time discretization */
  addEnumOption("TIME_DISCRE_FEA", Kind_TimeIntScheme_FEA, Time_Int_Map_FEA, NEWMARK_IMPLICIT);
  /* DESCRIPTION: Time discretization */
  addEnumOption("TIME_DISCRE_HEAT", Kind_TimeIntScheme_Heat, Time_Int_Map, EULER_IMPLICIT);
  /* DESCRIPTION: Time discretization */
  addEnumOption("TIMESTEP_HEAT", Kind_TimeStep_Heat, Heat_TimeStep_Map, MINIMUM);
  /* DESCRIPTION: Time discretization */
  addEnumOption("TIME_DISCRE_POISSON", Kind_TimeIntScheme_Poisson, Time_Int_Map, EULER_IMPLICIT);

  /*!\par CONFIG_CATEGORY: Linear solver definition \ingroup Config*/
  /*--- Options related to the linear solvers ---*/

  /*!\brief LINEAR_SOLVER
   *  \n DESCRIPTION: Linear solver for the implicit, mesh deformation, or discrete adjoint systems \n OPTIONS: see \link Linear_Solver_Map \endlink \n DEFAULT: FGMRES \ingroup Config*/
  addEnumOption("LINEAR_SOLVER", Kind_Linear_Solver, Linear_Solver_Map, FGMRES);
  /*!\brief LINEAR_SOLVER_PREC
   *  \n DESCRIPTION: Preconditioner for the Krylov linear solvers \n OPTIONS: see \link Linear_Solver_Prec_Map \endlink \n DEFAULT: LU_SGS \ingroup Config*/
  addEnumOption("LINEAR_SOLVER_PREC", Kind_Linear_Solver_Prec, Linear_Solver_Prec_Map, ILU);
  /* DESCRIPTION: Minimum error threshold for the linear solver for the implicit formulation */
  addDoubleOption("LINEAR_SOLVER_ERROR", Linear_Solver_Error, 1E-6);
  /* DESCRIPTION: Minimum error threshold for the linear solver for the implicit formulation for the FVM heat solver. */
  addDoubleOption("LINEAR_SOLVER_ERROR_HEAT", Linear_Solver_Error_Heat, 1E-8);
  /* DESCRIPTION: Maximum number of iterations of the linear solver for the implicit formulation */
  addUnsignedLongOption("LINEAR_SOLVER_ITER", Linear_Solver_Iter, 10);
  /* DESCRIPTION: Max iterations of the linear solver for the FVM heat solver. */
  addUnsignedLongOption("LINEAR_SOLVER_ITER_HEAT", Linear_Solver_Iter_Heat, 10);
  /* DESCRIPTION: Fill in level for the ILU preconditioner */
  addUnsignedShortOption("LINEAR_SOLVER_ILU_FILL_IN", Linear_Solver_ILU_n, 0);
  /* DESCRIPTION: Maximum number of iterations of the linear solver for the implicit formulation */
  addUnsignedLongOption("LINEAR_SOLVER_RESTART_FREQUENCY", Linear_Solver_Restart_Frequency, 10);
  /* DESCRIPTION: Relaxation of the flow equations solver for the implicit formulation */
  addDoubleOption("RELAXATION_FACTOR_FLOW", Relaxation_Factor_Flow, 1.0);
  /* DESCRIPTION: Relaxation of the turb equations solver for the implicit formulation */
  addDoubleOption("RELAXATION_FACTOR_TURB", Relaxation_Factor_Turb, 1.0);
  /* DESCRIPTION: Relaxation of the adjoint flow equations solver for the implicit formulation */
  addDoubleOption("RELAXATION_FACTOR_ADJFLOW", Relaxation_Factor_AdjFlow, 1.0);
  /* DESCRIPTION: Relaxation of the CHT coupling */
  addDoubleOption("RELAXATION_FACTOR_CHT", Relaxation_Factor_CHT, 1.0);
  /* DESCRIPTION: Roe coefficient */
  addDoubleOption("ROE_KAPPA", Roe_Kappa, 0.5);
  /* DESCRIPTION: Roe-Turkel preconditioning for low Mach number flows */
  addBoolOption("LOW_MACH_PREC", Low_Mach_Precon, false);
  /* DESCRIPTION: Post-reconstruction correction for low Mach number flows */
  addBoolOption("LOW_MACH_CORR", Low_Mach_Corr, false);
  /* DESCRIPTION: Time Step for dual time stepping simulations (s) */
  addDoubleOption("MIN_ROE_TURKEL_PREC", Min_Beta_RoeTurkel, 0.01);
  /* DESCRIPTION: Time Step for dual time stepping simulations (s) */
  addDoubleOption("MAX_ROE_TURKEL_PREC", Max_Beta_RoeTurkel, 0.2);
  /* DESCRIPTION: Linear solver for the turbulent adjoint systems */
  addEnumOption("ADJTURB_LIN_SOLVER", Kind_AdjTurb_Linear_Solver, Linear_Solver_Map, FGMRES);
  /* DESCRIPTION: Preconditioner for the turbulent adjoint Krylov linear solvers */
  addEnumOption("ADJTURB_LIN_PREC", Kind_AdjTurb_Linear_Prec, Linear_Solver_Prec_Map, ILU);
  /* DESCRIPTION: Minimum error threshold for the turbulent adjoint linear solver for the implicit formulation */
  addDoubleOption("ADJTURB_LIN_ERROR", AdjTurb_Linear_Error, 1E-5);
  /* DESCRIPTION: Maximum number of iterations of the turbulent adjoint linear solver for the implicit formulation */
  addUnsignedShortOption("ADJTURB_LIN_ITER", AdjTurb_Linear_Iter, 10);
  /* DESCRIPTION: Entropy fix factor */
  addDoubleOption("ENTROPY_FIX_COEFF", EntropyFix_Coeff, 0.001);
  /* DESCRIPTION: Linear solver for the discete adjoint systems */
  addEnumOption("DISCADJ_LIN_SOLVER", Kind_DiscAdj_Linear_Solver, Linear_Solver_Map, FGMRES);
  /* DESCRIPTION: Preconditioner for the discrete adjoint Krylov linear solvers */
  addEnumOption("DISCADJ_LIN_PREC", Kind_DiscAdj_Linear_Prec, Linear_Solver_Prec_Map, ILU);
  /* DESCRIPTION: Linear solver for the discete adjoint systems */
  addEnumOption("FSI_DISCADJ_LIN_SOLVER_STRUC", Kind_DiscAdj_Linear_Solver_FSI_Struc, Linear_Solver_Map, CONJUGATE_GRADIENT);
  /* DESCRIPTION: Preconditioner for the discrete adjoint Krylov linear solvers */
  addEnumOption("FSI_DISCADJ_LIN_PREC_STRUC", Kind_DiscAdj_Linear_Prec_FSI_Struc, Linear_Solver_Prec_Map, JACOBI);

  /*!\par CONFIG_CATEGORY: Convergence\ingroup Config*/
  /*--- Options related to convergence ---*/

  /*!\brief CONV_CRITERIA
   *  \n DESCRIPTION: Convergence criteria \n OPTIONS: see \link Converge_Crit_Map \endlink \n DEFAULT: RESIDUAL \ingroup Config*/
  addEnumOption("CONV_CRITERIA", ConvCriteria, Converge_Crit_Map, RESIDUAL);
  /*!\brief RESIDUAL_REDUCTION \n DESCRIPTION: Residual reduction (order of magnitude with respect to the initial value)\n DEFAULT: 3.0 \ingroup Config*/
  addDoubleOption("RESIDUAL_REDUCTION", OrderMagResidual, 5.0);
  /*!\brief RESIDUAL_MINVAL\n DESCRIPTION: Min value of the residual (log10 of the residual)\n DEFAULT: -8.0 \ingroup Config*/
  addDoubleOption("RESIDUAL_MINVAL", MinLogResidual, -8.0);
  /* DESCRIPTION: Residual reduction (order of magnitude with respect to the initial value) */
  addDoubleOption("RESIDUAL_REDUCTION_FSI", OrderMagResidualFSI, 3.0);
  /* DESCRIPTION: Min value of the residual (log10 of the residual) */
  addDoubleOption("RESIDUAL_MINVAL_FSI", MinLogResidualFSI, -5.0);
  /*!\brief RESIDUAL_REDUCTION \n DESCRIPTION: Residual reduction (order of magnitude with respect to the initial value)\n DEFAULT: 3.0 \ingroup Config*/
  addDoubleOption("RESIDUAL_REDUCTION_BGS_FLOW", OrderMagResidual_BGS_F, 3.0);
  /*!\brief RESIDUAL_MINVAL\n DESCRIPTION: Min value of the residual (log10 of the residual)\n DEFAULT: -8.0 \ingroup Config*/
  addDoubleOption("RESIDUAL_MINVAL_BGS_FLOW", MinLogResidual_BGS_F, -8.0);
  /*!\brief RESIDUAL_REDUCTION \n DESCRIPTION: Residual reduction (order of magnitude with respect to the initial value)\n DEFAULT: 3.0 \ingroup Config*/
  addDoubleOption("RESIDUAL_REDUCTION_BGS_STRUCTURE", OrderMagResidual_BGS_S, 3.0);
  /*!\brief RESIDUAL_MINVAL\n DESCRIPTION: Min value of the residual (log10 of the residual)\n DEFAULT: -8.0 \ingroup Config*/
  addDoubleOption("RESIDUAL_MINVAL_BGS_STRUCTURE", MinLogResidual_BGS_S, -8.0);
  /* DESCRIPTION: FEM: UTOL = norm(Delta_U(k)) / norm(U(k)) */
  addDoubleOption("RESIDUAL_FEM_UTOL", Res_FEM_UTOL, -9.0);
  /* DESCRIPTION: FEM: RTOL = norm(Residual(k)) / norm(Residual(0)) */
  addDoubleOption("RESIDUAL_FEM_RTOL", Res_FEM_RTOL, -9.0);
  /* DESCRIPTION: FEM: ETOL = Delta_U(k) * Residual(k) / Delta_U(0) * Residual(0) */
  addDoubleOption("RESIDUAL_FEM_ETOL", Res_FEM_ETOL, -9.0);
  /* DESCRIPTION: FEM: ETOL = Delta_U(k) * Residual(k) / Delta_U(0) * Residual(0) */
  addEnumOption("RESIDUAL_CRITERIA_FEM", Res_FEM_CRIT, ResFem_Map, RESFEM_RELATIVE);
  /*!\brief RESIDUAL_FUNC_FLOW\n DESCRIPTION: Flow functional for the Residual criteria\n OPTIONS: See \link Residual_Map \endlink \n DEFAULT: RHO_RESIDUAL \ingroup Config*/
  addEnumOption("RESIDUAL_FUNC_FLOW", Residual_Func_Flow, Residual_Map, RHO_RESIDUAL);
  /*!\brief STARTCONV_ITER\n DESCRIPTION: Iteration number to begin convergence monitoring\n DEFAULT: 5 \ingroup Config*/
  addUnsignedLongOption("STARTCONV_ITER", StartConv_Iter, 5);
  /*!\brief CAUCHY_ELEMS\n DESCRIPTION: Number of elements to apply the criteria. \n DEFAULT 100 \ingroup Config*/
  addUnsignedShortOption("CAUCHY_ELEMS", Cauchy_Elems, 100);
  /*!\brief CAUCHY_EPS\n DESCRIPTION: Epsilon to control the series convergence \n DEFAULT: 1e-10 \ingroup Config*/
  addDoubleOption("CAUCHY_EPS", Cauchy_Eps, 1E-10);
  /*!\brief CAUCHY_FUNC_FLOW
   *  \n DESCRIPTION: Flow functional for the Cauchy criteria \n OPTIONS: see \link Objective_Map \endlink \n DEFAULT: DRAG_COEFFICIENT \ingroup Config*/
  addEnumOption("CAUCHY_FUNC_FLOW", Cauchy_Func_Flow, Objective_Map, DRAG_COEFFICIENT);
  /*!\brief CAUCHY_FUNC_ADJFLOW\n DESCRIPTION: Adjoint functional for the Cauchy criteria.\n OPTIONS: See \link Sens_Map \endlink. \n DEFAULT: SENS_GEOMETRY \ingroup Config*/
  addEnumOption("CAUCHY_FUNC_ADJFLOW", Cauchy_Func_AdjFlow, Sens_Map, SENS_GEOMETRY);

  /*!\par CONFIG_CATEGORY: Multi-grid \ingroup Config*/
  /*--- Options related to Multi-grid ---*/

  /*!\brief START_UP_ITER \n DESCRIPTION: Start up iterations using the fine grid only. DEFAULT: 0 \ingroup Config*/
  addUnsignedShortOption("START_UP_ITER", nStartUpIter, 0);
  /*!\brief MGLEVEL\n DESCRIPTION: Multi-grid Levels. DEFAULT: 0 \ingroup Config*/
  addUnsignedShortOption("MGLEVEL", nMGLevels, 0);
  /*!\brief MGCYCLE\n DESCRIPTION: Multi-grid cycle. OPTIONS: See \link MG_Cycle_Map \endlink. Defualt V_CYCLE \ingroup Config*/
  addEnumOption("MGCYCLE", MGCycle, MG_Cycle_Map, V_CYCLE);
  /*!\brief MG_PRE_SMOOTH\n DESCRIPTION: Multi-grid pre-smoothing level \ingroup Config*/
  addUShortListOption("MG_PRE_SMOOTH", nMG_PreSmooth, MG_PreSmooth);
  /*!\brief MG_POST_SMOOTH\n DESCRIPTION: Multi-grid post-smoothing level \ingroup Config*/
  addUShortListOption("MG_POST_SMOOTH", nMG_PostSmooth, MG_PostSmooth);
  /*!\brief MG_CORRECTION_SMOOTH\n DESCRIPTION: Jacobi implicit smoothing of the correction \ingroup Config*/
  addUShortListOption("MG_CORRECTION_SMOOTH", nMG_CorrecSmooth, MG_CorrecSmooth);
  /*!\brief MG_DAMP_RESTRICTION\n DESCRIPTION: Damping factor for the residual restriction. DEFAULT: 0.75 \ingroup Config*/
  addDoubleOption("MG_DAMP_RESTRICTION", Damp_Res_Restric, 0.75);
  /*!\brief MG_DAMP_PROLONGATION\n DESCRIPTION: Damping factor for the correction prolongation. DEFAULT 0.75 \ingroup Config*/
  addDoubleOption("MG_DAMP_PROLONGATION", Damp_Correc_Prolong, 0.75);

  /*!\par CONFIG_CATEGORY: Spatial Discretization \ingroup Config*/
  /*--- Options related to the spatial discretization ---*/

  /*!\brief NUM_METHOD_GRAD
   *  \n DESCRIPTION: Numerical method for spatial gradients \n OPTIONS: See \link Gradient_Map \endlink. \n DEFAULT: WEIGHTED_LEAST_SQUARES. \ingroup Config*/
  addEnumOption("NUM_METHOD_GRAD", Kind_Gradient_Method, Gradient_Map, WEIGHTED_LEAST_SQUARES);
  /*!\brief VENKAT_LIMITER_COEFF
   *  \n DESCRIPTION: Coefficient for the limiter. DEFAULT value 0.5. Larger values decrease the extent of limiting, values approaching zero cause lower-order approximation to the solution. \ingroup Config */
  addDoubleOption("VENKAT_LIMITER_COEFF", Venkat_LimiterCoeff, 0.05);
  /*!\brief ADJ_SHARP_LIMITER_COEFF
   *  \n DESCRIPTION: Coefficient for detecting the limit of the sharp edges. DEFAULT value 3.0.  Use with sharp edges limiter. \ingroup Config*/
  addDoubleOption("ADJ_SHARP_LIMITER_COEFF", AdjSharp_LimiterCoeff, 3.0);
  /*!\brief LIMITER_ITER
   *  \n DESCRIPTION: Freeze the value of the limiter after a number of iterations. DEFAULT value 999999. \ingroup Config*/
  addUnsignedLongOption("LIMITER_ITER", LimiterIter, 999999);

  /*!\brief CONV_NUM_METHOD_FLOW
   *  \n DESCRIPTION: Convective numerical method \n OPTIONS: See \link Upwind_Map \endlink , \link Centered_Map \endlink. \ingroup Config*/
  addConvectOption("CONV_NUM_METHOD_FLOW", Kind_ConvNumScheme_Flow, Kind_Centered_Flow, Kind_Upwind_Flow);

  /*!\brief NUM_METHOD_FEM_FLOW
   *  \n DESCRIPTION: Numerical method \n OPTIONS: See \link Upwind_Map \endlink , \link Centered_Map \endlink. \ingroup Config*/
  addConvectFEMOption("NUM_METHOD_FEM_FLOW", Kind_ConvNumScheme_FEM_Flow, Kind_FEM_Flow);

  /*!\brief MUSCL_FLOW \n DESCRIPTION: Check if the MUSCL scheme should be used \ingroup Config*/
  addBoolOption("MUSCL_FLOW", MUSCL_Flow, true);
  /*!\brief SLOPE_LIMITER_FLOW
   * DESCRIPTION: Slope limiter for the direct solution. \n OPTIONS: See \link Limiter_Map \endlink \n DEFAULT VENKATAKRISHNAN \ingroup Config*/
  addEnumOption("SLOPE_LIMITER_FLOW", Kind_SlopeLimit_Flow, Limiter_Map, VENKATAKRISHNAN);
  default_jst_coeff[0] = 0.5; default_jst_coeff[1] = 0.02;
  /*!\brief JST_SENSOR_COEFF \n DESCRIPTION: 2nd and 4th order artificial dissipation coefficients for the JST method \ingroup Config*/
  addDoubleArrayOption("JST_SENSOR_COEFF", 2, Kappa_Flow, default_jst_coeff);
  /*!\brief LAX_SENSOR_COEFF \n DESCRIPTION: 1st order artificial dissipation coefficients for the Lax–Friedrichs method. \ingroup Config*/
  addDoubleOption("LAX_SENSOR_COEFF", Kappa_1st_Flow, 0.15);
  default_ad_coeff_heat[0] = 0.5; default_ad_coeff_heat[1] = 0.02;
  /*!\brief JST_SENSOR_COEFF_HEAT \n DESCRIPTION: 2nd and 4th order artificial dissipation coefficients for the JST method \ingroup Config*/
  addDoubleArrayOption("JST_SENSOR_COEFF_HEAT", 2, Kappa_Heat, default_ad_coeff_heat);

  /*!\brief CONV_NUM_METHOD_ADJFLOW
   *  \n DESCRIPTION: Convective numerical method for the adjoint solver.
   *  \n OPTIONS:  See \link Upwind_Map \endlink , \link Centered_Map \endlink. Note: not all methods are guaranteed to be implemented for the adjoint solver. \ingroup Config */
  addConvectOption("CONV_NUM_METHOD_ADJFLOW", Kind_ConvNumScheme_AdjFlow, Kind_Centered_AdjFlow, Kind_Upwind_AdjFlow);
  /*!\brief MUSCL_FLOW \n DESCRIPTION: Check if the MUSCL scheme should be used \ingroup Config*/
  addBoolOption("MUSCL_ADJFLOW", MUSCL_AdjFlow, true);
  /*!\brief SLOPE_LIMITER_ADJFLOW
     * DESCRIPTION: Slope limiter for the adjoint solution. \n OPTIONS: See \link Limiter_Map \endlink \n DEFAULT VENKATAKRISHNAN \ingroup Config*/
  addEnumOption("SLOPE_LIMITER_ADJFLOW", Kind_SlopeLimit_AdjFlow, Limiter_Map, VENKATAKRISHNAN);
  default_jst_adj_coeff[0] = 0.5; default_jst_adj_coeff[1] = 0.02;
  /*!\brief ADJ_JST_SENSOR_COEFF \n DESCRIPTION: 2nd and 4th order artificial dissipation coefficients for the adjoint JST method. \ingroup Config*/
  addDoubleArrayOption("ADJ_JST_SENSOR_COEFF", 2, Kappa_AdjFlow, default_jst_adj_coeff);
  /*!\brief LAX_SENSOR_COEFF \n DESCRIPTION: 1st order artificial dissipation coefficients for the adjoint Lax–Friedrichs method. \ingroup Config*/
  addDoubleOption("ADJ_LAX_SENSOR_COEFF", Kappa_1st_AdjFlow, 0.15);

  /*!\brief MUSCL_FLOW \n DESCRIPTION: Check if the MUSCL scheme should be used \ingroup Config*/
  addBoolOption("MUSCL_TURB", MUSCL_Turb, false);
  /*!\brief SLOPE_LIMITER_TURB
   *  \n DESCRIPTION: Slope limiter  \n OPTIONS: See \link Limiter_Map \endlink \n DEFAULT VENKATAKRISHNAN \ingroup Config*/
  addEnumOption("SLOPE_LIMITER_TURB", Kind_SlopeLimit_Turb, Limiter_Map, VENKATAKRISHNAN);
  /*!\brief CONV_NUM_METHOD_TURB
   *  \n DESCRIPTION: Convective numerical method \ingroup Config*/
  addConvectOption("CONV_NUM_METHOD_TURB", Kind_ConvNumScheme_Turb, Kind_Centered_Turb, Kind_Upwind_Turb);

  /*!\brief MUSCL_FLOW \n DESCRIPTION: Check if the MUSCL scheme should be used \ingroup Config*/
  addBoolOption("MUSCL_ADJTURB", MUSCL_AdjTurb, false);
  /*!\brief SLOPE_LIMITER_ADJTURB
   *  \n DESCRIPTION: Slope limiter \n OPTIONS: See \link Limiter_Map \endlink \n DEFAULT VENKATAKRISHNAN \ingroup Config */
  addEnumOption("SLOPE_LIMITER_ADJTURB", Kind_SlopeLimit_AdjTurb, Limiter_Map, VENKATAKRISHNAN);
  /*!\brief CONV_NUM_METHOD_ADJTURB\n DESCRIPTION: Convective numerical method for the adjoint/turbulent problem \ingroup Config*/
  addConvectOption("CONV_NUM_METHOD_ADJTURB", Kind_ConvNumScheme_AdjTurb, Kind_Centered_AdjTurb, Kind_Upwind_AdjTurb);

  /*!\brief MUSCL_FLOW \n DESCRIPTION: Check if the MUSCL scheme should be used \ingroup Config*/
  addBoolOption("MUSCL_HEAT", MUSCL_Heat, false);
  /*!\brief CONV_NUM_METHOD_HEAT
   *  \n DESCRIPTION: Convective numerical method \n DEFAULT: UPWIND */
  addEnumOption("CONV_NUM_METHOD_HEAT", Kind_ConvNumScheme_Heat, Space_Map, SPACE_UPWIND);

  /*!\par CONFIG_CATEGORY: Adjoint and Gradient \ingroup Config*/
  /*--- Options related to the adjoint and gradient ---*/

  /*!\brief LIMIT_ADJFLOW \n DESCRIPTION: Limit value for the adjoint variable.\n DEFAULT: 1E6. \ingroup Config*/
  addDoubleOption("LIMIT_ADJFLOW", AdjointLimit, 1E6);
  /*!\brief MG_ADJFLOW\n DESCRIPTION: Multigrid with the adjoint problem. \n Defualt: YES \ingroup Config*/
  addBoolOption("MG_ADJFLOW", MG_AdjointFlow, true);

  /*!\brief OBJECTIVE_WEIGHT  \n DESCRIPTION: Adjoint problem boundary condition weights. Applies scaling factor to objective(s) \ingroup Config*/
  addDoubleListOption("OBJECTIVE_WEIGHT", nObjW, Weight_ObjFunc);
  /*!\brief OBJECTIVE_FUNCTION
   *  \n DESCRIPTION: Adjoint problem boundary condition \n OPTIONS: see \link Objective_Map \endlink \n DEFAULT: DRAG_COEFFICIENT \ingroup Config*/
  addEnumListOption("OBJECTIVE_FUNCTION", nObj, Kind_ObjFunc, Objective_Map);

  /* DESCRIPTION: parameter for the definition of a complex objective function */
  addDoubleOption("DCD_DCL_VALUE", dCD_dCL, 0.0);
  /* DESCRIPTION: parameter for the definition of a complex objective function */
  addDoubleOption("DCMX_DCL_VALUE", dCMx_dCL, 0.0);
  /* DESCRIPTION: parameter for the definition of a complex objective function */
  addDoubleOption("DCMY_DCL_VALUE", dCMy_dCL, 0.0);
  /* DESCRIPTION: parameter for the definition of a complex objective function */
  addDoubleOption("DCMZ_DCL_VALUE", dCMz_dCL, 0.0);

  /* DESCRIPTION: parameter for the definition of a complex objective function */
  addDoubleOption("DCD_DCMY_VALUE", dCD_dCMy, 0.0);

  default_obj_coeff[0]=0.0; default_obj_coeff[1]=0.0; default_obj_coeff[2]=0.0;
  default_obj_coeff[3]=0.0;  default_obj_coeff[4]=0.0;
  /*!\brief OBJ_CHAIN_RULE_COEFF
  * \n DESCRIPTION: Coefficients defining the objective function gradient using the chain rule
  * with area-averaged outlet primitive variables. This is used with the genereralized outflow
  * objective.  \ingroup Config   */
  addDoubleArrayOption("OBJ_CHAIN_RULE_COEFF", 5, Obj_ChainRuleCoeff, default_obj_coeff);

  default_geo_loc[0] = 0.0; default_geo_loc[1] = 1.0;
  /* DESCRIPTION: Definition of the airfoil section */
  addDoubleArrayOption("GEO_BOUNDS", 2, Stations_Bounds, default_geo_loc);
  /* DESCRIPTION: Identify the body to slice */
  addEnumOption("GEO_DESCRIPTION", Geo_Description, Geo_Description_Map, WING);
  /* DESCRIPTION: Z location of the waterline */
  addDoubleOption("GEO_WATERLINE_LOCATION", Geo_Waterline_Location, 0.0);
  /* DESCRIPTION: Number of section cuts to make when calculating internal volume */
  addUnsignedShortOption("GEO_NUMBER_STATIONS", nWingStations, 25);
  /* DESCRIPTION: Definition of the airfoil sections */
  addDoubleListOption("GEO_LOCATION_STATIONS", nLocationStations, LocationStations);
  default_nacelle_location[0] = 0.0; default_nacelle_location[1] = 0.0; default_nacelle_location[2] = 0.0;
  default_nacelle_location[3] = 0.0; default_nacelle_location[4] = 0.0;
  /* DESCRIPTION: Definition of the nacelle location (higlite coordinates, tilt angle, toe angle) */
  addDoubleArrayOption("GEO_NACELLE_LOCATION", 5, NacelleLocation, default_nacelle_location);
  /* DESCRIPTION: Output sectional forces for specified markers. */
  addBoolOption("GEO_PLOT_STATIONS", Plot_Section_Forces, false);
  /* DESCRIPTION: Mode of the GDC code (analysis, or gradient) */
  addEnumOption("GEO_MODE", GeometryMode, GeometryMode_Map, FUNCTION);

  /* DESCRIPTION: Drag weight in sonic boom Objective Function (from 0.0 to 1.0) */
  addDoubleOption("DRAG_IN_SONICBOOM", WeightCd, 0.0);
  /* DESCRIPTION: Sensitivity smoothing  */
  addEnumOption("SENS_SMOOTHING", Kind_SensSmooth, Sens_Smoothing_Map, NO_SMOOTH);
  /* DESCRIPTION: Continuous Adjoint frozen viscosity */
  addBoolOption("FROZEN_VISC_CONT", Frozen_Visc_Cont, true);
  /* DESCRIPTION: Discrete Adjoint frozen viscosity */
  addBoolOption("FROZEN_VISC_DISC", Frozen_Visc_Disc, false);
  /* DESCRIPTION: Discrete Adjoint frozen limiter */
  addBoolOption("FROZEN_LIMITER_DISC", Frozen_Limiter_Disc, false);
  /* DESCRIPTION: Use an inconsistent (primal/dual) discrete adjoint formulation */
  addBoolOption("INCONSISTENT_DISC", Inconsistent_Disc, false);
   /* DESCRIPTION:  */
  addDoubleOption("FIX_AZIMUTHAL_LINE", FixAzimuthalLine, 90.0);
  /*!\brief SENS_REMOVE_SHARP
   * \n DESCRIPTION: Remove sharp edges from the sensitivity evaluation  \n Format: SENS_REMOVE_SHARP = YES \n DEFAULT: NO \ingroup Config*/
  addBoolOption("SENS_REMOVE_SHARP", Sens_Remove_Sharp, false);

  /* DESCRIPTION: Automatically reorient elements that seem flipped */
  addBoolOption("REORIENT_ELEMENTS",ReorientElements, true);

  /*!\par CONFIG_CATEGORY: Input/output files and formats \ingroup Config */
  /*--- Options related to input/output files and formats ---*/

  /*!\brief OUTPUT_FORMAT \n DESCRIPTION: I/O format for output plots. \n OPTIONS: see \link Output_Map \endlink \n DEFAULT: TECPLOT \ingroup Config */
  addEnumOption("OUTPUT_FORMAT", Output_FileFormat, Output_Map, TECPLOT);
  /*!\brief ACTDISK_JUMP \n DESCRIPTION: The jump is given by the difference in values or a ratio */
  addEnumOption("ACTDISK_JUMP", ActDisk_Jump, Jump_Map, DIFFERENCE);
  /*!\brief MESH_FORMAT \n DESCRIPTION: Mesh input file format \n OPTIONS: see \link Input_Map \endlink \n DEFAULT: SU2 \ingroup Config*/
  addEnumOption("MESH_FORMAT", Mesh_FileFormat, Input_Map, SU2);
  /* DESCRIPTION:  Mesh input file */
  addStringOption("MESH_FILENAME", Mesh_FileName, string("mesh.su2"));
  /*!\brief MESH_OUT_FILENAME \n DESCRIPTION: Mesh output file name. Used when converting, scaling, or deforming a mesh. \n DEFAULT: mesh_out.su2 \ingroup Config*/
  addStringOption("MESH_OUT_FILENAME", Mesh_Out_FileName, string("mesh_out.su2"));

  /*!\brief CONV_FILENAME \n DESCRIPTION: Output file convergence history (w/o extension) \n DEFAULT: history \ingroup Config*/
  addStringOption("CONV_FILENAME", Conv_FileName, string("history"));
  /*!\brief BREAKDOWN_FILENAME \n DESCRIPTION: Output file forces breakdown \ingroup Config*/
  addStringOption("BREAKDOWN_FILENAME", Breakdown_FileName, string("forces_breakdown.dat"));
  /*!\brief CONV_FILENAME \n DESCRIPTION: Output file convergence history (w/o extension) \n DEFAULT: history \ingroup Config*/
  addStringOption("CONV_FILENAME_FSI", Conv_FileName_FSI, string("historyFSI.csv"));
  /* DESCRIPTION: Viscous limiter turbulent equations */
  addBoolOption("WRITE_CONV_FILENAME_FSI", Write_Conv_FSI, false);
  /*!\brief SOLUTION_FLOW_FILENAME \n DESCRIPTION: Restart flow input file (the file output under the filename set by RESTART_FLOW_FILENAME) \n DEFAULT: solution_flow.dat \ingroup Config */
  addStringOption("SOLUTION_FLOW_FILENAME", Solution_FlowFileName, string("solution_flow.dat"));
  /*!\brief SOLUTION_ADJ_FILENAME\n DESCRIPTION: Restart adjoint input file. Objective function abbreviation is expected. \ingroup Config*/
  addStringOption("SOLUTION_ADJ_FILENAME", Solution_AdjFileName, string("solution_adj.dat"));
  /*!\brief SOLUTION_FLOW_FILENAME \n DESCRIPTION: Restart structure input file (the file output under the filename set by RESTART_FLOW_FILENAME) \n Default: solution_flow.dat \ingroup Config */
  addStringOption("SOLUTION_STRUCTURE_FILENAME", Solution_FEMFileName, string("solution_structure.dat"));
  /*!\brief SOLUTION_FLOW_FILENAME \n DESCRIPTION: Restart structure input file (the file output under the filename set by RESTART_FLOW_FILENAME) \n Default: solution_flow.dat \ingroup Config */
  addStringOption("SOLUTION_ADJ_STRUCTURE_FILENAME", Solution_AdjFEMFileName, string("solution_adjoint_structure.dat"));
  /*!\brief RESTART_FLOW_FILENAME \n DESCRIPTION: Output file restart flow \ingroup Config*/
  addStringOption("RESTART_FLOW_FILENAME", Restart_FlowFileName, string("restart_flow.dat"));
  /*!\brief RESTART_ADJ_FILENAME  \n DESCRIPTION: Output file restart adjoint. Objective function abbreviation will be appended. \ingroup Config*/
  addStringOption("RESTART_ADJ_FILENAME", Restart_AdjFileName, string("restart_adj.dat"));
  /*!\brief RESTART_WAVE_FILENAME \n DESCRIPTION: Output file restart wave \ingroup Config*/
  addStringOption("RESTART_WAVE_FILENAME", Restart_WaveFileName, string("restart_wave.dat"));
  /*!\brief RESTART_STRUCTURE_FILENAME \n DESCRIPTION: Output file restart structure \ingroup Config*/
  addStringOption("RESTART_STRUCTURE_FILENAME", Restart_FEMFileName, string("restart_structure.dat"));
  /*!\brief RESTART_ADJ_STRUCTURE_FILENAME \n DESCRIPTION: Output file restart structure \ingroup Config*/
  addStringOption("RESTART_ADJ_STRUCTURE_FILENAME", Restart_AdjFEMFileName, string("restart_adjoint_structure.dat"));
  /*!\brief VOLUME_FLOW_FILENAME  \n DESCRIPTION: Output file flow (w/o extension) variables \ingroup Config */
  addStringOption("VOLUME_FLOW_FILENAME", Flow_FileName, string("flow"));
  /*!\brief VOLUME_STRUCTURE_FILENAME
   * \n  DESCRIPTION: Output file structure (w/o extension) variables \ingroup Config*/
  addStringOption("VOLUME_STRUCTURE_FILENAME", Structure_FileName, string("structure"));
  /*!\brief VOLUME_ADJ_STRUCTURE_FILENAME
   * \n  DESCRIPTION: Output file structure (w/o extension) variables \ingroup Config*/
  addStringOption("VOLUME_ADJ_STRUCTURE_FILENAME", AdjStructure_FileName, string("adj_structure"));
  /*!\brief SURFACE_STRUCTURE_FILENAME
   *  \n DESCRIPTION: Output file structure (w/o extension) variables \ingroup Config*/
  addStringOption("SURFACE_STRUCTURE_FILENAME", SurfStructure_FileName, string("surface_structure"));
  /*!\brief SURFACE_STRUCTURE_FILENAME
   *  \n DESCRIPTION: Output file structure (w/o extension) variables \ingroup Config*/
  addStringOption("SURFACE_ADJ_STRUCTURE_FILENAME", AdjSurfStructure_FileName, string("adj_surface_structure"));
  /*!\brief SURFACE_WAVE_FILENAME
   *  \n DESCRIPTION: Output file structure (w/o extension) variables \ingroup Config*/
  addStringOption("SURFACE_WAVE_FILENAME", SurfWave_FileName, string("surface_wave"));
  /*!\brief SURFACE_HEAT_FILENAME
   *  \n DESCRIPTION: Output file structure (w/o extension) variables \ingroup Config */
  addStringOption("SURFACE_HEAT_FILENAME", SurfHeat_FileName, string("surface_heat"));
  /*!\brief VOLUME_WAVE_FILENAME
   *  \n DESCRIPTION: Output file wave (w/o extension) variables  \ingroup Config*/
  addStringOption("VOLUME_WAVE_FILENAME", Wave_FileName, string("wave"));
  /*!\brief VOLUME_HEAT_FILENAME
   *  \n DESCRIPTION: Output file wave (w/o extension) variables  \ingroup Config*/
  addStringOption("VOLUME_HEAT_FILENAME", Heat_FileName, string("heat"));
  /*!\brief VOLUME_ADJWAVE_FILENAME
   *  \n DESCRIPTION: Output file adj. wave (w/o extension) variables  \ingroup Config*/
  addStringOption("VOLUME_ADJWAVE_FILENAME", AdjWave_FileName, string("adjoint_wave"));
  /*!\brief VOLUME_ADJ_FILENAME
   *  \n DESCRIPTION: Output file adjoint (w/o extension) variables  \ingroup Config*/
  addStringOption("VOLUME_ADJ_FILENAME", Adj_FileName, string("adjoint"));
  /*!\brief GRAD_OBJFUNC_FILENAME
   *  \n DESCRIPTION: Output objective function gradient  \ingroup Config*/
  addStringOption("GRAD_OBJFUNC_FILENAME", ObjFunc_Grad_FileName, string("of_grad.dat"));
  /*!\brief VALUE_OBJFUNC_FILENAME
   *  \n DESCRIPTION: Output objective function  \ingroup Config*/
  addStringOption("VALUE_OBJFUNC_FILENAME", ObjFunc_Value_FileName, string("of_func.dat"));
  /*!\brief SURFACE_FLOW_FILENAME
   *  \n DESCRIPTION: Output file surface flow coefficient (w/o extension)  \ingroup Config*/
  addStringOption("SURFACE_FLOW_FILENAME", SurfFlowCoeff_FileName, string("surface_flow"));
  /*!\brief SURFACE_ADJ_FILENAME
   *  \n DESCRIPTION: Output file surface adjoint coefficient (w/o extension)  \ingroup Config*/
  addStringOption("SURFACE_ADJ_FILENAME", SurfAdjCoeff_FileName, string("surface_adjoint"));
  /*!\brief SURFACE_SENS_FILENAME_FILENAME
   *  \n DESCRIPTION: Output file surface sensitivity (discrete adjoint) (w/o extension)  \ingroup Config*/
  addStringOption("SURFACE_SENS_FILENAME", SurfSens_FileName, string("surface_sens"));
  /*!\brief VOLUME_SENS_FILENAME
   *  \n DESCRIPTION: Output file volume sensitivity (discrete adjoint))  \ingroup Config*/
  addStringOption("VOLUME_SENS_FILENAME", VolSens_FileName, string("volume_sens"));
  /*!\brief WRT_SOL_FREQ
   *  \n DESCRIPTION: Writing solution file frequency  \ingroup Config*/
  addUnsignedLongOption("WRT_SOL_FREQ", Wrt_Sol_Freq, 1000);
  /*!\brief WRT_SOL_FREQ_DUALTIME
   *  \n DESCRIPTION: Writing solution file frequency for dual time  \ingroup Config*/
  addUnsignedLongOption("WRT_SOL_FREQ_DUALTIME", Wrt_Sol_Freq_DualTime, 1);
  /*!\brief WRT_CON_FREQ
   *  \n DESCRIPTION: Writing convergence history frequency  \ingroup Config*/
  addUnsignedLongOption("WRT_CON_FREQ",  Wrt_Con_Freq, 1);
  /*!\brief WRT_CON_FREQ_DUALTIME
   *  \n DESCRIPTION: Writing convergence history frequency for the dual time  \ingroup Config*/
  addUnsignedLongOption("WRT_CON_FREQ_DUALTIME",  Wrt_Con_Freq_DualTime, 10);
  /*!\brief LOW_MEMORY_OUTPUT
   *  \n DESCRIPTION: Output less information for lower memory use.  \ingroup Config*/
  addBoolOption("LOW_MEMORY_OUTPUT", Low_MemoryOutput, false);
  /*!\brief WRT_OUTPUT
   *  \n DESCRIPTION: Write output files (disable all output by setting to NO)  \ingroup Config*/
  addBoolOption("WRT_OUTPUT", Wrt_Output, true);
  /*!\brief WRT_VOL_SOL
   *  \n DESCRIPTION: Write a volume solution file  \ingroup Config*/
  addBoolOption("WRT_VOL_SOL", Wrt_Vol_Sol, true);
  /*!\brief WRT_SRF_SOL
   *  \n DESCRIPTION: Write a surface solution file  \ingroup Config*/
  addBoolOption("WRT_SRF_SOL", Wrt_Srf_Sol, true);
  /*!\brief WRT_CSV_SOL
   *  \n DESCRIPTION: Write a surface CSV solution file  \ingroup Config*/
  addBoolOption("WRT_CSV_SOL", Wrt_Csv_Sol, true);
  /*!\brief WRT_SURFACE
   *  \n DESCRIPTION: Output solution at each surface  \ingroup Config*/
  addBoolOption("WRT_SURFACE", Wrt_Surface, false);
  /*!\brief WRT_RESIDUALS
   *  \n DESCRIPTION: Output residual info to solution/restart file  \ingroup Config*/
  addBoolOption("WRT_RESIDUALS", Wrt_Residuals, false);
  /*!\brief WRT_LIMITERS
   *  \n DESCRIPTION: Output limiter value information to solution/restart file  \ingroup Config*/
  addBoolOption("WRT_LIMITERS", Wrt_Limiters, false);
  /*!\brief WRT_SHARPEDGES
   *  \n DESCRIPTION: Output sharp edge limiter information to solution/restart file  \ingroup Config*/
  addBoolOption("WRT_SHARPEDGES", Wrt_SharpEdges, false);
  /* DESCRIPTION: Output the rind layers in the solution files  \ingroup Config*/
  addBoolOption("WRT_HALO", Wrt_Halo, false);
  /*!\brief MARKER_ANALYZE_AVERAGE
   *  \n DESCRIPTION: Output averaged flow values on specified analyze marker.
   *  Options: AREA, MASSFLUX
   *  \n Use with MARKER_ANALYZE. \ingroup Config*/
  addEnumOption("MARKER_ANALYZE_AVERAGE", Kind_Average, Average_Map, AVERAGE_MASSFLUX);
  /*!\brief CONSOLE_OUTPUT_VERBOSITY
   *  \n DESCRIPTION: Verbosity level for console output  \ingroup Config*/
  addEnumOption("CONSOLE_OUTPUT_VERBOSITY", Console_Output_Verb, Verb_Map, VERB_HIGH);


  /*!\par CONFIG_CATEGORY: Dynamic mesh definition \ingroup Config*/
  /*--- Options related to dynamic meshes ---*/

  /* DESCRIPTION: Mesh motion for unsteady simulations */
  addBoolOption("GRID_MOVEMENT", Grid_Movement, false);
  /* DESCRIPTION: Type of mesh motion */
  addEnumListOption("GRID_MOVEMENT_KIND", nGridMovement, Kind_GridMovement, GridMovement_Map);
  /* DESCRIPTION: Marker(s) of moving surfaces (MOVING_WALL or DEFORMING grid motion). */
  addStringListOption("MARKER_MOVING", nMarker_Moving, Marker_Moving);
  /* DESCRIPTION: Mach number (non-dimensional, based on the mesh velocity and freestream vals.) */
  addDoubleOption("MACH_MOTION", Mach_Motion, 0.0);
  /* DESCRIPTION: Coordinates of the rigid motion origin */
  addDoubleListOption("MOTION_ORIGIN_X", nMotion_Origin_X, Motion_Origin_X);
  /* DESCRIPTION: Coordinates of the rigid motion origin */
  addDoubleListOption("MOTION_ORIGIN_Y", nMotion_Origin_Y, Motion_Origin_Y);
  /* DESCRIPTION: Coordinates of the rigid motion origin */
  addDoubleListOption("MOTION_ORIGIN_Z", nMotion_Origin_Z, Motion_Origin_Z);
  /* DESCRIPTION: Translational velocity vector (m/s) in the x, y, & z directions (RIGID_MOTION only) */
  addDoubleListOption("TRANSLATION_RATE_X", nTranslation_Rate_X, Translation_Rate_X);
  /* DESCRIPTION: Translational velocity vector (m/s) in the x, y, & z directions (RIGID_MOTION only) */
  addDoubleListOption("TRANSLATION_RATE_Y", nTranslation_Rate_Y, Translation_Rate_Y);
  /* DESCRIPTION: Translational velocity vector (m/s) in the x, y, & z directions (RIGID_MOTION only) */
  addDoubleListOption("TRANSLATION_RATE_Z", nTranslation_Rate_Z, Translation_Rate_Z);
  /* DESCRIPTION: Angular velocity vector (rad/s) about x, y, & z axes (RIGID_MOTION only) */
  addDoubleListOption("ROTATION_RATE_X", nRotation_Rate_X, Rotation_Rate_X);
  /* DESCRIPTION: Angular velocity vector (rad/s) about x, y, & z axes (RIGID_MOTION only) */
  addDoubleListOption("ROTATION_RATE_Y", nRotation_Rate_Y, Rotation_Rate_Y);
  /* DESCRIPTION: Angular velocity vector (rad/s) about x, y, & z axes (RIGID_MOTION only) */
  addDoubleListOption("ROTATION_RATE_Z", nRotation_Rate_Z, Rotation_Rate_Z);
  /* DESCRIPTION: Pitching angular freq. (rad/s) about x, y, & z axes (RIGID_MOTION only) */
  addDoubleListOption("PITCHING_OMEGA_X", nPitching_Omega_X, Pitching_Omega_X);
  /* DESCRIPTION: Pitching angular freq. (rad/s) about x, y, & z axes (RIGID_MOTION only) */
  addDoubleListOption("PITCHING_OMEGA_Y", nPitching_Omega_Y, Pitching_Omega_Y);
  /* DESCRIPTION: Pitching angular freq. (rad/s) about x, y, & z axes (RIGID_MOTION only) */
  addDoubleListOption("PITCHING_OMEGA_Z", nPitching_Omega_Z, Pitching_Omega_Z);
  /* DESCRIPTION: Pitching amplitude (degrees) about x, y, & z axes (RIGID_MOTION only) */
  addDoubleListOption("PITCHING_AMPL_X", nPitching_Ampl_X, Pitching_Ampl_X);
  /* DESCRIPTION: Pitching amplitude (degrees) about x, y, & z axes (RIGID_MOTION only) */
  addDoubleListOption("PITCHING_AMPL_Y", nPitching_Ampl_Y, Pitching_Ampl_Y);
  /* DESCRIPTION: Pitching amplitude (degrees) about x, y, & z axes (RIGID_MOTION only) */
  addDoubleListOption("PITCHING_AMPL_Z", nPitching_Ampl_Z, Pitching_Ampl_Z);
  /* DESCRIPTION: Pitching phase offset (degrees) about x, y, & z axes (RIGID_MOTION only) */
  addDoubleListOption("PITCHING_PHASE_X", nPitching_Phase_X, Pitching_Phase_X);
  /* DESCRIPTION: Pitching phase offset (degrees) about x, y, & z axes (RIGID_MOTION only) */
  addDoubleListOption("PITCHING_PHASE_Y", nPitching_Phase_Y, Pitching_Phase_Y);
  /* DESCRIPTION: Pitching phase offset (degrees) about x, y, & z axes (RIGID_MOTION only) */
  addDoubleListOption("PITCHING_PHASE_Z", nPitching_Phase_Z, Pitching_Phase_Z);
  /* DESCRIPTION: Plunging angular freq. (rad/s) in x, y, & z directions (RIGID_MOTION only) */
  addDoubleListOption("PLUNGING_OMEGA_X", nPlunging_Omega_X, Plunging_Omega_X);
  /* DESCRIPTION: Plunging angular freq. (rad/s) in x, y, & z directions (RIGID_MOTION only) */
  addDoubleListOption("PLUNGING_OMEGA_Y", nPlunging_Omega_Y, Plunging_Omega_Y);
  /* DESCRIPTION: Plunging angular freq. (rad/s) in x, y, & z directions (RIGID_MOTION only) */
  addDoubleListOption("PLUNGING_OMEGA_Z", nPlunging_Omega_Z, Plunging_Omega_Z);
  /* DESCRIPTION: Plunging amplitude (m) in x, y, & z directions (RIGID_MOTION only) */
  addDoubleListOption("PLUNGING_AMPL_X", nPlunging_Ampl_X, Plunging_Ampl_X);
  /* DESCRIPTION: Plunging amplitude (m) in x, y, & z directions (RIGID_MOTION only) */
  addDoubleListOption("PLUNGING_AMPL_Y", nPlunging_Ampl_Y, Plunging_Ampl_Y);
  /* DESCRIPTION: Plunging amplitude (m) in x, y, & z directions (RIGID_MOTION only) */
  addDoubleListOption("PLUNGING_AMPL_Z", nPlunging_Ampl_Z, Plunging_Ampl_Z);
  /* DESCRIPTION: Value to move motion origins (1 or 0) */
  addUShortListOption("MOVE_MOTION_ORIGIN", nMoveMotion_Origin, MoveMotion_Origin);
  /* DESCRIPTION:  */
  addStringOption("MOTION_FILENAME", Motion_Filename, string("mesh_motion.dat"));

  /*!\par CONFIG_CATEGORY: Grid adaptation \ingroup Config*/
  /*--- Options related to grid adaptation ---*/

  /* DESCRIPTION: Kind of grid adaptation */
  addEnumOption("KIND_ADAPT", Kind_Adaptation, Adapt_Map, NO_ADAPT);
  /* DESCRIPTION: Percentage of new elements (% of the original number of elements) */
  addDoubleOption("NEW_ELEMS", New_Elem_Adapt, -1.0);
  /* DESCRIPTION: Scale factor for the dual volume */
  addDoubleOption("DUALVOL_POWER", DualVol_Power, 0.5);
  /* DESCRIPTION: Use analytical definition for surfaces */
  addEnumOption("ANALYTICAL_SURFDEF", Analytical_Surface, Geo_Analytic_Map, NO_GEO_ANALYTIC);
  /* DESCRIPTION: Before each computation, implicitly smooth the nodal coordinates */
  addBoolOption("SMOOTH_GEOMETRY", SmoothNumGrid, false);
  /* DESCRIPTION: Adapt the boundary elements */
  addBoolOption("ADAPT_BOUNDARY", AdaptBoundary, true);

  /*!\par CONFIG_CATEGORY: Aeroelastic Simulation (Typical Section Model) \ingroup Config*/
  /*--- Options related to aeroelastic simulations using the Typical Section Model) ---*/
  /* DESCRIPTION: The flutter speed index (modifies the freestream condition) */
  addDoubleOption("FLUTTER_SPEED_INDEX", FlutterSpeedIndex, 0.6);
  /* DESCRIPTION: Natural frequency of the spring in the plunging direction (rad/s). */
  addDoubleOption("PLUNGE_NATURAL_FREQUENCY", PlungeNaturalFrequency, 100);
  /* DESCRIPTION: Natural frequency of the spring in the pitching direction (rad/s). */
  addDoubleOption("PITCH_NATURAL_FREQUENCY", PitchNaturalFrequency, 100);
  /* DESCRIPTION: The airfoil mass ratio. */
  addDoubleOption("AIRFOIL_MASS_RATIO", AirfoilMassRatio, 60);
  /* DESCRIPTION: Distance in semichords by which the center of gravity lies behind the elastic axis. */
  addDoubleOption("CG_LOCATION", CG_Location, 1.8);
  /* DESCRIPTION: The radius of gyration squared (expressed in semichords) of the typical section about the elastic axis. */
  addDoubleOption("RADIUS_GYRATION_SQUARED", RadiusGyrationSquared, 3.48);
  /* DESCRIPTION: Solve the aeroelastic equations every given number of internal iterations. */
  addUnsignedShortOption("AEROELASTIC_ITER", AeroelasticIter, 3);

  /*!\par CONFIG_CATEGORY: Optimization Problem*/

  /* DESCRIPTION: Scale the line search in the optimizer */
  addDoubleOption("OPT_RELAX_FACTOR", Opt_RelaxFactor, 1.0);

  /* DESCRIPTION: Bound the line search in the optimizer */
  addDoubleOption("OPT_LINE_SEARCH_BOUND", Opt_LineSearch_Bound, 1E6);

  /*!\par CONFIG_CATEGORY: Wind Gust \ingroup Config*/
  /*--- Options related to wind gust simulations ---*/

  /* DESCRIPTION: Apply a wind gust */
  addBoolOption("WIND_GUST", Wind_Gust, false);
  /* DESCRIPTION: Type of gust */
  addEnumOption("GUST_TYPE", Gust_Type, Gust_Type_Map, NO_GUST);
  /* DESCRIPTION: Gust wavelenght (meters) */
  addDoubleOption("GUST_WAVELENGTH", Gust_WaveLength, 0.0);
  /* DESCRIPTION: Number of gust periods */
  addDoubleOption("GUST_PERIODS", Gust_Periods, 1.0);
  /* DESCRIPTION: Gust amplitude (m/s) */
  addDoubleOption("GUST_AMPL", Gust_Ampl, 0.0);
  /* DESCRIPTION: Time at which to begin the gust (sec) */
  addDoubleOption("GUST_BEGIN_TIME", Gust_Begin_Time, 0.0);
  /* DESCRIPTION: Location at which the gust begins (meters) */
  addDoubleOption("GUST_BEGIN_LOC", Gust_Begin_Loc, 0.0);
  /* DESCRIPTION: Direction of the gust X or Y dir */
  addEnumOption("GUST_DIR", Gust_Dir, Gust_Dir_Map, Y_DIR);

  /* Harmonic Balance config */
  /* DESCRIPTION: Omega_HB = 2*PI*frequency - frequencies for Harmonic Balance method */
  addDoubleListOption("OMEGA_HB", nOmega_HB, Omega_HB);

  /*!\par CONFIG_CATEGORY: Equivalent Area \ingroup Config*/
  /*--- Options related to the equivalent area ---*/

  /* DESCRIPTION: Evaluate equivalent area on the Near-Field  */
  addBoolOption("EQUIV_AREA", EquivArea, false);
  default_ea_lim[0] = 0.0; default_ea_lim[1] = 1.0; default_ea_lim[2] = 1.0;
  /* DESCRIPTION: Integration limits of the equivalent area ( xmin, xmax, Dist_NearField ) */
  addDoubleArrayOption("EA_INT_LIMIT", 3, EA_IntLimit, default_ea_lim);
  /* DESCRIPTION: Equivalent area scaling factor */
  addDoubleOption("EA_SCALE_FACTOR", EA_ScaleFactor, 1.0);

	// these options share nDV as their size in the option references; not a good idea
	/*!\par CONFIG_CATEGORY: Grid deformation \ingroup Config*/
  /*--- Options related to the grid deformation ---*/

	/* DESCRIPTION: Kind of deformation */
	addEnumListOption("DV_KIND", nDV, Design_Variable, Param_Map);
	/* DESCRIPTION: Marker of the surface to which we are going apply the shape deformation */
  addStringListOption("DV_MARKER", nMarker_DV, Marker_DV);
	/* DESCRIPTION: Parameters of the shape deformation
   - FFD_CONTROL_POINT_2D ( FFDBox ID, i_Ind, j_Ind, x_Disp, y_Disp )
   - FFD_RADIUS_2D ( FFDBox ID )
   - FFD_CAMBER_2D ( FFDBox ID, i_Ind )
   - FFD_THICKNESS_2D ( FFDBox ID, i_Ind )
   - HICKS_HENNE ( Lower Surface (0)/Upper Surface (1)/Only one Surface (2), x_Loc )
   - SURFACE_BUMP ( x_start, x_end, x_Loc )
   - CST ( Lower Surface (0)/Upper Surface (1), Kulfan parameter number, Total number of Kulfan parameters for surface )
   - NACA_4DIGITS ( 1st digit, 2nd digit, 3rd and 4th digit )
   - PARABOLIC ( Center, Thickness )
   - TRANSLATION ( x_Disp, y_Disp, z_Disp )
   - ROTATION ( x_Orig, y_Orig, z_Orig, x_End, y_End, z_End )
   - OBSTACLE ( Center, Bump size )
   - SPHERICAL ( ControlPoint_Index, Theta_Disp, R_Disp )
   - FFD_CONTROL_POINT ( FFDBox ID, i_Ind, j_Ind, k_Ind, x_Disp, y_Disp, z_Disp )
   - FFD_TWIST_ANGLE ( FFDBox ID, x_Orig, y_Orig, z_Orig, x_End, y_End, z_End )
   - FFD_ROTATION ( FFDBox ID, x_Orig, y_Orig, z_Orig, x_End, y_End, z_End )
   - FFD_CONTROL_SURFACE ( FFDBox ID, x_Orig, y_Orig, z_Orig, x_End, y_End, z_End )
   - FFD_CAMBER ( FFDBox ID, i_Ind, j_Ind )
   - FFD_THICKNESS ( FFDBox ID, i_Ind, j_Ind ) */
	addDVParamOption("DV_PARAM", nDV, ParamDV, FFDTag, Design_Variable);
  /* DESCRIPTION: New value of the shape deformation */
  addDVValueOption("DV_VALUE", nDV_Value, DV_Value, nDV, ParamDV, Design_Variable);
	/* DESCRIPTION: Hold the grid fixed in a region */
  addBoolOption("HOLD_GRID_FIXED", Hold_GridFixed, false);
	default_grid_fix[0] = -1E15; default_grid_fix[1] = -1E15; default_grid_fix[2] = -1E15;
	default_grid_fix[3] =  1E15; default_grid_fix[4] =  1E15; default_grid_fix[5] =  1E15;
	/* DESCRIPTION: Coordinates of the box where the grid will be deformed (Xmin, Ymin, Zmin, Xmax, Ymax, Zmax) */
	addDoubleArrayOption("HOLD_GRID_FIXED_COORD", 6, Hold_GridFixed_Coord, default_grid_fix);
	/* DESCRIPTION: Visualize the deformation */
  addBoolOption("VISUALIZE_DEFORMATION", Visualize_Deformation, false);
  /* DESCRIPTION: Print the residuals during mesh deformation to the console */
  addBoolOption("DEFORM_CONSOLE_OUTPUT", Deform_Output, true);
  /* DESCRIPTION: Number of nonlinear deformation iterations (surface deformation increments) */
  addUnsignedLongOption("DEFORM_NONLINEAR_ITER", GridDef_Nonlinear_Iter, 1);
  /* DESCRIPTION: Number of smoothing iterations for FEA mesh deformation */
  addUnsignedLongOption("DEFORM_LINEAR_ITER", GridDef_Linear_Iter, 1000);
  /* DESCRIPTION: Factor to multiply smallest volume for deform tolerance (0.001 default) */
  addDoubleOption("DEFORM_TOL_FACTOR", Deform_Tol_Factor, 1E-6);
  /* DESCRIPTION: Deform coefficient (-1.0 to 0.5) */
  addDoubleOption("DEFORM_COEFF", Deform_Coeff, 1E6);
  /* DESCRIPTION: Deform limit in m or inches */
  addDoubleOption("DEFORM_LIMIT", Deform_Limit, 1E6);
  /* DESCRIPTION: Type of element stiffness imposed for FEA mesh deformation (INVERSE_VOLUME, WALL_DISTANCE, CONSTANT_STIFFNESS) */
  addEnumOption("DEFORM_STIFFNESS_TYPE", Deform_Stiffness_Type, Deform_Stiffness_Map, SOLID_WALL_DISTANCE);
  /* DESCRIPTION: Poisson's ratio for constant stiffness FEA method of grid deformation*/
  addDoubleOption("DEFORM_ELASTICITY_MODULUS", Deform_ElasticityMod, 2E11);
  /* DESCRIPTION: Young's modulus and Poisson's ratio for constant stiffness FEA method of grid deformation*/
  addDoubleOption("DEFORM_POISSONS_RATIO", Deform_PoissonRatio, 0.3);
  /*  DESCRIPTION: Linear solver for the mesh deformation\n OPTIONS: see \link Linear_Solver_Map \endlink \n DEFAULT: FGMRES \ingroup Config*/
  addEnumOption("DEFORM_LINEAR_SOLVER", Kind_Deform_Linear_Solver, Linear_Solver_Map, FGMRES);
  /*  \n DESCRIPTION: Preconditioner for the Krylov linear solvers \n OPTIONS: see \link Linear_Solver_Prec_Map \endlink \n DEFAULT: LU_SGS \ingroup Config*/
  addEnumOption("DEFORM_LINEAR_SOLVER_PREC", Kind_Deform_Linear_Solver_Prec, Linear_Solver_Prec_Map, ILU);
  /* DESCRIPTION: Minimum error threshold for the linear solver for the implicit formulation */
  addDoubleOption("DEFORM_LINEAR_SOLVER_ERROR", Deform_Linear_Solver_Error, 1E-5);
  /* DESCRIPTION: Maximum number of iterations of the linear solver for the implicit formulation */
  addUnsignedLongOption("DEFORM_LINEAR_SOLVER_ITER", Deform_Linear_Solver_Iter, 1000);

  /*!\par CONFIG_CATEGORY: Rotorcraft problem \ingroup Config*/
  /*--- option related to rotorcraft problems ---*/

  /* DESCRIPTION: MISSING ---*/
  addDoubleOption("CYCLIC_PITCH", Cyclic_Pitch, 0.0);
  /* DESCRIPTION: MISSING ---*/
  addDoubleOption("COLLECTIVE_PITCH", Collective_Pitch, 0.0);

  /*!\par CONFIG_CATEGORY: FEM flow solver definition \ingroup Config*/
  /*--- Options related to the finite element flow solver---*/

  /* DESCRIPTION: Riemann solver used for DG (ROE, LAX-FRIEDRICH, AUSM, AUSMPW+, HLLC, VAN_LEER) */
  addEnumOption("RIEMANN_SOLVER_FEM", Riemann_Solver_FEM, Upwind_Map, ROE);
  /* DESCRIPTION: Constant factor applied for quadrature with straight elements (2.0 by default) */
  addDoubleOption("QUADRATURE_FACTOR_STRAIGHT_FEM", Quadrature_Factor_Straight, 2.0);
  /* DESCRIPTION: Constant factor applied for quadrature with curved elements (3.0 by default) */
  addDoubleOption("QUADRATURE_FACTOR_CURVED_FEM", Quadrature_Factor_Curved, 3.0);
  /* DESCRIPTION: Factor applied during quadrature in time for ADER-DG. (2.0 by default) */
  addDoubleOption("QUADRATURE_FACTOR_TIME_ADER_DG", Quadrature_Factor_Time_ADER_DG, 2.0);
  /* DESCRIPTION: Factor for the symmetrizing terms in the DG FEM discretization (1.0 by default) */
  addDoubleOption("THETA_INTERIOR_PENALTY_DG_FEM", Theta_Interior_Penalty_DGFEM, 1.0);
  /* DESCRIPTION: Compute the entropy in the fluid model (YES, NO) */
  addBoolOption("COMPUTE_ENTROPY_FLUID_MODEL", Compute_Entropy, true);
  /* DESCRIPTION: Use the lumped mass matrix for steady DGFEM computations */
  addBoolOption("USE_LUMPED_MASSMATRIX_DGFEM", Use_Lumped_MassMatrix_DGFEM, false);
  /* DESCRIPTION: Only compute the exact Jacobian of the spatial discretization (NO, YES) */
  addBoolOption("JACOBIAN_SPATIAL_DISCRETIZATION_ONLY", Jacobian_Spatial_Discretization_Only, false);

  /* DESCRIPTION: Number of aligned bytes for the matrix multiplications. Multiple of 64. (128 by default) */
  addUnsignedShortOption("ALIGNED_BYTES_MATMUL", byteAlignmentMatMul, 128);

  /*!\par CONFIG_CATEGORY: FEA solver \ingroup Config*/
  /*--- Options related to the FEA solver ---*/

  /*!\brief FEA_FILENAME \n DESCRIPTION: Filename to input for element-based properties \n Default: element_properties.dat \ingroup Config */
  addStringOption("FEA_FILENAME", FEA_FileName, string("element_properties.dat"));

  /* DESCRIPTION: Modulus of elasticity */
  addDoubleListOption("ELASTICITY_MODULUS", nElasticityMod, ElasticityMod);
  /* DESCRIPTION: Poisson ratio */
  addDoubleListOption("POISSON_RATIO", nPoissonRatio, PoissonRatio);
  /* DESCRIPTION: Material density */
  addDoubleListOption("MATERIAL_DENSITY", nMaterialDensity, MaterialDensity);
  /* DESCRIPTION: Knowles B constant */
  addDoubleOption("KNOWLES_B", Knowles_B, 1.0);
  /* DESCRIPTION: Knowles N constant */
  addDoubleOption("KNOWLES_N", Knowles_N, 1.0);

  /*  DESCRIPTION: Include DE effects
  *  Options: NO, YES \ingroup Config */
  addBoolOption("DE_EFFECTS", DE_Effects, false);
  /*!\brief ELECTRIC_FIELD_CONST \n DESCRIPTION: Value of the Dielectric Elastomer constant */
  addDoubleListOption("ELECTRIC_FIELD_CONST", nElectric_Constant, Electric_Constant);
  /* DESCRIPTION: Modulus of the Electric Fields */
  addDoubleListOption("ELECTRIC_FIELD_MOD", nElectric_Field, Electric_Field_Mod);
  /* DESCRIPTION: Direction of the Electic Fields */
  addDoubleListOption("ELECTRIC_FIELD_DIR", nDim_Electric_Field, Electric_Field_Dir);

  /* DESCRIPTION: Convergence criteria for FEM adjoint */
  addDoubleOption("CRITERIA_FEM_ADJ", Res_FEM_ADJ, -5.0);

  /*!\brief DESIGN_VARIABLE_FEA
   *  \n DESCRIPTION: Design variable for FEA problems \n OPTIONS: See \link DVFEA_Map \endlink \n DEFAULT VENKATAKRISHNAN \ingroup Config */
  addEnumOption("DESIGN_VARIABLE_FEA", Kind_DV_FEA, DVFEA_Map, NODV_FEA);

  /*  DESCRIPTION: Consider a reference solution for the structure (optimization applications)
  *  Options: NO, YES \ingroup Config */
  addBoolOption("REFERENCE_GEOMETRY", RefGeom, false);
  /*!\brief REFERENCE_GEOMETRY_PENALTY\n DESCRIPTION: Penalty weight value for the objective function \ingroup Config*/
  addDoubleOption("REFERENCE_GEOMETRY_PENALTY", RefGeom_Penalty, 1E6);
  /*!\brief SOLUTION_FLOW_FILENAME \n DESCRIPTION: Restart structure input file (the file output under the filename set by RESTART_FLOW_FILENAME) \n Default: solution_flow.dat \ingroup Config */
  addStringOption("REFERENCE_GEOMETRY_FILENAME", RefGeom_FEMFileName, string("reference_geometry.dat"));
  /*!\brief MESH_FORMAT \n DESCRIPTION: Mesh input file format \n OPTIONS: see \link Input_Map \endlink \n DEFAULT: SU2 \ingroup Config*/
  addEnumOption("REFERENCE_GEOMETRY_FORMAT", RefGeom_FileFormat, Input_Ref_Map, SU2_REF);

  /*!\brief TOTAL_DV_PENALTY\n DESCRIPTION: Penalty weight value to maintain the total sum of DV constant \ingroup Config*/
  addDoubleOption("TOTAL_DV_PENALTY", DV_Penalty, 0);

  /*!\brief REFERENCE_NODE\n  DESCRIPTION: Reference node for the structure (optimization applications) */
  addUnsignedLongOption("REFERENCE_NODE", refNodeID, 0);
  /* DESCRIPTION: Modulus of the electric fields */
  addDoubleListOption("REFERENCE_NODE_DISPLACEMENT", nDim_RefNode, RefNode_Displacement);
  /*!\brief REFERENCE_NODE_PENALTY\n DESCRIPTION: Penalty weight value for the objective function \ingroup Config*/
  addDoubleOption("REFERENCE_NODE_PENALTY", RefNode_Penalty, 1E3);

  /*!\brief REGIME_TYPE \n  DESCRIPTION: Geometric condition \n OPTIONS: see \link Struct_Map \endlink \ingroup Config*/
  addEnumOption("GEOMETRIC_CONDITIONS", Kind_Struct_Solver, Struct_Map, SMALL_DEFORMATIONS);
  /*!\brief REGIME_TYPE \n  DESCRIPTION: Material model \n OPTIONS: see \link Material_Map \endlink \ingroup Config*/
  addEnumOption("MATERIAL_MODEL", Kind_Material, Material_Map, LINEAR_ELASTIC);
  /*!\brief REGIME_TYPE \n  DESCRIPTION: Compressibility of the material \n OPTIONS: see \link MatComp_Map \endlink \ingroup Config*/
  addEnumOption("MATERIAL_COMPRESSIBILITY", Kind_Material_Compress, MatComp_Map, COMPRESSIBLE_MAT);

  /*  DESCRIPTION: Consider a prestretch in the structural domain
  *  Options: NO, YES \ingroup Config */
  addBoolOption("PRESTRETCH", Prestretch, false);
  /*!\brief PRESTRETCH_FILENAME \n DESCRIPTION: Filename to input for prestretching membranes \n Default: prestretch_file.dat \ingroup Config */
  addStringOption("PRESTRETCH_FILENAME", Prestretch_FEMFileName, string("prestretch_file.dat"));

  /* DESCRIPTION: Iterative method for non-linear structural analysis */
  addEnumOption("NONLINEAR_FEM_SOLUTION_METHOD", Kind_SpaceIteScheme_FEA, Space_Ite_Map_FEA, NEWTON_RAPHSON);
  /* DESCRIPTION: Number of internal iterations for Newton-Raphson Method in nonlinear structural applications */
  addUnsignedLongOption("NONLINEAR_FEM_INT_ITER", Dyn_nIntIter, 10);

  /* DESCRIPTION: Formulation for bidimensional elasticity solver */
  addEnumOption("FORMULATION_ELASTICITY_2D", Kind_2DElasForm, ElasForm_2D, PLANE_STRAIN);
  /*  DESCRIPTION: Apply dead loads
  *  Options: NO, YES \ingroup Config */
  addBoolOption("DEAD_LOAD", DeadLoad, false);
  /*  DESCRIPTION: Temporary: pseudo static analysis (no density in dynamic analysis)
  *  Options: NO, YES \ingroup Config */
  addBoolOption("PSEUDO_STATIC", PseudoStatic, false);
  /* DESCRIPTION: Dynamic or static structural analysis */
  addEnumOption("DYNAMIC_ANALYSIS", Dynamic_Analysis, Dynamic_Map, STATIC);
  /* DESCRIPTION: Time Step for dynamic analysis (s) */
  addDoubleOption("DYN_TIMESTEP", Delta_DynTime, 0.0);
  /* DESCRIPTION: Total Physical Time for dual time stepping simulations (s) */
  addDoubleOption("DYN_TIME", Total_DynTime, 1.0);
  /* DESCRIPTION: Parameter alpha for Newmark scheme (s) */
  addDoubleOption("NEWMARK_ALPHA", Newmark_alpha, 0.25);
  /* DESCRIPTION: Parameter delta for Newmark scheme (s) */
  addDoubleOption("NEWMARK_DELTA", Newmark_delta, 0.5);
  /* DESCRIPTION: Apply the load as a ramp */
  addBoolOption("RAMP_LOADING", Ramp_Load, false);
  /* DESCRIPTION: Time while the load is to be increased linearly */
  addDoubleOption("RAMP_TIME", Ramp_Time, 1.0);
  /* DESCRIPTION: Transfer method used for multiphysics problems */
  addEnumOption("DYNAMIC_LOAD_TRANSFER", Dynamic_LoadTransfer, Dyn_Transfer_Method_Map, POL_ORDER_1);

  /* DESCRIPTION: Newmark - Generalized alpha - coefficients */
  addDoubleListOption("TIME_INT_STRUCT_COEFFS", nIntCoeffs, Int_Coeffs);

  /*  DESCRIPTION: Apply dead loads. Options: NO, YES \ingroup Config */
  addBoolOption("INCREMENTAL_LOAD", IncrementalLoad, false);
  /* DESCRIPTION: Maximum number of increments of the  */
  addUnsignedLongOption("NUMBER_INCREMENTS", IncLoad_Nincrements, 10);

  default_inc_crit[0] = 0.0; default_inc_crit[1] = 0.0; default_inc_crit[2] = 0.0;
  /* DESCRIPTION: Definition of the  UTOL RTOL ETOL*/
  addDoubleArrayOption("INCREMENTAL_CRITERIA", 3, IncLoad_Criteria, default_inc_crit);

  /* DESCRIPTION: Time while the structure is static */
  addDoubleOption("STATIC_TIME", Static_Time, 0.0);

  /* DESCRIPTION: Order of the predictor */
  addUnsignedShortOption("PREDICTOR_ORDER", Pred_Order, 0);

  /* DESCRIPTION: Transfer method used for multiphysics problems */
  addEnumOption("MULTIPHYSICS_TRANSFER_METHOD", Kind_TransferMethod, Transfer_Method_Map, BROADCAST_DATA);


  /* CONFIG_CATEGORY: FSI solver */
  /*--- Options related to the FSI solver ---*/

  /*!\brief PHYSICAL_PROBLEM_FLUID_FSI
   *  DESCRIPTION: Physical governing equations \n
   *  Options: NONE (default),EULER, NAVIER_STOKES, RANS,
   *  \ingroup Config*/
  addEnumOption("FSI_FLUID_PROBLEM", Kind_Solver_Fluid_FSI, FSI_Fluid_Solver_Map, NO_SOLVER_FFSI);

  /*!\brief PHYSICAL_PROBLEM_STRUCTURAL_FSI
   *  DESCRIPTION: Physical governing equations \n
   *  Options: NONE (default), FEM_ELASTICITY
   *  \ingroup Config*/
  addEnumOption("FSI_STRUCTURAL_PROBLEM", Kind_Solver_Struc_FSI, FSI_Struc_Solver_Map, NO_SOLVER_SFSI);

  /* DESCRIPTION: Linear solver for the structural side on FSI problems */
  addEnumOption("FSI_LINEAR_SOLVER_STRUC", Kind_Linear_Solver_FSI_Struc, Linear_Solver_Map, FGMRES);
  /* DESCRIPTION: Preconditioner for the Krylov linear solvers */
  addEnumOption("FSI_LINEAR_SOLVER_PREC_STRUC", Kind_Linear_Solver_Prec_FSI_Struc, Linear_Solver_Prec_Map, ILU);
  /* DESCRIPTION: Maximum number of iterations of the linear solver for the implicit formulation */
  addUnsignedLongOption("FSI_LINEAR_SOLVER_ITER_STRUC", Linear_Solver_Iter_FSI_Struc, 500);
  /* DESCRIPTION: Minimum error threshold for the linear solver for the implicit formulation */
  addDoubleOption("FSI_LINEAR_SOLVER_ERROR_STRUC", Linear_Solver_Error_FSI_Struc, 1E-6);

  /* DESCRIPTION: ID of the region we want to compute the sensitivities using direct differentiation */
  addUnsignedShortOption("FEA_ID_DIRECTDIFF", nID_DV, 0);

  /* DESCRIPTION: Restart from a steady state (sets grid velocities to 0 when loading the restart). */
  addBoolOption("RESTART_STEADY_STATE", SteadyRestart, false);

  /*  DESCRIPTION: Apply dead loads
  *  Options: NO, YES \ingroup Config */
  addBoolOption("MATCHING_MESH", MatchingMesh, true);

  /*!\par KIND_INTERPOLATION \n
   * DESCRIPTION: Type of interpolation to use for multi-zone problems. \n OPTIONS: see \link Interpolator_Map \endlink
   * Sets Kind_Interpolation \ingroup Config
   */
  addEnumOption("KIND_INTERPOLATION", Kind_Interpolation, Interpolator_Map, NEAREST_NEIGHBOR);

  /* DESCRIPTION: Maximum number of FSI iterations */
  addUnsignedShortOption("FSI_ITER", nIterFSI, 1);
  /* DESCRIPTION: Number of FSI iterations during which a ramp is applied */
  addUnsignedShortOption("RAMP_FSI_ITER", nIterFSI_Ramp, 2);
  /* DESCRIPTION: Aitken's static relaxation factor */
  addDoubleOption("STAT_RELAX_PARAMETER", AitkenStatRelax, 0.4);
  /* DESCRIPTION: Aitken's dynamic maximum relaxation factor for the first iteration */
  addDoubleOption("AITKEN_DYN_MAX_INITIAL", AitkenDynMaxInit, 0.5);
  /* DESCRIPTION: Aitken's dynamic minimum relaxation factor for the first iteration */
  addDoubleOption("AITKEN_DYN_MIN_INITIAL", AitkenDynMinInit, 0.5);
  /* DESCRIPTION: Type of gust */
  addEnumOption("BGS_RELAXATION", Kind_BGS_RelaxMethod, AitkenForm_Map, NO_RELAXATION);


  /*!\par CONFIG_CATEGORY: Wave solver \ingroup Config*/
  /*--- options related to the wave solver ---*/

  /* DESCRIPTION: Constant wave speed */
  addDoubleOption("WAVE_SPEED", Wave_Speed, 331.79);

  /*!\par CONFIG_CATEGORY: Heat solver \ingroup Config*/
  /*--- options related to the heat solver ---*/

  /* DESCRIPTION: Thermal diffusivity constant */
  addDoubleOption("THERMAL_DIFFUSIVITY", Thermal_Diffusivity, 1.172E-5);

  /* DESCRIPTION: Thermal diffusivity constant */
  addDoubleOption("THERMAL_DIFFUSIVITY_SOLID", Thermal_Diffusivity_Solid, 1.172E-5);

  /*!\par CONFIG_CATEGORY: Visualize Control Volumes \ingroup Config*/
  /*--- options related to visualizing control volumes ---*/

  /* DESCRIPTION: Node number for the CV to be visualized */
  addLongOption("VISUALIZE_CV", Visualize_CV, -1);

  /*!\par CONFIG_CATEGORY: Inverse design problem \ingroup Config*/
  /*--- options related to inverse design problem ---*/

  /* DESCRIPTION: Evaluate inverse design on the surface  */
  addBoolOption("INV_DESIGN_CP", InvDesign_Cp, false);

  /* DESCRIPTION: Evaluate inverse design on the surface  */
  addBoolOption("INV_DESIGN_HEATFLUX", InvDesign_HeatFlux, false);

  /*!\par CONFIG_CATEGORY: Unsupported options \ingroup Config*/
  /*--- Options that are experimental and not intended for general use ---*/

  /* DESCRIPTION: Write extra output */
  addBoolOption("EXTRA_OUTPUT", ExtraOutput, false);

  /* DESCRIPTION: Write extra heat output for a given zone heat solver zone */
  addLongOption("EXTRA_HEAT_ZONE_OUTPUT", ExtraHeatOutputZone, -1);

  /*--- options related to the FFD problem ---*/
  /*!\par CONFIG_CATEGORY:FFD point inversion \ingroup Config*/

  /* DESCRIPTION: Fix I plane */
  addShortListOption("FFD_FIX_I", nFFD_Fix_IDir, FFD_Fix_IDir);

  /* DESCRIPTION: Fix J plane */
  addShortListOption("FFD_FIX_J", nFFD_Fix_JDir, FFD_Fix_JDir);

  /* DESCRIPTION: Fix K plane */
  addShortListOption("FFD_FIX_K", nFFD_Fix_KDir, FFD_Fix_KDir);

  /* DESCRIPTION: FFD symmetry plane (j=0) */
  addBoolOption("FFD_SYMMETRY_PLANE", FFD_Symmetry_Plane, false);

  /* DESCRIPTION: Define different coordinates systems for the FFD */
  addEnumOption("FFD_COORD_SYSTEM", FFD_CoordSystem, CoordSystem_Map, CARTESIAN);

  /* DESCRIPTION: Axis information for the spherical and cylindrical coord system */
  default_ffd_axis[0] = 0.0; default_ffd_axis[1] = 0.0; default_ffd_axis[2] =0.0;
  addDoubleArrayOption("FFD_AXIS", 3, FFD_Axis, default_ffd_axis);

  /* DESCRIPTION: Number of total iterations in the FFD point inversion */
  addUnsignedShortOption("FFD_ITERATIONS", nFFD_Iter, 500);

  /* DESCRIPTION: Free surface damping coefficient */
	addDoubleOption("FFD_TOLERANCE", FFD_Tol, 1E-10);

  /* DESCRIPTION: Definition of the FFD boxes */
  addFFDDefOption("FFD_DEFINITION", nFFDBox, CoordFFDBox, TagFFDBox);

  /* DESCRIPTION: Definition of the FFD boxes */
  addFFDDegreeOption("FFD_DEGREE", nFFDBox, DegreeFFDBox);

  /* DESCRIPTION: Surface continuity at the intersection with the FFD */
  addEnumOption("FFD_CONTINUITY", FFD_Continuity, Continuity_Map, DERIVATIVE_2ND);

  /* DESCRIPTION: Kind of blending for the FFD definition */
  addEnumOption("FFD_BLENDING", FFD_Blending, Blending_Map, BEZIER );

  /* DESCRIPTION: Order of the BSplines for BSpline Blending function */
  default_ffd_coeff[0] = 2; default_ffd_coeff[1] = 2; default_ffd_coeff[2] = 2;
  addDoubleArrayOption("FFD_BSPLINE_ORDER", 3, FFD_BSpline_Order, default_ffd_coeff);

  /*--- Options for the automatic differentiation methods ---*/
  /*!\par CONFIG_CATEGORY: Automatic Differentation options\ingroup Config*/

  /* DESCRIPTION: Direct differentiation mode (forward) */
  addEnumOption("DIRECT_DIFF", DirectDiff, DirectDiff_Var_Map, NO_DERIVATIVE);

  /* DESCRIPTION: Automatic differentiation mode (reverse) */
  addBoolOption("AUTO_DIFF", AD_Mode, NO);

  /* DESCRIPTION: Preaccumulation in the AD mode. */
  addBoolOption("PREACC", AD_Preaccumulation, YES);

  /*--- options that are used in the python optimization scripts. These have no effect on the c++ toolsuite ---*/
  /*!\par CONFIG_CATEGORY:Python Options\ingroup Config*/

  /* DESCRIPTION: Gradient method */
  addPythonOption("GRADIENT_METHOD");

  /* DESCRIPTION: Geometrical Parameter */
  addPythonOption("GEO_PARAM");

  /* DESCRIPTION: Setup for design variables */
  addPythonOption("DEFINITION_DV");

  /* DESCRIPTION: Maximum number of iterations */
  addPythonOption("OPT_ITERATIONS");

  /* DESCRIPTION: Requested accuracy */
  addPythonOption("OPT_ACCURACY");

  /*!\brief OPT_COMBINE_OBJECTIVE
   *  \n DESCRIPTION: Flag specifying whether to internally combine a multi-objective function or treat separately */
  addPythonOption("OPT_COMBINE_OBJECTIVE");

  /* DESCRIPTION: Current value of the design variables */
  addPythonOption("DV_VALUE_NEW");

  /* DESCRIPTION: Previous value of the design variables */
  addPythonOption("DV_VALUE_OLD");

  /* DESCRIPTION: Number of partitions of the mesh */
  addPythonOption("NUMBER_PART");

  /* DESCRIPTION: Optimization objective function with optional scaling factor*/
  addPythonOption("OPT_OBJECTIVE");

  /* DESCRIPTION: Optimization constraint functions with optional scaling factor */
  addPythonOption("OPT_CONSTRAINT");

  /* DESCRIPTION: Finite different step for gradient estimation */
  addPythonOption("FIN_DIFF_STEP");

  /* DESCRIPTION: Verbosity of the python scripts to Stdout */
  addPythonOption("CONSOLE");

  /* DESCRIPTION: Flag specifying if the mesh was decomposed */
  addPythonOption("DECOMPOSED");

  /* DESCRIPTION: Optimization gradient factor */
  addPythonOption("OPT_GRADIENT_FACTOR");

  /* DESCRIPTION: Upper bound for the optimizer */
  addPythonOption("OPT_BOUND_UPPER");

  /* DESCRIPTION: Lower bound for the optimizer */
  addPythonOption("OPT_BOUND_LOWER");

  /* DESCRIPTION: Number of zones of the problem */
  addPythonOption("NZONES");

  /* DESCRIPTION: Activate ParMETIS mode for testing */
  addBoolOption("PARMETIS", ParMETIS, false);
    
  /*--- options that are used in the Hybrid RANS/LES Simulations  ---*/
  /*!\par CONFIG_CATEGORY:Hybrid_RANSLES Options\ingroup Config*/
    
  /* DESCRIPTION: Writing surface solution file frequency for dual time */
  addUnsignedLongOption("WRT_SURF_FREQ_DUALTIME", Wrt_Surf_Freq_DualTime, 1);

  /* DESCRIPTION: DES Constant */
  addDoubleOption("DES_CONST", Const_DES, 0.65);

  /* DESCRIPTION: Specify Hybrid RANS/LES model */
  addEnumOption("HYBRID_RANSLES", Kind_HybridRANSLES, HybridRANSLES_Map, NO_HYBRIDRANSLES);
    
  /* DESCRIPTION:  Roe with low dissipation for unsteady flows */
  addEnumOption("ROE_LOW_DISSIPATION", Kind_RoeLowDiss, RoeLowDiss_Map, NO_ROELOWDISS);

  /* DESCRIPTION: Activate SA Quadratic Constitutive Relation, 2000 version */
  addBoolOption("SA_QCR", QCR, false);
  
  /* DESCRIPTION: Multipoint design Mach number*/
  addPythonOption("MULTIPOINT_MACH_NUMBER");

  /* DESCRIPTION: Multipoint design Weight */
  addPythonOption("MULTIPOINT_WEIGHT");

  /* DESCRIPTION: Multipoint design Angle of Attack */
  addPythonOption("MULTIPOINT_AOA");

  /* DESCRIPTION: Multipoint design Sideslip angle */
  addPythonOption("MULTIPOINT_SIDESLIP_ANGLE");

  /* DESCRIPTION: Multipoint design target CL*/
  addPythonOption("MULTIPOINT_TARGET_CL");

  /* DESCRIPTION: Multipoint design Reynolds number */
  addPythonOption("MULTIPOINT_REYNOLDS_NUMBER");

  /* DESCRIPTION: Multipoint design freestream temperature */
  addPythonOption("MULTIPOINT_FREESTREAM_TEMPERATURE");

  /* DESCRIPTION: Multipoint design freestream pressure */
  addPythonOption("MULTIPOINT_FREESTREAM_PRESSURE");

  /* END_CONFIG_OPTIONS */

}

void CConfig::SetConfig_Parsing(char case_filename[MAX_STRING_SIZE]) {
  string text_line, option_name;
  ifstream case_file;
  vector<string> option_value;
  
  /*--- Read the configuration file ---*/

  case_file.open(case_filename, ios::in);

  if (case_file.fail()) {
    SU2_MPI::Error("The configuration file (.cfg) is missing!!", CURRENT_FUNCTION);
  }

  string errorString;

  int  err_count = 0;  // How many errors have we found in the config file
  int max_err_count = 30; // Maximum number of errors to print before stopping

  map<string, bool> included_options;

  /*--- Parse the configuration file and set the options ---*/

  while (getline (case_file, text_line)) {

    if (err_count >= max_err_count) {
      errorString.append("too many errors. Stopping parse");

      cout << errorString << endl;
      throw(1);
    }

    if (TokenizeString(text_line, option_name, option_value)) {

      /*--- See if it's a python option ---*/

      if (option_map.find(option_name) == option_map.end()) {
          string newString;
          newString.append(option_name);
          newString.append(": invalid option name");
          newString.append(". Check current SU2 options in config_template.cfg.");
          newString.append("\n");
          if (!option_name.compare("AD_COEFF_FLOW")) newString.append("AD_COEFF_FLOW= (1st, 2nd, 4th) is now JST_SENSOR_COEFF= (2nd, 4th).\n");
          if (!option_name.compare("AD_COEFF_ADJFLOW")) newString.append("AD_COEFF_ADJFLOW= (1st, 2nd, 4th) is now ADJ_JST_SENSOR_COEFF= (2nd, 4th).\n");
          if (!option_name.compare("SPATIAL_ORDER_FLOW")) newString.append("SPATIAL_ORDER_FLOW is now the boolean MUSCL_FLOW and the appropriate SLOPE_LIMITER_FLOW.\n");
          if (!option_name.compare("SPATIAL_ORDER_ADJFLOW")) newString.append("SPATIAL_ORDER_ADJFLOW is now the boolean MUSCL_ADJFLOW and the appropriate SLOPE_LIMITER_ADJFLOW.\n");
          if (!option_name.compare("SPATIAL_ORDER_TURB")) newString.append("SPATIAL_ORDER_TURB is now the boolean MUSCL_TURB and the appropriate SLOPE_LIMITER_TURB.\n");
          if (!option_name.compare("SPATIAL_ORDER_ADJTURB")) newString.append("SPATIAL_ORDER_ADJTURB is now the boolean MUSCL_ADJTURB and the appropriate SLOPE_LIMITER_ADJTURB.\n");
          if (!option_name.compare("LIMITER_COEFF")) newString.append("LIMITER_COEFF is now VENKAT_LIMITER_COEFF.\n");
          if (!option_name.compare("SHARP_EDGES_COEFF")) newString.append("SHARP_EDGES_COEFF is now ADJ_SHARP_LIMITER_COEFF.\n");
          errorString.append(newString);
          err_count++;
        continue;
      }

      /*--- Option exists, check if the option has already been in the config file ---*/

      if (included_options.find(option_name) != included_options.end()) {
        string newString;
        newString.append(option_name);
        newString.append(": option appears twice");
        newString.append("\n");
        errorString.append(newString);
        err_count++;
        continue;
      }


      /*--- New found option. Add it to the map, and delete from all options ---*/

      included_options.insert(pair<string, bool>(option_name, true));
      all_options.erase(option_name);

      /*--- Set the value and check error ---*/

      string out = option_map[option_name]->SetValue(option_value);
      if (out.compare("") != 0) {
        errorString.append(out);
        errorString.append("\n");
        err_count++;
      }
    }
  }

  /*--- See if there were any errors parsing the config file ---*/

  if (errorString.size() != 0) {
    SU2_MPI::Error(errorString, CURRENT_FUNCTION);
  }

  /*--- Set the default values for all of the options that weren't set ---*/

  for (map<string, bool>::iterator iter = all_options.begin(); iter != all_options.end(); ++iter) {
    option_map[iter->first]->SetDefault();
  }

  case_file.close();

}

bool CConfig::SetRunTime_Parsing(char case_filename[MAX_STRING_SIZE]) {
  string text_line, option_name;
  ifstream case_file;
  vector<string> option_value;
  
  /*--- Read the configuration file ---*/

  case_file.open(case_filename, ios::in);

  if (case_file.fail()) { return false; }

  string errorString;

  int err_count = 0;  // How many errors have we found in the config file
  int max_err_count = 30; // Maximum number of errors to print before stopping

  map<string, bool> included_options;

  /*--- Parse the configuration file and set the options ---*/

  while (getline (case_file, text_line)) {

    if (err_count >= max_err_count) {
      errorString.append("too many errors. Stopping parse");

      cout << errorString << endl;
      throw(1);
    }

    if (TokenizeString(text_line, option_name, option_value)) {

      if (option_map.find(option_name) == option_map.end()) {

        /*--- See if it's a python option ---*/

        string newString;
        newString.append(option_name);
        newString.append(": invalid option name");
        newString.append("\n");
        errorString.append(newString);
        err_count++;
        continue;
      }

      /*--- Option exists, check if the option has already been in the config file ---*/

      if (included_options.find(option_name) != included_options.end()) {
        string newString;
        newString.append(option_name);
        newString.append(": option appears twice");
        newString.append("\n");
        errorString.append(newString);
        err_count++;
        continue;
      }

      /*--- New found option. Add it to the map, and delete from all options ---*/

      included_options.insert(pair<string, bool>(option_name, true));
      all_options.erase(option_name);

      /*--- Set the value and check error ---*/

      string out = option_map[option_name]->SetValue(option_value);
      if (out.compare("") != 0) {
        errorString.append(out);
        errorString.append("\n");
        err_count++;
      }

    }
  }

  /*--- See if there were any errors parsing the runtime file ---*/

  if (errorString.size() != 0) {
    SU2_MPI::Error(errorString, CURRENT_FUNCTION);
  }

  case_file.close();

  return true;

}

void CConfig::SetPostprocessing(unsigned short val_software, unsigned short val_izone, unsigned short val_nDim) {

  unsigned short iZone, iCFL, iMarker;
  bool ideal_gas       = (Kind_FluidModel == STANDARD_AIR || Kind_FluidModel == IDEAL_GAS );
  bool standard_air       = (Kind_FluidModel == STANDARD_AIR);
  
#ifndef HAVE_TECIO
  if (Output_FileFormat == TECPLOT_BINARY) {
    cout << "Tecplot binary file requested but SU2 was built without TecIO support." << "\n";
    Output_FileFormat = TECPLOT;
  }
#endif

  /*--- Fixed CM mode requires a static movement of the grid ---*/

  if (Fixed_CM_Mode) {
    Grid_Movement= true;
  	 nGridMovement = 1;
  	 Kind_GridMovement = new unsigned short[nGridMovement];
  	 Kind_GridMovement[0] = MOVING_HTP;
  }

  /*--- By default, in 2D we should use TWOD_AIRFOIL (independenly from the input file) ---*/

  if (val_nDim == 2) Geo_Description = TWOD_AIRFOIL;

  /*--- Store the SU2 module that we are executing. ---*/

  Kind_SU2 = val_software;

  /*--- Set limiter for no MUSCL reconstructions ---*/

  if ((!MUSCL_Flow) || (Kind_ConvNumScheme_Flow == SPACE_CENTERED)) Kind_SlopeLimit_Flow = NO_LIMITER;
  if ((!MUSCL_Turb) || (Kind_ConvNumScheme_Turb == SPACE_CENTERED)) Kind_SlopeLimit_Turb = NO_LIMITER;
  if ((!MUSCL_AdjFlow) || (Kind_ConvNumScheme_AdjFlow == SPACE_CENTERED)) Kind_SlopeLimit_AdjFlow = NO_LIMITER;
  if ((!MUSCL_AdjTurb) || (Kind_ConvNumScheme_AdjTurb == SPACE_CENTERED)) Kind_SlopeLimit_AdjTurb = NO_LIMITER;

  /*--- Set the default for thrust in ActDisk ---*/

  if ((Kind_ActDisk == NET_THRUST) || (Kind_ActDisk == BC_THRUST)
      || (Kind_ActDisk == DRAG_MINUS_THRUST) || (Kind_ActDisk == MASSFLOW)
      || (Kind_ActDisk == POWER))
    ActDisk_Jump = RATIO;

  /*--- Error-catching and automatic array adjustments for objective, marker, and weights arrays --- */

  /*--- If Kind_Obj has not been specified, these arrays need to take a default --*/

  if (Weight_ObjFunc == NULL && Kind_ObjFunc == NULL) {
    Kind_ObjFunc = new unsigned short[1];
    Kind_ObjFunc[0] = DRAG_COEFFICIENT;
    Weight_ObjFunc = new su2double[1];
    Weight_ObjFunc[0] = 1.0;
    nObj=1;
    nObjW=1;
  }

  /*--- Maker sure that arrays are the same length ---*/

  if (nObj>0) {
    if (nMarker_Monitoring!=nObj && Marker_Monitoring!= NULL) {
      if (nMarker_Monitoring==1) {
        /*-- If only one marker was listed with multiple objectives, set that marker as the marker for each objective ---*/
        nMarker_Monitoring = nObj;
        string marker = Marker_Monitoring[0];
        delete[] Marker_Monitoring;
        Marker_Monitoring = new string[nMarker_Monitoring];
        for (iMarker=0; iMarker<nMarker_Monitoring; iMarker++)
          Marker_Monitoring[iMarker] = marker;
      }
      else if(nObj==1){
        /*--- If one objective and more than one marker: repeat objective over each marker, evenly weighted ---*/
        unsigned int obj = Kind_ObjFunc[0];
        su2double wt=1.0;
        delete[] Kind_ObjFunc;
        if (Weight_ObjFunc!=NULL){
         wt = Weight_ObjFunc[0];
         delete[] Weight_ObjFunc;
        }
        Kind_ObjFunc = new short unsigned int[nMarker_Monitoring];
        Weight_ObjFunc = new su2double[nMarker_Monitoring];
        for (unsigned short iObj=0; iObj<nMarker_Monitoring; iObj++){
          Kind_ObjFunc[iObj] = obj;
          Weight_ObjFunc[iObj] = wt;
        }
        nObjW = nObj;
      }
      else if(nObj>1) {
        SU2_MPI::Error(string("When using more than one OBJECTIVE_FUNCTION, MARKER_MONTIORING must be the same length or length 1.\n ") +
                       string("For multiple surfaces per objective, either use one objective or list the objective multiple times.\n") +
                       string("For multiple objectives per marker either use one marker or list the marker multiple times.\n")+
                       string("Similar rules apply for multi-objective optimization using OPT_OBJECTIVE rather than OBJECTIVE_FUNCTION."),
                       CURRENT_FUNCTION);
      }
    }
  }

  /*-- Correct for case where Weight_ObjFunc has not been provided or has length < kind_objfunc---*/
  
  if (nObjW<nObj) {
    if (Weight_ObjFunc!= NULL && nObjW>1) {
      SU2_MPI::Error(string("The option OBJECTIVE_WEIGHT must either have the same length as OBJECTIVE_FUNCTION,\n") +
                     string("be lenght 1, or be deleted from the config file (equal weights will be applied)."), CURRENT_FUNCTION);
    }
    Weight_ObjFunc = new su2double[nObj];
    for (unsigned short iObj=0; iObj<nObj; iObj++)
      Weight_ObjFunc[iObj] = 1.0;
  }

  /*--- Low memory only for ASCII Tecplot ---*/

  if (Output_FileFormat != TECPLOT) Low_MemoryOutput = NO;

  /*--- Deactivate the multigrid in the adjoint problem ---*/

  if ((ContinuousAdjoint && !MG_AdjointFlow) ||
      (Unsteady_Simulation == TIME_STEPPING)) { nMGLevels = 0; }

  /*--- If Fluid Structure Interaction, set the solver for each zone.
   *--- ZONE_0 is the zone of the fluid.
   *--- All the other zones are structure.
   *--- This will allow us to define multiple physics structural problems */

  if (Kind_Solver == FLUID_STRUCTURE_INTERACTION) {
    if (val_izone == 0) {Kind_Solver = Kind_Solver_Fluid_FSI; FSI_Problem = true;}

    else {Kind_Solver = Kind_Solver_Struc_FSI; FSI_Problem = true;
    Kind_Linear_Solver = Kind_Linear_Solver_FSI_Struc;
    Kind_Linear_Solver_Prec = Kind_Linear_Solver_Prec_FSI_Struc;
    Linear_Solver_Error = Linear_Solver_Error_FSI_Struc;
    Linear_Solver_Iter = Linear_Solver_Iter_FSI_Struc;
    // Discrete adjoint linear solver
    Kind_DiscAdj_Linear_Solver = Kind_DiscAdj_Linear_Solver_FSI_Struc;
    Kind_DiscAdj_Linear_Prec = Kind_DiscAdj_Linear_Prec_FSI_Struc;}
  }
  else { FSI_Problem = false; }

  if(Kind_Solver == HEAT_EQUATION_FVM) {
    Linear_Solver_Iter = Linear_Solver_Iter_Heat;
    Linear_Solver_Error = Linear_Solver_Error_Heat;
  }

  if ((rank == MASTER_NODE) && ContinuousAdjoint && (Ref_NonDim == DIMENSIONAL) && (Kind_SU2 == SU2_CFD)) {
    cout << "WARNING: The adjoint solver should use a non-dimensional flow solution." << endl;
  }

  /*--- Initialize non-physical points/reconstructions to zero ---*/

  Nonphys_Points   = 0;
  Nonphys_Reconstr = 0;

  if (Kind_Solver == POISSON_EQUATION) {
    Unsteady_Simulation = STEADY;
  }

  /*--- Set the number of external iterations to 1 for the steady state problem ---*/

  if ((Kind_Solver == HEAT_EQUATION) ||
      (Kind_Solver == WAVE_EQUATION) || (Kind_Solver == POISSON_EQUATION)) {
    nMGLevels = 0;
    if (Unsteady_Simulation == STEADY) nExtIter = 1;
    else Unst_nIntIter = 2;
  }

  if (Kind_Solver == FEM_ELASTICITY) {
    nMGLevels = 0;
    if (Dynamic_Analysis == STATIC)
	nExtIter = 1;
  }

  /*--- Decide whether we should be writing unsteady solution files. ---*/

  if (Unsteady_Simulation == STEADY ||
      Unsteady_Simulation == HARMONIC_BALANCE)
 { Wrt_Unsteady = false; }
  else { Wrt_Unsteady = true; }

  if (Kind_Solver == FEM_ELASTICITY) {

	  if (Dynamic_Analysis == STATIC) { Wrt_Dynamic = false; }
	  else { Wrt_Dynamic = true; }

  } else {
    Wrt_Dynamic = false;
  }

  if (Kind_Solver == ZONE_SPECIFIC) {

    ZoneSpecific_Problem = true;
    Kind_Solver = Kind_Solver_PerZone[val_izone];
  }

  /*--- Check for unsupported features. ---*/

  if ((Kind_Regime == INCOMPRESSIBLE) && (Unsteady_Simulation == HARMONIC_BALANCE)){
    SU2_MPI::Error("Harmonic Balance not yet implemented for the incompressible solver.", CURRENT_FUNCTION);
  }

  /*--- Check for Fluid model consistency ---*/

  if (standard_air) {
    if (Gamma != 1.4 || Gas_Constant != 287.058) {
      Gamma = 1.4;
      Gas_Constant = 287.058;
    }
  }

  /*--- Overrule the default values for viscosity if the US measurement system is used. ---*/

  if (SystemMeasurements == US) {

    /* Correct the viscosities, if they contain the default SI values. */
    if(fabs(Mu_Constant-1.716E-5) < 1.0E-15) Mu_Constant /= 47.88025898;
    if(fabs(Mu_Ref-1.716E-5)      < 1.0E-15) Mu_Ref      /= 47.88025898;

    /* Correct the values with temperature dimension, if they contain the default SI values. */
    if(fabs(Mu_Temperature_Ref-273.15) < 1.0E-8) Mu_Temperature_Ref *= 1.8;
    if(fabs(Mu_S-110.4)                < 1.0E-8) Mu_S               *= 1.8;

    /* Correct the thermal conductivity, if it contains the default SI value. */
    if(fabs(Kt_Constant-0.0257) < 1.0E-10) Kt_Constant *= 0.577789317;
  }

  /*--- Check for Measurement System ---*/

  if (SystemMeasurements == US && !standard_air) {
    SU2_MPI::Error("Only STANDARD_AIR fluid model can be used with US Measurement System", CURRENT_FUNCTION);
  }

  /*--- Check for Convective scheme available for NICFD ---*/

  if (!ideal_gas) {
    if (Kind_Upwind_Flow != ROE && Kind_Upwind_Flow != HLLC && Kind_Centered_Flow != JST) {
      SU2_MPI::Error("Only ROE Upwind, HLLC Upwind scheme, and JST scheme can be used for Non-Ideal Compressible Fluids", CURRENT_FUNCTION);
    }

  }

  if(GetBoolTurbomachinery()){
    nBlades = new su2double[nZone];
    FreeStreamTurboNormal= new su2double[3];
  }

  /*--- Check if Giles are used with turbo markers ---*/

  if (nMarker_Giles > 0 && !GetBoolTurbomachinery()){
    SU2_MPI::Error("Giles Boundary conditions can only be used with turbomachinery markers", CURRENT_FUNCTION);
  }

  /*--- Check for Boundary condition available for NICFD ---*/

  if (!ideal_gas) {
    if (nMarker_Inlet != 0) {
      SU2_MPI::Error("Riemann Boundary conditions or Giles must be used for inlet and outlet with Not Ideal Compressible Fluids ", CURRENT_FUNCTION);
    }
    if (nMarker_Outlet != 0) {
      SU2_MPI::Error("Riemann Boundary conditions or Giles must be used outlet with Not Ideal Compressible Fluids ", CURRENT_FUNCTION);
    }

    if (nMarker_FarField != 0) {
      SU2_MPI::Error("Riemann Boundary conditions or Giles must be used outlet with Not Ideal Compressible Fluids ", CURRENT_FUNCTION);
    }

  }

  /*--- Check for Boundary condition available for NICF ---*/

  if (ideal_gas) {
    if (SystemMeasurements == US && standard_air) {
      if (Kind_ViscosityModel != SUTHERLAND) {
        SU2_MPI::Error("Only SUTHERLAND viscosity model can be used with US Measurement", CURRENT_FUNCTION);
      }
    }
    if (Kind_ConductivityModel != CONSTANT_PRANDTL ) {
      SU2_MPI::Error("Only CONSTANT_PRANDTL thermal conductivity model can be used with STANDARD_AIR and IDEAL_GAS", CURRENT_FUNCTION);
    }

  }

  /*--- Force number of span-wise section to 1 if 2D case ---*/
  if(val_nDim ==2){
    nSpanWiseSections_User=1;
    Kind_SpanWise= EQUISPACED;
  }

  /*--- Set number of TurboPerformance markers ---*/
  if(nMarker_Turbomachinery > 0){
    if(nMarker_Turbomachinery > 1){
      nMarker_TurboPerformance = nMarker_Turbomachinery + SU2_TYPE::Int(nMarker_Turbomachinery/2) + 1;
    }else{
      nMarker_TurboPerformance = nMarker_Turbomachinery;
    }
  } else {
    nMarker_TurboPerformance = 0;
    nSpanWiseSections =1;
  }

  /*--- Set number of TurboPerformance markers ---*/
  if(nMarker_Turbomachinery != 0){
    nSpan_iZones = new unsigned short[nZone];
  }

  /*--- Set number of TurboPerformance markers ---*/
  if(RampRotatingFrame && !DiscreteAdjoint){
    FinalRotation_Rate_Z = new su2double[nZone];
    for(iZone=0; iZone <nZone; iZone ++){
      FinalRotation_Rate_Z[iZone] = Rotation_Rate_Z[iZone];
      if(abs(FinalRotation_Rate_Z[iZone]) > 0.0){
        Rotation_Rate_Z[iZone] = RampRotatingFrame_Coeff[0];
      }
    }
  }

  if(RampOutletPressure && !DiscreteAdjoint){
    for (iMarker = 0; iMarker < nMarker_Giles; iMarker++){
      if (Kind_Data_Giles[iMarker] == STATIC_PRESSURE || Kind_Data_Giles[iMarker] == STATIC_PRESSURE_1D || Kind_Data_Giles[iMarker] == RADIAL_EQUILIBRIUM ){
        FinalOutletPressure   = Giles_Var1[iMarker];
        Giles_Var1[iMarker] = RampOutletPressure_Coeff[0];
      }
    }
    for (iMarker = 0; iMarker < nMarker_Riemann; iMarker++){
      if (Kind_Data_Riemann[iMarker] == STATIC_PRESSURE || Kind_Data_Riemann[iMarker] == RADIAL_EQUILIBRIUM){
        FinalOutletPressure      = Riemann_Var1[iMarker];
        Riemann_Var1[iMarker] = RampOutletPressure_Coeff[0];
      }
    }
  }

  /*--- Check on extra Relaxation factor for Giles---*/
  if(ExtraRelFacGiles[1] > 0.5){
    ExtraRelFacGiles[1] = 0.5;
  }


  /*--- Set grid movement kind to NO_MOVEMENT if not specified, which means
   that we also set the Grid_Movement flag to false. We initialize to the
   number of zones here, because we are guaranteed to at least have one. ---*/

  if (Kind_GridMovement == NULL) {
    Kind_GridMovement = new unsigned short[nZone];
    for (unsigned short iZone = 0; iZone < nZone; iZone++ )
      Kind_GridMovement[iZone] = NO_MOVEMENT;
    if (Grid_Movement == true) {
      SU2_MPI::Error("GRID_MOVEMENT = YES but no type provided in GRID_MOVEMENT_KIND!!", CURRENT_FUNCTION);
    }
  }

  /*--- If we're solving a purely steady problem with no prescribed grid
   movement (both rotating frame and moving walls can be steady), make sure that
   there is no grid motion ---*/

  if ((Kind_SU2 == SU2_CFD || Kind_SU2 == SU2_SOL) &&
      (Unsteady_Simulation == STEADY) &&
      ((Kind_GridMovement[ZONE_0] != MOVING_WALL) &&
       (Kind_GridMovement[ZONE_0] != ROTATING_FRAME) &&
       (Kind_GridMovement[ZONE_0] != STEADY_TRANSLATION) &&
       (Kind_GridMovement[ZONE_0] != FLUID_STRUCTURE)))
    Grid_Movement = false;

  if ((Kind_SU2 == SU2_CFD || Kind_SU2 == SU2_SOL) &&
      (Unsteady_Simulation == STEADY) &&
      ((Kind_GridMovement[ZONE_0] == MOVING_HTP)))
    Grid_Movement = true;

  /*--- The Line Search should be applied only in the deformation stage. ---*/

  if (Kind_SU2 != SU2_DEF) {
  	Opt_RelaxFactor = 1.0;
  }

  /*--- If it is not specified, set the mesh motion mach number
   equal to the freestream value. ---*/

  if (Grid_Movement && Mach_Motion == 0.0)
    Mach_Motion = Mach;

  /*--- Set the boolean flag if we are in a rotating frame (source term). ---*/

  if (Grid_Movement && Kind_GridMovement[ZONE_0] == ROTATING_FRAME)
    Rotating_Frame = true;
  else
    Rotating_Frame = false;

  /*--- Check the number of moving markers against the number of grid movement
   types provided (should be equal, except that rigid motion and rotating frame
   do not depend on surface specification). ---*/

  if (Grid_Movement &&
      (Kind_GridMovement[ZONE_0] != RIGID_MOTION) &&
      (Kind_GridMovement[ZONE_0] != ROTATING_FRAME) &&
      (Kind_GridMovement[ZONE_0] != MOVING_HTP) &&
      (Kind_GridMovement[ZONE_0] != STEADY_TRANSLATION) &&
      (Kind_GridMovement[ZONE_0] != FLUID_STRUCTURE) &&
      (Kind_GridMovement[ZONE_0] != GUST) &&
      (nGridMovement != nMarker_Moving)) {
    SU2_MPI::Error("Number of GRID_MOVEMENT_KIND must match number of MARKER_MOVING!!", CURRENT_FUNCTION);
  }

  /*--- In case the grid movement parameters have not been declared in the
   config file, set them equal to zero for safety. Also check to make sure
   that for each option, a value has been declared for each moving marker. ---*/

  unsigned short nMoving;
  if (nGridMovement > nZone) nMoving = nGridMovement;
  else nMoving = nZone;

  /*--- Motion Origin: ---*/

  if (Motion_Origin_X == NULL) {
    Motion_Origin_X = new su2double[nMoving];
    for (iZone = 0; iZone < nMoving; iZone++ )
      Motion_Origin_X[iZone] = 0.0;
  } else {
    if (Grid_Movement && (nMotion_Origin_X != nGridMovement)) {
      SU2_MPI::Error("Length of MOTION_ORIGIN_X must match GRID_MOVEMENT_KIND!!", CURRENT_FUNCTION);
    }
  }

  if (Motion_Origin_Y == NULL) {
    Motion_Origin_Y = new su2double[nMoving];
    for (iZone = 0; iZone < nMoving; iZone++ )
      Motion_Origin_Y[iZone] = 0.0;
  } else {
    if (Grid_Movement && (nMotion_Origin_Y != nGridMovement)) {
      SU2_MPI::Error("Length of MOTION_ORIGIN_Y must match GRID_MOVEMENT_KIND!!", CURRENT_FUNCTION);
    }
  }

  if (Motion_Origin_Z == NULL) {
    Motion_Origin_Z = new su2double[nMoving];
    for (iZone = 0; iZone < nMoving; iZone++ )
      Motion_Origin_Z[iZone] = 0.0;
  } else {
    if (Grid_Movement && (nMotion_Origin_Z != nGridMovement)) {
      SU2_MPI::Error("Length of MOTION_ORIGIN_Z must match GRID_MOVEMENT_KIND!!", CURRENT_FUNCTION);
    }
  }

  if (MoveMotion_Origin == NULL) {
    MoveMotion_Origin = new unsigned short[nMoving];
    for (iZone = 0; iZone < nMoving; iZone++ )
      MoveMotion_Origin[iZone] = 0;
  } else {
    if (Grid_Movement && (nMoveMotion_Origin != nGridMovement)) {
      SU2_MPI::Error("Length of MOVE_MOTION_ORIGIN must match GRID_MOVEMENT_KIND!!", CURRENT_FUNCTION);
    }
  }

  /*--- Translation: ---*/

  if (Translation_Rate_X == NULL) {
    Translation_Rate_X = new su2double[nMoving];
    for (iZone = 0; iZone < nMoving; iZone++ )
      Translation_Rate_X[iZone] = 0.0;
  } else {
    if (Grid_Movement && (nTranslation_Rate_X != nGridMovement)) {
      SU2_MPI::Error("Length of TRANSLATION_RATE_X must match GRID_MOVEMENT_KIND!!", CURRENT_FUNCTION);
    }
  }

  if (Translation_Rate_Y == NULL) {
    Translation_Rate_Y = new su2double[nMoving];
    for (iZone = 0; iZone < nMoving; iZone++ )
      Translation_Rate_Y[iZone] = 0.0;
  } else {
    if (Grid_Movement && (nTranslation_Rate_Y != nGridMovement)) {
      SU2_MPI::Error("Length of TRANSLATION_RATE_Y must match GRID_MOVEMENT_KIND!!", CURRENT_FUNCTION);
    }
  }

  if (Translation_Rate_Z == NULL) {
    Translation_Rate_Z = new su2double[nMoving];
    for (iZone = 0; iZone < nMoving; iZone++ )
      Translation_Rate_Z[iZone] = 0.0;
  } else {
    if (Grid_Movement && (nTranslation_Rate_Z != nGridMovement)) {
      SU2_MPI::Error("Length of TRANSLATION_RATE_Z must match GRID_MOVEMENT_KIND!!", CURRENT_FUNCTION);
    }
  }

  /*--- Rotation: ---*/

  if (Rotation_Rate_X == NULL) {
    Rotation_Rate_X = new su2double[nMoving];
    for (iZone = 0; iZone < nMoving; iZone++ )
      Rotation_Rate_X[iZone] = 0.0;
  } else {
    if (Grid_Movement && (nRotation_Rate_X != nGridMovement)) {
      SU2_MPI::Error("Length of ROTATION_RATE_X must match GRID_MOVEMENT_KIND!!", CURRENT_FUNCTION);
    }
  }

  if (Rotation_Rate_Y == NULL) {
    Rotation_Rate_Y = new su2double[nMoving];
    for (iZone = 0; iZone < nMoving; iZone++ )
      Rotation_Rate_Y[iZone] = 0.0;
  } else {
    if (Grid_Movement && (nRotation_Rate_Y != nGridMovement)) {
      SU2_MPI::Error("Length of ROTATION_RATE_Y must match GRID_MOVEMENT_KIND!!", CURRENT_FUNCTION);
    }
  }

  if (Rotation_Rate_Z == NULL) {
    Rotation_Rate_Z = new su2double[nMoving];
    for (iZone = 0; iZone < nMoving; iZone++ )
      Rotation_Rate_Z[iZone] = 0.0;
  } else {
    if (Grid_Movement && (nRotation_Rate_Z != nGridMovement)) {
      SU2_MPI::Error("Length of ROTATION_RATE_Z must match GRID_MOVEMENT_KIND!!", CURRENT_FUNCTION);
    }
  }

  /*--- Pitching: ---*/

  if (Pitching_Omega_X == NULL) {
    Pitching_Omega_X = new su2double[nMoving];
    for (iZone = 0; iZone < nMoving; iZone++ )
      Pitching_Omega_X[iZone] = 0.0;
  } else {
    if (Grid_Movement && (nPitching_Omega_X != nGridMovement)) {
      SU2_MPI::Error("Length of PITCHING_OMEGA_X must match GRID_MOVEMENT_KIND!!", CURRENT_FUNCTION);
    }
  }

  if (Pitching_Omega_Y == NULL) {
    Pitching_Omega_Y = new su2double[nMoving];
    for (iZone = 0; iZone < nMoving; iZone++ )
      Pitching_Omega_Y[iZone] = 0.0;
  } else {
    if (Grid_Movement && (nPitching_Omega_Y != nGridMovement)) {
      SU2_MPI::Error("Length of PITCHING_OMEGA_Y must match GRID_MOVEMENT_KIND!!", CURRENT_FUNCTION);
    }
  }

  if (Pitching_Omega_Z == NULL) {
    Pitching_Omega_Z = new su2double[nMoving];
    for (iZone = 0; iZone < nMoving; iZone++ )
      Pitching_Omega_Z[iZone] = 0.0;
  } else {
    if (Grid_Movement && (nPitching_Omega_Z != nGridMovement)) {
      SU2_MPI::Error("Length of PITCHING_OMEGA_Z must match GRID_MOVEMENT_KIND!!", CURRENT_FUNCTION);
    }
  }

  /*--- Pitching Amplitude: ---*/

  if (Pitching_Ampl_X == NULL) {
    Pitching_Ampl_X = new su2double[nMoving];
    for (iZone = 0; iZone < nMoving; iZone++ )
      Pitching_Ampl_X[iZone] = 0.0;
  } else {
    if (Grid_Movement && (nPitching_Ampl_X != nGridMovement)) {
      SU2_MPI::Error("Length of PITCHING_AMPL_X must match GRID_MOVEMENT_KIND!!", CURRENT_FUNCTION);
    }
  }

  if (Pitching_Ampl_Y == NULL) {
    Pitching_Ampl_Y = new su2double[nMoving];
    for (iZone = 0; iZone < nMoving; iZone++ )
      Pitching_Ampl_Y[iZone] = 0.0;
  } else {
    if (Grid_Movement && (nPitching_Ampl_Y != nGridMovement)) {
      SU2_MPI::Error("Length of PITCHING_AMPL_Y must match GRID_MOVEMENT_KIND!!", CURRENT_FUNCTION);
    }
  }

  if (Pitching_Ampl_Z == NULL) {
    Pitching_Ampl_Z = new su2double[nMoving];
    for (iZone = 0; iZone < nMoving; iZone++ )
      Pitching_Ampl_Z[iZone] = 0.0;
  } else {
    if (Grid_Movement && (nPitching_Ampl_Z != nGridMovement)) {
      SU2_MPI::Error("Length of PITCHING_AMPL_Z must match GRID_MOVEMENT_KIND!!", CURRENT_FUNCTION);
    }
  }

  /*--- Pitching Phase: ---*/

  if (Pitching_Phase_X == NULL) {
    Pitching_Phase_X = new su2double[nMoving];
    for (iZone = 0; iZone < nMoving; iZone++ )
      Pitching_Phase_X[iZone] = 0.0;
  } else {
    if (Grid_Movement && (nPitching_Phase_X != nGridMovement)) {
      SU2_MPI::Error("Length of PITCHING_PHASE_X must match GRID_MOVEMENT_KIND!!", CURRENT_FUNCTION);
    }
  }

  if (Pitching_Phase_Y == NULL) {
    Pitching_Phase_Y = new su2double[nMoving];
    for (iZone = 0; iZone < nMoving; iZone++ )
      Pitching_Phase_Y[iZone] = 0.0;
  } else {
    if (Grid_Movement && (nPitching_Phase_Y != nGridMovement)) {
      SU2_MPI::Error("Length of PITCHING_PHASE_Y must match GRID_MOVEMENT_KIND!!", CURRENT_FUNCTION);
    }
  }

  if (Pitching_Phase_Z == NULL) {
    Pitching_Phase_Z = new su2double[nMoving];
    for (iZone = 0; iZone < nMoving; iZone++ )
      Pitching_Phase_Z[iZone] = 0.0;
  } else {
    if (Grid_Movement && (nPitching_Phase_Z != nGridMovement)) {
      SU2_MPI::Error("Length of PITCHING_PHASE_Z must match GRID_MOVEMENT_KIND!!", CURRENT_FUNCTION);
    }
  }

  /*--- Plunging: ---*/

  if (Plunging_Omega_X == NULL) {
    Plunging_Omega_X = new su2double[nMoving];
    for (iZone = 0; iZone < nMoving; iZone++ )
      Plunging_Omega_X[iZone] = 0.0;
  } else {
    if (Grid_Movement && (nPlunging_Omega_X != nGridMovement)) {
      SU2_MPI::Error("Length of PLUNGING_PHASE_X must match GRID_MOVEMENT_KIND!!", CURRENT_FUNCTION);
    }
  }

  if (Plunging_Omega_Y == NULL) {
    Plunging_Omega_Y = new su2double[nMoving];
    for (iZone = 0; iZone < nMoving; iZone++ )
      Plunging_Omega_Y[iZone] = 0.0;
  } else {
    if (Grid_Movement && (nPlunging_Omega_Y != nGridMovement)) {
      SU2_MPI::Error("Length of PLUNGING_PHASE_Y must match GRID_MOVEMENT_KIND!!", CURRENT_FUNCTION);
    }
  }

  if (Plunging_Omega_Z == NULL) {
    Plunging_Omega_Z = new su2double[nMoving];
    for (iZone = 0; iZone < nMoving; iZone++ )
      Plunging_Omega_Z[iZone] = 0.0;
  } else {
    if (Grid_Movement && (nPlunging_Omega_Z != nGridMovement)) {
      SU2_MPI::Error("Length of PLUNGING_PHASE_Z must match GRID_MOVEMENT_KIND!!", CURRENT_FUNCTION);
    }
  }

  /*--- Plunging Amplitude: ---*/

  if (Plunging_Ampl_X == NULL) {
    Plunging_Ampl_X = new su2double[nMoving];
    for (iZone = 0; iZone < nMoving; iZone++ )
      Plunging_Ampl_X[iZone] = 0.0;
  } else {
    if (Grid_Movement && (nPlunging_Ampl_X != nGridMovement)) {
      SU2_MPI::Error("Length of PLUNGING_AMPL_X must match GRID_MOVEMENT_KIND!!", CURRENT_FUNCTION);
    }
  }

  if (Plunging_Ampl_Y == NULL) {
    Plunging_Ampl_Y = new su2double[nMoving];
    for (iZone = 0; iZone < nMoving; iZone++ )
      Plunging_Ampl_Y[iZone] = 0.0;
  } else {
    if (Grid_Movement && (nPlunging_Ampl_Y != nGridMovement)) {
      SU2_MPI::Error("Length of PLUNGING_AMPL_Y must match GRID_MOVEMENT_KIND!!", CURRENT_FUNCTION);
    }
  }

  if (Plunging_Ampl_Z == NULL) {
    Plunging_Ampl_Z = new su2double[nMoving];
    for (iZone = 0; iZone < nMoving; iZone++ )
      Plunging_Ampl_Z[iZone] = 0.0;
  } else {
    if (Grid_Movement && (nPlunging_Ampl_Z != nGridMovement)) {
      SU2_MPI::Error("Length of PLUNGING_AMPL_Z must match GRID_MOVEMENT_KIND!!", CURRENT_FUNCTION);
    }
  }

  /*-- Setting Harmonic Balance period from the config file */

  if (Unsteady_Simulation == HARMONIC_BALANCE) {
  	HarmonicBalance_Period = GetHarmonicBalance_Period();
  	if (HarmonicBalance_Period < 0)  {
      SU2_MPI::Error("Not a valid value for time period!!", CURRENT_FUNCTION);
  	}
  	/* Initialize the Harmonic balance Frequency pointer */
  	if (Omega_HB == NULL) {
  		Omega_HB = new su2double[nOmega_HB];
  		for (iZone = 0; iZone < nOmega_HB; iZone++ )
  			Omega_HB[iZone] = 0.0;
  	}else {
  		if (nOmega_HB != nTimeInstances) {
        SU2_MPI::Error("Length of omega_HB  must match the number TIME_INSTANCES!!" , CURRENT_FUNCTION);
      }
  	}
  }

    /*--- Use the various rigid-motion input frequencies to determine the period to be used with harmonic balance cases.
     There are THREE types of motion to consider, namely: rotation, pitching, and plunging.
     The largest period of motion is the one to be used for harmonic balance  calculations. ---*/

  /*if (Unsteady_Simulation == HARMONIC_BALANCE) {
      if (!(GetGrid_Movement())) {
          // No grid movement - Time period from config file //
          HarmonicBalance_Period = GetHarmonicBalance_Period();
      }

      else {
          unsigned short N_MOTION_TYPES = 3;
          su2double *periods;
          periods = new su2double[N_MOTION_TYPES];

          //--- rotation: ---//

          su2double Omega_mag_rot = sqrt(pow(Rotation_Rate_X[ZONE_0],2)+pow(Rotation_Rate_Y[ZONE_0],2)+pow(Rotation_Rate_Z[ZONE_0],2));
          if (Omega_mag_rot > 0)
              periods[0] = 2*PI_NUMBER/Omega_mag_rot;
          else
              periods[0] = 0.0;

          //--- pitching: ---//

          su2double Omega_mag_pitch = sqrt(pow(Pitching_Omega_X[ZONE_0],2)+pow(Pitching_Omega_Y[ZONE_0],2)+pow(Pitching_Omega_Z[ZONE_0],2));
          if (Omega_mag_pitch > 0)
              periods[1] = 2*PI_NUMBER/Omega_mag_pitch;
          else
              periods[1] = 0.0;

          //--- plunging: ---//

          su2double Omega_mag_plunge = sqrt(pow(Plunging_Omega_X[ZONE_0],2)+pow(Plunging_Omega_Y[ZONE_0],2)+pow(Plunging_Omega_Z[ZONE_0],2));
          if (Omega_mag_plunge > 0)
              periods[2] = 2*PI_NUMBER/Omega_mag_plunge;
          else
              periods[2] = 0.0;

          //--- determine which period is largest ---//

          unsigned short iVar;
          HarmonicBalance_Period = 0.0;
          for (iVar = 0; iVar < N_MOTION_TYPES; iVar++) {
              if (periods[iVar] > HarmonicBalance_Period)
                  HarmonicBalance_Period = periods[iVar];
          }

          delete periods;
      }

  }*/




  /*--- Initialize the RefOriginMoment Pointer ---*/

  RefOriginMoment = NULL;
  RefOriginMoment = new su2double[3];
  RefOriginMoment[0] = 0.0; RefOriginMoment[1] = 0.0; RefOriginMoment[2] = 0.0;

  /*--- In case the moment origin coordinates have not been declared in the
   config file, set them equal to zero for safety. Also check to make sure
   that for each marker, a value has been declared for the moment origin.
   Unless only one value was specified, then set this value for all the markers
   being monitored. ---*/


  if ((nRefOriginMoment_X != nRefOriginMoment_Y) || (nRefOriginMoment_X != nRefOriginMoment_Z) ) {
    SU2_MPI::Error("ERROR: Length of REF_ORIGIN_MOMENT_X, REF_ORIGIN_MOMENT_Y and REF_ORIGIN_MOMENT_Z must be the same!!", CURRENT_FUNCTION);
  }

  if (RefOriginMoment_X == NULL) {
    RefOriginMoment_X = new su2double[nMarker_Monitoring];
    for (iMarker = 0; iMarker < nMarker_Monitoring; iMarker++ )
      RefOriginMoment_X[iMarker] = 0.0;
  } else {
    if (nRefOriginMoment_X == 1) {

      su2double aux_RefOriginMoment_X = RefOriginMoment_X[0];
      delete [] RefOriginMoment_X;
      RefOriginMoment_X = new su2double[nMarker_Monitoring];
      nRefOriginMoment_X = nMarker_Monitoring;

      for (iMarker = 0; iMarker < nMarker_Monitoring; iMarker++ )
        RefOriginMoment_X[iMarker] = aux_RefOriginMoment_X;
    }
    else if (nRefOriginMoment_X != nMarker_Monitoring) {
      SU2_MPI::Error("ERROR: Length of REF_ORIGIN_MOMENT_X must match number of Monitoring Markers!!", CURRENT_FUNCTION);
    }
  }

  if (RefOriginMoment_Y == NULL) {
    RefOriginMoment_Y = new su2double[nMarker_Monitoring];
    for (iMarker = 0; iMarker < nMarker_Monitoring; iMarker++ )
      RefOriginMoment_Y[iMarker] = 0.0;
  } else {
    if (nRefOriginMoment_Y == 1) {

      su2double aux_RefOriginMoment_Y = RefOriginMoment_Y[0];
      delete [] RefOriginMoment_Y;
      RefOriginMoment_Y = new su2double[nMarker_Monitoring];
      nRefOriginMoment_Y = nMarker_Monitoring;

      for (iMarker = 0; iMarker < nMarker_Monitoring; iMarker++ )
        RefOriginMoment_Y[iMarker] = aux_RefOriginMoment_Y;
    }
    else if (nRefOriginMoment_Y != nMarker_Monitoring) {
      SU2_MPI::Error("ERROR: Length of REF_ORIGIN_MOMENT_Y must match number of Monitoring Markers!!", CURRENT_FUNCTION);
    }
  }

  if (RefOriginMoment_Z == NULL) {
    RefOriginMoment_Z = new su2double[nMarker_Monitoring];
    for (iMarker = 0; iMarker < nMarker_Monitoring; iMarker++ )
      RefOriginMoment_Z[iMarker] = 0.0;
  } else {
    if (nRefOriginMoment_Z == 1) {

      su2double aux_RefOriginMoment_Z = RefOriginMoment_Z[0];
      delete [] RefOriginMoment_Z;
      RefOriginMoment_Z = new su2double[nMarker_Monitoring];
      nRefOriginMoment_Z = nMarker_Monitoring;

      for (iMarker = 0; iMarker < nMarker_Monitoring; iMarker++ )
        RefOriginMoment_Z[iMarker] = aux_RefOriginMoment_Z;
    }
    else if (nRefOriginMoment_Z != nMarker_Monitoring) {
      SU2_MPI::Error("ERROR: Length of REF_ORIGIN_MOMENT_Z must match number of Monitoring Markers!!", CURRENT_FUNCTION);
    }
  }

  /*--- Set the boolean flag if we are carrying out an aeroelastic simulation. ---*/

  if (Grid_Movement && (Kind_GridMovement[ZONE_0] == AEROELASTIC || Kind_GridMovement[ZONE_0] == AEROELASTIC_RIGID_MOTION)) Aeroelastic_Simulation = true;
  else Aeroelastic_Simulation = false;

  /*--- Initializing the size for the solutions of the Aeroelastic problem. ---*/


  if (Grid_Movement && Aeroelastic_Simulation) {
    Aeroelastic_np1.resize(nMarker_Monitoring);
    Aeroelastic_n.resize(nMarker_Monitoring);
    Aeroelastic_n1.resize(nMarker_Monitoring);
    for (iMarker = 0; iMarker < nMarker_Monitoring; iMarker++) {
      Aeroelastic_np1[iMarker].resize(2);
      Aeroelastic_n[iMarker].resize(2);
      Aeroelastic_n1[iMarker].resize(2);
      for (int i =0; i<2; i++) {
        Aeroelastic_np1[iMarker][i].resize(2);
        Aeroelastic_n[iMarker][i].resize(2);
        Aeroelastic_n1[iMarker][i].resize(2);
        for (int j=0; j<2; j++) {
          Aeroelastic_np1[iMarker][i][j] = 0.0;
          Aeroelastic_n[iMarker][i][j] = 0.0;
          Aeroelastic_n1[iMarker][i][j] = 0.0;
        }
      }
    }
  }

  /*--- Allocate memory for the plunge and pitch and initialized them to zero ---*/

  if (Grid_Movement && Aeroelastic_Simulation) {
    Aeroelastic_pitch = new su2double[nMarker_Monitoring];
    Aeroelastic_plunge = new su2double[nMarker_Monitoring];
    for (iMarker = 0; iMarker < nMarker_Monitoring; iMarker++ ) {
      Aeroelastic_pitch[iMarker] = 0.0;
      Aeroelastic_plunge[iMarker] = 0.0;
    }
  }

  /*--- Fluid-Structure Interaction problems ---*/

  if (FSI_Problem) {
    if ((Dynamic_Analysis == STATIC) && (Unsteady_Simulation == STEADY)) {
      Kind_GridMovement[val_izone] = FLUID_STRUCTURE_STATIC;
      Grid_Movement = false;
    }
    else{
      Kind_GridMovement[val_izone] = FLUID_STRUCTURE;
      Grid_Movement = true;
    }
  }

  if (MGCycle == FULLMG_CYCLE) FinestMesh = nMGLevels;
  else FinestMesh = MESH_0;

  if ((Kind_Solver == NAVIER_STOKES) &&
      (Kind_Turb_Model != NONE))
    Kind_Solver = RANS;
<<<<<<< HEAD
=======
  
  if (Kind_Solver == EULER) Kind_Turb_Model = NONE;
>>>>>>> 953603fc

  Kappa_2nd_Flow    = Kappa_Flow[0];
  Kappa_4th_Flow    = Kappa_Flow[1];
  Kappa_2nd_AdjFlow = Kappa_AdjFlow[0];
  Kappa_4th_AdjFlow = Kappa_AdjFlow[1];
  Kappa_2nd_Heat = Kappa_Heat[0];
  Kappa_4th_Heat = Kappa_Heat[1];
  
  /*--- Make the MG_PreSmooth, MG_PostSmooth, and MG_CorrecSmooth
   arrays consistent with nMGLevels ---*/

  unsigned short * tmp_smooth = new unsigned short[nMGLevels+1];

  if ((nMG_PreSmooth != nMGLevels+1) && (nMG_PreSmooth != 0)) {
    if (nMG_PreSmooth > nMGLevels+1) {

      /*--- Truncate by removing unnecessary elements at the end ---*/

      for (unsigned int i = 0; i <= nMGLevels; i++)
        tmp_smooth[i] = MG_PreSmooth[i];
      delete [] MG_PreSmooth;
      MG_PreSmooth=NULL;
    } else {

      /*--- Add additional elements equal to last element ---*/

      for (unsigned int i = 0; i < nMG_PreSmooth; i++)
        tmp_smooth[i] = MG_PreSmooth[i];
      for (unsigned int i = nMG_PreSmooth; i <= nMGLevels; i++)
        tmp_smooth[i] = MG_PreSmooth[nMG_PreSmooth-1];
      delete [] MG_PreSmooth;
      MG_PreSmooth=NULL;
    }

    nMG_PreSmooth = nMGLevels+1;
    MG_PreSmooth = new unsigned short[nMG_PreSmooth];
    for (unsigned int i = 0; i < nMG_PreSmooth; i++)
      MG_PreSmooth[i] = tmp_smooth[i];
  }
  if ((nMGLevels != 0) && (nMG_PreSmooth == 0)) {
    delete [] MG_PreSmooth;
    nMG_PreSmooth = nMGLevels+1;
    MG_PreSmooth = new unsigned short[nMG_PreSmooth];
    for (unsigned int i = 0; i < nMG_PreSmooth; i++)
      MG_PreSmooth[i] = i+1;
  }

  if ((nMG_PostSmooth != nMGLevels+1) && (nMG_PostSmooth != 0)) {
    if (nMG_PostSmooth > nMGLevels+1) {

      /*--- Truncate by removing unnecessary elements at the end ---*/

      for (unsigned int i = 0; i <= nMGLevels; i++)
        tmp_smooth[i] = MG_PostSmooth[i];
      delete [] MG_PostSmooth;
      MG_PostSmooth=NULL;
    } else {

      /*--- Add additional elements equal to last element ---*/

      for (unsigned int i = 0; i < nMG_PostSmooth; i++)
        tmp_smooth[i] = MG_PostSmooth[i];
      for (unsigned int i = nMG_PostSmooth; i <= nMGLevels; i++)
        tmp_smooth[i] = MG_PostSmooth[nMG_PostSmooth-1];
      delete [] MG_PostSmooth;
      MG_PostSmooth=NULL;
    }

    nMG_PostSmooth = nMGLevels+1;
    MG_PostSmooth = new unsigned short[nMG_PostSmooth];
    for (unsigned int i = 0; i < nMG_PostSmooth; i++)
      MG_PostSmooth[i] = tmp_smooth[i];

  }

  if ((nMGLevels != 0) && (nMG_PostSmooth == 0)) {
    delete [] MG_PostSmooth;
    nMG_PostSmooth = nMGLevels+1;
    MG_PostSmooth = new unsigned short[nMG_PostSmooth];
    for (unsigned int i = 0; i < nMG_PostSmooth; i++)
      MG_PostSmooth[i] = 0;
  }

  if ((nMG_CorrecSmooth != nMGLevels+1) && (nMG_CorrecSmooth != 0)) {
    if (nMG_CorrecSmooth > nMGLevels+1) {

      /*--- Truncate by removing unnecessary elements at the end ---*/

      for (unsigned int i = 0; i <= nMGLevels; i++)
        tmp_smooth[i] = MG_CorrecSmooth[i];
      delete [] MG_CorrecSmooth;
      MG_CorrecSmooth = NULL;
    } else {

      /*--- Add additional elements equal to last element ---*/

      for (unsigned int i = 0; i < nMG_CorrecSmooth; i++)
        tmp_smooth[i] = MG_CorrecSmooth[i];
      for (unsigned int i = nMG_CorrecSmooth; i <= nMGLevels; i++)
        tmp_smooth[i] = MG_CorrecSmooth[nMG_CorrecSmooth-1];
      delete [] MG_CorrecSmooth;
      MG_CorrecSmooth = NULL;
    }
    nMG_CorrecSmooth = nMGLevels+1;
    MG_CorrecSmooth = new unsigned short[nMG_CorrecSmooth];
    for (unsigned int i = 0; i < nMG_CorrecSmooth; i++)
      MG_CorrecSmooth[i] = tmp_smooth[i];
  }

  if ((nMGLevels != 0) && (nMG_CorrecSmooth == 0)) {
    delete [] MG_CorrecSmooth;
    nMG_CorrecSmooth = nMGLevels+1;
    MG_CorrecSmooth = new unsigned short[nMG_CorrecSmooth];
    for (unsigned int i = 0; i < nMG_CorrecSmooth; i++)
      MG_CorrecSmooth[i] = 0;
  }

  /*--- Override MG Smooth parameters ---*/

  if (nMG_PreSmooth != 0) MG_PreSmooth[MESH_0] = 1;
  if (nMG_PostSmooth != 0) {
    MG_PostSmooth[MESH_0] = 0;
    MG_PostSmooth[nMGLevels] = 0;
  }
  if (nMG_CorrecSmooth != 0) MG_CorrecSmooth[nMGLevels] = 0;

  if (Restart) MGCycle = V_CYCLE;

  if (ContinuousAdjoint) {
    if (Kind_Solver == EULER) Kind_Solver = ADJ_EULER;
    if (Kind_Solver == NAVIER_STOKES) Kind_Solver = ADJ_NAVIER_STOKES;
    if (Kind_Solver == RANS) Kind_Solver = ADJ_RANS;
  }

  nCFL = nMGLevels+1;
  CFL = new su2double[nCFL];
  CFL[0] = CFLFineGrid;

  /*--- Evaluate when the Cl should be evaluated ---*/

  Iter_Fixed_CL        = SU2_TYPE::Int(nExtIter / (su2double(Update_Alpha)+1));
  Iter_Fixed_CM        = SU2_TYPE::Int(nExtIter / (su2double(Update_iH)+1));
  Iter_Fixed_NetThrust = SU2_TYPE::Int(nExtIter / (su2double(Update_BCThrust)+1));

  /*--- Setting relaxation factor and CFL for the adjoint runs ---*/

  if (ContinuousAdjoint) {
    Relaxation_Factor_Flow = Relaxation_Factor_AdjFlow;
    CFL[0] = CFL[0] * CFLRedCoeff_AdjFlow;
    CFL_AdaptParam[2] *= CFLRedCoeff_AdjFlow;
    CFL_AdaptParam[3] *= CFLRedCoeff_AdjFlow;
    Iter_Fixed_CL = SU2_TYPE::Int(su2double (Iter_Fixed_CL) / CFLRedCoeff_AdjFlow);
    Iter_Fixed_CM = SU2_TYPE::Int(su2double (Iter_Fixed_CM) / CFLRedCoeff_AdjFlow);
    Iter_Fixed_NetThrust = SU2_TYPE::Int(su2double (Iter_Fixed_NetThrust) / CFLRedCoeff_AdjFlow);
  }

  if ((DiscreteAdjoint) && (Inconsistent_Disc)) {
    Kind_ConvNumScheme_Flow = Kind_ConvNumScheme_AdjFlow;
    Kind_Centered_Flow = Kind_Centered_AdjFlow;
    Kind_Upwind_Flow = Kind_Upwind_AdjFlow;
    Kappa_Flow[0] = Kappa_AdjFlow[0];
    Kappa_Flow[1] = Kappa_AdjFlow[1];
  }
  
  if (Iter_Fixed_CL == 0) { Iter_Fixed_CL = nExtIter+1; Update_Alpha = 0; }
  if (Iter_Fixed_CM == 0) { Iter_Fixed_CM = nExtIter+1; Update_iH = 0; }
  if (Iter_Fixed_NetThrust == 0) { Iter_Fixed_NetThrust = nExtIter+1; Update_BCThrust = 0; }

  for (iCFL = 1; iCFL < nCFL; iCFL++)
    CFL[iCFL] = CFL[iCFL-1];

  if (nRKStep == 0) {
    nRKStep = 1;
    RK_Alpha_Step = new su2double[1]; RK_Alpha_Step[0] = 1.0;
  }

  /* Check if the byte alignment of the matrix multiplications is a
     multiple of 64. */
  if( byteAlignmentMatMul%64 ) {
    if(rank == MASTER_NODE)
      cout << "ALIGNED_BYTES_MATMUL must be a multiple of 64." << endl;
    exit(EXIT_FAILURE);
  }

  /* Determine the value of sizeMatMulPadding, which is the matrix size in
     the vectorization direction when padding is applied to have optimal
     performance in the matrix multiplications. */
  sizeMatMulPadding = byteAlignmentMatMul/sizeof(passivedouble);

  /* Correct the number of time levels for time accurate local time
     stepping, if needed.  */
  if (nLevels_TimeAccurateLTS == 0)  nLevels_TimeAccurateLTS =  1;
  if (nLevels_TimeAccurateLTS  > 15) nLevels_TimeAccurateLTS = 15;

  /* Check that no time accurate local time stepping is specified for time
     integration schemes other than ADER. */
  if (Kind_TimeIntScheme_FEM_Flow != ADER_DG && nLevels_TimeAccurateLTS != 1) {

    if (rank==MASTER_NODE) {
      cout << endl << "WARNING: "
           << nLevels_TimeAccurateLTS << " levels specified for time accurate local time stepping." << endl
           << "Time accurate local time stepping is only possible for ADER, hence this option is not used." << endl
           << endl;
    }

    nLevels_TimeAccurateLTS = 1;
  }

  if (Kind_TimeIntScheme_FEM_Flow == ADER_DG) {

    Unsteady_Simulation = TIME_STEPPING;  // Only time stepping for ADER.

    /* If time accurate local time stepping is used, make sure that an unsteady
       CFL is specified. If not, terminate. */
    if (nLevels_TimeAccurateLTS != 1) {
      if(Unst_CFL == 0.0)
        SU2_MPI::Error("ERROR: Unsteady CFL not specified for time accurate local time stepping.",
                       CURRENT_FUNCTION);
    }

    /* Determine the location of the ADER time DOFs, which are the Gauss-Legendre
       integration points corresponding to the number of time DOFs. */
    vector<passivedouble> GLPoints(nTimeDOFsADER_DG), GLWeights(nTimeDOFsADER_DG);
    CGaussJacobiQuadrature GaussJacobi;
    GaussJacobi.GetQuadraturePoints(0.0, 0.0, -1.0, 1.0, GLPoints, GLWeights);

    TimeDOFsADER_DG = new su2double[nTimeDOFsADER_DG];
    for(unsigned short i=0; i<nTimeDOFsADER_DG; ++i)
      TimeDOFsADER_DG[i] = GLPoints[i];

    /* Determine the number of integration points in time, their locations
       on the interval [-1..1] and their integration weights. */
    unsigned short orderExact = ceil(Quadrature_Factor_Time_ADER_DG*(nTimeDOFsADER_DG-1));
    nTimeIntegrationADER_DG = orderExact/2 + 1;
    nTimeIntegrationADER_DG = max(nTimeIntegrationADER_DG, nTimeDOFsADER_DG);
    GLPoints.resize(nTimeIntegrationADER_DG);
    GLWeights.resize(nTimeIntegrationADER_DG);
    GaussJacobi.GetQuadraturePoints(0.0, 0.0, -1.0, 1.0, GLPoints, GLWeights);

    TimeIntegrationADER_DG    = new su2double[nTimeIntegrationADER_DG];
    WeightsIntegrationADER_DG = new su2double[nTimeIntegrationADER_DG];
    for(unsigned short i=0; i<nTimeIntegrationADER_DG; ++i) {
      TimeIntegrationADER_DG[i]    = GLPoints[i];
      WeightsIntegrationADER_DG[i] = GLWeights[i];
    }
  }

  if (nIntCoeffs == 0) {
    nIntCoeffs = 2;
    Int_Coeffs = new su2double[2]; Int_Coeffs[0] = 0.25; Int_Coeffs[1] = 0.5;
  }

  if (nElasticityMod == 0) {
  nElasticityMod = 1;
  ElasticityMod = new su2double[1]; ElasticityMod[0] = 2E11;
  }

  if (nPoissonRatio == 0) {
  nPoissonRatio = 1;
  PoissonRatio = new su2double[1]; PoissonRatio[0] = 0.30;
  }

  if (nMaterialDensity == 0) {
  nMaterialDensity = 1;
  MaterialDensity = new su2double[1]; MaterialDensity[0] = 7854;
  }

  if (nElectric_Constant == 0) {
  nElectric_Constant = 1;
  Electric_Constant = new su2double[1]; Electric_Constant[0] = 0.0;
  }

  if (nElectric_Field == 0) {
	nElectric_Field = 1;
	Electric_Field_Mod = new su2double[1]; Electric_Field_Mod[0] = 0.0;
  }

  if (nDim_RefNode == 0) {
  nDim_RefNode = 3;
  RefNode_Displacement = new su2double[3];
  RefNode_Displacement[0] = 0.0; RefNode_Displacement[1] = 0.0; RefNode_Displacement[2] = 0.0;
  }

  if (nDim_Electric_Field == 0) {
	nDim_Electric_Field = 2;
	Electric_Field_Dir = new su2double[2]; Electric_Field_Dir[0] = 0.0;  Electric_Field_Dir[1] = 1.0;
  }

  if ((Kind_SU2 == SU2_CFD) && (Kind_Solver == NO_SOLVER)) {
    SU2_MPI::Error("PHYSICAL_PROBLEM must be set in the configuration file", CURRENT_FUNCTION);
  }

  /*--- Set a flag for viscous simulations ---*/

  Viscous = (( Kind_Solver == NAVIER_STOKES          ) ||
             ( Kind_Solver == ADJ_NAVIER_STOKES      ) ||
             ( Kind_Solver == RANS                   ) ||
             ( Kind_Solver == ADJ_RANS               ) ||
             ( Kind_Solver == FEM_NAVIER_STOKES      ) ||
             ( Kind_Solver == FEM_RANS               ) ||
             ( Kind_Solver == FEM_LES                ));

  /*--- To avoid boundary intersections, let's add a small constant to the planes. ---*/

  Stations_Bounds[0] += EPS;
  Stations_Bounds[1] += EPS;

  for (unsigned short iSections = 0; iSections < nLocationStations; iSections++) {
    LocationStations[iSections] += EPS;
  }

  /*--- Length based parameter for slope limiters uses a default value of
   0.1m ---*/

  RefElemLength = 1.0;
  if (SystemMeasurements == US) RefElemLength /= 0.3048;

  /*--- Re-scale the length based parameters. The US system uses feet,
   but SU2 assumes that the grid is in inches ---*/

  if ((SystemMeasurements == US) && (Kind_SU2 == SU2_CFD)) {

    for (iMarker = 0; iMarker < nMarker_Monitoring; iMarker++) {
      RefOriginMoment_X[iMarker] = RefOriginMoment_X[iMarker]/12.0;
      RefOriginMoment_Y[iMarker] = RefOriginMoment_Y[iMarker]/12.0;
      RefOriginMoment_Z[iMarker] = RefOriginMoment_Z[iMarker]/12.0;
    }

    for (iMarker = 0; iMarker < nGridMovement; iMarker++) {
      Motion_Origin_X[iMarker] = Motion_Origin_X[iMarker]/12.0;
      Motion_Origin_Y[iMarker] = Motion_Origin_Y[iMarker]/12.0;
      Motion_Origin_Z[iMarker] = Motion_Origin_Z[iMarker]/12.0;
    }

    RefLength = RefLength/12.0;

    if ((val_nDim == 2) && (!Axisymmetric)) RefArea = RefArea/12.0;
    else RefArea = RefArea/144.0;
    Length_Reynolds = Length_Reynolds/12.0;
    Highlite_Area = Highlite_Area/144.0;
    SemiSpan = SemiSpan/12.0;

    EA_IntLimit[0] = EA_IntLimit[0]/12.0;
    EA_IntLimit[1] = EA_IntLimit[1]/12.0;
    EA_IntLimit[2] = EA_IntLimit[2]/12.0;

    if (Geo_Description != NACELLE) {
      for (unsigned short iSections = 0; iSections < nLocationStations; iSections++) {
        LocationStations[iSections] = LocationStations[iSections]/12.0;
      }
    }

    Stations_Bounds[0] = Stations_Bounds[0]/12.0;
    Stations_Bounds[1] = Stations_Bounds[1]/12.0;

    SubsonicEngine_Cyl[0] = SubsonicEngine_Cyl[0]/12.0;
    SubsonicEngine_Cyl[1] = SubsonicEngine_Cyl[1]/12.0;
    SubsonicEngine_Cyl[2] = SubsonicEngine_Cyl[2]/12.0;
    SubsonicEngine_Cyl[3] = SubsonicEngine_Cyl[3]/12.0;
    SubsonicEngine_Cyl[4] = SubsonicEngine_Cyl[4]/12.0;
    SubsonicEngine_Cyl[5] = SubsonicEngine_Cyl[5]/12.0;
    SubsonicEngine_Cyl[6] = SubsonicEngine_Cyl[6]/12.0;

  }

  if ((Kind_Turb_Model != SA) && (Kind_Trans_Model == BC)){
    SU2_MPI::Error("BC transition model currently only available in combination with SA turbulence model!", CURRENT_FUNCTION);
  }

  /*--- Check for constant lift mode. Initialize the update flag for
   the AoA with each iteration to false  ---*/

  if (Fixed_CL_Mode) Update_AoA = false;
  if (Fixed_CM_Mode) Update_HTPIncidence = false;

  if (DirectDiff != NO_DERIVATIVE) {
#if !defined COMPLEX_TYPE && !defined ADOLC_FORWARD_TYPE && !defined CODI_FORWARD_TYPE
      if (Kind_SU2 == SU2_CFD) {
        SU2_MPI::Error(string("SU2_CFD: Config option DIRECT_DIFF= YES requires AD or complex support!\n") +
                       string("Please use SU2_CFD_DIRECTDIFF (configuration/compilation is done using the preconfigure.py script)."),
                       CURRENT_FUNCTION);
      }
#endif
    /*--- Initialize the derivative values ---*/
    switch (DirectDiff) {
      case D_MACH:
        SU2_TYPE::SetDerivative(Mach, 1.0);
        break;
      case D_AOA:
        SU2_TYPE::SetDerivative(AoA, 1.0);
        break;
      case D_SIDESLIP:
        SU2_TYPE::SetDerivative(AoS, 1.0);
        break;
      case D_REYNOLDS:
        SU2_TYPE::SetDerivative(Reynolds, 1.0);
        break;
      case D_TURB2LAM:
       SU2_TYPE::SetDerivative(Turb2LamViscRatio_FreeStream, 1.0);
        break;
      default:
        /*--- All other cases are handled in the specific solver ---*/
        break;
      }
  }

#if defined CODI_REVERSE_TYPE
  AD_Mode = YES;

  AD::PreaccEnabled = AD_Preaccumulation;

#else
  if (AD_Mode == YES) {
    SU2_MPI::Error(string("AUTO_DIFF=YES requires Automatic Differentiation support.\n") +
                   string("Please use correct executables (configuration/compilation is done using the preconfigure.py script)."),
                   CURRENT_FUNCTION);
  }
#endif

  if (DiscreteAdjoint) {
#if !defined CODI_REVERSE_TYPE
    if (Kind_SU2 == SU2_CFD) {
      SU2_MPI::Error(string("SU2_CFD: Config option MATH_PROBLEM= DISCRETE_ADJOINT requires AD support!\n") +
                     string("Please use SU2_CFD_AD (configuration/compilation is done using the preconfigure.py script)."),
                     CURRENT_FUNCTION);
    }
#endif

    /*--- Disable writing of limiters if enabled ---*/
    Wrt_Limiters = false;

    if (Unsteady_Simulation) {

      Restart_Flow = false;

      if (Grid_Movement) {
        SU2_MPI::Error("Dynamic mesh movement currently not supported for the discrete adjoint solver.", CURRENT_FUNCTION);
      }

      if (Unst_AdjointIter- long(nExtIter) < 0){
        SU2_MPI::Error(string("Invalid iteration number requested for unsteady adjoint.\n" ) +
                       string("Make sure EXT_ITER is larger or equal than UNST_ADJ_ITER."),
                       CURRENT_FUNCTION);
      }

      /*--- If the averaging interval is not set, we average over all time-steps ---*/

      if (Iter_Avg_Objective == 0.0) {
        Iter_Avg_Objective = nExtIter;
      }

    }

    switch(Kind_Solver) {
      case EULER:
        Kind_Solver = DISC_ADJ_EULER;
        break;
      case RANS:
        Kind_Solver = DISC_ADJ_RANS;
        break;
      case NAVIER_STOKES:
        Kind_Solver = DISC_ADJ_NAVIER_STOKES;
        break;
      case FEM_EULER :
        Kind_Solver = DISC_ADJ_DG_EULER;
        break;
      case FEM_RANS :
        Kind_Solver = DISC_ADJ_DG_RANS;
        break;
      case FEM_NAVIER_STOKES : 
        Kind_Solver = DISC_ADJ_DG_NS;
        break;
      case FEM_ELASTICITY:
        Kind_Solver = DISC_ADJ_FEM;
        break;
      default:
        break;
    }

    RampOutletPressure = false;
    RampRotatingFrame = false;
  }

  delete [] tmp_smooth;

  /*--- Make sure that implicit time integration is disabled
        for the FEM fluid solver (numerics). ---*/
  if ((Kind_Solver == FEM_EULER) ||
      (Kind_Solver == FEM_NAVIER_STOKES) ||
      (Kind_Solver == FEM_RANS)) {
     Kind_TimeIntScheme_Flow = Kind_TimeIntScheme_FEM_Flow;
  }

  /*--- Set up the time stepping / unsteady CFL options. ---*/
  if ((Unsteady_Simulation == TIME_STEPPING) && (Unst_CFL != 0.0)) {
    for (iCFL = 0; iCFL < nCFL; iCFL++)
      CFL[iCFL] = Unst_CFL;
  }


  /*--- If it is a fixed mode problem, then we will add 100 iterations to
    evaluate the derivatives with respect to a change in the AoA and CL ---*/

  if (!ContinuousAdjoint & !DiscreteAdjoint) {
  	if ((Fixed_CL_Mode) || (Fixed_CM_Mode)) {
    ConvCriteria = RESIDUAL;
  		nExtIter += Iter_dCL_dAlpha;
  		OrderMagResidual = 24;
  		MinLogResidual = -24;
  	}
  }

  /*--- If there are not design variables defined in the file ---*/

  if (nDV == 0) {
    nDV = 1;
    Design_Variable = new unsigned short [nDV];
    Design_Variable[0] = NO_DEFORMATION;
  }

}

void CConfig::SetMarkers(unsigned short val_software) {

  unsigned short iMarker_All, iMarker_CfgFile, iMarker_Euler, iMarker_Custom,
  iMarker_FarField, iMarker_SymWall, iMarker_Pressure, iMarker_PerBound,
  iMarker_NearFieldBound, iMarker_InterfaceBound, iMarker_Fluid_InterfaceBound, iMarker_Dirichlet,
  iMarker_Inlet, iMarker_Riemann, iMarker_Giles, iMarker_Outlet, iMarker_Isothermal,
  iMarker_HeatFlux, iMarker_EngineInflow, iMarker_EngineExhaust, iMarker_Damper,
  iMarker_Displacement, iMarker_Load, iMarker_FlowLoad, iMarker_Neumann, iMarker_Internal,
  iMarker_Monitoring, iMarker_Designing, iMarker_GeoEval, iMarker_Plotting, iMarker_Analyze,
  iMarker_DV, iMarker_Moving, iMarker_PyCustom, iMarker_Supersonic_Inlet, iMarker_Supersonic_Outlet,
  iMarker_Clamped, iMarker_ZoneInterface, iMarker_CHTInterface, iMarker_Load_Dir, iMarker_Disp_Dir, iMarker_Load_Sine,
  iMarker_ActDiskInlet, iMarker_ActDiskOutlet,
  iMarker_Turbomachinery, iMarker_MixingPlaneInterface;

  int size = SINGLE_NODE;

#ifdef HAVE_MPI
  if (val_software != SU2_MSH)
    SU2_MPI::Comm_size(MPI_COMM_WORLD, &size);
#endif

  /*--- Compute the total number of markers in the config file ---*/

  nMarker_CfgFile = nMarker_Euler + nMarker_FarField + nMarker_SymWall +
  nMarker_Pressure + nMarker_PerBound + nMarker_NearFieldBound + nMarker_Fluid_InterfaceBound +
  nMarker_InterfaceBound + nMarker_CHTInterface + nMarker_Dirichlet + nMarker_Neumann + nMarker_Inlet + nMarker_Riemann +
  nMarker_Giles + nMarker_Outlet + nMarker_Isothermal + nMarker_HeatFlux +
  nMarker_EngineInflow + nMarker_EngineExhaust + nMarker_Internal +
  nMarker_Supersonic_Inlet + nMarker_Supersonic_Outlet + nMarker_Displacement + nMarker_Load +
  nMarker_FlowLoad + nMarker_Custom + nMarker_Damper +
  nMarker_Clamped + nMarker_Load_Sine + nMarker_Load_Dir + nMarker_Disp_Dir +
  nMarker_ActDiskInlet + nMarker_ActDiskOutlet;

  /*--- Add the possible send/receive domains ---*/

  nMarker_Max = nMarker_CfgFile + OVERHEAD*size;

  /*--- Basic dimensionalization of the markers (worst scenario) ---*/

  nMarker_All = nMarker_Max;

  /*--- Allocate the memory (markers in each domain) ---*/

  Marker_All_TagBound             = new string[nMarker_All];			// Store the tag that correspond with each marker.
  Marker_All_SendRecv             = new short[nMarker_All];				// +#domain (send), -#domain (receive).
  Marker_All_KindBC               = new unsigned short[nMarker_All];	// Store the kind of boundary condition.
  Marker_All_Monitoring           = new unsigned short[nMarker_All];	// Store whether the boundary should be monitored.
  Marker_All_Designing            = new unsigned short[nMarker_All];    // Store whether the boundary should be designed.
  Marker_All_Plotting             = new unsigned short[nMarker_All];	// Store whether the boundary should be plotted.
  Marker_All_Analyze              = new unsigned short[nMarker_All];	// Store whether the boundary should be plotted.
  Marker_All_ZoneInterface        = new unsigned short[nMarker_All];	// Store whether the boundary is in the FSI interface.
  Marker_All_GeoEval              = new unsigned short[nMarker_All];	// Store whether the boundary should be geometry evaluation.
  Marker_All_DV                   = new unsigned short[nMarker_All];	// Store whether the boundary should be affected by design variables.
  Marker_All_Moving               = new unsigned short[nMarker_All];	// Store whether the boundary should be in motion.
  Marker_All_PyCustom             = new unsigned short[nMarker_All];    // Store whether the boundary is Python customizable.
  Marker_All_PerBound             = new short[nMarker_All];		// Store whether the boundary belongs to a periodic boundary.
  Marker_All_Turbomachinery       = new unsigned short[nMarker_All];	// Store whether the boundary is in needed for Turbomachinery computations.
  Marker_All_TurbomachineryFlag   = new unsigned short[nMarker_All];	// Store whether the boundary has a flag for Turbomachinery computations.
  Marker_All_MixingPlaneInterface = new unsigned short[nMarker_All];	// Store whether the boundary has a in the MixingPlane interface.


  for (iMarker_All = 0; iMarker_All < nMarker_All; iMarker_All++) {
    Marker_All_TagBound[iMarker_All]             = "SEND_RECEIVE";
    Marker_All_SendRecv[iMarker_All]             = 0;
    Marker_All_KindBC[iMarker_All]               = 0;
    Marker_All_Monitoring[iMarker_All]           = 0;
    Marker_All_GeoEval[iMarker_All]              = 0;
    Marker_All_Designing[iMarker_All]            = 0;
    Marker_All_Plotting[iMarker_All]             = 0;
    Marker_All_Analyze[iMarker_All]              = 0;
    Marker_All_ZoneInterface[iMarker_All]        = 0;
    Marker_All_DV[iMarker_All]                   = 0;
    Marker_All_Moving[iMarker_All]               = 0;
    Marker_All_PerBound[iMarker_All]             = 0;
    Marker_All_Turbomachinery[iMarker_All]       = 0;
    Marker_All_TurbomachineryFlag[iMarker_All]   = 0;
    Marker_All_MixingPlaneInterface[iMarker_All] = 0;
    Marker_All_PyCustom[iMarker_All]             = 0;
  }

  /*--- Allocate the memory (markers in the config file) ---*/

  Marker_CfgFile_TagBound             = new string[nMarker_CfgFile];
  Marker_CfgFile_KindBC               = new unsigned short[nMarker_CfgFile];
  Marker_CfgFile_Monitoring           = new unsigned short[nMarker_CfgFile];
  Marker_CfgFile_Designing            = new unsigned short[nMarker_CfgFile];
  Marker_CfgFile_Plotting             = new unsigned short[nMarker_CfgFile];
  Marker_CfgFile_Analyze              = new unsigned short[nMarker_CfgFile];
  Marker_CfgFile_GeoEval              = new unsigned short[nMarker_CfgFile];
  Marker_CfgFile_ZoneInterface        = new unsigned short[nMarker_CfgFile];
  Marker_CfgFile_DV                   = new unsigned short[nMarker_CfgFile];
  Marker_CfgFile_Moving               = new unsigned short[nMarker_CfgFile];
  Marker_CfgFile_PerBound             = new unsigned short[nMarker_CfgFile];
  Marker_CfgFile_Turbomachinery       = new unsigned short[nMarker_CfgFile];
  Marker_CfgFile_TurbomachineryFlag   = new unsigned short[nMarker_CfgFile];
  Marker_CfgFile_MixingPlaneInterface = new unsigned short[nMarker_CfgFile];
  Marker_CfgFile_PyCustom             = new unsigned short[nMarker_CfgFile];

  for (iMarker_CfgFile = 0; iMarker_CfgFile < nMarker_CfgFile; iMarker_CfgFile++) {
    Marker_CfgFile_TagBound[iMarker_CfgFile]             = "SEND_RECEIVE";
    Marker_CfgFile_KindBC[iMarker_CfgFile]               = 0;
    Marker_CfgFile_Monitoring[iMarker_CfgFile]           = 0;
    Marker_CfgFile_GeoEval[iMarker_CfgFile]              = 0;
    Marker_CfgFile_Designing[iMarker_CfgFile]            = 0;
    Marker_CfgFile_Plotting[iMarker_CfgFile]             = 0;
    Marker_CfgFile_Analyze[iMarker_CfgFile]              = 0;
    Marker_CfgFile_ZoneInterface[iMarker_CfgFile]        = 0;
    Marker_CfgFile_DV[iMarker_CfgFile]                   = 0;
    Marker_CfgFile_Moving[iMarker_CfgFile]               = 0;
    Marker_CfgFile_PerBound[iMarker_CfgFile]             = 0;
    Marker_CfgFile_Turbomachinery[iMarker_CfgFile]       = 0;
    Marker_CfgFile_TurbomachineryFlag[iMarker_CfgFile]   = 0;
    Marker_CfgFile_MixingPlaneInterface[iMarker_CfgFile] = 0;
    Marker_CfgFile_PyCustom[iMarker_CfgFile]             = 0;
  }

  /*--- Allocate memory to store surface information (Analyze BC) ---*/

  Surface_MassFlow = new su2double[nMarker_Analyze];
  Surface_Mach = new su2double[nMarker_Analyze];
  Surface_Temperature = new su2double[nMarker_Analyze];
  Surface_Pressure = new su2double[nMarker_Analyze];
  Surface_Density = new su2double[nMarker_Analyze];
  Surface_Enthalpy = new su2double[nMarker_Analyze];
  Surface_NormalVelocity = new su2double[nMarker_Analyze];
  Surface_TotalTemperature = new su2double[nMarker_Analyze];
  Surface_TotalPressure = new su2double[nMarker_Analyze];
  Surface_DC60 = new su2double[nMarker_Analyze];
  Surface_IDC = new su2double[nMarker_Analyze];
  Surface_IDC_Mach = new su2double[nMarker_Analyze];
  Surface_IDR = new su2double[nMarker_Analyze];
  for (iMarker_Analyze = 0; iMarker_Analyze < nMarker_Analyze; iMarker_Analyze++) {
    Surface_MassFlow[iMarker_Analyze] = 0.0;
    Surface_Mach[iMarker_Analyze] = 0.0;
    Surface_Temperature[iMarker_Analyze] = 0.0;
    Surface_Pressure[iMarker_Analyze] = 0.0;
    Surface_Density[iMarker_Analyze] = 0.0;
    Surface_Enthalpy[iMarker_Analyze] = 0.0;
    Surface_NormalVelocity[iMarker_Analyze] = 0.0;
    Surface_TotalTemperature[iMarker_Analyze] = 0.0;
    Surface_TotalPressure[iMarker_Analyze] = 0.0;
    Surface_DC60[iMarker_Analyze] = 0.0;
    Surface_IDC[iMarker_Analyze] = 0.0;
    Surface_IDC_Mach[iMarker_Analyze] = 0.0;
    Surface_IDR[iMarker_Analyze] = 0.0;
  }

  /*--- Populate the marker information in the config file (all domains) ---*/

  iMarker_CfgFile = 0;
  for (iMarker_Euler = 0; iMarker_Euler < nMarker_Euler; iMarker_Euler++) {
    Marker_CfgFile_TagBound[iMarker_CfgFile] = Marker_Euler[iMarker_Euler];
    Marker_CfgFile_KindBC[iMarker_CfgFile] = EULER_WALL;
    iMarker_CfgFile++;
  }

  for (iMarker_FarField = 0; iMarker_FarField < nMarker_FarField; iMarker_FarField++) {
    Marker_CfgFile_TagBound[iMarker_CfgFile] = Marker_FarField[iMarker_FarField];
    Marker_CfgFile_KindBC[iMarker_CfgFile] = FAR_FIELD;
    iMarker_CfgFile++;
  }

  for (iMarker_SymWall = 0; iMarker_SymWall < nMarker_SymWall; iMarker_SymWall++) {
    Marker_CfgFile_TagBound[iMarker_CfgFile] = Marker_SymWall[iMarker_SymWall];
    Marker_CfgFile_KindBC[iMarker_CfgFile] = SYMMETRY_PLANE;
    iMarker_CfgFile++;
  }

  for (iMarker_Pressure = 0; iMarker_Pressure < nMarker_Pressure; iMarker_Pressure++) {
    Marker_CfgFile_TagBound[iMarker_CfgFile] = Marker_Pressure[iMarker_Pressure];
    Marker_CfgFile_KindBC[iMarker_CfgFile] = PRESSURE_BOUNDARY;
    iMarker_CfgFile++;
  }

  for (iMarker_PerBound = 0; iMarker_PerBound < nMarker_PerBound; iMarker_PerBound++) {
    Marker_CfgFile_TagBound[iMarker_CfgFile] = Marker_PerBound[iMarker_PerBound];
    Marker_CfgFile_KindBC[iMarker_CfgFile] = PERIODIC_BOUNDARY;
    Marker_CfgFile_PerBound[iMarker_CfgFile] = iMarker_PerBound + 1;
    iMarker_CfgFile++;
  }

  ActDisk_DeltaPress = new su2double[nMarker_ActDiskInlet];
  ActDisk_DeltaTemp = new su2double[nMarker_ActDiskInlet];
  ActDisk_TotalPressRatio = new su2double[nMarker_ActDiskInlet];
  ActDisk_TotalTempRatio = new su2double[nMarker_ActDiskInlet];
  ActDisk_StaticPressRatio = new su2double[nMarker_ActDiskInlet];
  ActDisk_StaticTempRatio = new su2double[nMarker_ActDiskInlet];
  ActDisk_Power = new su2double[nMarker_ActDiskInlet];
  ActDisk_MassFlow = new su2double[nMarker_ActDiskInlet];
  ActDisk_Mach = new su2double[nMarker_ActDiskInlet];
  ActDisk_Force = new su2double[nMarker_ActDiskInlet];
  ActDisk_NetThrust = new su2double[nMarker_ActDiskInlet];
  ActDisk_BCThrust = new su2double[nMarker_ActDiskInlet];
  ActDisk_BCThrust_Old = new su2double[nMarker_ActDiskInlet];
  ActDisk_GrossThrust = new su2double[nMarker_ActDiskInlet];
  ActDisk_Area = new su2double[nMarker_ActDiskInlet];
  ActDisk_ReverseMassFlow = new su2double[nMarker_ActDiskInlet];

  for (iMarker_ActDiskInlet = 0; iMarker_ActDiskInlet < nMarker_ActDiskInlet; iMarker_ActDiskInlet++) {
    ActDisk_DeltaPress[iMarker_ActDiskInlet] = 0.0;
    ActDisk_DeltaTemp[iMarker_ActDiskInlet] = 0.0;
    ActDisk_TotalPressRatio[iMarker_ActDiskInlet] = 0.0;
    ActDisk_TotalTempRatio[iMarker_ActDiskInlet] = 0.0;
    ActDisk_StaticPressRatio[iMarker_ActDiskInlet] = 0.0;
    ActDisk_StaticTempRatio[iMarker_ActDiskInlet] = 0.0;
    ActDisk_Power[iMarker_ActDiskInlet] = 0.0;
    ActDisk_MassFlow[iMarker_ActDiskInlet] = 0.0;
    ActDisk_Mach[iMarker_ActDiskInlet] = 0.0;
    ActDisk_Force[iMarker_ActDiskInlet] = 0.0;
    ActDisk_NetThrust[iMarker_ActDiskInlet] = 0.0;
    ActDisk_BCThrust[iMarker_ActDiskInlet] = 0.0;
    ActDisk_BCThrust_Old[iMarker_ActDiskInlet] = 0.0;
    ActDisk_GrossThrust[iMarker_ActDiskInlet] = 0.0;
    ActDisk_Area[iMarker_ActDiskInlet] = 0.0;
    ActDisk_ReverseMassFlow[iMarker_ActDiskInlet] = 0.0;
  }


  ActDiskInlet_MassFlow = new su2double[nMarker_ActDiskInlet];
  ActDiskInlet_Temperature = new su2double[nMarker_ActDiskInlet];
  ActDiskInlet_TotalTemperature = new su2double[nMarker_ActDiskInlet];
  ActDiskInlet_Pressure = new su2double[nMarker_ActDiskInlet];
  ActDiskInlet_TotalPressure = new su2double[nMarker_ActDiskInlet];
  ActDiskInlet_RamDrag = new su2double[nMarker_ActDiskInlet];
  ActDiskInlet_Force = new su2double[nMarker_ActDiskInlet];
  ActDiskInlet_Power = new su2double[nMarker_ActDiskInlet];

  for (iMarker_ActDiskInlet = 0; iMarker_ActDiskInlet < nMarker_ActDiskInlet; iMarker_ActDiskInlet++) {
    Marker_CfgFile_TagBound[iMarker_CfgFile] = Marker_ActDiskInlet[iMarker_ActDiskInlet];
    Marker_CfgFile_KindBC[iMarker_CfgFile] = ACTDISK_INLET;
    ActDiskInlet_MassFlow[iMarker_ActDiskInlet] = 0.0;
    ActDiskInlet_Temperature[iMarker_ActDiskInlet] = 0.0;
    ActDiskInlet_TotalTemperature[iMarker_ActDiskInlet] = 0.0;
    ActDiskInlet_Pressure[iMarker_ActDiskInlet] = 0.0;
    ActDiskInlet_TotalPressure[iMarker_ActDiskInlet] = 0.0;
    ActDiskInlet_RamDrag[iMarker_ActDiskInlet] = 0.0;
    ActDiskInlet_Force[iMarker_ActDiskInlet] = 0.0;
    ActDiskInlet_Power[iMarker_ActDiskInlet] = 0.0;
    iMarker_CfgFile++;
  }

  ActDiskOutlet_MassFlow = new su2double[nMarker_ActDiskOutlet];
  ActDiskOutlet_Temperature = new su2double[nMarker_ActDiskOutlet];
  ActDiskOutlet_TotalTemperature = new su2double[nMarker_ActDiskOutlet];
  ActDiskOutlet_Pressure = new su2double[nMarker_ActDiskOutlet];
  ActDiskOutlet_TotalPressure = new su2double[nMarker_ActDiskOutlet];
  ActDiskOutlet_GrossThrust = new su2double[nMarker_ActDiskOutlet];
  ActDiskOutlet_Force = new su2double[nMarker_ActDiskOutlet];
  ActDiskOutlet_Power = new su2double[nMarker_ActDiskOutlet];

  for (iMarker_ActDiskOutlet = 0; iMarker_ActDiskOutlet < nMarker_ActDiskOutlet; iMarker_ActDiskOutlet++) {
    Marker_CfgFile_TagBound[iMarker_CfgFile] = Marker_ActDiskOutlet[iMarker_ActDiskOutlet];
    Marker_CfgFile_KindBC[iMarker_CfgFile] = ACTDISK_OUTLET;
    ActDiskOutlet_MassFlow[iMarker_ActDiskOutlet] = 0.0;
    ActDiskOutlet_Temperature[iMarker_ActDiskOutlet] = 0.0;
    ActDiskOutlet_TotalTemperature[iMarker_ActDiskOutlet] = 0.0;
    ActDiskOutlet_Pressure[iMarker_ActDiskOutlet] = 0.0;
    ActDiskOutlet_TotalPressure[iMarker_ActDiskOutlet] = 0.0;
    ActDiskOutlet_GrossThrust[iMarker_ActDiskOutlet] = 0.0;
    ActDiskOutlet_Force[iMarker_ActDiskOutlet] = 0.0;
    ActDiskOutlet_Power[iMarker_ActDiskOutlet] = 0.0;
    iMarker_CfgFile++;
  }

  for (iMarker_NearFieldBound = 0; iMarker_NearFieldBound < nMarker_NearFieldBound; iMarker_NearFieldBound++) {
    Marker_CfgFile_TagBound[iMarker_CfgFile] = Marker_NearFieldBound[iMarker_NearFieldBound];
    Marker_CfgFile_KindBC[iMarker_CfgFile] = NEARFIELD_BOUNDARY;
    iMarker_CfgFile++;
  }

  for (iMarker_InterfaceBound = 0; iMarker_InterfaceBound < nMarker_InterfaceBound; iMarker_InterfaceBound++) {
    Marker_CfgFile_TagBound[iMarker_CfgFile] = Marker_InterfaceBound[iMarker_InterfaceBound];
    Marker_CfgFile_KindBC[iMarker_CfgFile] = INTERFACE_BOUNDARY;
    iMarker_CfgFile++;
  }

  for (iMarker_Fluid_InterfaceBound = 0; iMarker_Fluid_InterfaceBound < nMarker_Fluid_InterfaceBound; iMarker_Fluid_InterfaceBound++) {
    Marker_CfgFile_TagBound[iMarker_CfgFile] = Marker_Fluid_InterfaceBound[iMarker_Fluid_InterfaceBound];
    Marker_CfgFile_KindBC[iMarker_CfgFile] = FLUID_INTERFACE;
    iMarker_CfgFile++;
  }

  for (iMarker_CHTInterface = 0; iMarker_CHTInterface < nMarker_CHTInterface; iMarker_CHTInterface++) {
    Marker_CfgFile_TagBound[iMarker_CfgFile] = Marker_CHTInterface[iMarker_CHTInterface];
    Marker_CfgFile_KindBC[iMarker_CfgFile] = CHT_WALL_INTERFACE;
    iMarker_CfgFile++;
  }

  for (iMarker_Dirichlet = 0; iMarker_Dirichlet < nMarker_Dirichlet; iMarker_Dirichlet++) {
    Marker_CfgFile_TagBound[iMarker_CfgFile] = Marker_Dirichlet[iMarker_Dirichlet];
    Marker_CfgFile_KindBC[iMarker_CfgFile] = DIRICHLET;
    iMarker_CfgFile++;
  }

  for (iMarker_Inlet = 0; iMarker_Inlet < nMarker_Inlet; iMarker_Inlet++) {
    Marker_CfgFile_TagBound[iMarker_CfgFile] = Marker_Inlet[iMarker_Inlet];
    Marker_CfgFile_KindBC[iMarker_CfgFile] = INLET_FLOW;
    iMarker_CfgFile++;
  }

  for (iMarker_Riemann = 0; iMarker_Riemann < nMarker_Riemann; iMarker_Riemann++) {
    Marker_CfgFile_TagBound[iMarker_CfgFile] = Marker_Riemann[iMarker_Riemann];
    Marker_CfgFile_KindBC[iMarker_CfgFile] = RIEMANN_BOUNDARY;
    iMarker_CfgFile++;
  }

  for (iMarker_Giles = 0; iMarker_Giles < nMarker_Giles; iMarker_Giles++) {
    Marker_CfgFile_TagBound[iMarker_CfgFile] = Marker_Giles[iMarker_Giles];
    Marker_CfgFile_KindBC[iMarker_CfgFile] = GILES_BOUNDARY;
    iMarker_CfgFile++;
  }

  Engine_Power       = new su2double[nMarker_EngineInflow];
  Engine_Mach        = new su2double[nMarker_EngineInflow];
  Engine_Force       = new su2double[nMarker_EngineInflow];
  Engine_NetThrust   = new su2double[nMarker_EngineInflow];
  Engine_GrossThrust = new su2double[nMarker_EngineInflow];
  Engine_Area        = new su2double[nMarker_EngineInflow];

  for (iMarker_EngineInflow = 0; iMarker_EngineInflow < nMarker_EngineInflow; iMarker_EngineInflow++) {
    Engine_Power[iMarker_EngineInflow] = 0.0;
    Engine_Mach[iMarker_EngineInflow] = 0.0;
    Engine_Force[iMarker_EngineInflow] = 0.0;
    Engine_NetThrust[iMarker_EngineInflow] = 0.0;
    Engine_GrossThrust[iMarker_EngineInflow] = 0.0;
    Engine_Area[iMarker_EngineInflow] = 0.0;
  }

  Inflow_Mach = new su2double[nMarker_EngineInflow];
  Inflow_Pressure = new su2double[nMarker_EngineInflow];
  Inflow_MassFlow = new su2double[nMarker_EngineInflow];
  Inflow_ReverseMassFlow = new su2double[nMarker_EngineInflow];
  Inflow_TotalPressure = new su2double[nMarker_EngineInflow];
  Inflow_Temperature = new su2double[nMarker_EngineInflow];
  Inflow_TotalTemperature = new su2double[nMarker_EngineInflow];
  Inflow_RamDrag = new su2double[nMarker_EngineInflow];
  Inflow_Force = new su2double[nMarker_EngineInflow];
  Inflow_Power = new su2double[nMarker_EngineInflow];

  for (iMarker_EngineInflow = 0; iMarker_EngineInflow < nMarker_EngineInflow; iMarker_EngineInflow++) {
    Marker_CfgFile_TagBound[iMarker_CfgFile] = Marker_EngineInflow[iMarker_EngineInflow];
    Marker_CfgFile_KindBC[iMarker_CfgFile] = ENGINE_INFLOW;
    Inflow_Mach[iMarker_EngineInflow] = 0.0;
    Inflow_Pressure[iMarker_EngineInflow] = 0.0;
    Inflow_MassFlow[iMarker_EngineInflow] = 0.0;
    Inflow_ReverseMassFlow[iMarker_EngineInflow] = 0.0;
    Inflow_TotalPressure[iMarker_EngineInflow] = 0.0;
    Inflow_Temperature[iMarker_EngineInflow] = 0.0;
    Inflow_TotalTemperature[iMarker_EngineInflow] = 0.0;
    Inflow_RamDrag[iMarker_EngineInflow] = 0.0;
    Inflow_Force[iMarker_EngineInflow] = 0.0;
    Inflow_Power[iMarker_EngineInflow] = 0.0;
    iMarker_CfgFile++;
  }

  Exhaust_Pressure = new su2double[nMarker_EngineExhaust];
  Exhaust_Temperature = new su2double[nMarker_EngineExhaust];
  Exhaust_MassFlow = new su2double[nMarker_EngineExhaust];
  Exhaust_TotalPressure = new su2double[nMarker_EngineExhaust];
  Exhaust_TotalTemperature = new su2double[nMarker_EngineExhaust];
  Exhaust_GrossThrust = new su2double[nMarker_EngineExhaust];
  Exhaust_Force = new su2double[nMarker_EngineExhaust];
  Exhaust_Power = new su2double[nMarker_EngineExhaust];

  for (iMarker_EngineExhaust = 0; iMarker_EngineExhaust < nMarker_EngineExhaust; iMarker_EngineExhaust++) {
    Marker_CfgFile_TagBound[iMarker_CfgFile] = Marker_EngineExhaust[iMarker_EngineExhaust];
    Marker_CfgFile_KindBC[iMarker_CfgFile] = ENGINE_EXHAUST;
    Exhaust_Pressure[iMarker_EngineExhaust] = 0.0;
    Exhaust_Temperature[iMarker_EngineExhaust] = 0.0;
    Exhaust_MassFlow[iMarker_EngineExhaust] = 0.0;
    Exhaust_TotalPressure[iMarker_EngineExhaust] = 0.0;
    Exhaust_TotalTemperature[iMarker_EngineExhaust] = 0.0;
    Exhaust_GrossThrust[iMarker_EngineExhaust] = 0.0;
    Exhaust_Force[iMarker_EngineExhaust] = 0.0;
    Exhaust_Power[iMarker_EngineExhaust] = 0.0;
    iMarker_CfgFile++;
  }

  for (iMarker_Supersonic_Inlet = 0; iMarker_Supersonic_Inlet < nMarker_Supersonic_Inlet; iMarker_Supersonic_Inlet++) {
    Marker_CfgFile_TagBound[iMarker_CfgFile] = Marker_Supersonic_Inlet[iMarker_Supersonic_Inlet];
    Marker_CfgFile_KindBC[iMarker_CfgFile] = SUPERSONIC_INLET;
    iMarker_CfgFile++;
  }

  for (iMarker_Supersonic_Outlet = 0; iMarker_Supersonic_Outlet < nMarker_Supersonic_Outlet; iMarker_Supersonic_Outlet++) {
    Marker_CfgFile_TagBound[iMarker_CfgFile] = Marker_Supersonic_Outlet[iMarker_Supersonic_Outlet];
    Marker_CfgFile_KindBC[iMarker_CfgFile] = SUPERSONIC_OUTLET;
    iMarker_CfgFile++;
  }

  for (iMarker_Neumann = 0; iMarker_Neumann < nMarker_Neumann; iMarker_Neumann++) {
    Marker_CfgFile_TagBound[iMarker_CfgFile] = Marker_Neumann[iMarker_Neumann];
    Marker_CfgFile_KindBC[iMarker_CfgFile] = NEUMANN;
    iMarker_CfgFile++;
  }

  for (iMarker_Internal = 0; iMarker_Internal < nMarker_Internal; iMarker_Internal++) {
    Marker_CfgFile_TagBound[iMarker_CfgFile] = Marker_Internal[iMarker_Internal];
    Marker_CfgFile_KindBC[iMarker_CfgFile] = INTERNAL_BOUNDARY;
    iMarker_CfgFile++;
  }

  for (iMarker_Custom = 0; iMarker_Custom < nMarker_Custom; iMarker_Custom++) {
    Marker_CfgFile_TagBound[iMarker_CfgFile] = Marker_Custom[iMarker_Custom];
    Marker_CfgFile_KindBC[iMarker_CfgFile] = CUSTOM_BOUNDARY;
    iMarker_CfgFile++;
  }

  for (iMarker_Outlet = 0; iMarker_Outlet < nMarker_Outlet; iMarker_Outlet++) {
    Marker_CfgFile_TagBound[iMarker_CfgFile] = Marker_Outlet[iMarker_Outlet];
    Marker_CfgFile_KindBC[iMarker_CfgFile] = OUTLET_FLOW;
    iMarker_CfgFile++;
  }

  for (iMarker_Isothermal = 0; iMarker_Isothermal < nMarker_Isothermal; iMarker_Isothermal++) {
    Marker_CfgFile_TagBound[iMarker_CfgFile] = Marker_Isothermal[iMarker_Isothermal];
    Marker_CfgFile_KindBC[iMarker_CfgFile] = ISOTHERMAL;
    iMarker_CfgFile++;
  }

  for (iMarker_HeatFlux = 0; iMarker_HeatFlux < nMarker_HeatFlux; iMarker_HeatFlux++) {
    Marker_CfgFile_TagBound[iMarker_CfgFile] = Marker_HeatFlux[iMarker_HeatFlux];
    Marker_CfgFile_KindBC[iMarker_CfgFile] = HEAT_FLUX;
    iMarker_CfgFile++;
  }

  for (iMarker_Clamped = 0; iMarker_Clamped < nMarker_Clamped; iMarker_Clamped++) {
    Marker_CfgFile_TagBound[iMarker_CfgFile] = Marker_Clamped[iMarker_Clamped];
    Marker_CfgFile_KindBC[iMarker_CfgFile] = CLAMPED_BOUNDARY;
    iMarker_CfgFile++;
  }

  for (iMarker_Displacement = 0; iMarker_Displacement < nMarker_Displacement; iMarker_Displacement++) {
    Marker_CfgFile_TagBound[iMarker_CfgFile] = Marker_Displacement[iMarker_Displacement];
    Marker_CfgFile_KindBC[iMarker_CfgFile] = DISPLACEMENT_BOUNDARY;
    iMarker_CfgFile++;
  }

  for (iMarker_Load = 0; iMarker_Load < nMarker_Load; iMarker_Load++) {
    Marker_CfgFile_TagBound[iMarker_CfgFile] = Marker_Load[iMarker_Load];
    Marker_CfgFile_KindBC[iMarker_CfgFile] = LOAD_BOUNDARY;
    iMarker_CfgFile++;
  }

  for (iMarker_Damper = 0; iMarker_Damper < nMarker_Damper; iMarker_Damper++) {
    Marker_CfgFile_TagBound[iMarker_CfgFile] = Marker_Damper[iMarker_Damper];
    Marker_CfgFile_KindBC[iMarker_CfgFile] = DAMPER_BOUNDARY;
    iMarker_CfgFile++;
  }

  for (iMarker_Load_Dir = 0; iMarker_Load_Dir < nMarker_Load_Dir; iMarker_Load_Dir++) {
    Marker_CfgFile_TagBound[iMarker_CfgFile] = Marker_Load_Dir[iMarker_Load_Dir];
    Marker_CfgFile_KindBC[iMarker_CfgFile] = LOAD_DIR_BOUNDARY;
    iMarker_CfgFile++;
  }

  for (iMarker_Disp_Dir = 0; iMarker_Disp_Dir < nMarker_Disp_Dir; iMarker_Disp_Dir++) {
    Marker_CfgFile_TagBound[iMarker_CfgFile] = Marker_Disp_Dir[iMarker_Disp_Dir];
    Marker_CfgFile_KindBC[iMarker_CfgFile] = DISP_DIR_BOUNDARY;
    iMarker_CfgFile++;
  }

  for (iMarker_Load_Sine = 0; iMarker_Load_Sine < nMarker_Load_Sine; iMarker_Load_Sine++) {
    Marker_CfgFile_TagBound[iMarker_CfgFile] = Marker_Load_Sine[iMarker_Load_Sine];
    Marker_CfgFile_KindBC[iMarker_CfgFile] = LOAD_SINE_BOUNDARY;
    iMarker_CfgFile++;
  }


  for (iMarker_FlowLoad = 0; iMarker_FlowLoad < nMarker_FlowLoad; iMarker_FlowLoad++) {
    Marker_CfgFile_TagBound[iMarker_CfgFile] = Marker_FlowLoad[iMarker_FlowLoad];
    Marker_CfgFile_KindBC[iMarker_CfgFile] = FLOWLOAD_BOUNDARY;
    iMarker_CfgFile++;
  }

  for (iMarker_CfgFile = 0; iMarker_CfgFile < nMarker_CfgFile; iMarker_CfgFile++) {
    Marker_CfgFile_Monitoring[iMarker_CfgFile] = NO;
    for (iMarker_Monitoring = 0; iMarker_Monitoring < nMarker_Monitoring; iMarker_Monitoring++)
      if (Marker_CfgFile_TagBound[iMarker_CfgFile] == Marker_Monitoring[iMarker_Monitoring])
        Marker_CfgFile_Monitoring[iMarker_CfgFile] = YES;
  }

  for (iMarker_CfgFile = 0; iMarker_CfgFile < nMarker_CfgFile; iMarker_CfgFile++) {
    Marker_CfgFile_GeoEval[iMarker_CfgFile] = NO;
    for (iMarker_GeoEval = 0; iMarker_GeoEval < nMarker_GeoEval; iMarker_GeoEval++)
      if (Marker_CfgFile_TagBound[iMarker_CfgFile] == Marker_GeoEval[iMarker_GeoEval])
        Marker_CfgFile_GeoEval[iMarker_CfgFile] = YES;
  }

  for (iMarker_CfgFile = 0; iMarker_CfgFile < nMarker_CfgFile; iMarker_CfgFile++) {
    Marker_CfgFile_Designing[iMarker_CfgFile] = NO;
    for (iMarker_Designing = 0; iMarker_Designing < nMarker_Designing; iMarker_Designing++)
      if (Marker_CfgFile_TagBound[iMarker_CfgFile] == Marker_Designing[iMarker_Designing])
        Marker_CfgFile_Designing[iMarker_CfgFile] = YES;
  }

  for (iMarker_CfgFile = 0; iMarker_CfgFile < nMarker_CfgFile; iMarker_CfgFile++) {
    Marker_CfgFile_Plotting[iMarker_CfgFile] = NO;
    for (iMarker_Plotting = 0; iMarker_Plotting < nMarker_Plotting; iMarker_Plotting++)
      if (Marker_CfgFile_TagBound[iMarker_CfgFile] == Marker_Plotting[iMarker_Plotting])
        Marker_CfgFile_Plotting[iMarker_CfgFile] = YES;
  }

  for (iMarker_CfgFile = 0; iMarker_CfgFile < nMarker_CfgFile; iMarker_CfgFile++) {
    Marker_CfgFile_Analyze[iMarker_CfgFile] = NO;
    for (iMarker_Analyze = 0; iMarker_Analyze < nMarker_Analyze; iMarker_Analyze++)
      if (Marker_CfgFile_TagBound[iMarker_CfgFile] == Marker_Analyze[iMarker_Analyze])
        Marker_CfgFile_Analyze[iMarker_CfgFile] = YES;
  }

  /*--- Identification of Fluid-Structure interface markers ---*/

  for (iMarker_CfgFile = 0; iMarker_CfgFile < nMarker_CfgFile; iMarker_CfgFile++) {
    unsigned short indexMarker = 0;
    Marker_CfgFile_ZoneInterface[iMarker_CfgFile] = NO;
    for (iMarker_ZoneInterface = 0; iMarker_ZoneInterface < nMarker_ZoneInterface; iMarker_ZoneInterface++)
      if (Marker_CfgFile_TagBound[iMarker_CfgFile] == Marker_ZoneInterface[iMarker_ZoneInterface])
            indexMarker = (int)(iMarker_ZoneInterface/2+1);
    Marker_CfgFile_ZoneInterface[iMarker_CfgFile] = indexMarker;
  }

/*--- Identification of Turbomachinery markers and flag them---*/

  for (iMarker_CfgFile = 0; iMarker_CfgFile < nMarker_CfgFile; iMarker_CfgFile++) {
    unsigned short indexMarker=0;
    Marker_CfgFile_Turbomachinery[iMarker_CfgFile] = NO;
    Marker_CfgFile_TurbomachineryFlag[iMarker_CfgFile] = NO;
    for (iMarker_Turbomachinery = 0; iMarker_Turbomachinery < nMarker_Turbomachinery; iMarker_Turbomachinery++){
      if (Marker_CfgFile_TagBound[iMarker_CfgFile] == Marker_TurboBoundIn[iMarker_Turbomachinery]){
        indexMarker=(iMarker_Turbomachinery+1);
        Marker_CfgFile_Turbomachinery[iMarker_CfgFile] = indexMarker;
        Marker_CfgFile_TurbomachineryFlag[iMarker_CfgFile] = INFLOW;
      }
      if (Marker_CfgFile_TagBound[iMarker_CfgFile] == Marker_TurboBoundOut[iMarker_Turbomachinery]){
        indexMarker=(iMarker_Turbomachinery+1);
        Marker_CfgFile_Turbomachinery[iMarker_CfgFile] = indexMarker;
        Marker_CfgFile_TurbomachineryFlag[iMarker_CfgFile] = OUTFLOW;
      }
    }
  }

  /*--- Identification of MixingPlane interface markers ---*/

  for (iMarker_CfgFile = 0; iMarker_CfgFile < nMarker_CfgFile; iMarker_CfgFile++) {
  	unsigned short indexMarker=0;
    Marker_CfgFile_MixingPlaneInterface[iMarker_CfgFile] = NO;
    for (iMarker_MixingPlaneInterface = 0; iMarker_MixingPlaneInterface < nMarker_MixingPlaneInterface; iMarker_MixingPlaneInterface++)
      if (Marker_CfgFile_TagBound[iMarker_CfgFile] == Marker_MixingPlaneInterface[iMarker_MixingPlaneInterface])
      	indexMarker=(int)(iMarker_MixingPlaneInterface/2+1);
    Marker_CfgFile_MixingPlaneInterface[iMarker_CfgFile] = indexMarker;
  }

  for (iMarker_CfgFile = 0; iMarker_CfgFile < nMarker_CfgFile; iMarker_CfgFile++) {
    Marker_CfgFile_DV[iMarker_CfgFile] = NO;
    for (iMarker_DV = 0; iMarker_DV < nMarker_DV; iMarker_DV++)
      if (Marker_CfgFile_TagBound[iMarker_CfgFile] == Marker_DV[iMarker_DV])
        Marker_CfgFile_DV[iMarker_CfgFile] = YES;
  }

  for (iMarker_CfgFile = 0; iMarker_CfgFile < nMarker_CfgFile; iMarker_CfgFile++) {
    Marker_CfgFile_Moving[iMarker_CfgFile] = NO;
    for (iMarker_Moving = 0; iMarker_Moving < nMarker_Moving; iMarker_Moving++)
      if (Marker_CfgFile_TagBound[iMarker_CfgFile] == Marker_Moving[iMarker_Moving])
        Marker_CfgFile_Moving[iMarker_CfgFile] = YES;
  }

  for (iMarker_CfgFile=0; iMarker_CfgFile < nMarker_CfgFile; iMarker_CfgFile++) {
    Marker_CfgFile_PyCustom[iMarker_CfgFile] = NO;
    for(iMarker_PyCustom=0; iMarker_PyCustom < nMarker_PyCustom; iMarker_PyCustom++)
      if (Marker_CfgFile_TagBound[iMarker_CfgFile] == Marker_PyCustom[iMarker_PyCustom])
        Marker_CfgFile_PyCustom[iMarker_CfgFile] = YES;
  }

}

void CConfig::SetOutput(unsigned short val_software, unsigned short val_izone) {

  unsigned short iMarker_Euler, iMarker_Custom, iMarker_FarField,
  iMarker_SymWall, iMarker_PerBound, iMarker_Pressure, iMarker_NearFieldBound,
  iMarker_InterfaceBound, iMarker_Fluid_InterfaceBound, iMarker_Dirichlet, iMarker_Inlet, iMarker_Riemann,
  iMarker_Giles, iMarker_Outlet, iMarker_Isothermal, iMarker_HeatFlux,
  iMarker_EngineInflow, iMarker_EngineExhaust, iMarker_Displacement, iMarker_Damper,
  iMarker_Load, iMarker_FlowLoad,  iMarker_Neumann, iMarker_Internal, iMarker_Monitoring,
  iMarker_Designing, iMarker_GeoEval, iMarker_Plotting, iMarker_Analyze, iMarker_DV, iDV_Value,
  iMarker_ZoneInterface, iMarker_PyCustom, iMarker_Load_Dir, iMarker_Disp_Dir, iMarker_Load_Sine, iMarker_Clamped,
  iMarker_Moving, iMarker_Supersonic_Inlet, iMarker_Supersonic_Outlet, iMarker_ActDiskInlet,
  iMarker_ActDiskOutlet, iMarker_MixingPlaneInterface;


  /*--- WARNING: when compiling on Windows, ctime() is not available. Comment out
   the two lines below that use the dt variable. ---*/
  //time_t now = time(0);
  //string dt = ctime(&now); dt[24] = '.';

  cout << endl << "-------------------------------------------------------------------------" << endl;
  cout << "|    ___ _   _ ___                                                      |" << endl;
  cout << "|   / __| | | |_  )   Release 6.0.0  \"Falcon\"                           |" << endl;
  cout << "|   \\__ \\ |_| |/ /                                                      |" << endl;
  switch (val_software) {
    case SU2_CFD: cout << "|   |___/\\___//___|   Suite (Computational Fluid Dynamics Code)         |" << endl; break;
    case SU2_DEF: cout << "|   |___/\\___//___|   Suite (Mesh Deformation Code)                     |" << endl; break;
    case SU2_DOT: cout << "|   |___/\\___//___|   Suite (Gradient Projection Code)                  |" << endl; break;
    case SU2_MSH: cout << "|   |___/\\___//___|   Suite (Mesh Adaptation Code)                      |" << endl; break;
    case SU2_GEO: cout << "|   |___/\\___//___|   Suite (Geometry Definition Code)                  |" << endl; break;
    case SU2_SOL: cout << "|   |___/\\___//___|   Suite (Solution Exporting Code)                   |" << endl; break;
  }

  cout << "|                                                                       |" << endl;
  //cout << "|   Local date and time: " << dt << "                      |" << endl;
  cout <<"-------------------------------------------------------------------------" << endl;
  cout << "| The current SU2 release has been coordinated by the                   |" << endl;
  cout << "| SU2 International Developers Society <www.su2devsociety.org>          |" << endl;
  cout << "| with selected contributions from the open-source community.           |" << endl;
  cout <<"-------------------------------------------------------------------------" << endl;
  cout << "| The main research teams contributing to the current release are:      |" << endl;
  cout << "| - Prof. Juan J. Alonso's group at Stanford University.                |" << endl;
  cout << "| - Prof. Piero Colonna's group at Delft University of Technology.      |" << endl;
  cout << "| - Prof. Nicolas R. Gauger's group at Kaiserslautern U. of Technology. |" << endl;
  cout << "| - Prof. Alberto Guardone's group at Polytechnic University of Milan.  |" << endl;
  cout << "| - Prof. Rafael Palacios' group at Imperial College London.            |" << endl;
  cout << "| - Prof. Vincent Terrapon's group at the University of Liege.          |" << endl;
  cout << "| - Prof. Edwin van der Weide's group at the University of Twente.      |" << endl;
  cout << "| - Lab. of New Concepts in Aeronautics at Tech. Inst. of Aeronautics.  |" << endl;
  cout <<"-------------------------------------------------------------------------" << endl;
  cout << "| Copyright 2012-2018, Francisco D. Palacios, Thomas D. Economon,       |" << endl;
  cout << "|                      Tim Albring, and the SU2 contributors.           |" << endl;
  cout << "|                                                                       |" << endl;
  cout << "| SU2 is free software; you can redistribute it and/or                  |" << endl;
  cout << "| modify it under the terms of the GNU Lesser General Public            |" << endl;
  cout << "| License as published by the Free Software Foundation; either          |" << endl;
  cout << "| version 2.1 of the License, or (at your option) any later version.    |" << endl;
  cout << "|                                                                       |" << endl;
  cout << "| SU2 is distributed in the hope that it will be useful,                |" << endl;
  cout << "| but WITHOUT ANY WARRANTY; without even the implied warranty of        |" << endl;
  cout << "| MERCHANTABILITY or FITNESS FOR A PARTICULAR PURPOSE. See the GNU      |" << endl;
  cout << "| Lesser General Public License for more details.                       |" << endl;
  cout << "|                                                                       |" << endl;
  cout << "| You should have received a copy of the GNU Lesser General Public      |" << endl;
  cout << "| License along with SU2. If not, see <http://www.gnu.org/licenses/>.   |" << endl;
  cout <<"-------------------------------------------------------------------------" << endl;

  cout << endl <<"------------------------ Physical Case Definition -----------------------" << endl;
  if (val_software == SU2_CFD) {
	if (FSI_Problem) {
	   cout << "Fluid-Structure Interaction." << endl;
	}

  if (DiscreteAdjoint) {
     cout <<"Discrete Adjoint equations using Algorithmic Differentiation " << endl;
     cout <<"based on the physical case: ";
  }
    switch (Kind_Solver) {
      case EULER: case DISC_ADJ_EULER: case FEM_EULER: case DISC_ADJ_DG_EULER:
        if (Kind_Regime == COMPRESSIBLE) cout << "Compressible Euler equations." << endl;
        if (Kind_Regime == INCOMPRESSIBLE) cout << "Incompressible Euler equations." << endl;
        break;
      case NAVIER_STOKES: case DISC_ADJ_NAVIER_STOKES: case FEM_NAVIER_STOKES: case DISC_ADJ_DG_NS:
        if (Kind_Regime == COMPRESSIBLE) cout << "Compressible Laminar Navier-Stokes' equations." << endl;
        if (Kind_Regime == INCOMPRESSIBLE) cout << "Incompressible Laminar Navier-Stokes' equations." << endl;
        break;
      case RANS: case DISC_ADJ_RANS: case FEM_RANS: case DISC_ADJ_DG_RANS:
        if (Kind_Regime == COMPRESSIBLE) cout << "Compressible RANS equations." << endl;
        if (Kind_Regime == INCOMPRESSIBLE) cout << "Incompressible RANS equations." << endl;
        cout << "Turbulence model: ";
        switch (Kind_Turb_Model) {
          case SA:     cout << "Spalart Allmaras" << endl; break;
          case SA_NEG: cout << "Negative Spalart Allmaras" << endl; break;
          case SST:    cout << "Menter's SST"     << endl; break;
          case SA_E:   cout << "Edwards Spalart Allmaras" << endl; break;
          case SA_COMP:   cout << "Compressibility Correction Spalart Allmaras" << endl; break;
          case SA_E_COMP:   cout << "Compressibility Correction Edwards Spalart Allmaras" << endl; break;
        }
        if (QCR) cout << "Using Quadratic Constitutive Relation, 2000 version (QCR2000)" << endl;
        cout << "Hybrid RANS/LES: ";
        switch (Kind_HybridRANSLES){
          case NO_HYBRIDRANSLES: cout <<  "No Hybrid RANS/LES" << endl; break;
          case SA_DES:  cout << "Detached Eddy Simulation (DES97) " << endl; break;
          case SA_DDES:  cout << "Delayed Detached Eddy Simulation (DDES) with Standard SGS" << endl; break;
          case SA_ZDES:  cout << "Delayed Detached Eddy Simulation (DDES) with Vorticity-based SGS" << endl; break;
          case SA_EDDES:  cout << "Delayed Detached Eddy Simulation (DDES) with Shear-layer Adapted SGS" << endl; break;
        }
        break;
      case FEM_LES:
        if (Kind_Regime == COMPRESSIBLE)   cout << "Compressible LES equations." << endl;
        if (Kind_Regime == INCOMPRESSIBLE) cout << "Incompressible LES equations." << endl;
        cout << "Subgrid Scale model: ";
        switch (Kind_SGS_Model) {
          case IMPLICIT_LES: cout << "Implicit LES" << endl; break;
          case SMAGORINSKY:  cout << "Smagorinsky " << endl; break;
          case WALE:         cout << "WALE"         << endl; break;
          default:
            SU2_MPI::Error("Subgrid Scale model not specified.", CURRENT_FUNCTION);

        }
        break;
      case POISSON_EQUATION: cout << "Poisson equation." << endl; break;
      case WAVE_EQUATION: cout << "Wave equation." << endl; break;
      case HEAT_EQUATION: cout << "Heat equation." << endl; break;
      case FEM_ELASTICITY: case DISC_ADJ_FEM:
    	  if (Kind_Struct_Solver == SMALL_DEFORMATIONS) cout << "Geometrically linear elasticity solver." << endl;
    	  if (Kind_Struct_Solver == LARGE_DEFORMATIONS) cout << "Geometrically non-linear elasticity solver." << endl;
    	  if (Kind_Material == LINEAR_ELASTIC) cout << "Linear elastic material." << endl;
    	  if (Kind_Material == NEO_HOOKEAN) {
    		  if (Kind_Material_Compress == COMPRESSIBLE_MAT) cout << "Compressible Neo-Hookean material model." << endl;
    		  if (Kind_Material_Compress == INCOMPRESSIBLE_MAT) cout << "Incompressible Neo-Hookean material model (mean dilatation method)." << endl;
    	  }
    	  break;
      case ADJ_EULER: cout << "Continuous Euler adjoint equations." << endl; break;
      case ADJ_NAVIER_STOKES:
        if (Frozen_Visc_Cont)
          cout << "Continuous Navier-Stokes adjoint equations with frozen (laminar) viscosity." << endl;
        else
          cout << "Continuous Navier-Stokes adjoint equations." << endl;
        break;
      case ADJ_RANS:
        if (Frozen_Visc_Cont)
          cout << "Continuous RANS adjoint equations with frozen (laminar and eddy) viscosity." << endl;
        else
          cout << "Continuous RANS adjoint equations." << endl;

        break;

    }

    if ((Kind_Regime == COMPRESSIBLE) && (Kind_Solver != FEM_ELASTICITY) &&
        (Kind_Solver != HEAT_EQUATION) && (Kind_Solver != WAVE_EQUATION)) {
      cout << "Mach number: " << Mach <<"."<< endl;
      cout << "Angle of attack (AoA): " << AoA <<" deg, and angle of sideslip (AoS): " << AoS <<" deg."<< endl;
      if ((Kind_Solver == NAVIER_STOKES) || (Kind_Solver == ADJ_NAVIER_STOKES) ||
          (Kind_Solver == RANS) || (Kind_Solver == ADJ_RANS))
        cout << "Reynolds number: " << Reynolds <<". Reference length "  << Length_Reynolds << "." << endl;
      if (Fixed_CL_Mode) {
      	cout << "Fixed CL mode, target value: " << Target_CL << "." << endl;
      }
      if (Fixed_CM_Mode) {
      		cout << "Fixed CM mode, target value:  " << Target_CM << "." << endl;
      		cout << "HTP rotation axis (X,Z): ("<< HTP_Axis[0] <<", "<< HTP_Axis[1] <<")."<< endl;
      }
    }

    if (EquivArea) {
      cout <<"The equivalent area is going to be evaluated on the near-field."<< endl;
      cout <<"The lower integration limit is "<<EA_IntLimit[0]<<", and the upper is "<<EA_IntLimit[1]<<"."<< endl;
      cout <<"The near-field is situated at "<<EA_IntLimit[2]<<"."<< endl;
    }

    if (Grid_Movement) {
      cout << "Performing a dynamic mesh simulation: ";
      switch (Kind_GridMovement[ZONE_0]) {
        case NO_MOVEMENT:     cout << "no movement." << endl; break;
        case DEFORMING:       cout << "deforming mesh motion." << endl; break;
        case RIGID_MOTION:    cout << "rigid mesh motion." << endl; break;
        case MOVING_WALL:     cout << "moving walls." << endl; break;
        case MOVING_HTP:      cout << "HTP moving." << endl; break;
        case ROTATING_FRAME:  cout << "rotating reference frame." << endl; break;
        case AEROELASTIC:     cout << "aeroelastic motion." << endl; break;
        case FLUID_STRUCTURE: cout << "fluid-structure motion." << endl; break;
        case EXTERNAL:        cout << "externally prescribed motion." << endl; break;
        case AEROELASTIC_RIGID_MOTION:  cout << "rigid mesh motion plus aeroelastic motion." << endl; break;
      }
    }

    if (Restart) {
      if (Read_Binary_Restart) cout << "Reading and writing binary SU2 native restart files." << endl;
      else cout << "Reading and writing ASCII SU2 native restart files." << endl;
      if (!ContinuousAdjoint && Kind_Solver != FEM_ELASTICITY) cout << "Read flow solution from: " << Solution_FlowFileName << "." << endl;
      if (ContinuousAdjoint) cout << "Read adjoint solution from: " << Solution_AdjFileName << "." << endl;
      if (Kind_Solver == FEM_ELASTICITY) cout << "Read structural solution from: " << Solution_FEMFileName << "." << endl;
      if (Kind_Solver == DISC_ADJ_FEM){
        cout << "Read structural adjoint solution from: " << Solution_AdjFEMFileName << "." << endl;
      }
    }
    else {
      cout << "No restart solution, use the values at infinity (freestream)." << endl;
    }

    if (ContinuousAdjoint)
      cout << "Read flow solution from: " << Solution_FlowFileName << "." << endl;


    if (Ref_NonDim == DIMENSIONAL) { cout << "Dimensional simulation." << endl; }
    else if (Ref_NonDim == FREESTREAM_PRESS_EQ_ONE) { cout << "Non-Dimensional simulation (P=1.0, Rho=1.0, T=1.0 at the farfield)." << endl; }
    else if (Ref_NonDim == FREESTREAM_VEL_EQ_MACH) { cout << "Non-Dimensional simulation (V=Mach, Rho=1.0, T=1.0 at the farfield)." << endl; }
    else if (Ref_NonDim == FREESTREAM_VEL_EQ_ONE) { cout << "Non-Dimensional simulation (V=1.0, Rho=1.0, T=1.0 at the farfield)." << endl; }

    if (RefArea == 0.0) cout << "The reference area will be computed using y(2D) or z(3D) projection." << endl;
    else { cout << "The reference area is " << RefArea;
      if (SystemMeasurements == US) cout << " in^2." << endl; else cout << " m^2." << endl;
    }

    if (SemiSpan == 0.0) cout << "The semi-span will be computed using the max y(3D) value." << endl;
    else { cout << "The semi-span length area is " << SemiSpan;
      if (SystemMeasurements == US) cout << " in." << endl; else cout << " m." << endl;
    }

    cout << "The reference length is " << RefLength;
    if (SystemMeasurements == US) cout << " in." << endl; else cout << " m." << endl;

    if ((nRefOriginMoment_X > 1) || (nRefOriginMoment_Y > 1) || (nRefOriginMoment_Z > 1)) {
      cout << "Surface(s) where the force coefficients are evaluated and \n";
      cout << "their reference origin for moment computation: \n";

      for (iMarker_Monitoring = 0; iMarker_Monitoring < nMarker_Monitoring; iMarker_Monitoring++) {
        cout << "   - " << Marker_Monitoring[iMarker_Monitoring] << " (" << RefOriginMoment_X[iMarker_Monitoring] <<", "<<RefOriginMoment_Y[iMarker_Monitoring] <<", "<< RefOriginMoment_Z[iMarker_Monitoring] << ")";
        if (iMarker_Monitoring < nMarker_Monitoring-1) cout << ".\n";
        else {
        	if (SystemMeasurements == US) cout <<" ft."<< endl;
        	else cout <<" m."<< endl;
        }
      }
    }
    else {
      cout << "Reference origin for moment evaluation is (" << RefOriginMoment[0] << ", " << RefOriginMoment[0] << ", " << RefOriginMoment[0] << ")." << endl;
      cout << "Surface(s) where the force coefficients are evaluated: ";
      for (iMarker_Monitoring = 0; iMarker_Monitoring < nMarker_Monitoring; iMarker_Monitoring++) {
        cout << Marker_Monitoring[iMarker_Monitoring];
        if (iMarker_Monitoring < nMarker_Monitoring-1) cout << ", ";
        else cout <<"."<< endl;
      }
      cout<< endl;
    }

    if (nMarker_Designing != 0) {
      cout << "Surface(s) where the objective function is evaluated: ";
      for (iMarker_Designing = 0; iMarker_Designing < nMarker_Designing; iMarker_Designing++) {
        cout << Marker_Designing[iMarker_Designing];
        if (iMarker_Designing < nMarker_Designing-1) cout << ", ";
        else cout <<".";
      }
      cout<< endl;
    }

    if (nMarker_Plotting != 0) {
      cout << "Surface(s) plotted in the output file: ";
      for (iMarker_Plotting = 0; iMarker_Plotting < nMarker_Plotting; iMarker_Plotting++) {
        cout << Marker_Plotting[iMarker_Plotting];
        if (iMarker_Plotting < nMarker_Plotting-1) cout << ", ";
        else cout <<".";
      }
      cout<< endl;
    }

    if (nMarker_Analyze != 0) {
      cout << "Surface(s) to be analyzed in detail: ";
      for (iMarker_Analyze = 0; iMarker_Analyze < nMarker_Analyze; iMarker_Analyze++) {
        cout << Marker_Analyze[iMarker_Analyze];
        if (iMarker_Analyze < nMarker_Analyze-1) cout << ", ";
        else cout <<".";
      }
      cout<< endl;
    }

    if (nMarker_ZoneInterface != 0) {
      cout << "Surface(s) acting as an interface among zones: ";
      for (iMarker_ZoneInterface = 0; iMarker_ZoneInterface < nMarker_ZoneInterface; iMarker_ZoneInterface++) {
        cout << Marker_ZoneInterface[iMarker_ZoneInterface];
        if (iMarker_ZoneInterface < nMarker_ZoneInterface-1) cout << ", ";
        else cout <<".";
      }
      cout<<endl;
    }

    if(nMarker_PyCustom != 0) {
      cout << "Surface(s) that are customizable in Python: ";
      for(iMarker_PyCustom=0; iMarker_PyCustom < nMarker_PyCustom; iMarker_PyCustom++){
        cout << Marker_PyCustom[iMarker_PyCustom];
        if (iMarker_PyCustom < nMarker_PyCustom-1) cout << ", ";
        else cout << ".";
      }
      cout << endl;
    }
    
    if (nMarker_DV != 0) {
      cout << "Surface(s) affected by the design variables: ";
      for (iMarker_DV = 0; iMarker_DV < nMarker_DV; iMarker_DV++) {
        cout << Marker_DV[iMarker_DV];
        if (iMarker_DV < nMarker_DV-1) cout << ", ";
        else cout <<".";
      }
      cout<< endl;
    }

    if ((Kind_GridMovement[ZONE_0] == DEFORMING) || (Kind_GridMovement[ZONE_0] == MOVING_WALL) || (Kind_GridMovement[ZONE_0] == FLUID_STRUCTURE)) {
      cout << "Surface(s) in motion: ";
      for (iMarker_Moving = 0; iMarker_Moving < nMarker_Moving; iMarker_Moving++) {
        cout << Marker_Moving[iMarker_Moving];
        if (iMarker_Moving < nMarker_Moving-1) cout << ", ";
        else cout <<".";
      }
      cout<< endl;
    }

  }

  if (val_software == SU2_GEO) {
    if (nMarker_GeoEval != 0) {
      cout << "Surface(s) where the geometrical based functions is evaluated: ";
      for (iMarker_GeoEval = 0; iMarker_GeoEval < nMarker_GeoEval; iMarker_GeoEval++) {
        cout << Marker_GeoEval[iMarker_GeoEval];
        if (iMarker_GeoEval < nMarker_GeoEval-1) cout << ", ";
        else cout <<".";
      }
      cout<< endl;
    }
  }

  cout << "Input mesh file name: " << Mesh_FileName << endl;

	if (val_software == SU2_DOT) {
    if (DiscreteAdjoint) {
      cout << "Input sensitivity file name: " << GetObjFunc_Extension(Solution_AdjFileName) << "." << endl;
    }else {
		cout << "Input sensitivity file name: " << SurfAdjCoeff_FileName << "." << endl;
	}
  }

	if (val_software == SU2_MSH) {
		switch (Kind_Adaptation) {
		case FULL: case WAKE: case FULL_FLOW: case FULL_ADJOINT: case SMOOTHING: case SUPERSONIC_SHOCK:
			break;
		case GRAD_FLOW:
			cout << "Read flow solution from: " << Solution_FlowFileName << "." << endl;
			break;
		case GRAD_ADJOINT:
			cout << "Read adjoint flow solution from: " << Solution_AdjFileName << "." << endl;
			break;
		case GRAD_FLOW_ADJ: case COMPUTABLE: case REMAINING:
			cout << "Read flow solution from: " << Solution_FlowFileName << "." << endl;
			cout << "Read adjoint flow solution from: " << Solution_AdjFileName << "." << endl;
			break;
		}
	}

	if (val_software == SU2_DEF) {
		cout << endl <<"---------------------- Grid deformation parameters ----------------------" << endl;
		cout << "Grid deformation using a linear elasticity method." << endl;

    if (Hold_GridFixed == YES) cout << "Hold some regions of the mesh fixed (hardcode implementation)." << endl;
  }

  if (val_software == SU2_DOT) {
  cout << endl <<"-------------------- Surface deformation parameters ---------------------" << endl;
  }

  if (((val_software == SU2_DEF) || (val_software == SU2_DOT)) && (Design_Variable[0] != NONE)) {

    for (unsigned short iDV = 0; iDV < nDV; iDV++) {

      if ((Design_Variable[iDV] != NO_DEFORMATION) &&
          (Design_Variable[iDV] != FFD_SETTING) &&
          (Design_Variable[iDV] != SURFACE_FILE)) {

        if (iDV == 0)
          cout << "Design variables definition (markers <-> value <-> param):" << endl;

        switch (Design_Variable[iDV]) {
          case FFD_CONTROL_POINT_2D:  cout << "FFD 2D (control point) <-> "; break;
          case FFD_CAMBER_2D:         cout << "FFD 2D (camber) <-> "; break;
          case FFD_THICKNESS_2D:      cout << "FFD 2D (thickness) <-> "; break;
          case FFD_TWIST_2D:          cout << "FFD 2D (twist) <-> "; break;
          case HICKS_HENNE:           cout << "Hicks Henne <-> " ; break;
          case SURFACE_BUMP:          cout << "Surface bump <-> " ; break;
          case ANGLE_OF_ATTACK:       cout << "Angle of attack <-> " ; break;
          case CST:           	      cout << "Kulfan parameter number (CST) <-> " ; break;
          case TRANSLATION:           cout << "Translation design variable."; break;
          case SCALE:                 cout << "Scale design variable."; break;
          case NACA_4DIGITS:          cout << "NACA four digits <-> "; break;
          case PARABOLIC:             cout << "Parabolic <-> "; break;
          case AIRFOIL:               cout << "Airfoil <-> "; break;
          case ROTATION:              cout << "Rotation <-> "; break;
          case FFD_CONTROL_POINT:     cout << "FFD (control point) <-> "; break;
          case FFD_NACELLE:           cout << "FFD (nacelle) <-> "; break;
          case FFD_GULL:              cout << "FFD (gull) <-> "; break;
          case FFD_TWIST:             cout << "FFD (twist) <-> "; break;
          case FFD_ROTATION:          cout << "FFD (rotation) <-> "; break;
          case FFD_CONTROL_SURFACE:   cout << "FFD (control surface) <-> "; break;
          case FFD_CAMBER:            cout << "FFD (camber) <-> "; break;
          case FFD_THICKNESS:         cout << "FFD (thickness) -> "; break;
          case FFD_ANGLE_OF_ATTACK:   cout << "FFD (angle of attack) <-> "; break;
        }

        for (iMarker_DV = 0; iMarker_DV < nMarker_DV; iMarker_DV++) {
          cout << Marker_DV[iMarker_DV];
          if (iMarker_DV < nMarker_DV-1) cout << ", ";
          else cout << " <-> ";
        }

        for (iDV_Value = 0; iDV_Value < nDV_Value[iDV]; iDV_Value++) {
          cout << DV_Value[iDV][iDV_Value];
          if (iDV_Value != nDV_Value[iDV]-1) cout << ", ";
        }
        cout << " <-> ";

        if ((Design_Variable[iDV] == NO_DEFORMATION) ||
            (Design_Variable[iDV] == FFD_SETTING) ||
            (Design_Variable[iDV] == SCALE) ) nParamDV = 0;
        if (Design_Variable[iDV] == ANGLE_OF_ATTACK) nParamDV = 1;
        if ((Design_Variable[iDV] == FFD_CAMBER_2D) ||
            (Design_Variable[iDV] == FFD_THICKNESS_2D) ||
            (Design_Variable[iDV] == HICKS_HENNE) ||
            (Design_Variable[iDV] == PARABOLIC) ||
            (Design_Variable[iDV] == AIRFOIL) ||
            (Design_Variable[iDV] == FFD_GULL) ||
            (Design_Variable[iDV] == FFD_ANGLE_OF_ATTACK) ) nParamDV = 2;
        if ((Design_Variable[iDV] ==  TRANSLATION) ||
            (Design_Variable[iDV] ==  NACA_4DIGITS) ||
            (Design_Variable[iDV] ==  CST) ||
            (Design_Variable[iDV] ==  SURFACE_BUMP) ||
            (Design_Variable[iDV] ==  FFD_CAMBER) ||
            (Design_Variable[iDV] ==  FFD_TWIST_2D) ||
            (Design_Variable[iDV] ==  FFD_THICKNESS) ) nParamDV = 3;
        if (Design_Variable[iDV] == FFD_CONTROL_POINT_2D) nParamDV = 5;
        if (Design_Variable[iDV] == ROTATION) nParamDV = 6;
        if ((Design_Variable[iDV] ==  FFD_CONTROL_POINT) ||
            (Design_Variable[iDV] ==  FFD_ROTATION) ||
            (Design_Variable[iDV] ==  FFD_CONTROL_SURFACE) ) nParamDV = 7;
        if (Design_Variable[iDV] == FFD_TWIST) nParamDV = 8;

        for (unsigned short iParamDV = 0; iParamDV < nParamDV; iParamDV++) {

          if (iParamDV == 0) cout << "( ";

          if ((iParamDV == 0) &&
              ((Design_Variable[iDV] == NO_DEFORMATION) ||
               (Design_Variable[iDV] == FFD_SETTING) ||
               (Design_Variable[iDV] == FFD_ANGLE_OF_ATTACK) ||
               (Design_Variable[iDV] == FFD_CONTROL_POINT_2D) ||
               (Design_Variable[iDV] == FFD_CAMBER_2D) ||
               (Design_Variable[iDV] == FFD_THICKNESS_2D) ||
               (Design_Variable[iDV] == FFD_TWIST_2D) ||
               (Design_Variable[iDV] == FFD_CONTROL_POINT) ||
               (Design_Variable[iDV] == FFD_NACELLE) ||
               (Design_Variable[iDV] == FFD_GULL) ||
               (Design_Variable[iDV] == FFD_TWIST) ||
               (Design_Variable[iDV] == FFD_ROTATION) ||
               (Design_Variable[iDV] == FFD_CONTROL_SURFACE) ||
               (Design_Variable[iDV] == FFD_CAMBER) ||
               (Design_Variable[iDV] == FFD_THICKNESS))) cout << FFDTag[iDV];
          else cout << ParamDV[iDV][iParamDV];

          if (iParamDV < nParamDV-1) cout << ", ";
          else cout <<" )"<< endl;

        }

      }

      else if (Design_Variable[iDV] == NO_DEFORMATION) {
        cout << "No deformation of the numerical grid. Just output .su2 file." << endl;
      }

      else if (Design_Variable[iDV] == FFD_SETTING) {

        cout << "Setting the FFD box structure." << endl;
        cout << "FFD boxes definition (FFD tag <-> degree <-> coord):" << endl;

        for (unsigned short iFFDBox = 0; iFFDBox < nFFDBox; iFFDBox++) {

          cout << TagFFDBox[iFFDBox] << " <-> ";

          for (unsigned short iDegreeFFD = 0; iDegreeFFD < 3; iDegreeFFD++) {
            if (iDegreeFFD == 0) cout << "( ";
            cout << DegreeFFDBox[iFFDBox][iDegreeFFD];
            if (iDegreeFFD < 2) cout << ", ";
            else cout <<" )";
          }

          cout << " <-> ";

          for (unsigned short iCoordFFD = 0; iCoordFFD < 24; iCoordFFD++) {
            if (iCoordFFD == 0) cout << "( ";
            cout << CoordFFDBox[iFFDBox][iCoordFFD];
            if (iCoordFFD < 23) cout << ", ";
            else cout <<" )"<< endl;
          }

        }

      }

      else cout << endl;

		}
	}

	if (((val_software == SU2_CFD) && ( ContinuousAdjoint || DiscreteAdjoint)) || (val_software == SU2_DOT)) {

		cout << endl <<"----------------------- Design problem definition -----------------------" << endl;
		if (nObj==1) {
      switch (Kind_ObjFunc[0]) {
        case DRAG_COEFFICIENT:           cout << "CD objective function";
          if (Fixed_CL_Mode) {           cout << " using fixed CL mode, dCD/dCL = " << dCD_dCL << "." << endl; }
          else if (Fixed_CM_Mode) {      cout << " using fixed CMy mode, dCD/dCMy = " << dCD_dCMy << "." << endl; }
          else {                         cout << "." << endl; }
          break;
        case LIFT_COEFFICIENT:           cout << "CL objective function." << endl; break;
        case MOMENT_X_COEFFICIENT:       cout << "CMx objective function" << endl;
          if (Fixed_CL_Mode) {           cout << " using fixed CL mode, dCMx/dCL = " << dCMx_dCL << "." << endl; }
          else {                         cout << "." << endl; }
          break;
        case MOMENT_Y_COEFFICIENT:       cout << "CMy objective function" << endl;
          if (Fixed_CL_Mode) {           cout << " using fixed CL mode, dCMy/dCL = " << dCMy_dCL << "." << endl; }
          else {                         cout << "." << endl; }
          break;
        case MOMENT_Z_COEFFICIENT:       cout << "CMz objective function" << endl;
          if (Fixed_CL_Mode) {           cout << " using fixed CL mode, dCMz/dCL = " << dCMz_dCL << "." << endl; }
          else {                         cout << "." << endl; }
          break;
        case INVERSE_DESIGN_PRESSURE:    cout << "Inverse design (Cp) objective function." << endl; break;
        case INVERSE_DESIGN_HEATFLUX:    cout << "Inverse design (Heat Flux) objective function." << endl; break;
        case SIDEFORCE_COEFFICIENT:      cout << "Side force objective function." << endl; break;
        case EFFICIENCY:                 cout << "CL/CD objective function." << endl; break;
        case EQUIVALENT_AREA:            cout << "Equivalent area objective function. CD weight: " << WeightCd <<"."<< endl;  break;
        case NEARFIELD_PRESSURE:         cout << "Nearfield pressure objective function. CD weight: " << WeightCd <<"."<< endl;  break;
        case FORCE_X_COEFFICIENT:        cout << "X-force objective function." << endl; break;
        case FORCE_Y_COEFFICIENT:        cout << "Y-force objective function." << endl; break;
        case FORCE_Z_COEFFICIENT:        cout << "Z-force objective function." << endl; break;
        case THRUST_COEFFICIENT:         cout << "Thrust objective function." << endl; break;
        case TORQUE_COEFFICIENT:         cout << "Torque efficiency objective function." << endl; break;
        case TOTAL_HEATFLUX:             cout << "Total heat flux objective function." << endl; break;
        case MAXIMUM_HEATFLUX:           cout << "Maximum heat flux objective function." << endl; break;
        case FIGURE_OF_MERIT:            cout << "Rotor Figure of Merit objective function." << endl; break;
        case SURFACE_TOTAL_PRESSURE:         cout << "Average total pressure objective function." << endl; break;
        case SURFACE_STATIC_PRESSURE:        cout << "Average static pressure objective function." << endl; break;
        case SURFACE_MASSFLOW:             cout << "Mass flow rate objective function." << endl; break;
        case SURFACE_MACH:             cout << "Mach number objective function." << endl; break;
        case CUSTOM_OBJFUNC:        		cout << "Custom objective function." << endl; break;
      }
		}
		else {
		  cout << "Weighted sum objective function." << endl;
		}

	}

	if (val_software == SU2_CFD) {
		cout << endl <<"---------------------- Space Numerical Integration ----------------------" << endl;

		if (SmoothNumGrid) cout << "There are some smoothing iterations on the grid coordinates." << endl;

    if ((Kind_Solver == EULER) || (Kind_Solver == NAVIER_STOKES) || (Kind_Solver == RANS) ||
         (Kind_Solver == DISC_ADJ_EULER) || (Kind_Solver == DISC_ADJ_NAVIER_STOKES) || (Kind_Solver == DISC_ADJ_RANS) ) {

      if (Kind_ConvNumScheme_Flow == SPACE_CENTERED) {
        if (Kind_Centered_Flow == JST) {
          cout << "Jameson-Schmidt-Turkel scheme (2nd order in space) for the flow inviscid terms."<< endl;
          cout << "JST viscous coefficients (2nd & 4th): " << Kappa_2nd_Flow << ", " << Kappa_4th_Flow <<"." << endl;
          cout << "The method includes a grid stretching correction (p = 0.3)."<< endl;
        }
        if (Kind_Centered_Flow == JST_KE) {
          cout << "Jameson-Schmidt-Turkel scheme (2nd order in space) for the flow inviscid terms."<< endl;
          cout << "JST viscous coefficients (2nd & 4th): " << Kappa_2nd_Flow << ", " << Kappa_4th_Flow << "." << endl;
          cout << "The method includes a grid stretching correction (p = 0.3)."<< endl;
        }
        if (Kind_Centered_Flow == LAX) {
          cout << "Lax-Friedrich scheme (1st order in space) for the flow inviscid terms."<< endl;
          cout << "Lax viscous coefficients (1st): " << Kappa_1st_Flow << "." << endl;
          cout << "First order integration." << endl;
        }
      }

      if (Kind_ConvNumScheme_Flow == SPACE_UPWIND) {
        if (Kind_Upwind_Flow == ROE) cout << "Roe (with entropy fix = "<< EntropyFix_Coeff <<") solver for the flow inviscid terms."<< endl;
        if (Kind_Upwind_Flow == TURKEL) cout << "Roe-Turkel solver for the flow inviscid terms."<< endl;
        if (Kind_Upwind_Flow == AUSM)  cout << "AUSM solver for the flow inviscid terms."<< endl;
        if (Kind_Upwind_Flow == HLLC)  cout << "HLLC solver for the flow inviscid terms."<< endl;
        if (Kind_Upwind_Flow == SW)  cout << "Steger-Warming solver for the flow inviscid terms."<< endl;
        if (Kind_Upwind_Flow == MSW)  cout << "Modified Steger-Warming solver for the flow inviscid terms."<< endl;
        if (Kind_Upwind_Flow == CUSP)  cout << "CUSP solver for the flow inviscid terms."<< endl;
        if (Kind_Upwind_Flow == L2ROE) cout << "L2ROE Low Mach ROE solver for the flow inviscid terms."<< endl;
        if (Kind_Upwind_Flow == LMROE) cout << "Rieper Low Mach ROE solver for the flow inviscid terms."<< endl;
        if (Kind_Upwind_Flow == SLAU) cout << "Simple Low-Dissipation AUSM solver for the flow inviscid terms."<< endl;
        if (Kind_Upwind_Flow == SLAU2) cout << "Simple Low-Dissipation AUSM 2 solver for the flow inviscid terms."<< endl;

        switch (Kind_RoeLowDiss) {
          case NO_ROELOWDISS: cout << "Standard Roe without low-dissipation function."<< endl; break;
          case NTS: cout << "Roe with NTS low-dissipation function."<< endl; break;
          case FD: cout << "Roe with DDES's FD low-dissipation function."<< endl; break;
          case NTS_DUCROS: cout << "Roe with NTS low-dissipation function + Ducros shock sensor."<< endl; break;
          case FD_DUCROS: cout << "Roe with DDES's FD low-dissipation function + Ducros shock sensor."<< endl; break;
        }
        
        if (MUSCL_Flow) {
          cout << "Second order integration in space, with slope limiter." << endl;
            switch (Kind_SlopeLimit_Flow) {
              case NO_LIMITER:
                cout << "No slope-limiting method. "<< endl;
                break;
              case VENKATAKRISHNAN:
                cout << "Venkatakrishnan slope-limiting method, with constant: " << Venkat_LimiterCoeff <<". "<< endl;
                cout << "The reference element size is: " << RefElemLength <<". "<< endl;
                break;
              case VENKATAKRISHNAN_WANG:
                cout << "Venkatakrishnan-Wang slope-limiting method, with constant: " << Venkat_LimiterCoeff <<". "<< endl;
                break;
              case BARTH_JESPERSEN:
                cout << "Barth-Jespersen slope-limiting method." << endl;
                break;
              case VAN_ALBADA_EDGE:
                cout << "Van Albada slope-limiting method implemented by edges." << endl;
                break;
            }
        }
        else {
          cout << "First order integration in space." << endl;
        }

      }

    }

    if ((Kind_Solver == RANS) || (Kind_Solver == DISC_ADJ_RANS)) {
      if (Kind_ConvNumScheme_Turb == SPACE_UPWIND) {
        if (Kind_Upwind_Turb == SCALAR_UPWIND) cout << "Scalar upwind solver for the turbulence model."<< endl;
        if (MUSCL_Turb) {
          cout << "Second order integration in space with slope limiter." << endl;
            switch (Kind_SlopeLimit_Turb) {
              case NO_LIMITER:
                cout << "No slope-limiting method. "<< endl;
                break;
              case VENKATAKRISHNAN:
                cout << "Venkatakrishnan slope-limiting method, with constant: " << Venkat_LimiterCoeff <<". "<< endl;
                cout << "The reference element size is: " << RefElemLength <<". "<< endl;
                break;
              case VENKATAKRISHNAN_WANG:
                cout << "Venkatakrishnan-Wang slope-limiting method, with constant: " << Venkat_LimiterCoeff <<". "<< endl;
                break;
              case BARTH_JESPERSEN:
                cout << "Barth-Jespersen slope-limiting method." << endl;
                break;
              case VAN_ALBADA_EDGE:
                cout << "Van Albada slope-limiting method implemented by edges." << endl;
                break;
            }
        }
        else {
          cout << "First order integration in space." << endl;
        }
      }
    }

    if ((Kind_Solver == ADJ_EULER) || (Kind_Solver == ADJ_NAVIER_STOKES) || (Kind_Solver == ADJ_RANS)) {

      if (Kind_ConvNumScheme_AdjFlow == SPACE_CENTERED) {
        if (Kind_Centered_AdjFlow == JST) {
          cout << "Jameson-Schmidt-Turkel scheme for the adjoint inviscid terms."<< endl;
          cout << "JST viscous coefficients (1st, 2nd, & 4th): " << Kappa_1st_AdjFlow
          << ", " << Kappa_2nd_AdjFlow << ", " << Kappa_4th_AdjFlow <<"."<< endl;
          cout << "The method includes a grid stretching correction (p = 0.3)."<< endl;
          cout << "Second order integration." << endl;
        }
        if (Kind_Centered_AdjFlow == LAX) {
          cout << "Lax-Friedrich scheme for the adjoint inviscid terms."<< endl;
          cout << "First order integration." << endl;
        }
      }

      if (Kind_ConvNumScheme_AdjFlow == SPACE_UPWIND) {
        if (Kind_Upwind_AdjFlow == ROE) cout << "Roe (with entropy fix = "<< EntropyFix_Coeff <<") solver for the adjoint inviscid terms."<< endl;
        if (MUSCL_AdjFlow) {
          cout << "Second order integration with slope limiter." << endl;
            switch (Kind_SlopeLimit_AdjFlow) {
              case NO_LIMITER:
                cout << "No slope-limiting method. "<< endl;
                break;
              case VENKATAKRISHNAN:
                cout << "Venkatakrishnan slope-limiting method, with constant: " << Venkat_LimiterCoeff <<". "<< endl;
                cout << "The reference element size is: " << RefElemLength <<". "<< endl;
                break;
              case VENKATAKRISHNAN_WANG:
                cout << "Venkatakrishnan-Wang slope-limiting method, with constant: " << Venkat_LimiterCoeff <<". "<< endl;
                break;
              case BARTH_JESPERSEN:
                cout << "Barth-Jespersen slope-limiting method." << endl;
                break;
              case VAN_ALBADA_EDGE:
                cout << "Van Albada slope-limiting method implemented by edges." << endl;
                break;
              case SHARP_EDGES:
                cout << "Sharp edges slope-limiting method, with constant: " << Venkat_LimiterCoeff <<". "<< endl;
                cout << "The reference element size is: " << RefElemLength <<". "<< endl;
                cout << "The reference sharp edge distance is: " << AdjSharp_LimiterCoeff*RefElemLength*Venkat_LimiterCoeff <<". "<< endl;
                break;
              case WALL_DISTANCE:
                cout << "Wall distance slope-limiting method, with constant: " << Venkat_LimiterCoeff <<". "<< endl;
                cout << "The reference element size is: " << RefElemLength <<". "<< endl;
                cout << "The reference wall distance is: " << AdjSharp_LimiterCoeff*RefElemLength*Venkat_LimiterCoeff <<". "<< endl;
                break;
            }
        }
        else {
          cout << "First order integration." << endl;
        }
      }

      cout << "The reference sharp edge distance is: " << AdjSharp_LimiterCoeff*RefElemLength*Venkat_LimiterCoeff <<". "<< endl;

    }

    if ((Kind_Solver == ADJ_RANS) && (!Frozen_Visc_Cont)) {
      if (Kind_ConvNumScheme_AdjTurb == SPACE_UPWIND) {
        if (Kind_Upwind_Turb == SCALAR_UPWIND) cout << "Scalar upwind solver (first order) for the adjoint turbulence model."<< endl;
        if (MUSCL_AdjTurb) {
          cout << "Second order integration with slope limiter." << endl;
            switch (Kind_SlopeLimit_AdjTurb) {
              case NO_LIMITER:
                cout << "No slope-limiting method. "<< endl;
                break;
              case VENKATAKRISHNAN:
                cout << "Venkatakrishnan slope-limiting method, with constant: " << Venkat_LimiterCoeff <<". "<< endl;
                cout << "The reference element size is: " << RefElemLength <<". "<< endl;
                break;
              case VENKATAKRISHNAN_WANG:
                cout << "Venkatakrishnan-Wang slope-limiting method, with constant: " << Venkat_LimiterCoeff <<". "<< endl;
                break;
              case BARTH_JESPERSEN:
                cout << "Barth-Jespersen slope-limiting method." << endl;
                break;
              case VAN_ALBADA_EDGE:
                cout << "Van Albada slope-limiting method implemented by edges." << endl;
                break;
              case SHARP_EDGES:
                cout << "Sharp edges slope-limiting method, with constant: " << Venkat_LimiterCoeff <<". "<< endl;
                cout << "The reference element size is: " << RefElemLength <<". "<< endl;
                cout << "The reference sharp edge distance is: " << AdjSharp_LimiterCoeff*RefElemLength*Venkat_LimiterCoeff <<". "<< endl;
                break;
              case WALL_DISTANCE:
                cout << "Wall distance slope-limiting method, with constant: " << Venkat_LimiterCoeff <<". "<< endl;
                cout << "The reference element size is: " << RefElemLength <<". "<< endl;
                cout << "The reference wall distance is: " << AdjSharp_LimiterCoeff*RefElemLength*Venkat_LimiterCoeff <<". "<< endl;
                break;
            }
        }
        else {
          cout << "First order integration." << endl;
        }
      }
    }

    if ((Kind_Solver == NAVIER_STOKES) || (Kind_Solver == RANS) ||
        (Kind_Solver == DISC_ADJ_NAVIER_STOKES) || (Kind_Solver == DISC_ADJ_RANS)) {
        cout << "Average of gradients with correction (viscous flow terms)." << endl;
    }

    if ((Kind_Solver == ADJ_NAVIER_STOKES) || (Kind_Solver == ADJ_RANS)) {
      cout << "Average of gradients with correction (viscous adjoint terms)." << endl;
    }

    if ((Kind_Solver == RANS) || (Kind_Solver == DISC_ADJ_RANS)) {
      cout << "Average of gradients with correction (viscous turbulence terms)." << endl;
    }

    if (Kind_Solver == POISSON_EQUATION) {
      cout << "Galerkin method for viscous terms computation of the poisson potential equation." << endl;
    }

    if ((Kind_Solver == ADJ_RANS) && (!Frozen_Visc_Cont)) {
      cout << "Average of gradients with correction (2nd order) for computation of adjoint viscous turbulence terms." << endl;
      if (Kind_TimeIntScheme_AdjTurb == EULER_IMPLICIT) cout << "Euler implicit method for the turbulent adjoint equation." << endl;
    }

    if(Kind_Solver != FEM_EULER && Kind_Solver != FEM_NAVIER_STOKES &&
       Kind_Solver != FEM_RANS  && Kind_Solver != FEM_LES &&
       Kind_Solver != DISC_ADJ_DG_EULER && Kind_Solver != DISC_ADJ_DG_NS && 
       Kind_Solver != DISC_ADJ_DG_RANS) {
      switch (Kind_Gradient_Method) {
        case GREEN_GAUSS: cout << "Gradient computation using Green-Gauss theorem." << endl; break;
        case WEIGHTED_LEAST_SQUARES: cout << "Gradient Computation using weighted Least-Squares method." << endl; break;
      }
    }

    if (Kind_Regime == INCOMPRESSIBLE) {
      cout << "Artificial compressibility factor: " << ArtComp_Factor << "." << endl;
    }

    if(Kind_Solver == FEM_EULER || Kind_Solver == FEM_NAVIER_STOKES ||
       Kind_Solver == FEM_RANS  || Kind_Solver == FEM_LES ||
       Kind_Solver == DISC_ADJ_DG_EULER || Kind_Solver == DISC_ADJ_DG_NS ||
       Kind_Solver == DISC_ADJ_DG_RANS) {
      if(Kind_FEM_Flow == DG) {
        cout << "Discontinuous Galerkin Finite element solver" << endl;

        switch( Riemann_Solver_FEM ) {
          case ROE:           cout << "Roe (with entropy fix) solver for inviscid fluxes over the faces" << endl; break;
          case LAX_FRIEDRICH: cout << "Lax-Friedrich solver for inviscid fluxes over the faces" << endl; break;
          case AUSM:          cout << "AUSM solver inviscid fluxes over the faces" << endl; break;
          case AUSMPWPLUS:    cout << "AUSMPW+ solver inviscid fluxes over the faces" << endl; break;
          case HLLC:          cout << "HLLC solver inviscid fluxes over the faces" << endl; break;
          case VAN_LEER:      cout << "Van Leer solver inviscid fluxes over the faces" << endl; break;
        }

        if(Kind_Solver != FEM_EULER && Kind_Solver != DISC_ADJ_DG_EULER) {
          cout << "Theta symmetrizing terms interior penalty: " << Theta_Interior_Penalty_DGFEM << endl;
        }
      }

      cout << "Quadrature factor for straight elements:    " << Quadrature_Factor_Straight << endl;
      cout << "Quadrature factor for curved elements:      " << Quadrature_Factor_Curved << endl;

      cout << "Byte alignment matrix multiplications:      " << byteAlignmentMatMul << endl;
      cout << "Padded matrix size for optimal performance: " << sizeMatMulPadding << endl;
    }

    cout << endl <<"---------------------- Time Numerical Integration -----------------------" << endl;

    if ((Kind_Solver != FEM_ELASTICITY) && (Kind_Solver != DISC_ADJ_FEM)) {
		switch (Unsteady_Simulation) {
		  case NO:
			cout << "Local time stepping (steady state simulation)." << endl; break;
		  case TIME_STEPPING:
			cout << "Unsteady simulation using a time stepping strategy."<< endl;
			if (Unst_CFL != 0.0) {
                          cout << "Time step computed by the code. Unsteady CFL number: " << Unst_CFL <<"."<< endl;
                          if (Delta_UnstTime != 0.0) {
                            cout << "Synchronization time provided by the user (s): "<< Delta_UnstTime << "." << endl;
                          }
                        }
			else cout << "Unsteady time step provided by the user (s): "<< Delta_UnstTime << "." << endl;
			break;
		  case DT_STEPPING_1ST: case DT_STEPPING_2ND:
			if (Unsteady_Simulation == DT_STEPPING_1ST) cout << "Unsteady simulation, dual time stepping strategy (first order in time)."<< endl;
			if (Unsteady_Simulation == DT_STEPPING_2ND) cout << "Unsteady simulation, dual time stepping strategy (second order in time)."<< endl;
			if (Unst_CFL != 0.0) cout << "Time step computed by the code. Unsteady CFL number: " << Unst_CFL <<"."<< endl;
			else cout << "Unsteady time step provided by the user (s): "<< Delta_UnstTime << "." << endl;
			cout << "Total number of internal Dual Time iterations: "<< Unst_nIntIter <<"." << endl;
			break;
		}
    }
	else {
		switch (Dynamic_Analysis) {
		  case NO:
			cout << "Static structural analysis." << endl; break;
		  case YES:
			cout << "Dynamic structural analysis."<< endl;
			cout << "Time step provided by the user for the dynamic analysis(s): "<< Delta_DynTime << "." << endl;
			break;
		}
	}

    if ((Kind_Solver == EULER) || (Kind_Solver == NAVIER_STOKES) || (Kind_Solver == RANS) ||
        (Kind_Solver == DISC_ADJ_EULER) || (Kind_Solver == DISC_ADJ_NAVIER_STOKES) || (Kind_Solver == DISC_ADJ_RANS) ||
        (Kind_Solver == DISC_ADJ_DG_EULER) || (Kind_Solver == DISC_ADJ_DG_NS) || (Kind_Solver == DISC_ADJ_DG_RANS)) {
      switch (Kind_TimeIntScheme_Flow) {
        case RUNGE_KUTTA_EXPLICIT:
          cout << "Runge-Kutta explicit method for the flow equations." << endl;
          cout << "Number of steps: " << nRKStep << endl;
          cout << "Alpha coefficients: ";
          for (unsigned short iRKStep = 0; iRKStep < nRKStep; iRKStep++) {
            cout << "\t" << RK_Alpha_Step[iRKStep];
          }
          cout << endl;
          break;
        case EULER_EXPLICIT:
          cout << "Euler explicit method for the flow equations." << endl;
          break;
        case EULER_IMPLICIT:
          cout << "Euler implicit method for the flow equations." << endl;
          switch (Kind_Linear_Solver) {
            case BCGSTAB:
              cout << "BCGSTAB is used for solving the linear system." << endl;
              switch (Kind_Linear_Solver_Prec) {
                case ILU: cout << "Using a ILU("<< Linear_Solver_ILU_n <<") preconditioning."<< endl; break;
                case LINELET: cout << "Using a linelet preconditioning."<< endl; break;
                case LU_SGS: cout << "Using a LU-SGS preconditioning."<< endl; break;
                case JACOBI: cout << "Using a Jacobi preconditioning."<< endl; break;
              }
              cout << "Convergence criteria of the linear solver: "<< Linear_Solver_Error <<"."<< endl;
              cout << "Max number of linear iterations: "<< Linear_Solver_Iter <<"."<< endl;
              break;
            case FGMRES:
            case RESTARTED_FGMRES:
              cout << "FGMRES is used for solving the linear system." << endl;
              switch (Kind_Linear_Solver_Prec) {
                case ILU: cout << "Using a ILU("<< Linear_Solver_ILU_n <<") preconditioning."<< endl; break;
                case LINELET: cout << "Using a linelet preconditioning."<< endl; break;
                case LU_SGS: cout << "Using a LU-SGS preconditioning."<< endl; break;
                case JACOBI: cout << "Using a Jacobi preconditioning."<< endl; break;
              }
              cout << "Convergence criteria of the linear solver: "<< Linear_Solver_Error <<"."<< endl;
              cout << "Max number of linear iterations: "<< Linear_Solver_Iter <<"."<< endl;
               break;
            case SMOOTHER_JACOBI:
              cout << "A Jacobi method is used for smoothing the linear system." << endl;
              break;
            case SMOOTHER_ILU:
              cout << "A ILU("<< Linear_Solver_ILU_n <<") method is used for smoothing the linear system." << endl;
              break;
            case SMOOTHER_LUSGS:
              cout << "A LU-SGS method is used for smoothing the linear system." << endl;
              break;
            case SMOOTHER_LINELET:
              cout << "A Linelet method is used for smoothing the linear system." << endl;
              break;
          }
          break;
        case CLASSICAL_RK4_EXPLICIT:
          cout << "Classical RK4 explicit method for the flow equations." << endl;
          cout << "Number of steps: " << 4 << endl;
          cout << "Time coefficients: {0.5, 0.5, 1, 1}" << endl;
          cout << "Function coefficients: {1/6, 1/3, 1/3, 1/6}" << endl;
          break;
      }
    }

    if ((Kind_Solver == FEM_ELASTICITY) || (Kind_Solver == DISC_ADJ_FEM)) {
      switch (Kind_TimeIntScheme_FEA) {
        case CD_EXPLICIT:
          cout << "Explicit time integration (NOT IMPLEMENTED YET)." << endl;
          break;
        case GENERALIZED_ALPHA:
          cout << "Generalized-alpha method." << endl;
          break;
        case NEWMARK_IMPLICIT:
          cout << "Euler implicit method for the flow equations." << endl;
          switch (Kind_Linear_Solver) {
            case BCGSTAB:
              cout << "BCGSTAB is used for solving the linear system." << endl;
              cout << "Convergence criteria of the linear solver: "<< Linear_Solver_Error <<"."<< endl;
              cout << "Max number of iterations: "<< Linear_Solver_Iter <<"."<< endl;
              break;
            case FGMRES:
            case RESTARTED_FGMRES:
              cout << "FGMRES is used for solving the linear system." << endl;
              cout << "Convergence criteria of the linear solver: "<< Linear_Solver_Error <<"."<< endl;
              cout << "Max number of iterations: "<< Linear_Solver_Iter <<"."<< endl;
              break;
            case CONJUGATE_GRADIENT:
              cout << "A Conjugate Gradient method is used for solving the linear system." << endl;
              cout << "Convergence criteria of the linear solver: "<< Linear_Solver_Error <<"."<< endl;
              cout << "Max number of iterations: "<< Linear_Solver_Iter <<"."<< endl;
              break;
          }
          break;
      }
    }

    if ((Kind_Solver == ADJ_EULER) || (Kind_Solver == ADJ_NAVIER_STOKES) || (Kind_Solver == ADJ_RANS)) {
      switch (Kind_TimeIntScheme_AdjFlow) {
        case RUNGE_KUTTA_EXPLICIT:
          cout << "Runge-Kutta explicit method for the adjoint equations." << endl;
          cout << "Number of steps: " << nRKStep << endl;
          cout << "Alpha coefficients: ";
          for (unsigned short iRKStep = 0; iRKStep < nRKStep; iRKStep++) {
            cout << "\t" << RK_Alpha_Step[iRKStep];
          }
          cout << endl;
          break;
        case EULER_EXPLICIT: cout << "Euler explicit method for the adjoint equations." << endl; break;
        case EULER_IMPLICIT: cout << "Euler implicit method for the adjoint equations." << endl; break;
      }
    }

    if(Kind_Solver == FEM_EULER || Kind_Solver == FEM_NAVIER_STOKES ||
       Kind_Solver == FEM_RANS  || Kind_Solver == FEM_LES) {
      switch (Kind_TimeIntScheme_FEM_Flow) {
        case RUNGE_KUTTA_EXPLICIT:
          cout << "Runge-Kutta explicit method for the flow equations." << endl;
          cout << "Number of steps: " << nRKStep << endl;
          cout << "Alpha coefficients: ";
          for (unsigned short iRKStep = 0; iRKStep < nRKStep; iRKStep++) {
            cout << "\t" << RK_Alpha_Step[iRKStep];
          }
          cout << endl;
          break;
        case CLASSICAL_RK4_EXPLICIT:
          cout << "Classical RK4 explicit method for the flow equations." << endl;
          cout << "Number of steps: " << 4 << endl;
          cout << "Time coefficients: {0.5, 0.5, 1, 1}" << endl;
          cout << "Function coefficients: {1/6, 1/3, 1/3, 1/6}" << endl;
          break;

        case ADER_DG:
          if(nLevels_TimeAccurateLTS == 1)
            cout << "ADER-DG for the flow equations with global time stepping." << endl;
          else
            cout << "ADER-DG for the flow equations with " << nLevels_TimeAccurateLTS
                 << " levels for time accurate local time stepping." << endl;

          switch( Kind_ADER_Predictor ) {
            case ADER_ALIASED_PREDICTOR:
              cout << "An aliased approach is used in the predictor step. " << endl;
              break;
            case ADER_NON_ALIASED_PREDICTOR:
              cout << "A non-aliased approach is used in the predictor step. " << endl;
              break;
          }
          cout << "Number of time DOFs ADER-DG predictor step: " << nTimeDOFsADER_DG << endl;
          cout << "Location of time DOFs ADER-DG on the interval [-1,1]: ";
          for (unsigned short iDOF=0; iDOF<nTimeDOFsADER_DG; iDOF++) {
            cout << "\t" << TimeDOFsADER_DG[iDOF];
          }
          cout << endl;
          cout << "Time quadrature factor for ADER-DG: " << Quadrature_Factor_Time_ADER_DG << endl;
          cout << "Number of time integration points ADER-DG: " << nTimeIntegrationADER_DG << endl;
          cout << "Location of time integration points ADER-DG on the interval [-1,1]: ";
          for (unsigned short iDOF=0; iDOF<nTimeIntegrationADER_DG; iDOF++) {
            cout << "\t" << TimeIntegrationADER_DG[iDOF];
          }
          cout << endl;
          cout << "Weights of time integration points ADER-DG on the interval [-1,1]: ";
          for (unsigned short iDOF=0; iDOF<nTimeIntegrationADER_DG; iDOF++) {
            cout << "\t" << WeightsIntegrationADER_DG[iDOF];
          }
          cout << endl;
          break;
      }
    }

    if (nMGLevels !=0) {

      if (nStartUpIter != 0) cout << "A total of " << nStartUpIter << " start up iterations on the fine grid."<< endl;
      if (MGCycle == V_CYCLE) cout << "V Multigrid Cycle, with " << nMGLevels << " multigrid levels."<< endl;
      if (MGCycle == W_CYCLE) cout << "W Multigrid Cycle, with " << nMGLevels << " multigrid levels."<< endl;
      if (MGCycle == FULLMG_CYCLE) cout << "Full Multigrid Cycle, with " << nMGLevels << " multigrid levels."<< endl;

      cout << "Damping factor for the residual restriction: " << Damp_Res_Restric <<"."<< endl;
      cout << "Damping factor for the correction prolongation: " << Damp_Correc_Prolong <<"."<< endl;
    }

    if ((Kind_Solver != FEM_ELASTICITY) && (Kind_Solver != DISC_ADJ_FEM)
        && (Kind_Solver != HEAT_EQUATION) && (Kind_Solver != WAVE_EQUATION)) {

      if (!CFL_Adapt) cout << "No CFL adaptation." << endl;
      else cout << "CFL adaptation. Factor down: "<< CFL_AdaptParam[0] <<", factor up: "<< CFL_AdaptParam[1]
        <<",\n                lower limit: "<< CFL_AdaptParam[2] <<", upper limit: " << CFL_AdaptParam[3] <<"."<< endl;

      if (nMGLevels !=0) {
        cout << "Multigrid Level:                  ";
        for (unsigned short iLevel = 0; iLevel < nMGLevels+1; iLevel++) {
          cout.width(6); cout << iLevel;
        }
        cout << endl;
      }

			if (Unsteady_Simulation != TIME_STEPPING) {
				cout << "Courant-Friedrichs-Lewy number:   ";
				cout.precision(3);
				cout.width(6); cout << CFL[0];
				cout << endl;
			}


      if (nMGLevels !=0) {
        cout.precision(3);
        cout << "MG PreSmooth coefficients:        ";
        for (unsigned short iMG_PreSmooth = 0; iMG_PreSmooth < nMGLevels+1; iMG_PreSmooth++) {
          cout.width(6); cout << MG_PreSmooth[iMG_PreSmooth];
        }
        cout << endl;
      }

      if (nMGLevels !=0) {
        cout.precision(3);
        cout << "MG PostSmooth coefficients:       ";
        for (unsigned short iMG_PostSmooth = 0; iMG_PostSmooth < nMGLevels+1; iMG_PostSmooth++) {
          cout.width(6); cout << MG_PostSmooth[iMG_PostSmooth];
        }
        cout << endl;
      }

      if (nMGLevels !=0) {
        cout.precision(3);
        cout << "MG CorrecSmooth coefficients:     ";
        for (unsigned short iMG_CorrecSmooth = 0; iMG_CorrecSmooth < nMGLevels+1; iMG_CorrecSmooth++) {
          cout.width(6); cout << MG_CorrecSmooth[iMG_CorrecSmooth];
        }
        cout << endl;
      }

    }

    if ((Kind_Solver == RANS) || (Kind_Solver == DISC_ADJ_RANS))
      if (Kind_TimeIntScheme_Turb == EULER_IMPLICIT)
        cout << "Euler implicit time integration for the turbulence model." << endl;
  }

  if (val_software == SU2_CFD) {

    cout << endl <<"------------------------- Convergence Criteria --------------------------" << endl;

    cout << "Maximum number of iterations: " << nExtIter <<"."<< endl;

    if (ConvCriteria == CAUCHY) {
      if (!ContinuousAdjoint && !DiscreteAdjoint)
        switch (Cauchy_Func_Flow) {
          case LIFT_COEFFICIENT: cout << "Cauchy criteria for Lift using "
            << Cauchy_Elems << " elements and epsilon " <<Cauchy_Eps<< "."<< endl; break;
          case DRAG_COEFFICIENT: cout << "Cauchy criteria for Drag using "
            << Cauchy_Elems << " elements and epsilon " <<Cauchy_Eps<< "."<< endl; break;
        }

      if (ContinuousAdjoint || DiscreteAdjoint)
        switch (Cauchy_Func_AdjFlow) {
          case SENS_GEOMETRY: cout << "Cauchy criteria for geo. sensitivity using "
            << Cauchy_Elems << " elements and epsilon " <<Cauchy_Eps<< "."<< endl; break;
          case SENS_MACH: cout << "Cauchy criteria for Mach number sensitivity using "
            << Cauchy_Elems << " elements and epsilon " <<Cauchy_Eps<< "."<< endl; break;
        }

      cout << "Start convergence criteria at iteration " << StartConv_Iter<< "."<< endl;

    }


    if (ConvCriteria == RESIDUAL) {
      if (!ContinuousAdjoint && !DiscreteAdjoint) {
        cout << "Reduce the density residual " << OrderMagResidual << " orders of magnitude."<< endl;
        cout << "The minimum bound for the density residual is 10^(" << MinLogResidual<< ")."<< endl;
        cout << "Start convergence criteria at iteration " << StartConv_Iter<< "."<< endl;
      }

      if (ContinuousAdjoint || DiscreteAdjoint) {
        cout << "Reduce the adjoint density residual " << OrderMagResidual << " orders of magnitude."<< endl;
        cout << "The minimum value for the adjoint density residual is 10^(" << MinLogResidual<< ")."<< endl;
      }

    }

  }

  if (val_software == SU2_MSH) {
    cout << endl <<"----------------------- Grid adaptation strategy ------------------------" << endl;

    switch (Kind_Adaptation) {
      case NONE: break;
      case PERIODIC: cout << "Grid modification to run periodic bc problems." << endl; break;
      case FULL: cout << "Grid adaptation using a complete refinement." << endl; break;
      case WAKE: cout << "Grid adaptation of the wake." << endl; break;
      case FULL_FLOW: cout << "Flow grid adaptation using a complete refinement." << endl; break;
      case FULL_ADJOINT: cout << "Adjoint grid adaptation using a complete refinement." << endl; break;
      case GRAD_FLOW: cout << "Grid adaptation using gradient based strategy (density)." << endl; break;
      case GRAD_ADJOINT: cout << "Grid adaptation using gradient based strategy (adjoint density)." << endl; break;
      case GRAD_FLOW_ADJ: cout << "Grid adaptation using gradient based strategy (density and adjoint density)." << endl; break;
      case COMPUTABLE: cout << "Grid adaptation using computable correction."<< endl; break;
      case REMAINING: cout << "Grid adaptation using remaining error."<< endl; break;
      case SMOOTHING: cout << "Grid smoothing using an implicit method."<< endl; break;
      case SUPERSONIC_SHOCK: cout << "Grid adaptation for a supersonic shock at Mach: " << Mach <<"."<< endl; break;
    }

    switch (Kind_Adaptation) {
      case GRAD_FLOW: case GRAD_ADJOINT: case GRAD_FLOW_ADJ: case COMPUTABLE: case REMAINING:
        cout << "Power of the dual volume in the adaptation sensor: " << DualVol_Power << endl;
        cout << "Percentage of new elements in the adaptation process: " << New_Elem_Adapt << "."<< endl;
        break;
    }

    if (Analytical_Surface != NONE)
      cout << "Use analytical definition for including points in the surfaces." << endl;

  }

  cout << endl <<"-------------------------- Output Information ---------------------------" << endl;

  if (val_software == SU2_CFD) {

    if (Low_MemoryOutput) cout << "Writing output files with low memory RAM requirements."<< endl;
    cout << "Writing a flow solution every " << Wrt_Sol_Freq <<" iterations."<< endl;
    cout << "Writing the convergence history every " << Wrt_Con_Freq <<" iterations."<< endl;
    if ((Unsteady_Simulation == DT_STEPPING_1ST) || (Unsteady_Simulation == DT_STEPPING_2ND)) {
      cout << "Writing the dual time flow solution every " << Wrt_Sol_Freq_DualTime <<" iterations."<< endl;
      cout << "Writing the dual time convergence history every " << Wrt_Con_Freq_DualTime <<" iterations."<< endl;
    }

    switch (Output_FileFormat) {
      case PARAVIEW: cout << "The output file format is Paraview ASCII (.vtk)." << endl; break;
      case TECPLOT: cout << "The output file format is Tecplot ASCII (.dat)." << endl; break;
      case TECPLOT_BINARY: cout << "The output file format is Tecplot binary (.plt)." << endl; break;
      case FIELDVIEW: cout << "The output file format is FieldView ASCII (.uns)." << endl; break;
      case FIELDVIEW_BINARY: cout << "The output file format is FieldView binary (.uns)." << endl; break;
      case CGNS_SOL: cout << "The output file format is CGNS (.cgns)." << endl; break;
    }

    cout << "Convergence history file name: " << Conv_FileName << "." << endl;

    cout << "Forces breakdown file name: " << Breakdown_FileName << "." << endl;

    if ((Kind_Solver != FEM_ELASTICITY) && (Kind_Solver != HEAT_EQUATION) && (Kind_Solver != WAVE_EQUATION)) {
      if (!ContinuousAdjoint && !DiscreteAdjoint) {
        cout << "Surface flow coefficients file name: " << SurfFlowCoeff_FileName << "." << endl;
        cout << "Flow variables file name: " << Flow_FileName << "." << endl;
        cout << "Restart flow file name: " << Restart_FlowFileName << "." << endl;
      }

      if (ContinuousAdjoint || DiscreteAdjoint) {
        cout << "Adjoint solution file name: " << Solution_AdjFileName << "." << endl;
        cout << "Restart adjoint file name: " << Restart_AdjFileName << "." << endl;
        cout << "Adjoint variables file name: " << Adj_FileName << "." << endl;
        cout << "Surface adjoint coefficients file name: " << SurfAdjCoeff_FileName << "." << endl;
      }
    }
    else {
      if (!ContinuousAdjoint && !DiscreteAdjoint) {
        cout << "Surface structure coefficients file name: " << SurfStructure_FileName << "." << endl;
        cout << "Structure variables file name: " << Structure_FileName << "." << endl;
        cout << "Restart structure file name: " << Restart_FEMFileName << "." << endl;
      }
      if (ContinuousAdjoint || DiscreteAdjoint) {
        cout << "Surface structure coefficients file name: " << AdjSurfStructure_FileName << "." << endl;
        cout << "Structure variables file name: " << AdjStructure_FileName << "." << endl;
        cout << "Restart structure file name: " << Restart_AdjFEMFileName << "." << endl;
      }
    }

  }

  if (val_software == SU2_SOL) {
    if (Low_MemoryOutput) cout << "Writing output files with low memory RAM requirements."<< endl;
    switch (Output_FileFormat) {
      case PARAVIEW: cout << "The output file format is Paraview ASCII (.vtk)." << endl; break;
      case TECPLOT: cout << "The output file format is Tecplot ASCII (.dat)." << endl; break;
      case TECPLOT_BINARY: cout << "The output file format is Tecplot binary (.plt)." << endl; break;
      case FIELDVIEW: cout << "The output file format is FieldView ASCII (.uns)." << endl; break;
      case FIELDVIEW_BINARY: cout << "The output file format is FieldView binary (.uns)." << endl; break;
      case CGNS_SOL: cout << "The output file format is CGNS (.cgns)." << endl; break;
    }
    cout << "Flow variables file name: " << Flow_FileName << "." << endl;
  }

  if (val_software == SU2_DEF) {
    cout << "Output mesh file name: " << Mesh_Out_FileName << ". " << endl;
    if (Visualize_Deformation) cout << "A file will be created to visualize the deformation." << endl;
    else cout << "No file for visualizing the deformation." << endl;
    switch (GetDeform_Stiffness_Type()) {
      case INVERSE_VOLUME:
        cout << "Cell stiffness scaled by inverse of the cell volume." << endl;
        break;
      case SOLID_WALL_DISTANCE:
        cout << "Cell stiffness scaled by distance to nearest solid surface." << endl;
        break;
      case CONSTANT_STIFFNESS:
        cout << "Imposing constant cell stiffness." << endl;
        break;
    }
  }

  if (val_software == SU2_MSH) {
    cout << "Output mesh file name: " << Mesh_Out_FileName << ". " << endl;
  }

  if (val_software == SU2_DOT) {
    if (DiscreteAdjoint) {
      cout << "Output Volume Sensitivity file name: " << VolSens_FileName << ". " << endl;
      cout << "Output Surface Sensitivity file name: " << SurfSens_FileName << ". " << endl;
    }
    cout << "Output gradient file name: " << ObjFunc_Grad_FileName << ". " << endl;
  }

  if (val_software == SU2_MSH) {
    cout << "Output mesh file name: " << Mesh_Out_FileName << ". " << endl;
    cout << "Restart flow file name: " << Restart_FlowFileName << "." << endl;
    if ((Kind_Adaptation == FULL_ADJOINT) || (Kind_Adaptation == GRAD_ADJOINT) || (Kind_Adaptation == GRAD_FLOW_ADJ) ||
        (Kind_Adaptation == COMPUTABLE) || (Kind_Adaptation == REMAINING)) {
      if (Kind_ObjFunc[0] == DRAG_COEFFICIENT) cout << "Restart adjoint file name: " << Restart_AdjFileName << "." << endl;
      if (Kind_ObjFunc[0] == EQUIVALENT_AREA) cout << "Restart adjoint file name: " << Restart_AdjFileName << "." << endl;
      if (Kind_ObjFunc[0] == NEARFIELD_PRESSURE) cout << "Restart adjoint file name: " << Restart_AdjFileName << "." << endl;
      if (Kind_ObjFunc[0] == LIFT_COEFFICIENT) cout << "Restart adjoint file name: " << Restart_AdjFileName << "." << endl;
    }
  }

  cout << endl <<"------------------- Config File Boundary Information --------------------" << endl;

  if (nMarker_Euler != 0) {
    cout << "Euler wall boundary marker(s): ";
    for (iMarker_Euler = 0; iMarker_Euler < nMarker_Euler; iMarker_Euler++) {
      cout << Marker_Euler[iMarker_Euler];
      if (iMarker_Euler < nMarker_Euler-1) cout << ", ";
      else cout <<"."<< endl;
    }
  }

  if (nMarker_FarField != 0) {
    cout << "Far-field boundary marker(s): ";
    for (iMarker_FarField = 0; iMarker_FarField < nMarker_FarField; iMarker_FarField++) {
      cout << Marker_FarField[iMarker_FarField];
      if (iMarker_FarField < nMarker_FarField-1) cout << ", ";
      else cout <<"."<< endl;
    }
  }

  if (nMarker_SymWall != 0) {
    cout << "Symmetry plane boundary marker(s): ";
    for (iMarker_SymWall = 0; iMarker_SymWall < nMarker_SymWall; iMarker_SymWall++) {
      cout << Marker_SymWall[iMarker_SymWall];
      if (iMarker_SymWall < nMarker_SymWall-1) cout << ", ";
      else cout <<"."<< endl;
    }
  }

  if (nMarker_Pressure != 0) {
    cout << "Pressure boundary marker(s): ";
    for (iMarker_Pressure = 0; iMarker_Pressure < nMarker_Pressure; iMarker_Pressure++) {
      cout << Marker_Pressure[iMarker_Pressure];
      if (iMarker_Pressure < nMarker_Pressure-1) cout << ", ";
      else cout <<"."<< endl;
    }
  }

  if (nMarker_PerBound != 0) {
    cout << "Periodic boundary marker(s): ";
    for (iMarker_PerBound = 0; iMarker_PerBound < nMarker_PerBound; iMarker_PerBound++) {
      cout << Marker_PerBound[iMarker_PerBound];
      if (iMarker_PerBound < nMarker_PerBound-1) cout << ", ";
      else cout <<"."<< endl;
    }
  }

  if (nMarker_NearFieldBound != 0) {
    cout << "Near-field boundary marker(s): ";
    for (iMarker_NearFieldBound = 0; iMarker_NearFieldBound < nMarker_NearFieldBound; iMarker_NearFieldBound++) {
      cout << Marker_NearFieldBound[iMarker_NearFieldBound];
      if (iMarker_NearFieldBound < nMarker_NearFieldBound-1) cout << ", ";
      else cout <<"."<< endl;
    }
  }

  if (nMarker_InterfaceBound != 0) {
    cout << "Interface boundary marker(s): ";
    for (iMarker_InterfaceBound = 0; iMarker_InterfaceBound < nMarker_InterfaceBound; iMarker_InterfaceBound++) {
      cout << Marker_InterfaceBound[iMarker_InterfaceBound];
      if (iMarker_InterfaceBound < nMarker_InterfaceBound-1) cout << ", ";
      else cout <<"."<< endl;
    }
  }

  if (nMarker_Fluid_InterfaceBound != 0) {
    cout << "Fluid interface boundary marker(s): ";
    for (iMarker_Fluid_InterfaceBound = 0; iMarker_Fluid_InterfaceBound < nMarker_Fluid_InterfaceBound; iMarker_Fluid_InterfaceBound++) {
      cout << Marker_Fluid_InterfaceBound[iMarker_Fluid_InterfaceBound];
      if (iMarker_Fluid_InterfaceBound < nMarker_Fluid_InterfaceBound-1) cout << ", ";
      else cout <<"."<< endl;
    }
  }

  if (nMarker_Dirichlet != 0) {
    cout << "Dirichlet boundary marker(s): ";
    for (iMarker_Dirichlet = 0; iMarker_Dirichlet < nMarker_Dirichlet; iMarker_Dirichlet++) {
      cout << Marker_Dirichlet[iMarker_Dirichlet];
      if (iMarker_Dirichlet < nMarker_Dirichlet-1) cout << ", ";
      else cout <<"."<< endl;
    }
  }

  if (nMarker_FlowLoad != 0) {
    cout << "Flow Load boundary marker(s): ";
    for (iMarker_FlowLoad = 0; iMarker_FlowLoad < nMarker_FlowLoad; iMarker_FlowLoad++) {
      cout << Marker_FlowLoad[iMarker_FlowLoad];
      if (iMarker_FlowLoad < nMarker_FlowLoad-1) cout << ", ";
      else cout <<"."<< endl;
    }
  }

  if (nMarker_Internal != 0) {
    cout << "Internal boundary marker(s): ";
    for (iMarker_Internal = 0; iMarker_Internal < nMarker_Internal; iMarker_Internal++) {
      cout << Marker_Internal[iMarker_Internal];
      if (iMarker_Internal < nMarker_Internal-1) cout << ", ";
      else cout <<"."<< endl;
    }
  }

  if (nMarker_Inlet != 0) {
    cout << "Inlet boundary marker(s): ";
    for (iMarker_Inlet = 0; iMarker_Inlet < nMarker_Inlet; iMarker_Inlet++) {
      cout << Marker_Inlet[iMarker_Inlet];
      if (iMarker_Inlet < nMarker_Inlet-1) cout << ", ";
      else cout <<"."<< endl;
    }
  }

  if (nMarker_Riemann != 0) {
      cout << "Riemann boundary marker(s): ";
      for (iMarker_Riemann = 0; iMarker_Riemann < nMarker_Riemann; iMarker_Riemann++) {
        cout << Marker_Riemann[iMarker_Riemann];
        if (iMarker_Riemann < nMarker_Riemann-1) cout << ", ";
        else cout <<"."<< endl;
    }
  }

  if (nMarker_Giles != 0) {
      cout << "Giles boundary marker(s): ";
      for (iMarker_Giles = 0; iMarker_Giles < nMarker_Giles; iMarker_Giles++) {
        cout << Marker_Giles[iMarker_Giles];
        if (iMarker_Giles < nMarker_Giles-1) cout << ", ";
        else cout <<"."<< endl;
    }
  }

  if (nMarker_MixingPlaneInterface != 0) {
      cout << "MixingPlane boundary marker(s): ";
      for (iMarker_MixingPlaneInterface = 0; iMarker_MixingPlaneInterface < nMarker_MixingPlaneInterface; iMarker_MixingPlaneInterface++) {
        cout << Marker_MixingPlaneInterface[iMarker_MixingPlaneInterface];
        if (iMarker_MixingPlaneInterface < nMarker_MixingPlaneInterface-1) cout << ", ";
        else cout <<"."<< endl;
    }
  }

  if (nMarker_EngineInflow != 0) {
    cout << "Engine inflow boundary marker(s): ";
    for (iMarker_EngineInflow = 0; iMarker_EngineInflow < nMarker_EngineInflow; iMarker_EngineInflow++) {
      cout << Marker_EngineInflow[iMarker_EngineInflow];
      if (iMarker_EngineInflow < nMarker_EngineInflow-1) cout << ", ";
      else cout <<"."<< endl;
    }
  }

  if (nMarker_EngineExhaust != 0) {
    cout << "Engine exhaust boundary marker(s): ";
    for (iMarker_EngineExhaust = 0; iMarker_EngineExhaust < nMarker_EngineExhaust; iMarker_EngineExhaust++) {
      cout << Marker_EngineExhaust[iMarker_EngineExhaust];
      if (iMarker_EngineExhaust < nMarker_EngineExhaust-1) cout << ", ";
      else cout <<"."<< endl;
    }
  }

  if (nMarker_Supersonic_Inlet != 0) {
    cout << "Supersonic inlet boundary marker(s): ";
    for (iMarker_Supersonic_Inlet = 0; iMarker_Supersonic_Inlet < nMarker_Supersonic_Inlet; iMarker_Supersonic_Inlet++) {
      cout << Marker_Supersonic_Inlet[iMarker_Supersonic_Inlet];
      if (iMarker_Supersonic_Inlet < nMarker_Supersonic_Inlet-1) cout << ", ";
      else cout <<"."<< endl;
    }
  }

  if (nMarker_Supersonic_Outlet != 0) {
    cout << "Supersonic outlet boundary marker(s): ";
    for (iMarker_Supersonic_Outlet = 0; iMarker_Supersonic_Outlet < nMarker_Supersonic_Outlet; iMarker_Supersonic_Outlet++) {
      cout << Marker_Supersonic_Outlet[iMarker_Supersonic_Outlet];
      if (iMarker_Supersonic_Outlet < nMarker_Supersonic_Outlet-1) cout << ", ";
      else cout <<"."<< endl;
    }
  }

  if (nMarker_Outlet != 0) {
    cout << "Outlet boundary marker(s): ";
    for (iMarker_Outlet = 0; iMarker_Outlet < nMarker_Outlet; iMarker_Outlet++) {
      cout << Marker_Outlet[iMarker_Outlet];
      if (iMarker_Outlet < nMarker_Outlet-1) cout << ", ";
      else cout <<"."<< endl;
    }
  }

  if (nMarker_Isothermal != 0) {
    cout << "Isothermal wall boundary marker(s): ";
    for (iMarker_Isothermal = 0; iMarker_Isothermal < nMarker_Isothermal; iMarker_Isothermal++) {
      cout << Marker_Isothermal[iMarker_Isothermal];
      if (iMarker_Isothermal < nMarker_Isothermal-1) cout << ", ";
      else cout <<"."<< endl;
    }
  }

  if (nMarker_HeatFlux != 0) {
    cout << "Constant heat flux wall boundary marker(s): ";
    for (iMarker_HeatFlux = 0; iMarker_HeatFlux < nMarker_HeatFlux; iMarker_HeatFlux++) {
      cout << Marker_HeatFlux[iMarker_HeatFlux];
      if (iMarker_HeatFlux < nMarker_HeatFlux-1) cout << ", ";
      else cout <<"."<< endl;
    }
  }

  if (nMarker_Clamped != 0) {
    cout << "Clamped boundary marker(s): ";
    for (iMarker_Clamped = 0; iMarker_Clamped < nMarker_Clamped; iMarker_Clamped++) {
      cout << Marker_Clamped[iMarker_Clamped];
      if (iMarker_Clamped < nMarker_Clamped-1) cout << ", ";
      else cout <<"."<<endl;
    }
  }

  if (nMarker_Displacement != 0) {
    cout << "Displacement boundary marker(s): ";
    for (iMarker_Displacement = 0; iMarker_Displacement < nMarker_Displacement; iMarker_Displacement++) {
      cout << Marker_Displacement[iMarker_Displacement];
      if (iMarker_Displacement < nMarker_Displacement-1) cout << ", ";
      else cout <<"."<< endl;
    }
  }

  if (nMarker_Load != 0) {
    cout << "Normal load boundary marker(s): ";
    for (iMarker_Load = 0; iMarker_Load < nMarker_Load; iMarker_Load++) {
      cout << Marker_Load[iMarker_Load];
      if (iMarker_Load < nMarker_Load-1) cout << ", ";
      else cout <<"."<< endl;
    }
  }

  if (nMarker_Damper != 0) {
    cout << "Damper boundary marker(s): ";
    for (iMarker_Damper = 0; iMarker_Damper < nMarker_Damper; iMarker_Damper++) {
      cout << Marker_Damper[iMarker_Damper];
      if (iMarker_Damper < nMarker_Damper-1) cout << ", ";
      else cout <<"."<< endl;
    }
  }


  if (nMarker_Load_Dir != 0) {
    cout << "Load boundary marker(s) in cartesian coordinates: ";
    for (iMarker_Load_Dir = 0; iMarker_Load_Dir < nMarker_Load_Dir; iMarker_Load_Dir++) {
      cout << Marker_Load_Dir[iMarker_Load_Dir];
      if (iMarker_Load_Dir < nMarker_Load_Dir-1) cout << ", ";
      else cout <<"."<<endl;
    }
  }

  if (nMarker_Disp_Dir != 0) {
    cout << "Disp boundary marker(s) in cartesian coordinates: ";
    for (iMarker_Disp_Dir = 0; iMarker_Disp_Dir < nMarker_Disp_Dir; iMarker_Disp_Dir++) {
      cout << Marker_Disp_Dir[iMarker_Disp_Dir];
      if (iMarker_Disp_Dir < nMarker_Disp_Dir-1) cout << ", ";
      else cout <<"."<<endl;
    }
  }

  if (nMarker_Load_Sine != 0) {
    cout << "Sine-Wave Load boundary marker(s): ";
    for (iMarker_Load_Sine = 0; iMarker_Load_Sine < nMarker_Load_Sine; iMarker_Load_Sine++) {
      cout << Marker_Load_Sine[iMarker_Load_Sine];
      if (iMarker_Load_Sine < nMarker_Load_Sine-1) cout << ", ";
      else cout <<"."<<endl;
    }
  }

  if (nMarker_Neumann != 0) {
    cout << "Neumann boundary marker(s): ";
    for (iMarker_Neumann = 0; iMarker_Neumann < nMarker_Neumann; iMarker_Neumann++) {
      cout << Marker_Neumann[iMarker_Neumann];
      if (iMarker_Neumann < nMarker_Neumann-1) cout << ", ";
      else cout <<"."<< endl;
    }
  }

  if (nMarker_Custom != 0) {
    cout << "Custom boundary marker(s): ";
    for (iMarker_Custom = 0; iMarker_Custom < nMarker_Custom; iMarker_Custom++) {
      cout << Marker_Custom[iMarker_Custom];
      if (iMarker_Custom < nMarker_Custom-1) cout << ", ";
      else cout <<"."<< endl;
    }
  }

  if (nMarker_ActDiskInlet != 0) {
    cout << "Actuator disk (inlet) boundary marker(s): ";
    for (iMarker_ActDiskInlet = 0; iMarker_ActDiskInlet < nMarker_ActDiskInlet; iMarker_ActDiskInlet++) {
      cout << Marker_ActDiskInlet[iMarker_ActDiskInlet];
      if (iMarker_ActDiskInlet < nMarker_ActDiskInlet-1) cout << ", ";
      else cout <<"."<< endl;
    }
  }

  if (nMarker_ActDiskOutlet != 0) {
    cout << "Actuator disk (outlet) boundary marker(s): ";
    for (iMarker_ActDiskOutlet = 0; iMarker_ActDiskOutlet < nMarker_ActDiskOutlet; iMarker_ActDiskOutlet++) {
      cout << Marker_ActDiskOutlet[iMarker_ActDiskOutlet];
      if (iMarker_ActDiskOutlet < nMarker_ActDiskOutlet-1) cout << ", ";
      else cout <<"."<< endl;
    }
  }

}

bool CConfig::TokenizeString(string & str, string & option_name,
                             vector<string> & option_value) {
  const string delimiters(" ()[]{}:,\t\n\v\f\r");
  // check for comments or empty string
  string::size_type pos, last_pos;
  pos = str.find_first_of("%");
  if ( (str.length() == 0) || (pos == 0) ) {
    // str is empty or a comment line, so no option here
    return false;
  }
  if (pos != string::npos) {
    // remove comment at end if necessary
    str.erase(pos);
  }

  // look for line composed on only delimiters (usually whitespace)
  pos = str.find_first_not_of(delimiters);
  if (pos == string::npos) {
    return false;
  }

  // find the equals sign and split string
  string name_part, value_part;
  pos = str.find("=");
  if (pos == string::npos) {
    cerr << "Error in TokenizeString(): "
    << "line in the configuration file with no \"=\" sign."
    << endl;
    cout << "Look for: " << str << endl;
    cout << "str.length() = " << str.length() << endl;
    throw(-1);
  }
  name_part = str.substr(0, pos);
  value_part = str.substr(pos+1, string::npos);
  //cout << "name_part  = |" << name_part  << "|" << endl;
  //cout << "value_part = |" << value_part << "|" << endl;

  // the first_part should consist of one string with no interior delimiters
  last_pos = name_part.find_first_not_of(delimiters, 0);
  pos = name_part.find_first_of(delimiters, last_pos);
  if ( (name_part.length() == 0) || (last_pos == string::npos) ) {
    cerr << "Error in CConfig::TokenizeString(): "
    << "line in the configuration file with no name before the \"=\" sign."
    << endl;
    throw(-1);
  }
  if (pos == string::npos) pos = name_part.length();
  option_name = name_part.substr(last_pos, pos - last_pos);
  last_pos = name_part.find_first_not_of(delimiters, pos);
  if (last_pos != string::npos) {
    cerr << "Error in TokenizeString(): "
    << "two or more options before an \"=\" sign in the configuration file."
    << endl;
    throw(-1);
  }
  StringToUpperCase(option_name);

  //cout << "option_name = |" << option_name << "|" << endl;
  //cout << "pos = " << pos << ": last_pos = " << last_pos << endl;

  // now fill the option value vector
  option_value.clear();
  last_pos = value_part.find_first_not_of(delimiters, 0);
  pos = value_part.find_first_of(delimiters, last_pos);
  while (string::npos != pos || string::npos != last_pos) {
    // add token to the vector<string>
    option_value.push_back(value_part.substr(last_pos, pos - last_pos));
    // skip delimiters
    last_pos = value_part.find_first_not_of(delimiters, pos);
    // find next "non-delimiter"
    pos = value_part.find_first_of(delimiters, last_pos);
  }
  if (option_value.size() == 0) {
    cerr << "Error in TokenizeString(): "
    << "option " << option_name << " in configuration file with no value assigned."
    << endl;
    throw(-1);
  }

#if 0
  cout << "option value(s) = ";
  for (unsigned int i = 0; i < option_value.size(); i++)
    cout << option_value[i] << " ";
  cout << endl;
#endif

  // look for ';' DV delimiters attached to values
  vector<string>::iterator it;
  it = option_value.begin();
  while (it != option_value.end()) {
    if (it->compare(";") == 0) {
      it++;
      continue;
    }

    pos = it->find(';');
    if (pos != string::npos) {
      string before_semi = it->substr(0, pos);
      string after_semi= it->substr(pos+1, string::npos);
      if (before_semi.empty()) {
        *it = ";";
        it++;
        option_value.insert(it, after_semi);
      } else {
        *it = before_semi;
        it++;
        vector<string> to_insert;
        to_insert.push_back(";");
        if (!after_semi.empty())
          to_insert.push_back(after_semi);
        option_value.insert(it, to_insert.begin(), to_insert.end());
      }
      it = option_value.begin(); // go back to beginning; not efficient
      continue;
    } else {
      it++;
    }
  }
#if 0
  cout << "option value(s) = ";
  for (unsigned int i = 0; i < option_value.size(); i++)
    cout << option_value[i] << " ";
  cout << endl;
#endif
  // remove any consecutive ";"
  it = option_value.begin();
  bool semi_at_prev = false;
  while (it != option_value.end()) {
    if (semi_at_prev) {
      if (it->compare(";") == 0) {
        option_value.erase(it);
        it = option_value.begin();
        semi_at_prev = false;
        continue;
      }
    }
    if (it->compare(";") == 0) {
      semi_at_prev = true;
    } else {
      semi_at_prev = false;
    }
    it++;
  }

#if 0
  cout << "option value(s) = ";
  for (unsigned int i = 0; i < option_value.size(); i++)
    cout << option_value[i] << " ";
  cout << endl;
#endif
  return true;
}

unsigned short CConfig::GetMarker_CfgFile_TagBound(string val_marker) {

  unsigned short iMarker_CfgFile;

  for (iMarker_CfgFile = 0; iMarker_CfgFile < nMarker_CfgFile; iMarker_CfgFile++)
    if (Marker_CfgFile_TagBound[iMarker_CfgFile] == val_marker)
      return iMarker_CfgFile;

  SU2_MPI::Error(string("The configuration file doesn't have any definition for marker ") + val_marker, CURRENT_FUNCTION);
  return 0;
}

string CConfig::GetMarker_CfgFile_TagBound(unsigned short val_marker) {
  return Marker_CfgFile_TagBound[val_marker];
}

unsigned short CConfig::GetMarker_CfgFile_KindBC(string val_marker) {
  unsigned short iMarker_CfgFile;
  for (iMarker_CfgFile = 0; iMarker_CfgFile < nMarker_CfgFile; iMarker_CfgFile++)
    if (Marker_CfgFile_TagBound[iMarker_CfgFile] == val_marker) break;
  return Marker_CfgFile_KindBC[iMarker_CfgFile];
}

unsigned short CConfig::GetMarker_CfgFile_Monitoring(string val_marker) {
  unsigned short iMarker_CfgFile;
  for (iMarker_CfgFile = 0; iMarker_CfgFile < nMarker_CfgFile; iMarker_CfgFile++)
    if (Marker_CfgFile_TagBound[iMarker_CfgFile] == val_marker) break;
  return Marker_CfgFile_Monitoring[iMarker_CfgFile];
}

unsigned short CConfig::GetMarker_CfgFile_GeoEval(string val_marker) {
  unsigned short iMarker_CfgFile;
  for (iMarker_CfgFile = 0; iMarker_CfgFile < nMarker_CfgFile; iMarker_CfgFile++)
    if (Marker_CfgFile_TagBound[iMarker_CfgFile] == val_marker) break;
  return Marker_CfgFile_GeoEval[iMarker_CfgFile];
}

unsigned short CConfig::GetMarker_CfgFile_Designing(string val_marker) {
  unsigned short iMarker_CfgFile;
  for (iMarker_CfgFile = 0; iMarker_CfgFile < nMarker_CfgFile; iMarker_CfgFile++)
    if (Marker_CfgFile_TagBound[iMarker_CfgFile] == val_marker) break;
  return Marker_CfgFile_Designing[iMarker_CfgFile];
}

unsigned short CConfig::GetMarker_CfgFile_Plotting(string val_marker) {
  unsigned short iMarker_CfgFile;
  for (iMarker_CfgFile = 0; iMarker_CfgFile < nMarker_CfgFile; iMarker_CfgFile++)
    if (Marker_CfgFile_TagBound[iMarker_CfgFile] == val_marker) break;
  return Marker_CfgFile_Plotting[iMarker_CfgFile];
}

unsigned short CConfig::GetMarker_CfgFile_Analyze(string val_marker) {
  unsigned short iMarker_CfgFile;
  for (iMarker_CfgFile = 0; iMarker_CfgFile < nMarker_CfgFile; iMarker_CfgFile++)
    if (Marker_CfgFile_TagBound[iMarker_CfgFile] == val_marker) break;
  return Marker_CfgFile_Analyze[iMarker_CfgFile];
}


unsigned short CConfig::GetMarker_CfgFile_ZoneInterface(string val_marker) {
  unsigned short iMarker_CfgFile;
  for (iMarker_CfgFile = 0; iMarker_CfgFile < nMarker_CfgFile; iMarker_CfgFile++)
    if (Marker_CfgFile_TagBound[iMarker_CfgFile] == val_marker) break;
  return Marker_CfgFile_ZoneInterface[iMarker_CfgFile];
}

unsigned short CConfig::GetMarker_CfgFile_Turbomachinery(string val_marker) {
  unsigned short iMarker_CfgFile;
  for (iMarker_CfgFile = 0; iMarker_CfgFile < nMarker_CfgFile; iMarker_CfgFile++)
    if (Marker_CfgFile_TagBound[iMarker_CfgFile] == val_marker) break;
  return Marker_CfgFile_Turbomachinery[iMarker_CfgFile];
}

unsigned short CConfig::GetMarker_CfgFile_TurbomachineryFlag(string val_marker) {
  unsigned short iMarker_CfgFile;
  for (iMarker_CfgFile = 0; iMarker_CfgFile < nMarker_CfgFile; iMarker_CfgFile++)
    if (Marker_CfgFile_TagBound[iMarker_CfgFile] == val_marker) break;
  return Marker_CfgFile_TurbomachineryFlag[iMarker_CfgFile];
}

unsigned short CConfig::GetMarker_CfgFile_MixingPlaneInterface(string val_marker) {
  unsigned short iMarker_CfgFile;
  for (iMarker_CfgFile = 0; iMarker_CfgFile < nMarker_CfgFile; iMarker_CfgFile++)
    if (Marker_CfgFile_TagBound[iMarker_CfgFile] == val_marker) break;
  return Marker_CfgFile_MixingPlaneInterface[iMarker_CfgFile];
}

unsigned short CConfig::GetMarker_CfgFile_DV(string val_marker) {
  unsigned short iMarker_CfgFile;
  for (iMarker_CfgFile = 0; iMarker_CfgFile < nMarker_CfgFile; iMarker_CfgFile++)
    if (Marker_CfgFile_TagBound[iMarker_CfgFile] == val_marker) break;
  return Marker_CfgFile_DV[iMarker_CfgFile];
}

unsigned short CConfig::GetMarker_CfgFile_Moving(string val_marker) {
  unsigned short iMarker_CfgFile;
  for (iMarker_CfgFile = 0; iMarker_CfgFile < nMarker_CfgFile; iMarker_CfgFile++)
    if (Marker_CfgFile_TagBound[iMarker_CfgFile] == val_marker) break;
  return Marker_CfgFile_Moving[iMarker_CfgFile];
}

unsigned short CConfig::GetMarker_CfgFile_PyCustom(string val_marker){
  unsigned short iMarker_CfgFile;
  for (iMarker_CfgFile=0; iMarker_CfgFile < nMarker_CfgFile; iMarker_CfgFile++)
    if (Marker_CfgFile_TagBound[iMarker_CfgFile] == val_marker) break;
  return Marker_CfgFile_PyCustom[iMarker_CfgFile];
}

unsigned short CConfig::GetMarker_CfgFile_PerBound(string val_marker) {
  unsigned short iMarker_CfgFile;
  for (iMarker_CfgFile = 0; iMarker_CfgFile < nMarker_CfgFile; iMarker_CfgFile++)
    if (Marker_CfgFile_TagBound[iMarker_CfgFile] == val_marker) break;
  return Marker_CfgFile_PerBound[iMarker_CfgFile];
}

int CConfig::GetMarker_ZoneInterface(string val_marker) {
	  unsigned short iMarker_CfgFile;
	  for (iMarker_CfgFile = 0; iMarker_CfgFile < nMarker_CfgFile; iMarker_CfgFile++)

		  if (Marker_CfgFile_TagBound[iMarker_CfgFile] == val_marker)
				return  Marker_CfgFile_ZoneInterface[iMarker_CfgFile];
    return 0;
}


CConfig::~CConfig(void) {

  unsigned long iDV, iMarker, iPeriodic, iFFD;

  /*--- Delete all of the option objects in the global option map ---*/

  for(map<string, COptionBase*>::iterator itr = option_map.begin(); itr != option_map.end(); itr++) {
    delete itr->second;
  }

  if (TimeDOFsADER_DG           != NULL) delete [] TimeDOFsADER_DG;
  if (TimeIntegrationADER_DG    != NULL) delete [] TimeIntegrationADER_DG;
  if (WeightsIntegrationADER_DG != NULL) delete [] WeightsIntegrationADER_DG;
  if (RK_Alpha_Step             != NULL) delete [] RK_Alpha_Step;
  if (MG_PreSmooth              != NULL) delete [] MG_PreSmooth;
  if (MG_PostSmooth             != NULL) delete [] MG_PostSmooth;

  /*--- Free memory for Aeroelastic problems. ---*/

  if (Grid_Movement && Aeroelastic_Simulation) {
    if (Aeroelastic_pitch  != NULL) delete[] Aeroelastic_pitch;
    if (Aeroelastic_plunge != NULL) delete[] Aeroelastic_plunge;
  }

  /*--- Free memory for unspecified grid motion parameters ---*/

 if (Kind_GridMovement != NULL) delete [] Kind_GridMovement;

 /*--- Free memory for airfoil sections ---*/

 if (LocationStations   != NULL) delete [] LocationStations;

  /*--- motion origin: ---*/

  if (Motion_Origin_X   != NULL) delete [] Motion_Origin_X;
  if (Motion_Origin_Y   != NULL) delete [] Motion_Origin_Y;
  if (Motion_Origin_Z   != NULL) delete [] Motion_Origin_Z;
  if (MoveMotion_Origin != NULL) delete [] MoveMotion_Origin;

  /*--- translation: ---*/

  if (Translation_Rate_X != NULL) delete [] Translation_Rate_X;
  if (Translation_Rate_Y != NULL) delete [] Translation_Rate_Y;
  if (Translation_Rate_Z != NULL) delete [] Translation_Rate_Z;

  /*--- rotation: ---*/

  if (Rotation_Rate_X != NULL) delete [] Rotation_Rate_X;
  if (Rotation_Rate_Y != NULL) delete [] Rotation_Rate_Y;
  if (Rotation_Rate_Z != NULL) delete [] Rotation_Rate_Z;

  /*--- pitching: ---*/

  if (Pitching_Omega_X != NULL) delete [] Pitching_Omega_X;
  if (Pitching_Omega_Y != NULL) delete [] Pitching_Omega_Y;
  if (Pitching_Omega_Z != NULL) delete [] Pitching_Omega_Z;

  /*--- pitching amplitude: ---*/

  if (Pitching_Ampl_X != NULL) delete [] Pitching_Ampl_X;
  if (Pitching_Ampl_Y != NULL) delete [] Pitching_Ampl_Y;
  if (Pitching_Ampl_Z != NULL) delete [] Pitching_Ampl_Z;

  /*--- pitching phase: ---*/

  if (Pitching_Phase_X != NULL) delete [] Pitching_Phase_X;
  if (Pitching_Phase_Y != NULL) delete [] Pitching_Phase_Y;
  if (Pitching_Phase_Z != NULL) delete [] Pitching_Phase_Z;

  /*--- plunging: ---*/

  if (Plunging_Omega_X != NULL) delete [] Plunging_Omega_X;
  if (Plunging_Omega_Y != NULL) delete [] Plunging_Omega_Y;
  if (Plunging_Omega_Z != NULL) delete [] Plunging_Omega_Z;

  /*--- plunging amplitude: ---*/

  if (Plunging_Ampl_X != NULL) delete [] Plunging_Ampl_X;
  if (Plunging_Ampl_Y != NULL) delete [] Plunging_Ampl_Y;
  if (Plunging_Ampl_Z != NULL) delete [] Plunging_Ampl_Z;

  /*--- reference origin for moments ---*/

  if (RefOriginMoment   != NULL) delete [] RefOriginMoment;
  if (RefOriginMoment_X != NULL) delete [] RefOriginMoment_X;
  if (RefOriginMoment_Y != NULL) delete [] RefOriginMoment_Y;
  if (RefOriginMoment_Z != NULL) delete [] RefOriginMoment_Z;

  /*--- Free memory for Harmonic Blance Frequency  pointer ---*/

  if (Omega_HB != NULL) delete [] Omega_HB;

  /*--- Marker pointers ---*/

  if (Marker_CfgFile_GeoEval != NULL) delete[] Marker_CfgFile_GeoEval;
  if (Marker_All_GeoEval     != NULL) delete[] Marker_All_GeoEval;

  if (Marker_CfgFile_TagBound != NULL) delete[] Marker_CfgFile_TagBound;
  if (Marker_All_TagBound     != NULL) delete[] Marker_All_TagBound;

  if (Marker_CfgFile_KindBC != NULL) delete[] Marker_CfgFile_KindBC;
  if (Marker_All_KindBC     != NULL) delete[] Marker_All_KindBC;

  if (Marker_CfgFile_Monitoring != NULL) delete[] Marker_CfgFile_Monitoring;
  if (Marker_All_Monitoring     != NULL) delete[] Marker_All_Monitoring;

  if (Marker_CfgFile_Designing != NULL) delete[] Marker_CfgFile_Designing;
  if (Marker_All_Designing     != NULL) delete[] Marker_All_Designing;

  if (Marker_CfgFile_Plotting != NULL) delete[] Marker_CfgFile_Plotting;
  if (Marker_All_Plotting     != NULL) delete[] Marker_All_Plotting;

  if (Marker_CfgFile_Analyze != NULL) delete[] Marker_CfgFile_Analyze;
  if (Marker_All_Analyze  != NULL) delete[] Marker_All_Analyze;

  if (Marker_CfgFile_ZoneInterface != NULL) delete[] Marker_CfgFile_ZoneInterface;
  if (Marker_All_ZoneInterface     != NULL) delete[] Marker_All_ZoneInterface;

  if (Marker_CfgFile_DV != NULL) delete[] Marker_CfgFile_DV;
  if (Marker_All_DV     != NULL) delete[] Marker_All_DV;

  if (Marker_CfgFile_Moving != NULL) delete[] Marker_CfgFile_Moving;
  if (Marker_All_Moving     != NULL) delete[] Marker_All_Moving;

  if (Marker_CfgFile_PyCustom    != NULL) delete[] Marker_CfgFile_PyCustom;
  if (Marker_All_PyCustom != NULL) delete[] Marker_All_PyCustom;

  if (Marker_CfgFile_PerBound != NULL) delete[] Marker_CfgFile_PerBound;
  if (Marker_All_PerBound     != NULL) delete[] Marker_All_PerBound;

  if (Marker_CfgFile_Turbomachinery != NULL) delete [] Marker_CfgFile_Turbomachinery;
  if (Marker_All_Turbomachinery     != NULL) delete [] Marker_All_Turbomachinery;

  if (Marker_CfgFile_TurbomachineryFlag != NULL) delete [] Marker_CfgFile_TurbomachineryFlag;
  if (Marker_All_TurbomachineryFlag     != NULL) delete [] Marker_All_TurbomachineryFlag;

  if (Marker_CfgFile_MixingPlaneInterface != NULL) delete [] Marker_CfgFile_MixingPlaneInterface;
  if (Marker_All_MixingPlaneInterface     != NULL) delete [] Marker_All_MixingPlaneInterface;

  if (Marker_DV!= NULL)               delete[] Marker_DV;
  if (Marker_Moving != NULL)           delete[] Marker_Moving;
  if (Marker_Monitoring != NULL)      delete[] Marker_Monitoring;
  if (Marker_Designing != NULL)       delete[] Marker_Designing;
  if (Marker_GeoEval != NULL)         delete[] Marker_GeoEval;
  if (Marker_Plotting != NULL)        delete[] Marker_Plotting;
  if (Marker_Analyze != NULL)        delete[] Marker_Analyze;
  if (Marker_WallFunctions != NULL)  delete[] Marker_WallFunctions;
  if (Marker_ZoneInterface != NULL)        delete[] Marker_ZoneInterface;
  if (Marker_PyCustom != NULL)             delete [] Marker_PyCustom;
  if (Marker_All_SendRecv != NULL)    delete[] Marker_All_SendRecv;

  if (Kind_WallFunctions != NULL) delete[] Kind_WallFunctions;

  if (IntInfo_WallFunctions != NULL) {
    for (iMarker = 0; iMarker < nMarker_WallFunctions; ++iMarker) {
      if (IntInfo_WallFunctions[iMarker] != NULL)
        delete[] IntInfo_WallFunctions[iMarker];
    }
    delete[] IntInfo_WallFunctions;
  }

  if (DoubleInfo_WallFunctions != NULL) {
    for (iMarker = 0; iMarker < nMarker_WallFunctions; ++iMarker) {
      if (DoubleInfo_WallFunctions[iMarker] != NULL)
        delete[] DoubleInfo_WallFunctions[iMarker];
    }
    delete[] DoubleInfo_WallFunctions;
  }

  if (Kind_ObjFunc != NULL)      delete[] Kind_ObjFunc;
  if (Weight_ObjFunc != NULL)      delete[] Weight_ObjFunc;

  if (DV_Value != NULL) {
    for (iDV = 0; iDV < nDV; iDV++) delete[] DV_Value[iDV];
    delete [] DV_Value;
  }

  if (ParamDV != NULL) {
    for (iDV = 0; iDV < nDV; iDV++) delete[] ParamDV[iDV];
    delete [] ParamDV;
  }

  if (CoordFFDBox != NULL) {
    for (iFFD = 0; iFFD < nFFDBox; iFFD++) delete[] CoordFFDBox[iFFD];
    delete [] CoordFFDBox;
  }

  if (DegreeFFDBox != NULL) {
    for (iFFD = 0; iFFD < nFFDBox; iFFD++) delete[] DegreeFFDBox[iFFD];
    delete [] DegreeFFDBox;
  }

  if (Design_Variable != NULL)    delete[] Design_Variable;
  if (Dirichlet_Value != NULL)    delete[] Dirichlet_Value;

  if (Exhaust_Temperature_Target != NULL)    delete[]  Exhaust_Temperature_Target;
  if (Exhaust_Pressure_Target != NULL)    delete[]  Exhaust_Pressure_Target;
  if (Exhaust_Pressure != NULL)    delete[] Exhaust_Pressure;
  if (Exhaust_Temperature != NULL)    delete[] Exhaust_Temperature;
  if (Exhaust_MassFlow != NULL)    delete[] Exhaust_MassFlow;
  if (Exhaust_TotalPressure != NULL)    delete[] Exhaust_TotalPressure;
  if (Exhaust_TotalTemperature != NULL)    delete[] Exhaust_TotalTemperature;
  if (Exhaust_GrossThrust != NULL)    delete[] Exhaust_GrossThrust;
  if (Exhaust_Force != NULL)    delete[] Exhaust_Force;
  if (Exhaust_Power != NULL)    delete[] Exhaust_Power;

  if (Inflow_Mach != NULL)    delete[]  Inflow_Mach;
  if (Inflow_Pressure != NULL)    delete[] Inflow_Pressure;
  if (Inflow_MassFlow != NULL)    delete[] Inflow_MassFlow;
  if (Inflow_ReverseMassFlow != NULL)    delete[] Inflow_ReverseMassFlow;
  if (Inflow_TotalPressure != NULL)    delete[] Inflow_TotalPressure;
  if (Inflow_Temperature != NULL)    delete[] Inflow_Temperature;
  if (Inflow_TotalTemperature != NULL)    delete[] Inflow_TotalTemperature;
  if (Inflow_RamDrag != NULL)    delete[] Inflow_RamDrag;
  if (Inflow_Force != NULL)    delete[]  Inflow_Force;
  if (Inflow_Power != NULL)    delete[] Inflow_Power;

  if (Engine_Power != NULL)    delete[]  Engine_Power;
  if (Engine_Mach != NULL)    delete[]  Engine_Mach;
  if (Engine_Force != NULL)    delete[]  Engine_Force;
  if (Engine_NetThrust != NULL)    delete[]  Engine_NetThrust;
  if (Engine_GrossThrust != NULL)    delete[]  Engine_GrossThrust;
  if (Engine_Area != NULL)    delete[]  Engine_Area;
  if (EngineInflow_Target != NULL)    delete[] EngineInflow_Target;

  if (ActDiskInlet_MassFlow != NULL)    delete[]  ActDiskInlet_MassFlow;
  if (ActDiskInlet_Temperature != NULL)    delete[]  ActDiskInlet_Temperature;
  if (ActDiskInlet_TotalTemperature != NULL)    delete[]  ActDiskInlet_TotalTemperature;
  if (ActDiskInlet_Pressure != NULL)    delete[]  ActDiskInlet_Pressure;
  if (ActDiskInlet_TotalPressure != NULL)    delete[]  ActDiskInlet_TotalPressure;
  if (ActDiskInlet_RamDrag != NULL)    delete[]  ActDiskInlet_RamDrag;
  if (ActDiskInlet_Force != NULL)    delete[]  ActDiskInlet_Force;
  if (ActDiskInlet_Power != NULL)    delete[]  ActDiskInlet_Power;

  if (ActDiskOutlet_MassFlow != NULL)    delete[]  ActDiskOutlet_MassFlow;
  if (ActDiskOutlet_Temperature != NULL)    delete[]  ActDiskOutlet_Temperature;
  if (ActDiskOutlet_TotalTemperature != NULL)    delete[]  ActDiskOutlet_TotalTemperature;
  if (ActDiskOutlet_Pressure != NULL)    delete[]  ActDiskOutlet_Pressure;
  if (ActDiskOutlet_TotalPressure != NULL)    delete[]  ActDiskOutlet_TotalPressure;
  if (ActDiskOutlet_GrossThrust != NULL)    delete[]  ActDiskOutlet_GrossThrust;
  if (ActDiskOutlet_Force != NULL)    delete[]  ActDiskOutlet_Force;
  if (ActDiskOutlet_Power != NULL)    delete[]  ActDiskOutlet_Power;

  if (ActDisk_DeltaPress != NULL)    delete[]  ActDisk_DeltaPress;
  if (ActDisk_DeltaTemp != NULL)    delete[]  ActDisk_DeltaTemp;
  if (ActDisk_TotalPressRatio != NULL)    delete[]  ActDisk_TotalPressRatio;
  if (ActDisk_TotalTempRatio != NULL)    delete[]  ActDisk_TotalTempRatio;
  if (ActDisk_StaticPressRatio != NULL)    delete[]  ActDisk_StaticPressRatio;
  if (ActDisk_StaticTempRatio != NULL)    delete[]  ActDisk_StaticTempRatio;
  if (ActDisk_Power != NULL)    delete[]  ActDisk_Power;
  if (ActDisk_MassFlow != NULL)    delete[]  ActDisk_MassFlow;
  if (ActDisk_Mach != NULL)    delete[]  ActDisk_Mach;
  if (ActDisk_Force != NULL)    delete[]  ActDisk_Force;
  if (ActDisk_NetThrust != NULL)    delete[]  ActDisk_NetThrust;
  if (ActDisk_BCThrust != NULL)    delete[]  ActDisk_BCThrust;
  if (ActDisk_BCThrust_Old != NULL)    delete[]  ActDisk_BCThrust_Old;
  if (ActDisk_GrossThrust != NULL)    delete[]  ActDisk_GrossThrust;
  if (ActDisk_Area != NULL)    delete[]  ActDisk_Area;
  if (ActDisk_ReverseMassFlow != NULL)    delete[]  ActDisk_ReverseMassFlow;

  if (Surface_MassFlow != NULL)    delete[]  Surface_MassFlow;
  if (Surface_Mach != NULL)    delete[]  Surface_Mach;
  if (Surface_Temperature != NULL)    delete[]  Surface_Temperature;
  if (Surface_Pressure != NULL)    delete[]  Surface_Pressure;
  if (Surface_Density != NULL)    delete[]  Surface_Density;
  if (Surface_Enthalpy != NULL)    delete[]  Surface_Enthalpy;
  if (Surface_NormalVelocity != NULL)    delete[]  Surface_NormalVelocity;
  if (Surface_TotalTemperature != NULL)    delete[]  Surface_TotalTemperature;
  if (Surface_TotalPressure!= NULL)    delete[]  Surface_TotalPressure;
  if (Surface_DC60 != NULL)    delete[]  Surface_DC60;
  if (Surface_IDC != NULL)    delete[]  Surface_IDC;
  if (Surface_IDC_Mach != NULL)    delete[]  Surface_IDC_Mach;
  if (Surface_IDR != NULL)    delete[]  Surface_IDR;

  if (Inlet_Ttotal != NULL) delete[]  Inlet_Ttotal;
  if (Inlet_Ptotal != NULL) delete[]  Inlet_Ptotal;
  if (Inlet_FlowDir != NULL) {
    for (iMarker = 0; iMarker < nMarker_Inlet; iMarker++)
      delete [] Inlet_FlowDir[iMarker];
    delete [] Inlet_FlowDir;
  }

  if (Inlet_Velocity != NULL) {
    for (iMarker = 0; iMarker < nMarker_Supersonic_Inlet; iMarker++)
      delete [] Inlet_Velocity[iMarker];
    delete [] Inlet_Velocity;
  }

  if (Riemann_FlowDir != NULL) {
    for (iMarker = 0; iMarker < nMarker_Riemann; iMarker++)
      delete [] Riemann_FlowDir[iMarker];
    delete [] Riemann_FlowDir;
  }

  if (Giles_FlowDir != NULL) {
    for (iMarker = 0; iMarker < nMarker_Giles; iMarker++)
      delete [] Giles_FlowDir[iMarker];
    delete [] Giles_FlowDir;
  }

  if (Load_Sine_Dir != NULL) {
    for (iMarker = 0; iMarker < nMarker_Load_Sine; iMarker++)
      delete [] Load_Sine_Dir[iMarker];
    delete [] Load_Sine_Dir;
  }

  if (Load_Dir != NULL) {
    for (iMarker = 0; iMarker < nMarker_Load_Dir; iMarker++)
      delete [] Load_Dir[iMarker];
    delete [] Load_Dir;
  }

  if (Inlet_Temperature != NULL)    delete[] Inlet_Temperature;
  if (Inlet_Pressure != NULL)    delete[] Inlet_Pressure;
  if (Outlet_Pressure != NULL)    delete[] Outlet_Pressure;
  if (Isothermal_Temperature != NULL)    delete[] Isothermal_Temperature;
  if (Heat_Flux != NULL)    delete[] Heat_Flux;
  if (Displ_Value != NULL)    delete[] Displ_Value;
  if (Load_Value != NULL)    delete[] Load_Value;
  if (Damper_Constant != NULL)    delete[] Damper_Constant;
  if (Load_Dir_Multiplier != NULL)    delete[] Load_Dir_Multiplier;
  if (Load_Dir_Value != NULL)    delete[] Load_Dir_Value;
  if (Disp_Dir != NULL)    delete[] Disp_Dir;
  if (Disp_Dir_Multiplier != NULL)    delete[] Disp_Dir_Multiplier;
  if (Disp_Dir_Value != NULL)    delete[] Disp_Dir_Value;
  if (Load_Sine_Amplitude != NULL)    delete[] Load_Sine_Amplitude;
  if (Load_Sine_Frequency != NULL)    delete[] Load_Sine_Frequency;
  if (FlowLoad_Value != NULL)    delete[] FlowLoad_Value;

  /*--- related to periodic boundary conditions ---*/

  for (iMarker = 0; iMarker < nMarker_PerBound; iMarker++) {
    if (Periodic_RotCenter   != NULL) delete [] Periodic_RotCenter[iMarker];
    if (Periodic_RotAngles   != NULL) delete [] Periodic_RotAngles[iMarker];
    if (Periodic_Translation != NULL) delete [] Periodic_Translation[iMarker];
  }
  if (Periodic_RotCenter   != NULL) delete[] Periodic_RotCenter;
  if (Periodic_RotAngles   != NULL) delete[] Periodic_RotAngles;
  if (Periodic_Translation != NULL) delete[] Periodic_Translation;

  for (iPeriodic = 0; iPeriodic < nPeriodic_Index; iPeriodic++) {
    if (Periodic_Center    != NULL) delete [] Periodic_Center[iPeriodic];
    if (Periodic_Rotation  != NULL) delete [] Periodic_Rotation[iPeriodic];
    if (Periodic_Translate != NULL) delete [] Periodic_Translate[iPeriodic];
  }
  if (Periodic_Center      != NULL) delete[] Periodic_Center;
  if (Periodic_Rotation    != NULL) delete[] Periodic_Rotation;
  if (Periodic_Translate   != NULL) delete[] Periodic_Translate;

  if (MG_CorrecSmooth != NULL) delete[] MG_CorrecSmooth;
  if (PlaneTag != NULL)        delete[] PlaneTag;
  if (CFL != NULL)             delete[] CFL;

  /*--- String markers ---*/

  if (Marker_Euler != NULL )              delete[] Marker_Euler;
  if (Marker_FarField != NULL )           delete[] Marker_FarField;
  if (Marker_Custom != NULL )             delete[] Marker_Custom;
  if (Marker_SymWall != NULL )            delete[] Marker_SymWall;
  if (Marker_Pressure != NULL )           delete[] Marker_Pressure;
  if (Marker_PerBound != NULL )           delete[] Marker_PerBound;
  if (Marker_PerDonor != NULL )           delete[] Marker_PerDonor;
  if (Marker_NearFieldBound != NULL )     delete[] Marker_NearFieldBound;
  if (Marker_InterfaceBound != NULL )     delete[] Marker_InterfaceBound;
  if (Marker_Fluid_InterfaceBound != NULL )     delete[] Marker_Fluid_InterfaceBound;
  if (Marker_Dirichlet != NULL )          delete[] Marker_Dirichlet;
  if (Marker_Inlet != NULL )              delete[] Marker_Inlet;
  if (Marker_Supersonic_Inlet != NULL )   delete[] Marker_Supersonic_Inlet;
  if (Marker_Supersonic_Outlet != NULL )   delete[] Marker_Supersonic_Outlet;
  if (Marker_Outlet != NULL )             delete[] Marker_Outlet;
  if (Marker_Isothermal != NULL )         delete[] Marker_Isothermal;
  if (Marker_EngineInflow != NULL )      delete[] Marker_EngineInflow;
  if (Marker_EngineExhaust != NULL )     delete[] Marker_EngineExhaust;
  if (Marker_Displacement != NULL )       delete[] Marker_Displacement;
  if (Marker_Load != NULL )               delete[] Marker_Load;
  if (Marker_Damper != NULL )               delete[] Marker_Damper;
  if (Marker_Load_Dir != NULL )               delete[] Marker_Load_Dir;
  if (Marker_Disp_Dir != NULL )               delete[] Marker_Disp_Dir;
  if (Marker_Load_Sine != NULL )               delete[] Marker_Load_Sine;
  if (Marker_FlowLoad != NULL )           delete[] Marker_FlowLoad;
  if (Marker_Neumann != NULL )            delete[] Marker_Neumann;
  if (Marker_Internal != NULL )            delete[] Marker_Internal;
  if (Marker_HeatFlux != NULL )               delete[] Marker_HeatFlux;

  if (Int_Coeffs != NULL) delete [] Int_Coeffs;

  if (ElasticityMod        != NULL) delete [] ElasticityMod;
  if (PoissonRatio         != NULL) delete [] PoissonRatio;
  if (MaterialDensity      != NULL) delete [] MaterialDensity;
  if (Electric_Constant    != NULL) delete [] Electric_Constant;
  if (Electric_Field_Mod   != NULL) delete [] Electric_Field_Mod;
  if (RefNode_Displacement != NULL) delete [] RefNode_Displacement;
  if (Electric_Field_Dir   != NULL) delete [] Electric_Field_Dir;

  /*--- Delete some arrays needed just for initializing options. ---*/

  if (default_vel_inf       != NULL) delete [] default_vel_inf;
  if (default_ffd_axis      != NULL) delete [] default_ffd_axis;
  if (default_eng_cyl       != NULL) delete [] default_eng_cyl;
  if (default_eng_val       != NULL) delete [] default_eng_val;
  if (default_cfl_adapt     != NULL) delete [] default_cfl_adapt;
  if (default_jst_coeff != NULL) delete [] default_jst_coeff;
  if (default_ffd_coeff != NULL) delete [] default_ffd_coeff;
  if (default_mixedout_coeff!= NULL) delete [] default_mixedout_coeff;
  if (default_extrarelfac!= NULL) delete [] default_extrarelfac;
  if (default_rampRotFrame_coeff!= NULL) delete [] default_rampRotFrame_coeff;
  if (default_rampOutPres_coeff!= NULL) delete[] default_rampOutPres_coeff;
  if (default_jst_adj_coeff  != NULL) delete [] default_jst_adj_coeff;
  if (default_ad_coeff_heat  != NULL) delete [] default_ad_coeff_heat;
  if (default_obj_coeff     != NULL) delete [] default_obj_coeff;
  if (default_geo_loc       != NULL) delete [] default_geo_loc;
  if (default_distortion    != NULL) delete [] default_distortion;
  if (default_ea_lim        != NULL) delete [] default_ea_lim;
  if (default_grid_fix      != NULL) delete [] default_grid_fix;
  if (default_inc_crit      != NULL) delete [] default_inc_crit;
  if (default_htp_axis      != NULL) delete [] default_htp_axis;
  if (default_body_force    != NULL) delete [] default_body_force;
  if (default_nacelle_location    != NULL) delete [] default_nacelle_location;

  if (FFDTag != NULL) delete [] FFDTag;
  if (nDV_Value != NULL) delete [] nDV_Value;
  if (TagFFDBox != NULL) delete [] TagFFDBox;

  if (Kind_Data_Riemann != NULL) delete [] Kind_Data_Riemann;
  if (Riemann_Var1 != NULL) delete [] Riemann_Var1;
  if (Riemann_Var2 != NULL) delete [] Riemann_Var2;
  if (Kind_Data_Giles != NULL) delete [] Kind_Data_Giles;
  if (Giles_Var1 != NULL) delete [] Giles_Var1;
  if (Giles_Var2 != NULL) delete [] Giles_Var2;
  if (RelaxFactorAverage != NULL) delete [] RelaxFactorAverage;
  if (RelaxFactorFourier != NULL) delete [] RelaxFactorFourier;
  if (nSpan_iZones != NULL) delete [] nSpan_iZones;
  if (FinalRotation_Rate_Z != NULL) delete [] FinalRotation_Rate_Z;
  if (Kind_TurboMachinery != NULL) delete [] Kind_TurboMachinery;

  if (Marker_MixingPlaneInterface !=NULL) delete [] Marker_MixingPlaneInterface;
  if (Marker_TurboBoundIn != NULL) delete [] Marker_TurboBoundIn;
  if (Marker_TurboBoundOut != NULL) delete [] Marker_TurboBoundOut;
  if (Marker_Riemann != NULL) delete [] Marker_Riemann;
  if (Marker_Giles != NULL) delete [] Marker_Giles;
  if (Marker_Shroud != NULL) delete [] Marker_Shroud;

  if (nBlades != NULL) delete [] nBlades;
  if (FreeStreamTurboNormal != NULL) delete [] FreeStreamTurboNormal;


}

string CConfig::GetUnsteady_FileName(string val_filename, int val_iter) {

  string UnstExt, UnstFilename = val_filename;
  char buffer[50];

  /*--- Check that a positive value iteration is requested (for now). ---*/

  if (val_iter < 0) {
    SU2_MPI::Error("Requesting a negative iteration number for the restart file!!", CURRENT_FUNCTION);
  }

  /*--- Append iteration number for unsteady cases ---*/

  if ((Wrt_Unsteady) || (Wrt_Dynamic)) {
    unsigned short lastindex = UnstFilename.find_last_of(".");
    UnstFilename = UnstFilename.substr(0, lastindex);
    if ((val_iter >= 0)    && (val_iter < 10))    SPRINTF (buffer, "_0000%d.dat", val_iter);
    if ((val_iter >= 10)   && (val_iter < 100))   SPRINTF (buffer, "_000%d.dat",  val_iter);
    if ((val_iter >= 100)  && (val_iter < 1000))  SPRINTF (buffer, "_00%d.dat",   val_iter);
    if ((val_iter >= 1000) && (val_iter < 10000)) SPRINTF (buffer, "_0%d.dat",    val_iter);
    if (val_iter >= 10000) SPRINTF (buffer, "_%d.dat", val_iter);
    string UnstExt = string(buffer);
    UnstFilename.append(UnstExt);
  }

  return UnstFilename;
}

string CConfig::GetMultizone_FileName(string val_filename, int val_iZone) {

    string multizone_filename = val_filename;
    char buffer[50];

    if (GetnZone() > 1 ) {
        unsigned short lastindex = multizone_filename.find_last_of(".");
        multizone_filename = multizone_filename.substr(0, lastindex);
        SPRINTF (buffer, "_%d.dat", SU2_TYPE::Int(val_iZone));
        multizone_filename.append(string(buffer));
    }
    return multizone_filename;
}

string CConfig::GetMultizone_HistoryFileName(string val_filename, int val_iZone) {

    string multizone_filename = val_filename;
    char buffer[50];

    if (GetnZone() > 1 ) {
        unsigned short lastindex = multizone_filename.find_last_of(".");
        multizone_filename = multizone_filename.substr(0, lastindex);
        SPRINTF (buffer, "_%d", SU2_TYPE::Int(val_iZone));
        multizone_filename.append(string(buffer));
    }
    return multizone_filename;
}

string CConfig::GetObjFunc_Extension(string val_filename) {

  string AdjExt, Filename = val_filename;

  if (ContinuousAdjoint || DiscreteAdjoint) {

    /*--- Remove filename extension (.dat) ---*/
    unsigned short lastindex = Filename.find_last_of(".");
    Filename = Filename.substr(0, lastindex);
    if (nObj==1) {
      switch (Kind_ObjFunc[0]) {
      case DRAG_COEFFICIENT:        AdjExt = "_cd";       break;
      case LIFT_COEFFICIENT:        AdjExt = "_cl";       break;
      case SIDEFORCE_COEFFICIENT:   AdjExt = "_csf";      break;
      case INVERSE_DESIGN_PRESSURE: AdjExt = "_invpress"; break;
      case INVERSE_DESIGN_HEATFLUX: AdjExt = "_invheat";  break;
      case MOMENT_X_COEFFICIENT:    AdjExt = "_cmx";      break;
      case MOMENT_Y_COEFFICIENT:    AdjExt = "_cmy";      break;
      case MOMENT_Z_COEFFICIENT:    AdjExt = "_cmz";      break;
      case EFFICIENCY:              AdjExt = "_eff";      break;
      case EQUIVALENT_AREA:         AdjExt = "_ea";       break;
      case NEARFIELD_PRESSURE:      AdjExt = "_nfp";      break;
      case FORCE_X_COEFFICIENT:     AdjExt = "_cfx";      break;
      case FORCE_Y_COEFFICIENT:     AdjExt = "_cfy";      break;
      case FORCE_Z_COEFFICIENT:     AdjExt = "_cfz";      break;
      case THRUST_COEFFICIENT:      AdjExt = "_ct";       break;
      case TORQUE_COEFFICIENT:      AdjExt = "_cq";       break;
      case TOTAL_HEATFLUX:          AdjExt = "_totheat";  break;
      case MAXIMUM_HEATFLUX:        AdjExt = "_maxheat";  break;
      case FIGURE_OF_MERIT:         AdjExt = "_merit";    break;
      case SURFACE_TOTAL_PRESSURE:  AdjExt = "_pt";       break;
      case SURFACE_STATIC_PRESSURE: AdjExt = "_pe";       break;
      case SURFACE_MASSFLOW:        AdjExt = "_mfr";      break;
      case SURFACE_MACH:            AdjExt = "_mach";     break;
      case CUSTOM_OBJFUNC:        		AdjExt = "_custom";   break;
      case KINETIC_ENERGY_LOSS:     AdjExt = "_ke";        break;
      case TOTAL_PRESSURE_LOSS:     AdjExt = "_pl";        break;
      case FLOW_ANGLE_OUT:          AdjExt = "_fao";       break;
      case FLOW_ANGLE_IN:           AdjExt = "_fai";       break;
      case TOTAL_EFFICIENCY:        AdjExt = "_teff";      break;
      case TOTAL_STATIC_EFFICIENCY: AdjExt = "_tseff";     break;
      case EULERIAN_WORK:           AdjExt = "_ew";        break;
      case MASS_FLOW_IN:            AdjExt = "_mfi";       break;
      case MASS_FLOW_OUT:           AdjExt = "_mfo";       break;
      case ENTROPY_GENERATION:      AdjExt = "_entg";      break;
      case REFERENCE_GEOMETRY:      AdjExt = "_refgeom";       break;
      case REFERENCE_NODE:          AdjExt = "_refnode";       break;
      }
    }
    else{
      AdjExt = "_combo";
    }
    Filename.append(AdjExt);

    /*--- Lastly, add the .dat extension ---*/
    Filename.append(".dat");

  }

  return Filename;
}

unsigned short CConfig::GetContainerPosition(unsigned short val_eqsystem) {

  switch (val_eqsystem) {
    case RUNTIME_FLOW_SYS:      return FLOW_SOL;
    case RUNTIME_TURB_SYS:      return TURB_SOL;
    case RUNTIME_TRANS_SYS:     return TRANS_SOL;
    case RUNTIME_POISSON_SYS:   return POISSON_SOL;
    case RUNTIME_WAVE_SYS:      return WAVE_SOL;
    case RUNTIME_HEAT_SYS:      return HEAT_SOL;
    case RUNTIME_FEA_SYS:       return FEA_SOL;
    case RUNTIME_ADJPOT_SYS:    return ADJFLOW_SOL;
    case RUNTIME_ADJFLOW_SYS:   return ADJFLOW_SOL;
    case RUNTIME_ADJTURB_SYS:   return ADJTURB_SOL;
    case RUNTIME_ADJFEA_SYS:    return ADJFEA_SOL;
    case RUNTIME_MULTIGRID_SYS: return 0;
  }
  return 0;
}

void CConfig::SetKind_ConvNumScheme(unsigned short val_kind_convnumscheme,
                                    unsigned short val_kind_centered, unsigned short val_kind_upwind,
                                    unsigned short val_kind_slopelimit, bool val_muscl,
                                    unsigned short val_kind_fem) {

  Kind_ConvNumScheme = val_kind_convnumscheme;
  Kind_Centered = val_kind_centered;
  Kind_Upwind = val_kind_upwind;
  Kind_FEM = val_kind_fem;
  Kind_SlopeLimit = val_kind_slopelimit;
  MUSCL = val_muscl;

}

void CConfig::SetGlobalParam(unsigned short val_solver,
                             unsigned short val_system,
                             unsigned long val_extiter) {

  /*--- Set the simulation global time ---*/

  Current_UnstTime = static_cast<su2double>(val_extiter)*Delta_UnstTime;
  Current_UnstTimeND = static_cast<su2double>(val_extiter)*Delta_UnstTimeND;

  /*--- Set the solver methods ---*/

  switch (val_solver) {
    case EULER:
      if (val_system == RUNTIME_FLOW_SYS) {
        SetKind_ConvNumScheme(Kind_ConvNumScheme_Flow, Kind_Centered_Flow,
                              Kind_Upwind_Flow, Kind_SlopeLimit_Flow,
                              MUSCL_Flow, NONE);
        SetKind_TimeIntScheme(Kind_TimeIntScheme_Flow);
      }
      break;
    case NAVIER_STOKES:
      if (val_system == RUNTIME_FLOW_SYS) {
        SetKind_ConvNumScheme(Kind_ConvNumScheme_Flow, Kind_Centered_Flow,
                              Kind_Upwind_Flow, Kind_SlopeLimit_Flow,
                              MUSCL_Flow, NONE);
        SetKind_TimeIntScheme(Kind_TimeIntScheme_Flow);
      }
      if (val_system == RUNTIME_HEAT_SYS) {
        SetKind_ConvNumScheme(Kind_ConvNumScheme_Heat, NONE, NONE, NONE, NONE, NONE);
        SetKind_TimeIntScheme(Kind_TimeIntScheme_Heat);
      }
      break;
    case RANS:
      if (val_system == RUNTIME_FLOW_SYS) {
        SetKind_ConvNumScheme(Kind_ConvNumScheme_Flow, Kind_Centered_Flow,
                              Kind_Upwind_Flow, Kind_SlopeLimit_Flow,
                              MUSCL_Flow, NONE);
        SetKind_TimeIntScheme(Kind_TimeIntScheme_Flow);
      }
      if (val_system == RUNTIME_TURB_SYS) {
        SetKind_ConvNumScheme(Kind_ConvNumScheme_Turb, Kind_Centered_Turb,
                              Kind_Upwind_Turb, Kind_SlopeLimit_Turb,
                              MUSCL_Turb, NONE);
        SetKind_TimeIntScheme(Kind_TimeIntScheme_Turb);
      }
      if (val_system == RUNTIME_TRANS_SYS) {
        SetKind_ConvNumScheme(Kind_ConvNumScheme_Turb, Kind_Centered_Turb,
                              Kind_Upwind_Turb, Kind_SlopeLimit_Turb,
                              MUSCL_Turb, NONE);
        SetKind_TimeIntScheme(Kind_TimeIntScheme_Turb);
      }
      if (val_system == RUNTIME_HEAT_SYS) {
        SetKind_ConvNumScheme(Kind_ConvNumScheme_Heat, NONE, NONE, NONE, NONE, NONE);
        SetKind_TimeIntScheme(Kind_TimeIntScheme_Heat);
      }
      break;
    case FEM_EULER:
      if (val_system == RUNTIME_FLOW_SYS) {
        SetKind_ConvNumScheme(Kind_ConvNumScheme_FEM_Flow, Kind_Centered_Flow,
                              Kind_Upwind_Flow, Kind_SlopeLimit_Flow,
                              MUSCL_Flow, Kind_FEM_Flow);
        SetKind_TimeIntScheme(Kind_TimeIntScheme_FEM_Flow);
      }
      break;
    case FEM_NAVIER_STOKES:
      if (val_system == RUNTIME_FLOW_SYS) {
        SetKind_ConvNumScheme(Kind_ConvNumScheme_Flow, Kind_Centered_Flow,
                              Kind_Upwind_Flow, Kind_SlopeLimit_Flow,
                              MUSCL_Flow, Kind_FEM_Flow);
        SetKind_TimeIntScheme(Kind_TimeIntScheme_FEM_Flow);
      }
      break;
    case FEM_LES:
      if (val_system == RUNTIME_FLOW_SYS) {
        SetKind_ConvNumScheme(Kind_ConvNumScheme_Flow, Kind_Centered_Flow,
                              Kind_Upwind_Flow, Kind_SlopeLimit_Flow,
                              MUSCL_Flow, Kind_FEM_Flow);
        SetKind_TimeIntScheme(Kind_TimeIntScheme_FEM_Flow);
      }
      break;
    case ADJ_EULER:
      if (val_system == RUNTIME_FLOW_SYS) {
        SetKind_ConvNumScheme(Kind_ConvNumScheme_Flow, Kind_Centered_Flow,
                              Kind_Upwind_Flow, Kind_SlopeLimit_Flow,
                              MUSCL_Flow, NONE);
        SetKind_TimeIntScheme(Kind_TimeIntScheme_Flow);
      }
      if (val_system == RUNTIME_ADJFLOW_SYS) {
        SetKind_ConvNumScheme(Kind_ConvNumScheme_AdjFlow, Kind_Centered_AdjFlow,
                              Kind_Upwind_AdjFlow, Kind_SlopeLimit_AdjFlow,
                              MUSCL_AdjFlow, NONE);
        SetKind_TimeIntScheme(Kind_TimeIntScheme_AdjFlow);
      }
      break;
    case ADJ_NAVIER_STOKES:
      if (val_system == RUNTIME_FLOW_SYS) {
        SetKind_ConvNumScheme(Kind_ConvNumScheme_Flow, Kind_Centered_Flow,
                              Kind_Upwind_Flow, Kind_SlopeLimit_Flow,
                              MUSCL_Flow, NONE);
        SetKind_TimeIntScheme(Kind_TimeIntScheme_Flow);
      }
      if (val_system == RUNTIME_ADJFLOW_SYS) {
        SetKind_ConvNumScheme(Kind_ConvNumScheme_AdjFlow, Kind_Centered_AdjFlow,
                              Kind_Upwind_AdjFlow, Kind_SlopeLimit_AdjFlow,
                              MUSCL_AdjFlow, NONE);
        SetKind_TimeIntScheme(Kind_TimeIntScheme_AdjFlow);
      }
      break;
    case ADJ_RANS:
      if (val_system == RUNTIME_FLOW_SYS) {
        SetKind_ConvNumScheme(Kind_ConvNumScheme_Flow, Kind_Centered_Flow,
                              Kind_Upwind_Flow, Kind_SlopeLimit_Flow,
                              MUSCL_Flow, NONE);
        SetKind_TimeIntScheme(Kind_TimeIntScheme_Flow);
      }
      if (val_system == RUNTIME_ADJFLOW_SYS) {
        SetKind_ConvNumScheme(Kind_ConvNumScheme_AdjFlow, Kind_Centered_AdjFlow,
                              Kind_Upwind_AdjFlow, Kind_SlopeLimit_AdjFlow,
                              MUSCL_AdjFlow, NONE);
        SetKind_TimeIntScheme(Kind_TimeIntScheme_AdjFlow);
      }
      if (val_system == RUNTIME_TURB_SYS) {
        SetKind_ConvNumScheme(Kind_ConvNumScheme_Turb, Kind_Centered_Turb,
                              Kind_Upwind_Turb, Kind_SlopeLimit_Turb,
                              MUSCL_Turb, NONE);
        SetKind_TimeIntScheme(Kind_TimeIntScheme_Turb);
      }
      if (val_system == RUNTIME_ADJTURB_SYS) {
        SetKind_ConvNumScheme(Kind_ConvNumScheme_AdjTurb, Kind_Centered_AdjTurb,
                              Kind_Upwind_AdjTurb, Kind_SlopeLimit_AdjTurb,
                              MUSCL_AdjTurb, NONE);
        SetKind_TimeIntScheme(Kind_TimeIntScheme_AdjTurb);
      }
      break;
    case POISSON_EQUATION:
      if (val_system == RUNTIME_POISSON_SYS) {
        SetKind_ConvNumScheme(NONE, NONE, NONE, NONE, NONE, NONE);
        SetKind_TimeIntScheme(Kind_TimeIntScheme_Poisson);
      }
      break;
    case WAVE_EQUATION:
      if (val_system == RUNTIME_WAVE_SYS) {
        SetKind_ConvNumScheme(NONE, NONE, NONE, NONE, NONE, NONE);
        SetKind_TimeIntScheme(Kind_TimeIntScheme_Wave);
      }
      break;
    case HEAT_EQUATION: case HEAT_EQUATION_FVM:
      if (val_system == RUNTIME_HEAT_SYS) {
        SetKind_ConvNumScheme(NONE, NONE, NONE, NONE, NONE, NONE);
        SetKind_TimeIntScheme(Kind_TimeIntScheme_Heat);
      }
      break;

    case FEM_ELASTICITY:

      Current_DynTime = static_cast<su2double>(val_extiter)*Delta_DynTime;

      if (val_system == RUNTIME_FEA_SYS) {
        SetKind_ConvNumScheme(NONE, NONE, NONE, NONE, NONE, NONE);
        SetKind_TimeIntScheme(Kind_TimeIntScheme_FEA);
      }
      break;
  }
}

su2double* CConfig::GetPeriodicRotCenter(string val_marker) {
  unsigned short iMarker_PerBound;
  for (iMarker_PerBound = 0; iMarker_PerBound < nMarker_PerBound; iMarker_PerBound++)
    if (Marker_PerBound[iMarker_PerBound] == val_marker) break;
  return Periodic_RotCenter[iMarker_PerBound];
}

su2double* CConfig::GetPeriodicRotAngles(string val_marker) {
  unsigned short iMarker_PerBound;
  for (iMarker_PerBound = 0; iMarker_PerBound < nMarker_PerBound; iMarker_PerBound++)
    if (Marker_PerBound[iMarker_PerBound] == val_marker) break;
  return Periodic_RotAngles[iMarker_PerBound];
}

su2double* CConfig::GetPeriodicTranslation(string val_marker) {
  unsigned short iMarker_PerBound;
  for (iMarker_PerBound = 0; iMarker_PerBound < nMarker_PerBound; iMarker_PerBound++)
    if (Marker_PerBound[iMarker_PerBound] == val_marker) break;
  return Periodic_Translation[iMarker_PerBound];
}

unsigned short CConfig::GetMarker_Periodic_Donor(string val_marker) {
  unsigned short iMarker_PerBound, jMarker_PerBound, kMarker_All;

  /*--- Find the marker for this periodic boundary. ---*/
  for (iMarker_PerBound = 0; iMarker_PerBound < nMarker_PerBound; iMarker_PerBound++)
    if (Marker_PerBound[iMarker_PerBound] == val_marker) break;

  /*--- Find corresponding donor. ---*/
  for (jMarker_PerBound = 0; jMarker_PerBound < nMarker_PerBound; jMarker_PerBound++)
    if (Marker_PerBound[jMarker_PerBound] == Marker_PerDonor[iMarker_PerBound]) break;

  /*--- Find and return global marker index for donor boundary. ---*/
  for (kMarker_All = 0; kMarker_All < nMarker_CfgFile; kMarker_All++)
    if (Marker_PerBound[jMarker_PerBound] == Marker_All_TagBound[kMarker_All]) break;

  return kMarker_All;
}

su2double CConfig::GetActDisk_NetThrust(string val_marker) {
  unsigned short iMarker_ActDisk;
  for (iMarker_ActDisk = 0; iMarker_ActDisk < nMarker_ActDiskInlet; iMarker_ActDisk++)
    if ((Marker_ActDiskInlet[iMarker_ActDisk] == val_marker) ||
        (Marker_ActDiskOutlet[iMarker_ActDisk] == val_marker)) break;
  return ActDisk_NetThrust[iMarker_ActDisk];
}

su2double CConfig::GetActDisk_Power(string val_marker) {
  unsigned short iMarker_ActDisk;
  for (iMarker_ActDisk = 0; iMarker_ActDisk < nMarker_ActDiskInlet; iMarker_ActDisk++)
    if ((Marker_ActDiskInlet[iMarker_ActDisk] == val_marker) ||
        (Marker_ActDiskOutlet[iMarker_ActDisk] == val_marker)) break;
  return ActDisk_Power[iMarker_ActDisk];
}

su2double CConfig::GetActDisk_MassFlow(string val_marker) {
  unsigned short iMarker_ActDisk;
  for (iMarker_ActDisk = 0; iMarker_ActDisk < nMarker_ActDiskInlet; iMarker_ActDisk++)
    if ((Marker_ActDiskInlet[iMarker_ActDisk] == val_marker) ||
        (Marker_ActDiskOutlet[iMarker_ActDisk] == val_marker)) break;
  return ActDisk_MassFlow[iMarker_ActDisk];
}

su2double CConfig::GetActDisk_Mach(string val_marker) {
  unsigned short iMarker_ActDisk;
  for (iMarker_ActDisk = 0; iMarker_ActDisk < nMarker_ActDiskInlet; iMarker_ActDisk++)
    if ((Marker_ActDiskInlet[iMarker_ActDisk] == val_marker) ||
        (Marker_ActDiskOutlet[iMarker_ActDisk] == val_marker)) break;
  return ActDisk_Mach[iMarker_ActDisk];
}

su2double CConfig::GetActDisk_Force(string val_marker) {
  unsigned short iMarker_ActDisk;
  for (iMarker_ActDisk = 0; iMarker_ActDisk < nMarker_ActDiskInlet; iMarker_ActDisk++)
    if ((Marker_ActDiskInlet[iMarker_ActDisk] == val_marker) ||
        (Marker_ActDiskOutlet[iMarker_ActDisk] == val_marker)) break;
  return ActDisk_Force[iMarker_ActDisk];
}

su2double CConfig::GetActDisk_BCThrust(string val_marker) {
  unsigned short iMarker_ActDisk;
  for (iMarker_ActDisk = 0; iMarker_ActDisk < nMarker_ActDiskInlet; iMarker_ActDisk++)
    if ((Marker_ActDiskInlet[iMarker_ActDisk] == val_marker) ||
        (Marker_ActDiskOutlet[iMarker_ActDisk] == val_marker)) break;
  return ActDisk_BCThrust[iMarker_ActDisk];
}

su2double CConfig::GetActDisk_BCThrust_Old(string val_marker) {
  unsigned short iMarker_ActDisk;
  for (iMarker_ActDisk = 0; iMarker_ActDisk < nMarker_ActDiskInlet; iMarker_ActDisk++)
    if ((Marker_ActDiskInlet[iMarker_ActDisk] == val_marker) ||
        (Marker_ActDiskOutlet[iMarker_ActDisk] == val_marker)) break;
  return ActDisk_BCThrust_Old[iMarker_ActDisk];
}

void CConfig::SetActDisk_BCThrust(string val_marker, su2double val_actdisk_bcthrust) {
  unsigned short iMarker_ActDisk;
  for (iMarker_ActDisk = 0; iMarker_ActDisk < nMarker_ActDiskInlet; iMarker_ActDisk++)
    if ((Marker_ActDiskInlet[iMarker_ActDisk] == val_marker) ||
        (Marker_ActDiskOutlet[iMarker_ActDisk] == val_marker)) break;
  ActDisk_BCThrust[iMarker_ActDisk] = val_actdisk_bcthrust;
}

void CConfig::SetActDisk_BCThrust_Old(string val_marker, su2double val_actdisk_bcthrust_old) {
  unsigned short iMarker_ActDisk;
  for (iMarker_ActDisk = 0; iMarker_ActDisk < nMarker_ActDiskInlet; iMarker_ActDisk++)
    if ((Marker_ActDiskInlet[iMarker_ActDisk] == val_marker) ||
        (Marker_ActDiskOutlet[iMarker_ActDisk] == val_marker)) break;
  ActDisk_BCThrust_Old[iMarker_ActDisk] = val_actdisk_bcthrust_old;
}

su2double CConfig::GetActDisk_Area(string val_marker) {
  unsigned short iMarker_ActDisk;
  for (iMarker_ActDisk = 0; iMarker_ActDisk < nMarker_ActDiskInlet; iMarker_ActDisk++)
    if ((Marker_ActDiskInlet[iMarker_ActDisk] == val_marker) ||
        (Marker_ActDiskOutlet[iMarker_ActDisk] == val_marker)) break;
  return ActDisk_Area[iMarker_ActDisk];
}

su2double CConfig::GetActDisk_ReverseMassFlow(string val_marker) {
  unsigned short iMarker_ActDisk;
  for (iMarker_ActDisk = 0; iMarker_ActDisk < nMarker_ActDiskInlet; iMarker_ActDisk++)
    if ((Marker_ActDiskInlet[iMarker_ActDisk] == val_marker) ||
        (Marker_ActDiskOutlet[iMarker_ActDisk] == val_marker)) break;
  return ActDisk_ReverseMassFlow[iMarker_ActDisk];
}

su2double CConfig::GetActDisk_PressJump(string val_marker, unsigned short val_value) {
  unsigned short iMarker_ActDisk;
  for (iMarker_ActDisk = 0; iMarker_ActDisk < nMarker_ActDiskInlet; iMarker_ActDisk++)
    if ((Marker_ActDiskInlet[iMarker_ActDisk] == val_marker) ||
        (Marker_ActDiskOutlet[iMarker_ActDisk] == val_marker)) break;
  return ActDisk_PressJump[iMarker_ActDisk][val_value];
}

su2double CConfig::GetActDisk_TempJump(string val_marker, unsigned short val_value) {
  unsigned short iMarker_ActDisk;
  for (iMarker_ActDisk = 0; iMarker_ActDisk < nMarker_ActDiskInlet; iMarker_ActDisk++)
    if ((Marker_ActDiskInlet[iMarker_ActDisk] == val_marker) ||
        (Marker_ActDiskOutlet[iMarker_ActDisk] == val_marker)) break;
  return ActDisk_TempJump[iMarker_ActDisk][val_value];;
}

su2double CConfig::GetActDisk_Omega(string val_marker, unsigned short val_value) {
  unsigned short iMarker_ActDisk;
  for (iMarker_ActDisk = 0; iMarker_ActDisk < nMarker_ActDiskInlet; iMarker_ActDisk++)
    if ((Marker_ActDiskInlet[iMarker_ActDisk] == val_marker) ||
        (Marker_ActDiskOutlet[iMarker_ActDisk] == val_marker)) break;
  return ActDisk_Omega[iMarker_ActDisk][val_value];;
}

unsigned short CConfig::GetMarker_CfgFile_ActDiskOutlet(string val_marker) {
  unsigned short iMarker_ActDisk, kMarker_All;

  /*--- Find the marker for this actuator disk inlet. ---*/

  for (iMarker_ActDisk = 0; iMarker_ActDisk < nMarker_ActDiskInlet; iMarker_ActDisk++)
    if (Marker_ActDiskInlet[iMarker_ActDisk] == val_marker) break;

  /*--- Find and return global marker index for the actuator disk outlet. ---*/

  for (kMarker_All = 0; kMarker_All < nMarker_CfgFile; kMarker_All++)
    if (Marker_ActDiskOutlet[iMarker_ActDisk] == Marker_CfgFile_TagBound[kMarker_All]) break;

  return kMarker_All;
}

unsigned short CConfig::GetMarker_CfgFile_EngineExhaust(string val_marker) {
  unsigned short iMarker_Engine, kMarker_All;

  /*--- Find the marker for this engine inflow. ---*/

  for (iMarker_Engine = 0; iMarker_Engine < nMarker_EngineInflow; iMarker_Engine++)
    if (Marker_EngineInflow[iMarker_Engine] == val_marker) break;

  /*--- Find and return global marker index for the engine exhaust. ---*/

  for (kMarker_All = 0; kMarker_All < nMarker_CfgFile; kMarker_All++)
    if (Marker_EngineExhaust[iMarker_Engine] == Marker_CfgFile_TagBound[kMarker_All]) break;

  return kMarker_All;
}

void CConfig::SetnPeriodicIndex(unsigned short val_index) {

  /*--- Store total number of transformations. ---*/
  nPeriodic_Index = val_index;

  /*--- Allocate memory for centers, angles, translations. ---*/
  Periodic_Center    = new su2double*[nPeriodic_Index];
  Periodic_Rotation  = new su2double*[nPeriodic_Index];
  Periodic_Translate = new su2double*[nPeriodic_Index];

  for (unsigned long i = 0; i < nPeriodic_Index; i++) {
    Periodic_Center[i]    = new su2double[3];
    Periodic_Rotation[i]  = new su2double[3];
    Periodic_Translate[i] = new su2double[3];
  }

}

unsigned short CConfig::GetMarker_Moving(string val_marker) {
  unsigned short iMarker_Moving;

  /*--- Find the marker for this moving boundary. ---*/
  for (iMarker_Moving = 0; iMarker_Moving < nMarker_Moving; iMarker_Moving++)
    if (Marker_Moving[iMarker_Moving] == val_marker) break;

  return iMarker_Moving;
}

su2double CConfig::GetDirichlet_Value(string val_marker) {
  unsigned short iMarker_Dirichlet;
  for (iMarker_Dirichlet = 0; iMarker_Dirichlet < nMarker_Dirichlet; iMarker_Dirichlet++)
    if (Marker_Dirichlet[iMarker_Dirichlet] == val_marker) break;
  return Dirichlet_Value[iMarker_Dirichlet];
}

bool CConfig::GetDirichlet_Boundary(string val_marker) {
  unsigned short iMarker_Dirichlet;
  bool Dirichlet = false;
  for (iMarker_Dirichlet = 0; iMarker_Dirichlet < nMarker_Dirichlet; iMarker_Dirichlet++)
    if (Marker_Dirichlet[iMarker_Dirichlet] == val_marker) {
      Dirichlet = true;
      break;
    }
  return Dirichlet;
}

su2double CConfig::GetExhaust_Temperature_Target(string val_marker) {
  unsigned short iMarker_EngineExhaust;
  for (iMarker_EngineExhaust = 0; iMarker_EngineExhaust < nMarker_EngineExhaust; iMarker_EngineExhaust++)
    if (Marker_EngineExhaust[iMarker_EngineExhaust] == val_marker) break;
  return Exhaust_Temperature_Target[iMarker_EngineExhaust];
}

su2double CConfig::GetExhaust_Pressure_Target(string val_marker) {
  unsigned short iMarker_EngineExhaust;
  for (iMarker_EngineExhaust = 0; iMarker_EngineExhaust < nMarker_EngineExhaust; iMarker_EngineExhaust++)
    if (Marker_EngineExhaust[iMarker_EngineExhaust] == val_marker) break;
  return Exhaust_Pressure_Target[iMarker_EngineExhaust];
}

su2double CConfig::GetInlet_Ttotal(string val_marker) {
  unsigned short iMarker_Inlet;
  for (iMarker_Inlet = 0; iMarker_Inlet < nMarker_Inlet; iMarker_Inlet++)
    if (Marker_Inlet[iMarker_Inlet] == val_marker) break;
  return Inlet_Ttotal[iMarker_Inlet];
}

su2double CConfig::GetInlet_Ptotal(string val_marker) {
  unsigned short iMarker_Inlet;
  for (iMarker_Inlet = 0; iMarker_Inlet < nMarker_Inlet; iMarker_Inlet++)
    if (Marker_Inlet[iMarker_Inlet] == val_marker) break;
  return Inlet_Ptotal[iMarker_Inlet];
}

su2double* CConfig::GetInlet_FlowDir(string val_marker) {
  unsigned short iMarker_Inlet;
  for (iMarker_Inlet = 0; iMarker_Inlet < nMarker_Inlet; iMarker_Inlet++)
    if (Marker_Inlet[iMarker_Inlet] == val_marker) break;
  return Inlet_FlowDir[iMarker_Inlet];
}

su2double CConfig::GetInlet_Temperature(string val_marker) {
  unsigned short iMarker_Supersonic_Inlet;
  for (iMarker_Supersonic_Inlet = 0; iMarker_Supersonic_Inlet < nMarker_Supersonic_Inlet; iMarker_Supersonic_Inlet++)
    if (Marker_Supersonic_Inlet[iMarker_Supersonic_Inlet] == val_marker) break;
  return Inlet_Temperature[iMarker_Supersonic_Inlet];
}

su2double CConfig::GetInlet_Pressure(string val_marker) {
  unsigned short iMarker_Supersonic_Inlet;
  for (iMarker_Supersonic_Inlet = 0; iMarker_Supersonic_Inlet < nMarker_Supersonic_Inlet; iMarker_Supersonic_Inlet++)
    if (Marker_Supersonic_Inlet[iMarker_Supersonic_Inlet] == val_marker) break;
  return Inlet_Pressure[iMarker_Supersonic_Inlet];
}

su2double* CConfig::GetInlet_Velocity(string val_marker) {
  unsigned short iMarker_Supersonic_Inlet;
  for (iMarker_Supersonic_Inlet = 0; iMarker_Supersonic_Inlet < nMarker_Supersonic_Inlet; iMarker_Supersonic_Inlet++)
    if (Marker_Supersonic_Inlet[iMarker_Supersonic_Inlet] == val_marker) break;
  return Inlet_Velocity[iMarker_Supersonic_Inlet];
}

su2double CConfig::GetOutlet_Pressure(string val_marker) {
  unsigned short iMarker_Outlet;
  for (iMarker_Outlet = 0; iMarker_Outlet < nMarker_Outlet; iMarker_Outlet++)
    if (Marker_Outlet[iMarker_Outlet] == val_marker) break;
  return Outlet_Pressure[iMarker_Outlet];
}

su2double CConfig::GetRiemann_Var1(string val_marker) {
  unsigned short iMarker_Riemann;
  for (iMarker_Riemann = 0; iMarker_Riemann < nMarker_Riemann; iMarker_Riemann++)
    if (Marker_Riemann[iMarker_Riemann] == val_marker) break;
  return Riemann_Var1[iMarker_Riemann];
}

su2double CConfig::GetRiemann_Var2(string val_marker) {
  unsigned short iMarker_Riemann;
  for (iMarker_Riemann = 0; iMarker_Riemann < nMarker_Riemann; iMarker_Riemann++)
    if (Marker_Riemann[iMarker_Riemann] == val_marker) break;
  return Riemann_Var2[iMarker_Riemann];
}

su2double* CConfig::GetRiemann_FlowDir(string val_marker) {
  unsigned short iMarker_Riemann;
  for (iMarker_Riemann = 0; iMarker_Riemann < nMarker_Riemann; iMarker_Riemann++)
    if (Marker_Riemann[iMarker_Riemann] == val_marker) break;
  return Riemann_FlowDir[iMarker_Riemann];
}

unsigned short CConfig::GetKind_Data_Riemann(string val_marker) {
  unsigned short iMarker_Riemann;
  for (iMarker_Riemann = 0; iMarker_Riemann < nMarker_Riemann; iMarker_Riemann++)
    if (Marker_Riemann[iMarker_Riemann] == val_marker) break;
  return Kind_Data_Riemann[iMarker_Riemann];
}


su2double CConfig::GetGiles_Var1(string val_marker) {
  unsigned short iMarker_Giles;
  for (iMarker_Giles = 0; iMarker_Giles < nMarker_Giles; iMarker_Giles++)
    if (Marker_Giles[iMarker_Giles] == val_marker) break;
  return Giles_Var1[iMarker_Giles];
}

void CConfig::SetGiles_Var1(su2double newVar1, string val_marker) {
  unsigned short iMarker_Giles;
  for (iMarker_Giles = 0; iMarker_Giles < nMarker_Giles; iMarker_Giles++)
    if (Marker_Giles[iMarker_Giles] == val_marker) break;
  Giles_Var1[iMarker_Giles] = newVar1;
}

su2double CConfig::GetGiles_Var2(string val_marker) {
  unsigned short iMarker_Giles;
  for (iMarker_Giles = 0; iMarker_Giles < nMarker_Giles; iMarker_Giles++)
    if (Marker_Giles[iMarker_Giles] == val_marker) break;
  return Giles_Var2[iMarker_Giles];
}

su2double CConfig::GetGiles_RelaxFactorAverage(string val_marker) {
  unsigned short iMarker_Giles;
  for (iMarker_Giles = 0; iMarker_Giles < nMarker_Giles; iMarker_Giles++)
    if (Marker_Giles[iMarker_Giles] == val_marker) break;
  return RelaxFactorAverage[iMarker_Giles];
}

su2double CConfig::GetGiles_RelaxFactorFourier(string val_marker) {
  unsigned short iMarker_Giles;
  for (iMarker_Giles = 0; iMarker_Giles < nMarker_Giles; iMarker_Giles++)
    if (Marker_Giles[iMarker_Giles] == val_marker) break;
  return RelaxFactorFourier[iMarker_Giles];
}

su2double* CConfig::GetGiles_FlowDir(string val_marker) {
  unsigned short iMarker_Giles;
  for (iMarker_Giles = 0; iMarker_Giles < nMarker_Giles; iMarker_Giles++)
    if (Marker_Giles[iMarker_Giles] == val_marker) break;
  return Giles_FlowDir[iMarker_Giles];
}

unsigned short CConfig::GetKind_Data_Giles(string val_marker) {
  unsigned short iMarker_Giles;
  for (iMarker_Giles = 0; iMarker_Giles < nMarker_Giles; iMarker_Giles++)
    if (Marker_Giles[iMarker_Giles] == val_marker) break;
  return Kind_Data_Giles[iMarker_Giles];
}


su2double CConfig::GetPressureOut_BC() {
  unsigned short iMarker_BC;
  su2double pres_out = 0.0;
  for (iMarker_BC = 0; iMarker_BC < nMarker_Giles; iMarker_BC++){
    if (Kind_Data_Giles[iMarker_BC] == STATIC_PRESSURE || Kind_Data_Giles[iMarker_BC] == STATIC_PRESSURE_1D || Kind_Data_Giles[iMarker_BC] == RADIAL_EQUILIBRIUM ){
      pres_out = Giles_Var1[iMarker_BC];
    }
  }
  for (iMarker_BC = 0; iMarker_BC < nMarker_Riemann; iMarker_BC++){
    if (Kind_Data_Riemann[iMarker_BC] == STATIC_PRESSURE || Kind_Data_Riemann[iMarker_BC] == RADIAL_EQUILIBRIUM){
      pres_out = Riemann_Var1[iMarker_BC];
    }
  }
  return pres_out/Pressure_Ref;
}


void CConfig::SetPressureOut_BC(su2double val_press) {
  unsigned short iMarker_BC;
  for (iMarker_BC = 0; iMarker_BC < nMarker_Giles; iMarker_BC++){
    if (Kind_Data_Giles[iMarker_BC] == STATIC_PRESSURE || Kind_Data_Giles[iMarker_BC] == STATIC_PRESSURE_1D || Kind_Data_Giles[iMarker_BC] == RADIAL_EQUILIBRIUM ){
      Giles_Var1[iMarker_BC] = val_press*Pressure_Ref;
    }
  }
  for (iMarker_BC = 0; iMarker_BC < nMarker_Riemann; iMarker_BC++){
    if (Kind_Data_Riemann[iMarker_BC] == STATIC_PRESSURE || Kind_Data_Riemann[iMarker_BC] == RADIAL_EQUILIBRIUM){
      Riemann_Var1[iMarker_BC] = val_press*Pressure_Ref;
    }
  }
}

su2double CConfig::GetTotalPressureIn_BC() {
  unsigned short iMarker_BC;
  su2double tot_pres_in = 0.0;
  for (iMarker_BC = 0; iMarker_BC < nMarker_Giles; iMarker_BC++){
    if (Kind_Data_Giles[iMarker_BC] == TOTAL_CONDITIONS_PT || Kind_Data_Giles[iMarker_BC] == TOTAL_CONDITIONS_PT_1D){
      tot_pres_in = Giles_Var1[iMarker_BC];
    }
  }
  for (iMarker_BC = 0; iMarker_BC < nMarker_Riemann; iMarker_BC++){
    if (Kind_Data_Riemann[iMarker_BC] == TOTAL_CONDITIONS_PT ){
      tot_pres_in = Riemann_Var1[iMarker_BC];
    }
  }
  if(nMarker_Inlet == 1 && Kind_Inlet == TOTAL_CONDITIONS){
    tot_pres_in = Inlet_Ptotal[0];
  }
  return tot_pres_in/Pressure_Ref;
}

su2double CConfig::GetTotalTemperatureIn_BC() {
  unsigned short iMarker_BC;
  su2double tot_temp_in = 0.0;
  for (iMarker_BC = 0; iMarker_BC < nMarker_Giles; iMarker_BC++){
    if (Kind_Data_Giles[iMarker_BC] == TOTAL_CONDITIONS_PT || Kind_Data_Giles[iMarker_BC] == TOTAL_CONDITIONS_PT_1D){
      tot_temp_in = Giles_Var2[iMarker_BC];
    }
  }
  for (iMarker_BC = 0; iMarker_BC < nMarker_Riemann; iMarker_BC++){
    if (Kind_Data_Riemann[iMarker_BC] == TOTAL_CONDITIONS_PT ){
      tot_temp_in = Riemann_Var2[iMarker_BC];
    }
  }

  if(nMarker_Inlet == 1 && Kind_Inlet == TOTAL_CONDITIONS){
    tot_temp_in = Inlet_Ttotal[0];
  }
  return tot_temp_in/Temperature_Ref;
}

void CConfig::SetTotalTemperatureIn_BC(su2double val_temp) {
  unsigned short iMarker_BC;
  for (iMarker_BC = 0; iMarker_BC < nMarker_Giles; iMarker_BC++){
    if (Kind_Data_Giles[iMarker_BC] == TOTAL_CONDITIONS_PT || Kind_Data_Giles[iMarker_BC] == TOTAL_CONDITIONS_PT_1D){
      Giles_Var2[iMarker_BC] = val_temp*Temperature_Ref;
    }
  }
  for (iMarker_BC = 0; iMarker_BC < nMarker_Riemann; iMarker_BC++){
    if (Kind_Data_Riemann[iMarker_BC] == TOTAL_CONDITIONS_PT ){
      Riemann_Var2[iMarker_BC] = val_temp*Temperature_Ref;
    }
  }

  if(nMarker_Inlet == 1 && Kind_Inlet == TOTAL_CONDITIONS){
    Inlet_Ttotal[0] = val_temp*Temperature_Ref;
  }
}

su2double CConfig::GetFlowAngleIn_BC() {
  unsigned short iMarker_BC;
  su2double alpha_in = 0.0;
  for (iMarker_BC = 0; iMarker_BC < nMarker_Giles; iMarker_BC++){
    if (Kind_Data_Giles[iMarker_BC] == TOTAL_CONDITIONS_PT || Kind_Data_Giles[iMarker_BC] == TOTAL_CONDITIONS_PT_1D){
      alpha_in = atan(Giles_FlowDir[iMarker_BC][1]/Giles_FlowDir[iMarker_BC][0]);
    }
  }
  for (iMarker_BC = 0; iMarker_BC < nMarker_Riemann; iMarker_BC++){
  	if (Kind_Data_Riemann[iMarker_BC] == TOTAL_CONDITIONS_PT ){
  		alpha_in = atan(Riemann_FlowDir[iMarker_BC][1]/Riemann_FlowDir[iMarker_BC][0]);
  	}
  }

  if(nMarker_Inlet == 1 && Kind_Inlet == TOTAL_CONDITIONS){
  	alpha_in = atan(Inlet_FlowDir[0][1]/Inlet_FlowDir[0][0]);
  }

  return alpha_in;
}

su2double CConfig::GetIsothermal_Temperature(string val_marker) {

  unsigned short iMarker_Isothermal = 0;

  if (nMarker_Isothermal > 0) {
    for (iMarker_Isothermal = 0; iMarker_Isothermal < nMarker_Isothermal; iMarker_Isothermal++)
      if (Marker_Isothermal[iMarker_Isothermal] == val_marker) break;
  }

  return Isothermal_Temperature[iMarker_Isothermal];
}

su2double CConfig::GetWall_HeatFlux(string val_marker) {
  unsigned short iMarker_HeatFlux = 0;

  if (nMarker_HeatFlux > 0) {
  for (iMarker_HeatFlux = 0; iMarker_HeatFlux < nMarker_HeatFlux; iMarker_HeatFlux++)
    if (Marker_HeatFlux[iMarker_HeatFlux] == val_marker) break;
  }

  return Heat_Flux[iMarker_HeatFlux];
}

unsigned short CConfig::GetWallFunction_Treatment(string val_marker) {
  unsigned short WallFunction = NO_WALL_FUNCTION;

  for(unsigned short iMarker=0; iMarker<nMarker_WallFunctions; iMarker++) {
    if(Marker_WallFunctions[iMarker] == val_marker) {
      WallFunction = Kind_WallFunctions[iMarker];
      break;
    }
  }

  return WallFunction;
}

unsigned short* CConfig::GetWallFunction_IntInfo(string val_marker) {
  unsigned short *intInfo = NULL;

  for(unsigned short iMarker=0; iMarker<nMarker_WallFunctions; iMarker++) {
    if(Marker_WallFunctions[iMarker] == val_marker) {
      intInfo = IntInfo_WallFunctions[iMarker];
      break;
    }
  }

  return intInfo;
}

su2double* CConfig::GetWallFunction_DoubleInfo(string val_marker) {
  su2double *doubleInfo = NULL;

  for(unsigned short iMarker=0; iMarker<nMarker_WallFunctions; iMarker++) {
    if(Marker_WallFunctions[iMarker] == val_marker) {
      doubleInfo = DoubleInfo_WallFunctions[iMarker];
      break;
    }
  }

  return doubleInfo;
}

su2double CConfig::GetEngineInflow_Target(string val_marker) {
  unsigned short iMarker_EngineInflow;
  for (iMarker_EngineInflow = 0; iMarker_EngineInflow < nMarker_EngineInflow; iMarker_EngineInflow++)
    if (Marker_EngineInflow[iMarker_EngineInflow] == val_marker) break;
  return EngineInflow_Target[iMarker_EngineInflow];
}

su2double CConfig::GetInflow_Pressure(string val_marker) {
  unsigned short iMarker_EngineInflow;
  for (iMarker_EngineInflow = 0; iMarker_EngineInflow < nMarker_EngineInflow; iMarker_EngineInflow++)
    if (Marker_EngineInflow[iMarker_EngineInflow] == val_marker) break;
  return Inflow_Pressure[iMarker_EngineInflow];
}

su2double CConfig::GetInflow_MassFlow(string val_marker) {
  unsigned short iMarker_EngineInflow;
  for (iMarker_EngineInflow = 0; iMarker_EngineInflow < nMarker_EngineInflow; iMarker_EngineInflow++)
    if (Marker_EngineInflow[iMarker_EngineInflow] == val_marker) break;
  return Inflow_MassFlow[iMarker_EngineInflow];
}

su2double CConfig::GetInflow_ReverseMassFlow(string val_marker) {
  unsigned short iMarker_EngineInflow;
  for (iMarker_EngineInflow = 0; iMarker_EngineInflow < nMarker_EngineInflow; iMarker_EngineInflow++)
    if (Marker_EngineInflow[iMarker_EngineInflow] == val_marker) break;
  return Inflow_ReverseMassFlow[iMarker_EngineInflow];
}

su2double CConfig::GetInflow_TotalPressure(string val_marker) {
  unsigned short iMarker_EngineInflow;
  for (iMarker_EngineInflow = 0; iMarker_EngineInflow < nMarker_EngineInflow; iMarker_EngineInflow++)
    if (Marker_EngineInflow[iMarker_EngineInflow] == val_marker) break;
  return Inflow_TotalPressure[iMarker_EngineInflow];
}

su2double CConfig::GetInflow_Temperature(string val_marker) {
  unsigned short iMarker_EngineInflow;
  for (iMarker_EngineInflow = 0; iMarker_EngineInflow < nMarker_EngineInflow; iMarker_EngineInflow++)
    if (Marker_EngineInflow[iMarker_EngineInflow] == val_marker) break;
  return Inflow_Temperature[iMarker_EngineInflow];
}

su2double CConfig::GetInflow_TotalTemperature(string val_marker) {
  unsigned short iMarker_EngineInflow;
  for (iMarker_EngineInflow = 0; iMarker_EngineInflow < nMarker_EngineInflow; iMarker_EngineInflow++)
    if (Marker_EngineInflow[iMarker_EngineInflow] == val_marker) break;
  return Inflow_TotalTemperature[iMarker_EngineInflow];
}

su2double CConfig::GetInflow_RamDrag(string val_marker) {
  unsigned short iMarker_EngineInflow;
  for (iMarker_EngineInflow = 0; iMarker_EngineInflow < nMarker_EngineInflow; iMarker_EngineInflow++)
    if (Marker_EngineInflow[iMarker_EngineInflow] == val_marker) break;
  return Inflow_RamDrag[iMarker_EngineInflow];
}

su2double CConfig::GetInflow_Force(string val_marker) {
  unsigned short iMarker_EngineInflow;
  for (iMarker_EngineInflow = 0; iMarker_EngineInflow < nMarker_EngineInflow; iMarker_EngineInflow++)
    if (Marker_EngineInflow[iMarker_EngineInflow] == val_marker) break;
  return Inflow_Force[iMarker_EngineInflow];
}

su2double CConfig::GetInflow_Power(string val_marker) {
  unsigned short iMarker_EngineInflow;
  for (iMarker_EngineInflow = 0; iMarker_EngineInflow < nMarker_EngineInflow; iMarker_EngineInflow++)
    if (Marker_EngineInflow[iMarker_EngineInflow] == val_marker) break;
  return Inflow_Power[iMarker_EngineInflow];
}

su2double CConfig::GetInflow_Mach(string val_marker) {
  unsigned short iMarker_EngineInflow;
  for (iMarker_EngineInflow = 0; iMarker_EngineInflow < nMarker_EngineInflow; iMarker_EngineInflow++)
    if (Marker_EngineInflow[iMarker_EngineInflow] == val_marker) break;
  return Inflow_Mach[iMarker_EngineInflow];
}

su2double CConfig::GetExhaust_Pressure(string val_marker) {
  unsigned short iMarker_EngineExhaust;
  for (iMarker_EngineExhaust = 0; iMarker_EngineExhaust < nMarker_EngineExhaust; iMarker_EngineExhaust++)
    if (Marker_EngineExhaust[iMarker_EngineExhaust] == val_marker) break;
  return Exhaust_Pressure[iMarker_EngineExhaust];
}

su2double CConfig::GetExhaust_Temperature(string val_marker) {
  unsigned short iMarker_EngineExhaust;
  for (iMarker_EngineExhaust = 0; iMarker_EngineExhaust < nMarker_EngineExhaust; iMarker_EngineExhaust++)
    if (Marker_EngineExhaust[iMarker_EngineExhaust] == val_marker) break;
  return Exhaust_Temperature[iMarker_EngineExhaust];
}

su2double CConfig::GetExhaust_MassFlow(string val_marker) {
  unsigned short iMarker_EngineExhaust;
  for (iMarker_EngineExhaust = 0; iMarker_EngineExhaust < nMarker_EngineExhaust; iMarker_EngineExhaust++)
    if (Marker_EngineExhaust[iMarker_EngineExhaust] == val_marker) break;
  return Exhaust_MassFlow[iMarker_EngineExhaust];
}

su2double CConfig::GetExhaust_TotalPressure(string val_marker) {
  unsigned short iMarker_EngineExhaust;
  for (iMarker_EngineExhaust = 0; iMarker_EngineExhaust < nMarker_EngineExhaust; iMarker_EngineExhaust++)
    if (Marker_EngineExhaust[iMarker_EngineExhaust] == val_marker) break;
  return Exhaust_TotalPressure[iMarker_EngineExhaust];
}

su2double CConfig::GetExhaust_TotalTemperature(string val_marker) {
  unsigned short iMarker_EngineExhaust;
  for (iMarker_EngineExhaust = 0; iMarker_EngineExhaust < nMarker_EngineExhaust; iMarker_EngineExhaust++)
    if (Marker_EngineExhaust[iMarker_EngineExhaust] == val_marker) break;
  return Exhaust_TotalTemperature[iMarker_EngineExhaust];
}

su2double CConfig::GetExhaust_GrossThrust(string val_marker) {
  unsigned short iMarker_EngineExhaust;
  for (iMarker_EngineExhaust = 0; iMarker_EngineExhaust < nMarker_EngineExhaust; iMarker_EngineExhaust++)
    if (Marker_EngineExhaust[iMarker_EngineExhaust] == val_marker) break;
  return Exhaust_GrossThrust[iMarker_EngineExhaust];
}

su2double CConfig::GetExhaust_Force(string val_marker) {
  unsigned short iMarker_EngineExhaust;
  for (iMarker_EngineExhaust = 0; iMarker_EngineExhaust < nMarker_EngineExhaust; iMarker_EngineExhaust++)
    if (Marker_EngineExhaust[iMarker_EngineExhaust] == val_marker) break;
  return Exhaust_Force[iMarker_EngineExhaust];
}

su2double CConfig::GetExhaust_Power(string val_marker) {
  unsigned short iMarker_EngineExhaust;
  for (iMarker_EngineExhaust = 0; iMarker_EngineExhaust < nMarker_EngineExhaust; iMarker_EngineExhaust++)
    if (Marker_EngineExhaust[iMarker_EngineExhaust] == val_marker) break;
  return Exhaust_Power[iMarker_EngineExhaust];
}

su2double CConfig::GetActDiskInlet_Pressure(string val_marker) {
  unsigned short iMarker_ActDiskInlet;
  for (iMarker_ActDiskInlet = 0; iMarker_ActDiskInlet < nMarker_ActDiskInlet; iMarker_ActDiskInlet++)
    if (Marker_ActDiskInlet[iMarker_ActDiskInlet] == val_marker) break;
  return ActDiskInlet_Pressure[iMarker_ActDiskInlet];
}

su2double CConfig::GetActDiskInlet_TotalPressure(string val_marker) {
  unsigned short iMarker_ActDiskInlet;
  for (iMarker_ActDiskInlet = 0; iMarker_ActDiskInlet < nMarker_ActDiskInlet; iMarker_ActDiskInlet++)
    if (Marker_ActDiskInlet[iMarker_ActDiskInlet] == val_marker) break;
  return ActDiskInlet_TotalPressure[iMarker_ActDiskInlet];
}

su2double CConfig::GetActDiskInlet_RamDrag(string val_marker) {
  unsigned short iMarker_ActDiskInlet;
  for (iMarker_ActDiskInlet = 0; iMarker_ActDiskInlet < nMarker_ActDiskInlet; iMarker_ActDiskInlet++)
    if (Marker_ActDiskInlet[iMarker_ActDiskInlet] == val_marker) break;
  return ActDiskInlet_RamDrag[iMarker_ActDiskInlet];
}

su2double CConfig::GetActDiskInlet_Force(string val_marker) {
  unsigned short iMarker_ActDiskInlet;
  for (iMarker_ActDiskInlet = 0; iMarker_ActDiskInlet < nMarker_ActDiskInlet; iMarker_ActDiskInlet++)
    if (Marker_ActDiskInlet[iMarker_ActDiskInlet] == val_marker) break;
  return ActDiskInlet_Force[iMarker_ActDiskInlet];
}

su2double CConfig::GetActDiskInlet_Power(string val_marker) {
  unsigned short iMarker_ActDiskInlet;
  for (iMarker_ActDiskInlet = 0; iMarker_ActDiskInlet < nMarker_ActDiskInlet; iMarker_ActDiskInlet++)
    if (Marker_ActDiskInlet[iMarker_ActDiskInlet] == val_marker) break;
  return ActDiskInlet_Power[iMarker_ActDiskInlet];
}

su2double CConfig::GetActDiskOutlet_Pressure(string val_marker) {
  unsigned short iMarker_ActDiskOutlet;
  for (iMarker_ActDiskOutlet = 0; iMarker_ActDiskOutlet < nMarker_ActDiskOutlet; iMarker_ActDiskOutlet++)
    if (Marker_ActDiskOutlet[iMarker_ActDiskOutlet] == val_marker) break;
  return ActDiskOutlet_Pressure[iMarker_ActDiskOutlet];
}

su2double CConfig::GetActDiskOutlet_TotalPressure(string val_marker) {
  unsigned short iMarker_ActDiskOutlet;
  for (iMarker_ActDiskOutlet = 0; iMarker_ActDiskOutlet < nMarker_ActDiskOutlet; iMarker_ActDiskOutlet++)
    if (Marker_ActDiskOutlet[iMarker_ActDiskOutlet] == val_marker) break;
  return ActDiskOutlet_TotalPressure[iMarker_ActDiskOutlet];
}

su2double CConfig::GetActDiskOutlet_GrossThrust(string val_marker) {
  unsigned short iMarker_ActDiskOutlet;
  for (iMarker_ActDiskOutlet = 0; iMarker_ActDiskOutlet < nMarker_ActDiskOutlet; iMarker_ActDiskOutlet++)
    if (Marker_ActDiskOutlet[iMarker_ActDiskOutlet] == val_marker) break;
  return ActDiskOutlet_GrossThrust[iMarker_ActDiskOutlet];
}

su2double CConfig::GetActDiskOutlet_Force(string val_marker) {
  unsigned short iMarker_ActDiskOutlet;
  for (iMarker_ActDiskOutlet = 0; iMarker_ActDiskOutlet < nMarker_ActDiskOutlet; iMarker_ActDiskOutlet++)
    if (Marker_ActDiskOutlet[iMarker_ActDiskOutlet] == val_marker) break;
  return ActDiskOutlet_Force[iMarker_ActDiskOutlet];
}

su2double CConfig::GetActDiskOutlet_Power(string val_marker) {
  unsigned short iMarker_ActDiskOutlet;
  for (iMarker_ActDiskOutlet = 0; iMarker_ActDiskOutlet < nMarker_ActDiskOutlet; iMarker_ActDiskOutlet++)
    if (Marker_ActDiskOutlet[iMarker_ActDiskOutlet] == val_marker) break;
  return ActDiskOutlet_Power[iMarker_ActDiskOutlet];
}

su2double CConfig::GetActDiskInlet_Temperature(string val_marker) {
  unsigned short iMarker_ActDiskInlet;
  for (iMarker_ActDiskInlet = 0; iMarker_ActDiskInlet < nMarker_ActDiskInlet; iMarker_ActDiskInlet++)
    if (Marker_ActDiskInlet[iMarker_ActDiskInlet] == val_marker) break;
  return ActDiskInlet_Temperature[iMarker_ActDiskInlet];
}

su2double CConfig::GetActDiskInlet_TotalTemperature(string val_marker) {
  unsigned short iMarker_ActDiskInlet;
  for (iMarker_ActDiskInlet = 0; iMarker_ActDiskInlet < nMarker_ActDiskInlet; iMarker_ActDiskInlet++)
    if (Marker_ActDiskInlet[iMarker_ActDiskInlet] == val_marker) break;
  return ActDiskInlet_TotalTemperature[iMarker_ActDiskInlet];
}

su2double CConfig::GetActDiskOutlet_Temperature(string val_marker) {
  unsigned short iMarker_ActDiskOutlet;
  for (iMarker_ActDiskOutlet = 0; iMarker_ActDiskOutlet < nMarker_ActDiskOutlet; iMarker_ActDiskOutlet++)
    if (Marker_ActDiskOutlet[iMarker_ActDiskOutlet] == val_marker) break;
  return ActDiskOutlet_Temperature[iMarker_ActDiskOutlet];
}

su2double CConfig::GetActDiskOutlet_TotalTemperature(string val_marker) {
  unsigned short iMarker_ActDiskOutlet;
  for (iMarker_ActDiskOutlet = 0; iMarker_ActDiskOutlet < nMarker_ActDiskOutlet; iMarker_ActDiskOutlet++)
    if (Marker_ActDiskOutlet[iMarker_ActDiskOutlet] == val_marker) break;
  return ActDiskOutlet_TotalTemperature[iMarker_ActDiskOutlet];
}

su2double CConfig::GetActDiskInlet_MassFlow(string val_marker) {
  unsigned short iMarker_ActDiskInlet;
  for (iMarker_ActDiskInlet = 0; iMarker_ActDiskInlet < nMarker_ActDiskInlet; iMarker_ActDiskInlet++)
    if (Marker_ActDiskInlet[iMarker_ActDiskInlet] == val_marker) break;
  return ActDiskInlet_MassFlow[iMarker_ActDiskInlet];
}

su2double CConfig::GetActDiskOutlet_MassFlow(string val_marker) {
  unsigned short iMarker_ActDiskOutlet;
  for (iMarker_ActDiskOutlet = 0; iMarker_ActDiskOutlet < nMarker_ActDiskOutlet; iMarker_ActDiskOutlet++)
    if (Marker_ActDiskOutlet[iMarker_ActDiskOutlet] == val_marker) break;
  return ActDiskOutlet_MassFlow[iMarker_ActDiskOutlet];
}

su2double CConfig::GetDispl_Value(string val_marker) {
  unsigned short iMarker_Displacement;
  for (iMarker_Displacement = 0; iMarker_Displacement < nMarker_Displacement; iMarker_Displacement++)
    if (Marker_Displacement[iMarker_Displacement] == val_marker) break;
  return Displ_Value[iMarker_Displacement];
}

su2double CConfig::GetLoad_Value(string val_marker) {
  unsigned short iMarker_Load;
  for (iMarker_Load = 0; iMarker_Load < nMarker_Load; iMarker_Load++)
    if (Marker_Load[iMarker_Load] == val_marker) break;
  return Load_Value[iMarker_Load];
}

su2double CConfig::GetDamper_Constant(string val_marker) {
  unsigned short iMarker_Damper;
  for (iMarker_Damper = 0; iMarker_Damper < nMarker_Damper; iMarker_Damper++)
    if (Marker_Damper[iMarker_Damper] == val_marker) break;
  return Damper_Constant[iMarker_Damper];
}

su2double CConfig::GetLoad_Dir_Value(string val_marker) {
  unsigned short iMarker_Load_Dir;
  for (iMarker_Load_Dir = 0; iMarker_Load_Dir < nMarker_Load_Dir; iMarker_Load_Dir++)
    if (Marker_Load_Dir[iMarker_Load_Dir] == val_marker) break;
  return Load_Dir_Value[iMarker_Load_Dir];
}

su2double CConfig::GetLoad_Dir_Multiplier(string val_marker) {
  unsigned short iMarker_Load_Dir;
  for (iMarker_Load_Dir = 0; iMarker_Load_Dir < nMarker_Load_Dir; iMarker_Load_Dir++)
    if (Marker_Load_Dir[iMarker_Load_Dir] == val_marker) break;
  return Load_Dir_Multiplier[iMarker_Load_Dir];
}

su2double CConfig::GetDisp_Dir_Value(string val_marker) {
  unsigned short iMarker_Disp_Dir;
  for (iMarker_Disp_Dir = 0; iMarker_Disp_Dir < nMarker_Disp_Dir; iMarker_Disp_Dir++)
    if (Marker_Disp_Dir[iMarker_Disp_Dir] == val_marker) break;
  return Disp_Dir_Value[iMarker_Disp_Dir];
}

su2double CConfig::GetDisp_Dir_Multiplier(string val_marker) {
  unsigned short iMarker_Disp_Dir;
  for (iMarker_Disp_Dir = 0; iMarker_Disp_Dir < nMarker_Disp_Dir; iMarker_Disp_Dir++)
    if (Marker_Disp_Dir[iMarker_Disp_Dir] == val_marker) break;
  return Disp_Dir_Multiplier[iMarker_Disp_Dir];
}

su2double* CConfig::GetLoad_Dir(string val_marker) {
  unsigned short iMarker_Load_Dir;
  for (iMarker_Load_Dir = 0; iMarker_Load_Dir < nMarker_Load_Dir; iMarker_Load_Dir++)
    if (Marker_Load_Dir[iMarker_Load_Dir] == val_marker) break;
  return Load_Dir[iMarker_Load_Dir];
}

su2double* CConfig::GetDisp_Dir(string val_marker) {
  unsigned short iMarker_Disp_Dir;
  for (iMarker_Disp_Dir = 0; iMarker_Disp_Dir < nMarker_Disp_Dir; iMarker_Disp_Dir++)
    if (Marker_Disp_Dir[iMarker_Disp_Dir] == val_marker) break;
  return Disp_Dir[iMarker_Disp_Dir];
}

su2double CConfig::GetLoad_Sine_Amplitude(string val_marker) {
  unsigned short iMarker_Load_Sine;
  for (iMarker_Load_Sine = 0; iMarker_Load_Sine < nMarker_Load_Sine; iMarker_Load_Sine++)
    if (Marker_Load_Sine[iMarker_Load_Sine] == val_marker) break;
  return Load_Sine_Amplitude[iMarker_Load_Sine];
}

su2double CConfig::GetLoad_Sine_Frequency(string val_marker) {
  unsigned short iMarker_Load_Sine;
  for (iMarker_Load_Sine = 0; iMarker_Load_Sine < nMarker_Load_Sine; iMarker_Load_Sine++)
    if (Marker_Load_Sine[iMarker_Load_Sine] == val_marker) break;
  return Load_Sine_Frequency[iMarker_Load_Sine];
}

su2double* CConfig::GetLoad_Sine_Dir(string val_marker) {
  unsigned short iMarker_Load_Sine;
  for (iMarker_Load_Sine = 0; iMarker_Load_Sine < nMarker_Load_Sine; iMarker_Load_Sine++)
    if (Marker_Load_Sine[iMarker_Load_Sine] == val_marker) break;
  return Load_Sine_Dir[iMarker_Load_Sine];
}

su2double CConfig::GetFlowLoad_Value(string val_marker) {
  unsigned short iMarker_FlowLoad;
  for (iMarker_FlowLoad = 0; iMarker_FlowLoad < nMarker_FlowLoad; iMarker_FlowLoad++)
    if (Marker_FlowLoad[iMarker_FlowLoad] == val_marker) break;
  return FlowLoad_Value[iMarker_FlowLoad];
}

void CConfig::SetSpline(vector<su2double> &x, vector<su2double> &y, unsigned long n, su2double yp1, su2double ypn, vector<su2double> &y2) {
  unsigned long i, k;
  su2double p, qn, sig, un, *u;

  u = new su2double [n];

  if (yp1 > 0.99e30)			// The lower boundary condition is set either to be "nat
    y2[0]=u[0]=0.0;			  // -ural"
  else {									// or else to have a specified first derivative.
    y2[0] = -0.5;
    u[0]=(3.0/(x[1]-x[0]))*((y[1]-y[0])/(x[1]-x[0])-yp1);
  }

  for (i=2; i<=n-1; i++) {									//  This is the decomposition loop of the tridiagonal al-
    sig=(x[i-1]-x[i-2])/(x[i]-x[i-2]);		//	gorithm. y2 and u are used for tem-
    p=sig*y2[i-2]+2.0;										//	porary storage of the decomposed
    y2[i-1]=(sig-1.0)/p;										//	factors.
    u[i-1]=(y[i]-y[i-1])/(x[i]-x[i-1]) - (y[i-1]-y[i-2])/(x[i-1]-x[i-2]);
    u[i-1]=(6.0*u[i-1]/(x[i]-x[i-2])-sig*u[i-2])/p;
  }

  if (ypn > 0.99e30)						// The upper boundary condition is set either to be
    qn=un=0.0;									// "natural"
  else {												// or else to have a specified first derivative.
    qn=0.5;
    un=(3.0/(x[n-1]-x[n-2]))*(ypn-(y[n-1]-y[n-2])/(x[n-1]-x[n-2]));
  }
  y2[n-1]=(un-qn*u[n-2])/(qn*y2[n-2]+1.0);
  for (k=n-1; k>=1; k--)					// This is the backsubstitution loop of the tridiagonal
    y2[k-1]=y2[k-1]*y2[k]+u[k-1];	  // algorithm.

  delete[] u;

}

su2double CConfig::GetSpline(vector<su2double>&xa, vector<su2double>&ya, vector<su2double>&y2a, unsigned long n, su2double x) {
  unsigned long klo, khi, k;
  su2double h, b, a, y;

  klo=1;										// We will find the right place in the table by means of
  khi=n;										// bisection. This is optimal if sequential calls to this
  while (khi-klo > 1) {			// routine are at random values of x. If sequential calls
    k=(khi+klo) >> 1;				// are in order, and closely spaced, one would do better
    if (xa[k-1] > x) khi=k;		// to store previous values of klo and khi and test if
    else klo=k;							// they remain appropriate on the next call.
  }								// klo and khi now bracket the input value of x
  h=xa[khi-1]-xa[klo-1];
  if (h == 0.0) cout << "Bad xa input to routine splint" << endl;	// The xa’s must be dis-
  a=(xa[khi-1]-x)/h;																					      // tinct.
  b=(x-xa[klo-1])/h;				// Cubic spline polynomial is now evaluated.
  y=a*ya[klo-1]+b*ya[khi-1]+((a*a*a-a)*y2a[klo-1]+(b*b*b-b)*y2a[khi-1])*(h*h)/6.0;

  return y;
}

void CConfig::Tick(double *val_start_time) {

#ifdef PROFILE
#ifndef HAVE_MPI
  *val_start_time = double(clock())/double(CLOCKS_PER_SEC);
#else
  *val_start_time = MPI_Wtime();
#endif

#endif

}

void CConfig::Tock(double val_start_time, string val_function_name, int val_group_id) {

#ifdef PROFILE

  double val_stop_time = 0.0, val_elapsed_time = 0.0;

#ifndef HAVE_MPI
  val_stop_time = double(clock())/double(CLOCKS_PER_SEC);
#else
  val_stop_time = MPI_Wtime();
#endif

  /*--- Compute the elapsed time for this subroutine ---*/
  val_elapsed_time = val_stop_time - val_start_time;

  /*--- Store the subroutine name and the elapsed time ---*/
  Profile_Function_tp.push_back(val_function_name);
  Profile_Time_tp.push_back(val_elapsed_time);
  Profile_ID_tp.push_back(val_group_id);

#endif

}

void CConfig::SetProfilingCSV(void) {

#ifdef PROFILE

  int rank = MASTER_NODE;
  int size = SINGLE_NODE;
#ifdef HAVE_MPI
  SU2_MPI::Comm_rank(MPI_COMM_WORLD, &rank);
  SU2_MPI::Comm_size(MPI_COMM_WORLD, &size);
#endif

  /*--- Each rank has the same stack trace, so the they have the same
   function calls and ordering in the vectors. We're going to reduce
   the timings from each rank and extract the avg, min, and max timings. ---*/

  /*--- First, create a local mapping, so that we can extract the
   min and max values for each function. ---*/

  for (unsigned int i = 0; i < Profile_Function_tp.size(); i++) {

    /*--- Add the function and initialize if not already stored (the ID
     only needs to be stored the first time).---*/
    if (Profile_Map_tp.find(Profile_Function_tp[i]) == Profile_Map_tp.end()) {

      vector<int> profile; profile.push_back(i);
      Profile_Map_tp.insert(pair<string,vector<int> >(Profile_Function_tp[i],profile));

    } else {

      /*--- This function has already been added, so simply increment the
       number of calls and total time for this function. ---*/

      Profile_Map_tp[Profile_Function_tp[i]].push_back(i);

    }
  }

  /*--- We now have everything gathered by function name, so we can loop over
   each function and store the min/max times. ---*/

  int map_size = 0;
  for (map<string,vector<int> >::iterator it=Profile_Map_tp.begin(); it!=Profile_Map_tp.end(); ++it) {
    map_size++;
  }

  /*--- Allocate and initialize memory ---*/

  double *l_min_red, *l_max_red, *l_tot_red, *l_avg_red;
  int *n_calls_red;
  double* l_min = new double[map_size];
  double* l_max = new double[map_size];
  double* l_tot = new double[map_size];
  double* l_avg = new double[map_size];
  int* n_calls  = new int[map_size];
  for (int i = 0; i < map_size; i++)
  {
    l_min[i]   = 1e10;
    l_max[i]   = 0.0;
    l_tot[i]   = 0.0;
    l_avg[i]   = 0.0;
    n_calls[i] = 0;
  }

  /*--- Collect the info for each function from the current rank ---*/

  int func_counter = 0;
  for (map<string,vector<int> >::iterator it=Profile_Map_tp.begin(); it!=Profile_Map_tp.end(); ++it) {

    for (unsigned int i = 0; i < (it->second).size(); i++) {
      n_calls[func_counter]++;
      l_tot[func_counter] += Profile_Time_tp[(it->second)[i]];
      if (Profile_Time_tp[(it->second)[i]] < l_min[func_counter])
        l_min[func_counter] = Profile_Time_tp[(it->second)[i]];
      if (Profile_Time_tp[(it->second)[i]] > l_max[func_counter])
        l_max[func_counter] = Profile_Time_tp[(it->second)[i]];

    }
    l_avg[func_counter] = l_tot[func_counter]/((double)n_calls[func_counter]);
    func_counter++;
  }

  /*--- Now reduce the data ---*/

  if (rank == MASTER_NODE) {
    l_min_red = new double[map_size];
    l_max_red = new double[map_size];
    l_tot_red = new double[map_size];
    l_avg_red = new double[map_size];
    n_calls_red  = new int[map_size];
  }
  MPI_Reduce(n_calls, n_calls_red, map_size, MPI_INT, MPI_SUM, MASTER_NODE, MPI_COMM_WORLD);
  MPI_Reduce(l_tot, l_tot_red, map_size, MPI_DOUBLE, MPI_SUM, MASTER_NODE, MPI_COMM_WORLD);
  MPI_Reduce(l_avg, l_avg_red, map_size, MPI_DOUBLE, MPI_SUM, MASTER_NODE, MPI_COMM_WORLD);
  MPI_Reduce(l_min, l_min_red, map_size, MPI_DOUBLE, MPI_MIN, MASTER_NODE, MPI_COMM_WORLD);
  MPI_Reduce(l_max, l_max_red, map_size, MPI_DOUBLE, MPI_MAX, MASTER_NODE, MPI_COMM_WORLD);

  /*--- The master rank will write the file ---*/

  if (rank == MASTER_NODE) {

    /*--- Take averages over all ranks on the master ---*/

    for (int i = 0; i < map_size; i++) {
      l_tot_red[i]   = l_tot_red[i]/(double)size;
      l_avg_red[i]   = l_avg_red[i]/(double)size;
      n_calls_red[i] = n_calls_red[i]/size;
    }

    /*--- Now write a CSV file with the processed results ---*/

    char cstr[200];
    ofstream Profile_File;
    strcpy (cstr, "profiling.csv");

    /*--- Prepare and open the file ---*/

    Profile_File.precision(15);
    Profile_File.open(cstr, ios::out);

    /*--- Create the CSV header ---*/

    Profile_File << "\"Function_Name\", \"N_Calls\", \"Avg_Total_Time\", \"Avg_Time\", \"Min_Time\", \"Max_Time\", \"Function_ID\"" << endl;

    /*--- Loop through the map and write the results to the file ---*/

    func_counter = 0;
    for (map<string,vector<int> >::iterator it=Profile_Map_tp.begin(); it!=Profile_Map_tp.end(); ++it) {

      Profile_File << scientific << it->first << ", " << n_calls_red[func_counter] << ", " << l_tot_red[func_counter] << ", " << l_avg_red[func_counter] << ", " << l_min_red[func_counter] << ", " << l_max_red[func_counter] << ", " << (int)Profile_ID_tp[(it->second)[0]] << endl;
      func_counter++;
    }

    Profile_File.close();

  }

  delete [] l_min;
  delete [] l_max;
  delete [] l_avg;
  delete [] l_tot;
  delete [] n_calls;
  if (rank == MASTER_NODE) {
    delete [] l_min_red;
    delete [] l_max_red;
    delete [] l_avg_red;
    delete [] l_tot_red;
    delete [] n_calls_red;
  }

#endif

}

void CConfig::GEMM_Tick(double *val_start_time) {

#ifdef PROFILE
#ifndef HAVE_MPI
  *val_start_time = double(clock())/double(CLOCKS_PER_SEC);
#else
  *val_start_time = MPI_Wtime();
#endif

#endif

}

void CConfig::GEMM_Tock(double val_start_time, string val_function_name, int M, int N, int K) {

#ifdef PROFILE

  double val_stop_time = 0.0, val_elapsed_time = 0.0;

#ifndef HAVE_MPI
  val_stop_time = double(clock())/double(CLOCKS_PER_SEC);
#else
  val_stop_time = MPI_Wtime();
#endif

  string desc = val_function_name + "_" + to_string(M)+"_"+ to_string(N)+"_"+ to_string(K);

  /*--- Compute the elapsed time for this subroutine ---*/
  val_elapsed_time = val_stop_time - val_start_time;

  /*--- Store the subroutine name and the elapsed time ---*/
  GEMM_Profile_Function.push_back(desc);
  GEMM_Profile_Time.push_back(val_elapsed_time);
  GEMM_Profile_M.push_back(M);
  GEMM_Profile_N.push_back(N);
  GEMM_Profile_K.push_back(K);

#endif

}

void CConfig::GEMMProfilingCSV(void) {

#ifdef PROFILE

  int rank = MASTER_NODE;
  int size = SINGLE_NODE;
#ifdef HAVE_MPI
  SU2_MPI::Comm_rank(MPI_COMM_WORLD, &rank);
  SU2_MPI::Comm_size(MPI_COMM_WORLD, &size);
#endif

  /*--- Each rank has the same stack trace, so the they have the same
   function calls and ordering in the vectors. We're going to reduce
   the timings from each rank and extract the avg, min, and max timings. ---*/

  /*--- First, create a local mapping, so that we can extract the
   min and max values for each function. ---*/

  for (unsigned int i = 0; i < GEMM_Profile_Function.size(); i++) {

    /*--- Add the function and initialize if not already stored (the ID
     only needs to be stored the first time).---*/

    if (GEMM_Profile_Map.find(GEMM_Profile_Function[i]) == GEMM_Profile_Map.end()) {

      vector<int> profile; profile.push_back(i);
      GEMM_Profile_Map.insert(pair<string,vector<int> >(GEMM_Profile_Function[i],profile));

    } else {

      /*--- This function has already been added, so simply increment the
       number of calls and total time for this function. ---*/

      GEMM_Profile_Map[GEMM_Profile_Function[i]].push_back(i);

    }
  }

  /*--- We now have everything gathered by function name, so we can loop over
   each function and store the min/max times. ---*/

  int map_size = 0;
  for (map<string,vector<int> >::iterator it=GEMM_Profile_Map.begin(); it!=GEMM_Profile_Map.end(); ++it) {
    map_size++;
  }

  /*--- Allocate and initialize memory ---*/

  double *l_min_red, *l_max_red, *l_tot_red, *l_avg_red;
  int *n_calls_red;
  double* l_min = new double[map_size];
  double* l_max = new double[map_size];
  double* l_tot = new double[map_size];
  double* l_avg = new double[map_size];
  int* n_calls  = new int[map_size];
  for (int i = 0; i < map_size; i++)
  {
    l_min[i]   = 1e10;
    l_max[i]   = 0.0;
    l_tot[i]   = 0.0;
    l_avg[i]   = 0.0;
    n_calls[i] = 0;
  }

  /*--- Collect the info for each function from the current rank ---*/

  int func_counter = 0;
  for (map<string,vector<int> >::iterator it=GEMM_Profile_Map.begin(); it!=GEMM_Profile_Map.end(); ++it) {

    for (unsigned int i = 0; i < (it->second).size(); i++) {
      n_calls[func_counter]++;
      l_tot[func_counter] += GEMM_Profile_Time[(it->second)[i]];
      if (Profile_Time_tp[(it->second)[i]] < l_min[func_counter])
        l_min[func_counter] = GEMM_Profile_Time[(it->second)[i]];
      if (Profile_Time_tp[(it->second)[i]] > l_max[func_counter])
        l_max[func_counter] = GEMM_Profile_Time[(it->second)[i]];

    }
    l_avg[func_counter] = l_tot[func_counter]/((double)n_calls[func_counter]);
    func_counter++;
  }

  /*--- Now reduce the data ---*/

  if (rank == MASTER_NODE) {
    l_min_red = new double[map_size];
    l_max_red = new double[map_size];
    l_tot_red = new double[map_size];
    l_avg_red = new double[map_size];
    n_calls_red  = new int[map_size];
  }
  MPI_Reduce(n_calls, n_calls_red, map_size, MPI_INT, MPI_SUM, MASTER_NODE, MPI_COMM_WORLD);
  MPI_Reduce(l_tot, l_tot_red, map_size, MPI_DOUBLE, MPI_SUM, MASTER_NODE, MPI_COMM_WORLD);
  MPI_Reduce(l_avg, l_avg_red, map_size, MPI_DOUBLE, MPI_SUM, MASTER_NODE, MPI_COMM_WORLD);
  MPI_Reduce(l_min, l_min_red, map_size, MPI_DOUBLE, MPI_MIN, MASTER_NODE, MPI_COMM_WORLD);
  MPI_Reduce(l_max, l_max_red, map_size, MPI_DOUBLE, MPI_MAX, MASTER_NODE, MPI_COMM_WORLD);

  /*--- The master rank will write the file ---*/

  if (rank == MASTER_NODE) {

    /*--- Take averages over all ranks on the master ---*/

    for (int i = 0; i < map_size; i++) {
      l_tot_red[i]   = l_tot_red[i]/(double)size;
      l_avg_red[i]   = l_avg_red[i]/(double)size;
      n_calls_red[i] = n_calls_red[i]/size;
    }

    /*--- Now write a CSV file with the processed results ---*/

    char cstr[200];
    ofstream Profile_File;
    strcpy (cstr, "gemm_profiling.csv");

    /*--- Prepare and open the file ---*/

    Profile_File.precision(15);
    Profile_File.open(cstr, ios::out);

    /*--- Create the CSV header ---*/

    Profile_File << "\"Function_Name\", \"N_Calls\", \"Avg_Total_Time\", \"Avg_Time\", \"Min_Time\", \"Max_Time\", \"M\", \"N\", \"K\"" << endl;

    /*--- Loop through the map and write the results to the file ---*/

    func_counter = 0;
    for (map<string,vector<int> >::iterator it=GEMM_Profile_Map.begin(); it!=GEMM_Profile_Map.end(); ++it) {

      Profile_File << scientific << it->first << ", " << n_calls_red[func_counter] << ", " << l_tot_red[func_counter] << ", " << l_avg_red[func_counter] << ", " << l_min_red[func_counter] << ", " << l_max_red[func_counter] << ", " << (int)GEMM_Profile_M[(it->second)[0]] << ", " << (int)GEMM_Profile_N[(it->second)[0]] << ", " << (int)GEMM_Profile_K[(it->second)[0]] << endl;
      func_counter++;
    }

    Profile_File.close();

  }

  delete [] l_min;
  delete [] l_max;
  delete [] l_avg;
  delete [] l_tot;
  delete [] n_calls;
  if (rank == MASTER_NODE) {
    delete [] l_min_red;
    delete [] l_max_red;
    delete [] l_avg_red;
    delete [] l_tot_red;
    delete [] n_calls_red;
  }

#endif

}

void CConfig::SetFreeStreamTurboNormal(su2double* turboNormal){

  FreeStreamTurboNormal[0] = turboNormal[0];
  FreeStreamTurboNormal[1] = turboNormal[1];
  FreeStreamTurboNormal[2] = 0.0;

}<|MERGE_RESOLUTION|>--- conflicted
+++ resolved
@@ -3230,11 +3230,8 @@
   if ((Kind_Solver == NAVIER_STOKES) &&
       (Kind_Turb_Model != NONE))
     Kind_Solver = RANS;
-<<<<<<< HEAD
-=======
   
   if (Kind_Solver == EULER) Kind_Turb_Model = NONE;
->>>>>>> 953603fc
 
   Kappa_2nd_Flow    = Kappa_Flow[0];
   Kappa_4th_Flow    = Kappa_Flow[1];
