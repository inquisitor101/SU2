/*!
 * \file CConfig.cpp
 * \brief Main file for managing the config file
 * \author F. Palacios, T. Economon, B. Tracey, H. Kline
 * \version 7.0.4 "Blackbird"
 *
 * SU2 Project Website: https://su2code.github.io
 *
 * The SU2 Project is maintained by the SU2 Foundation
 * (http://su2foundation.org)
 *
 * Copyright 2012-2020, SU2 Contributors (cf. AUTHORS.md)
 *
 * SU2 is free software; you can redistribute it and/or
 * modify it under the terms of the GNU Lesser General Public
 * License as published by the Free Software Foundation; either
 * version 2.1 of the License, or (at your option) any later version.
 *
 * SU2 is distributed in the hope that it will be useful,
 * but WITHOUT ANY WARRANTY; without even the implied warranty of
 * MERCHANTABILITY or FITNESS FOR A PARTICULAR PURPOSE. See the GNU
 * Lesser General Public License for more details.
 *
 * You should have received a copy of the GNU Lesser General Public
 * License along with SU2. If not, see <http://www.gnu.org/licenses/>.
 */

#define ENABLE_MAPS
#include "../include/CConfig.hpp"
#undef ENABLE_MAPS

#include "../include/fem_gauss_jacobi_quadrature.hpp"
#include "../include/fem_geometry_structure.hpp"

#include "../include/ad_structure.hpp"
#include "../include/toolboxes/printing_toolbox.hpp"

using namespace PrintingToolbox;

#ifdef PROFILE
#ifdef HAVE_MKL
#include "mkl.h"
#endif
#endif

vector<string> Profile_Function_tp;       /*!< \brief Vector of string names for profiled functions. */
vector<double> Profile_Time_tp;           /*!< \brief Vector of elapsed time for profiled functions. */
vector<double> Profile_ID_tp;             /*!< \brief Vector of group ID number for profiled functions. */
map<string, vector<int> > Profile_Map_tp; /*!< \brief Map containing the final results for profiled functions. */

map<CLong3T, int> GEMM_Profile_MNK;       /*!< \brief Map, which maps the GEMM size to the index where
                                                      the data for this GEMM is stored in several vectors. */
vector<long>   GEMM_Profile_NCalls;       /*!< \brief Vector, which stores the number of calls to this
                                                      GEMM size. */
vector<double> GEMM_Profile_TotTime;      /*!< \brief Total time spent for this GEMM size. */
vector<double> GEMM_Profile_MinTime;      /*!< \brief Minimum time spent for this GEMM size. */
vector<double> GEMM_Profile_MaxTime;      /*!< \brief Maximum time spent for this GEMM size. */

//#pragma omp threadprivate(Profile_Function_tp, Profile_Time_tp, Profile_ID_tp, Profile_Map_tp)


CConfig::CConfig(char case_filename[MAX_STRING_SIZE], unsigned short val_software, bool verb_high) {

  /*--- Set the case name to the base config file name without extension ---*/

  caseName = PrintingToolbox::split(string(case_filename),'.')[0];

  base_config = true;

  /*--- Store MPI rank and size ---*/

  rank = SU2_MPI::GetRank();
  size = SU2_MPI::GetSize();

  iZone = 0;
  nZone = 1;

  Init();

  /*--- Parsing the config file  ---*/

  SetConfig_Parsing(case_filename);
  
  /*--- Set the default values for all of the options that weren't set ---*/
      
  SetDefault();
  
  /*--- Set number of zone ---*/
  
  SetnZone();

  /*--- Configuration file postprocessing ---*/

  SetPostprocessing(val_software, iZone, 0);

  /*--- Configuration file boundaries/markers setting ---*/

  SetMarkers(val_software);

  /*--- Configuration file output ---*/

  if ((rank == MASTER_NODE) && verb_high)
    SetOutput(val_software, iZone);

}

CConfig::CConfig(istream &case_buffer, unsigned short val_software, bool verb_high) {
  
  base_config = true;

  iZone = 0;
  nZone = 1;

  Init();

  /*--- Parsing the config file  ---*/

  SetConfig_Parsing(case_buffer);
  
  /*--- Set the default values for all of the options that weren't set ---*/

  SetDefault();

  /*--- Set number of zone ---*/

  SetnZone();

  /*--- Configuration file postprocessing ---*/

  SetPostprocessing(val_software, iZone, 0);

  /*--- Configuration file boundaries/markers setting ---*/

  SetMarkers(val_software);

  /*--- Configuration file output ---*/

  if ((rank == MASTER_NODE) && verb_high)
    SetOutput(val_software, iZone);

}


CConfig::CConfig(CConfig* config, char case_filename[MAX_STRING_SIZE], unsigned short val_software, unsigned short val_iZone, unsigned short val_nZone, bool verb_high) {
  
  caseName = config->GetCaseName();

  unsigned short val_nDim;

  base_config = false;

  iZone = val_iZone;
  nZone = val_nZone;
  
  Init();

  /*--- Parsing the config file  ---*/

  SetConfig_Parsing(case_filename);

  /*--- Set default options from base config ---*/

  SetDefaultFromConfig(config);

  /*--- Set the default values for all of the options that weren't set ---*/

  SetDefault();

  /*--- Get the dimension --- */

  val_nDim = GetnDim(Mesh_FileName, Mesh_FileFormat);

  /*--- Configuration file postprocessing ---*/

  SetPostprocessing(val_software, val_iZone, val_nDim);

  /*--- Configuration file boundaries/markers setting ---*/

  SetMarkers(val_software);

  /*--- Configuration file output ---*/

  if ((rank == MASTER_NODE) && verb_high)
    SetOutput(val_software, val_iZone);

  Multizone_Problem = config->GetMultizone_Problem();

}

CConfig::CConfig(char case_filename[MAX_STRING_SIZE], unsigned short val_software) {

  /*--- Set the case name to the base config file name without extension ---*/

  caseName = PrintingToolbox::split(string(case_filename),'.')[0];

  base_config = true;

  nZone = 1;
  iZone = 0;
  
  Init();
      
  /*--- Parsing the config file  ---*/

  SetConfig_Parsing(case_filename);

  /*--- Set the default values for all of the options that weren't set ---*/

  SetDefault();

  /*--- Set number of zones --- */

  SetnZone();

  /*--- Configuration file postprocessing ---*/

  SetPostprocessing(val_software, 0, 1);

  /*--- Configuration file boundaries/markers setting ---*/

  SetMarkers(val_software);

  /*--- Print the header --- */

  SetHeader(val_software);

}

CConfig::CConfig(char case_filename[MAX_STRING_SIZE], CConfig *config) {

  /*--- Set the case name to the base config file name without extension ---*/

  caseName = PrintingToolbox::split(string(case_filename),'.')[0];

  base_config = true;
  
  bool runtime_file = false;

  Init();

  /*--- Parsing the config file  ---*/

  runtime_file = SetRunTime_Parsing(case_filename);

  /*--- Set the default values for all of the options that weren't set ---*/

  SetDefault();

  /*--- Update original config file ---*/

  if (runtime_file) {
    if (all_options.find("TIME_ITER") == all_options.end())
      config->SetnTime_Iter(nTimeIter);
  }
}

SU2_MPI::Comm CConfig::GetMPICommunicator() {

  return SU2_Communicator;

}

void CConfig::Init(){
  
  /*--- Store MPI rank and size ---*/ 
  
  rank = SU2_MPI::GetRank();
  size = SU2_MPI::GetSize();
  
  /*--- Initialize pointers to Null---*/

  SetPointersNull();

  /*--- Reading config options  ---*/

  SetConfig_Options();
  
}

void CConfig::SetMPICommunicator(SU2_MPI::Comm Communicator) {

  SU2_Communicator = Communicator;

}

void CConfig::addDoubleOption(const string name, su2double & option_field, su2double default_value) {
  // Check if the key is already in the map. If this fails, it is coder error
  // and not user error, so throw.
  assert(option_map.find(name) == option_map.end());

  // Add this option to the list of all the options
  all_options.insert(pair<string, bool>(name, true));

  // Create the parser for a su2double option with a reference to the option_field and the desired
  // default value. This will take the string in the config file, convert it to a su2double, and
  // place that su2double in the memory location specified by the reference.
  COptionBase* val = new COptionDouble(name, option_field, default_value);

  // Create an association between the option name ("CFL") and the parser generated above.
  // During configuration, the parsing script will get the option name, and use this map
  // to find how to parse that option.
  option_map.insert(pair<string, COptionBase *>(name, val));
}

void CConfig::addStringOption(const string name, string & option_field, string default_value) {
  assert(option_map.find(name) == option_map.end());
  all_options.insert(pair<string, bool>(name, true));
  COptionBase* val = new COptionString(name, option_field, default_value);
  option_map.insert(pair<string, COptionBase *>(name, val));
}

void CConfig::addIntegerOption(const string name, int & option_field, int default_value) {
  assert(option_map.find(name) == option_map.end());
  all_options.insert(pair<string, bool>(name, true));
  COptionBase* val = new COptionInt(name, option_field, default_value);
  option_map.insert(pair<string, COptionBase *>(name, val));
}

void CConfig::addUnsignedLongOption(const string name, unsigned long & option_field, unsigned long default_value) {
  assert(option_map.find(name) == option_map.end());
  all_options.insert(pair<string, bool>(name, true));
  COptionBase* val = new COptionULong(name, option_field, default_value);
  option_map.insert(pair<string, COptionBase *>(name, val));
}

void CConfig::addUnsignedShortOption(const string name, unsigned short & option_field, unsigned short default_value) {
  assert(option_map.find(name) == option_map.end());
  all_options.insert(pair<string, bool>(name, true));
  COptionBase* val = new COptionUShort(name, option_field, default_value);
  option_map.insert(pair<string, COptionBase *>(name, val));
}

void CConfig::addLongOption(const string name, long & option_field, long default_value) {
  assert(option_map.find(name) == option_map.end());
  all_options.insert(pair<string, bool>(name, true));
  COptionBase* val = new COptionLong(name, option_field, default_value);
  option_map.insert(pair<string, COptionBase *>(name, val));
}

void CConfig::addBoolOption(const string name, bool & option_field, bool default_value) {
  assert(option_map.find(name) == option_map.end());
  all_options.insert(pair<string, bool>(name, true));
  COptionBase* val = new COptionBool(name, option_field, default_value);
  option_map.insert(pair<string, COptionBase *>(name, val));
}

// enum types work differently than all of the others because there are a small number of valid
// string entries for the type. One must also provide a list of all the valid strings of that type.
template <class Tenum>
void CConfig::addEnumOption(const string name, unsigned short & option_field, const map<string, Tenum> & enum_map, Tenum default_value) {
  assert(option_map.find(name) == option_map.end());
  all_options.insert(pair<string, bool>(name, true));
  COptionBase* val = new COptionEnum<Tenum>(name, enum_map, option_field, default_value);
  option_map.insert(pair<string, COptionBase *>(name, val));
  return;
}


// input_size is the number of options read in from the config file
template <class Tenum>
void CConfig::addEnumListOption(const string name, unsigned short & input_size, unsigned short * & option_field, const map<string, Tenum> & enum_map) {
  input_size = 0;
  assert(option_map.find(name) == option_map.end());
  all_options.insert(pair<string, bool>(name, true));
  COptionBase* val = new COptionEnumList<Tenum>(name, enum_map, option_field, input_size);
  option_map.insert( pair<string, COptionBase*>(name, val) );
}

void CConfig::addDoubleArrayOption(const string name, const int size, su2double * & option_field, su2double * default_value) {
  assert(option_map.find(name) == option_map.end());
  all_options.insert(pair<string, bool>(name, true));
  COptionBase* val = new COptionDoubleArray(name, size, option_field, default_value);
  option_map.insert(pair<string, COptionBase *>(name, val));
}

void CConfig::addDoubleListOption(const string name, unsigned short & size, su2double * & option_field) {
  assert(option_map.find(name) == option_map.end());
  all_options.insert(pair<string, bool>(name, true));
  COptionBase* val = new COptionDoubleList(name, size, option_field);
  option_map.insert(pair<string, COptionBase *>(name, val));
}

void CConfig::addShortListOption(const string name, unsigned short & size, short * & option_field) {
  assert(option_map.find(name) == option_map.end());
  all_options.insert(pair<string, bool>(name, true));
  COptionBase* val = new COptionShortList(name, size, option_field);
  option_map.insert(pair<string, COptionBase *>(name, val));
}

void CConfig::addUShortListOption(const string name, unsigned short & size, unsigned short * & option_field) {
  assert(option_map.find(name) == option_map.end());
  all_options.insert(pair<string, bool>(name, true));
  COptionBase* val = new COptionUShortList(name, size, option_field);
  option_map.insert(pair<string, COptionBase *>(name, val));
}

void CConfig::addStringListOption(const string name, unsigned short & num_marker, string* & option_field) {
  assert(option_map.find(name) == option_map.end());
  all_options.insert(pair<string, bool>(name, true));
  COptionBase* val = new COptionStringList(name, num_marker, option_field);
  option_map.insert(pair<string, COptionBase *>(name, val));
}

void CConfig::addConvectOption(const string name, unsigned short & space_field, unsigned short & centered_field, unsigned short & upwind_field) {
  assert(option_map.find(name) == option_map.end());
  all_options.insert(pair<string, bool>(name, true));
  COptionBase* val = new COptionConvect(name, space_field, centered_field, upwind_field);
  option_map.insert(pair<string, COptionBase *>(name, val));
}

void CConfig::addConvectFEMOption(const string name, unsigned short & space_field, unsigned short & fem_field) {
  assert(option_map.find(name) == option_map.end());
  all_options.insert(pair<string, bool>(name, true));
  COptionBase* val = new COptionFEMConvect(name, space_field, fem_field);
  option_map.insert(pair<string, COptionBase *>(name, val));
}

void CConfig::addMathProblemOption(const string name, bool & ContinuousAdjoint, const bool & ContinuousAdjoint_default,
                          bool & DiscreteAdjoint, const bool & DiscreteAdjoint_default,
                          bool & Restart_Flow, const bool & Restart_Flow_default) {
  assert(option_map.find(name) == option_map.end());
  all_options.insert(pair<string, bool>(name, true));
  COptionBase* val = new COptionMathProblem(name, ContinuousAdjoint, ContinuousAdjoint_default, DiscreteAdjoint, DiscreteAdjoint_default, Restart_Flow, Restart_Flow_default);
  option_map.insert(pair<string, COptionBase *>(name, val));
}

void CConfig::addDVParamOption(const string name, unsigned short & nDV_field, su2double** & paramDV, string* & FFDTag,
                      unsigned short* & design_variable) {
  assert(option_map.find(name) == option_map.end());
  all_options.insert(pair<string, bool>(name, true));
  COptionBase* val = new COptionDVParam(name, nDV_field, paramDV, FFDTag, design_variable);
  option_map.insert(pair<string, COptionBase *>(name, val));
}

void CConfig::addDVValueOption(const string name, unsigned short* & nDVValue_field, su2double** & valueDV, unsigned short & nDV_field,  su2double** & paramDV,
                      unsigned short* & design_variable) {
  assert(option_map.find(name) == option_map.end());
  all_options.insert(pair<string, bool>(name, true));
  COptionBase* val = new COptionDVValue(name, nDVValue_field, valueDV, nDV_field, paramDV, design_variable);
  option_map.insert(pair<string, COptionBase *>(name, val));
}

void CConfig::addFFDDefOption(const string name, unsigned short & nFFD_field, su2double** & coordFFD, string* & FFDTag) {
  assert(option_map.find(name) == option_map.end());
  all_options.insert(pair<string, bool>(name, true));
  COptionBase* val = new COptionFFDDef(name, nFFD_field, coordFFD, FFDTag);
  option_map.insert(pair<string, COptionBase *>(name, val));
}

void CConfig::addFFDDegreeOption(const string name, unsigned short & nFFD_field, unsigned short** & degreeFFD) {
  assert(option_map.find(name) == option_map.end());
  all_options.insert(pair<string, bool>(name, true));
  COptionBase* val = new COptionFFDDegree(name, nFFD_field, degreeFFD);
  option_map.insert(pair<string, COptionBase *>(name, val));
}

void CConfig::addStringDoubleListOption(const string name, unsigned short & list_size, string * & string_field,
                               su2double* & double_field) {
  assert(option_map.find(name) == option_map.end());
  all_options.insert(pair<string, bool>(name, true));
  COptionBase* val = new COptionStringDoubleList(name, list_size, string_field, double_field);
  option_map.insert(pair<string, COptionBase *>(name, val));
}

void CConfig::addInletOption(const string name, unsigned short & nMarker_Inlet, string * & Marker_Inlet,
                    su2double* & Ttotal, su2double* & Ptotal, su2double** & FlowDir) {
  assert(option_map.find(name) == option_map.end());
  all_options.insert(pair<string, bool>(name, true));
  COptionBase* val = new COptionInlet(name, nMarker_Inlet, Marker_Inlet, Ttotal, Ptotal, FlowDir);
  option_map.insert(pair<string, COptionBase *>(name, val));
}

template <class Tenum>
void CConfig::addRiemannOption(const string name, unsigned short & nMarker_Riemann, string * & Marker_Riemann, unsigned short* & option_field, const map<string, Tenum> & enum_map,
                               su2double* & var1, su2double* & var2, su2double** & FlowDir) {
  assert(option_map.find(name) == option_map.end());
  all_options.insert(pair<string, bool>(name, true));
  COptionBase* val = new COptionRiemann<Tenum>(name, nMarker_Riemann, Marker_Riemann, option_field, enum_map, var1, var2, FlowDir);
  option_map.insert(pair<string, COptionBase *>(name, val));
}

template <class Tenum>
void CConfig::addGilesOption(const string name, unsigned short & nMarker_Giles, string * & Marker_Giles, unsigned short* & option_field, const map<string, Tenum> & enum_map,
                             su2double* & var1, su2double* & var2, su2double** & FlowDir, su2double* & relaxfactor1, su2double* & relaxfactor2) {
  assert(option_map.find(name) == option_map.end());
  all_options.insert(pair<string, bool>(name, true));
  COptionBase* val = new COptionGiles<Tenum>(name, nMarker_Giles, Marker_Giles, option_field, enum_map, var1, var2, FlowDir, relaxfactor1, relaxfactor2);
  option_map.insert(pair<string, COptionBase *>(name, val));
}

void CConfig::addExhaustOption(const string name, unsigned short & nMarker_Exhaust, string * & Marker_Exhaust,
                               su2double* & Ttotal, su2double* & Ptotal) {
  assert(option_map.find(name) == option_map.end());
  all_options.insert(pair<string, bool>(name, true));
  COptionBase* val = new COptionExhaust(name, nMarker_Exhaust, Marker_Exhaust, Ttotal, Ptotal);
  option_map.insert(pair<string, COptionBase *>(name, val));
}

void CConfig::addPeriodicOption(const string & name, unsigned short & nMarker_PerBound,
                                string* & Marker_PerBound, string* & Marker_PerDonor,
                                su2double** & RotCenter, su2double** & RotAngles, su2double** & Translation) {
  assert(option_map.find(name) == option_map.end());
  all_options.insert(pair<string, bool>(name, true));
  COptionBase* val = new COptionPeriodic(name, nMarker_PerBound, Marker_PerBound, Marker_PerDonor, RotCenter, RotAngles, Translation);
  option_map.insert(pair<string, COptionBase *>(name, val));
}

void CConfig::addTurboPerfOption(const string & name, unsigned short & nMarker_TurboPerf,
                                 string* & Marker_TurboBoundIn, string* & Marker_TurboBoundOut) {
  assert(option_map.find(name) == option_map.end());
  all_options.insert(pair<string, bool>(name, true));
  COptionBase* val = new COptionTurboPerformance(name, nMarker_TurboPerf, Marker_TurboBoundIn, Marker_TurboBoundOut);
  option_map.insert(pair<string, COptionBase *>(name, val));
}

void CConfig::addActDiskOption(const string & name, unsigned short & nMarker_ActDiskInlet,
                               unsigned short & nMarker_ActDiskOutlet, string* & Marker_ActDiskInlet,
                               string* & Marker_ActDiskOutlet, su2double** & ActDisk_PressJump,
                               su2double** & ActDisk_TempJump, su2double** & ActDisk_Omega) {
  assert(option_map.find(name) == option_map.end());
  all_options.insert(pair<string, bool>(name, true));
  COptionBase* val = new COptionActDisk(name, nMarker_ActDiskInlet, nMarker_ActDiskOutlet, Marker_ActDiskInlet,
                                        Marker_ActDiskOutlet, ActDisk_PressJump, ActDisk_TempJump, ActDisk_Omega);
  option_map.insert(pair<string, COptionBase *>(name, val));
}

void CConfig::addWallFunctionOption(const string &name, unsigned short &list_size, string* &string_field,
                                    unsigned short* &val_Kind_WF, unsigned short** &val_IntInfo_WF,
                                    su2double** &val_DoubleInfo_WF) {
  assert(option_map.find(name) == option_map.end());
  all_options.insert(pair<string, bool>(name, true));
  COptionBase* val = new COptionWallFunction(name, list_size, string_field, val_Kind_WF,
                                             val_IntInfo_WF, val_DoubleInfo_WF);
  option_map.insert(pair<string, COptionBase *>(name, val));
}

void CConfig::addPythonOption(const string name) {
  assert(option_map.find(name) == option_map.end());
  all_options.insert(pair<string, bool>(name, true));
  COptionBase* val = new COptionPython(name);
  option_map.insert(pair<string, COptionBase *>(name, val));
}

unsigned short CConfig::GetnZone(string val_mesh_filename, unsigned short val_format) {

  int nZone = 1; /* Default value if nothing is specified. */

  switch (val_format) {
    case SU2: {

      /*--- Local variables for reading the SU2 file. ---*/
      string text_line;
      ifstream mesh_file;

      /*--- Check if the mesh file can be opened for reading. ---*/
      mesh_file.open(val_mesh_filename.c_str(), ios::in);
      if (mesh_file.fail())
        SU2_MPI::Error(string("There is no geometry file called ") + val_mesh_filename,
                              CURRENT_FUNCTION);

      /*--- Read the SU2 mesh file until the zone data is reached or
            when it can be decided that it is not present. ---*/
      while( getline (mesh_file, text_line) ) {

        /*--- Search for the "NZONE" keyword to see if there are multiple Zones ---*/
        if(text_line.find ("NZONE=",0) != string::npos) {
          text_line.erase (0,6); nZone = atoi(text_line.c_str());
          break;
        }

        /*--- If one of the keywords IZONE, NELEM or NPOIN, NMARK is encountered,
              it can be assumed that the NZONE keyword is not present and the loop
              can be terminated. ---*/
        if(text_line.find ("IZONE=",0) != string::npos) break;
        if(text_line.find ("NELEM=",0) != string::npos) break;
        if(text_line.find ("NPOIN=",0) != string::npos) break;
        if(text_line.find ("NMARK=",0) != string::npos) break;
      }

      mesh_file.close();
      break;

    }

    case CGNS_GRID: {

#ifdef HAVE_CGNS

      /*--- Local variables which are needed when calling the CGNS mid-level API. ---*/

      int fn, nbases = 0, nzones = 0, file_type;
      int cell_dim = 0, phys_dim = 0;
      char basename[CGNS_STRING_SIZE];

      /*--- Check whether the supplied file is truly a CGNS file. ---*/

      if ( cg_is_cgns(val_mesh_filename.c_str(), &file_type) != CG_OK ) {
        SU2_MPI::Error(val_mesh_filename +
                       string(" was not found or is not a properly formatted CGNS file.\n") +
                       string("Note that SU2 expects unstructured CGNS files in ADF data format."),
                       CURRENT_FUNCTION);
      }

      /*--- Open the CGNS file for reading. The value of fn returned
       is the specific index number for this file and will be
       repeatedly used in the function calls. ---*/

      if (cg_open(val_mesh_filename.c_str(), CG_MODE_READ, &fn)) cg_error_exit();

      /*--- Get the number of databases. This is the highest node
       in the CGNS heirarchy. ---*/

      if (cg_nbases(fn, &nbases)) cg_error_exit();

      /*--- Check if there is more than one database. Throw an
       error if there is because this reader can currently
       only handle one database. ---*/

      if ( nbases > 1 ) {
        SU2_MPI::Error("CGNS reader currently incapable of handling more than 1 database." ,
                       CURRENT_FUNCTION);
      }

      /*--- Read the databases. Note that the indexing starts at 1. ---*/

      for ( int i = 1; i <= nbases; i++ ) {

        if (cg_base_read(fn, i, basename, &cell_dim, &phys_dim)) cg_error_exit();

        /*--- Get the number of zones for this base. ---*/

        if (cg_nzones(fn, i, &nzones)) cg_error_exit();

      }

      /*--- Close the CGNS file. ---*/

      if ( cg_close(fn) ) cg_error_exit();

      /*--- Set the number of zones as read from the CGNS file ---*/

      nZone = nzones;

#else
      SU2_MPI::Error(string(" SU2 built without CGNS support. \n") +
                     string(" To use CGNS, build SU2 accordingly."),
                     CURRENT_FUNCTION);
#endif

      break;
    }
    case RECTANGLE: {
      nZone = 1;
      break;
    }
    case BOX: {
      nZone = 1;
      break;
    }
  }

  return (unsigned short) nZone;

}

unsigned short CConfig::GetnDim(string val_mesh_filename, unsigned short val_format) {

  short nDim = -1;

  switch (val_format) {
    case SU2: {

      /*--- Local variables for reading the SU2 file. ---*/
      string text_line;
      ifstream mesh_file;

      /*--- Open grid file ---*/
      mesh_file.open(val_mesh_filename.c_str(), ios::in);
      if (mesh_file.fail()) {
        SU2_MPI::Error(string("The SU2 mesh file named ") + val_mesh_filename + string(" was not found."), CURRENT_FUNCTION);
      }

      /*--- Read the SU2 mesh file until the dimension data is reached
            or when it can be decided that it is not present. ---*/
      while( getline (mesh_file, text_line) ) {

        /*--- Search for the "NDIME" keyword to determine the number
              of dimensions.  ---*/
        if(text_line.find ("NDIME=",0) != string::npos) {
          text_line.erase (0,6); nDim = atoi(text_line.c_str());
          break;
        }

        /*--- If one of the keywords NELEM or NPOIN, NMARK is encountered,
              it can be assumed that the NZONE keyword is not present and
              the loop can be terminated. ---*/
        if(text_line.find ("NELEM=",0) != string::npos) break;
        if(text_line.find ("NPOIN=",0) != string::npos) break;
        if(text_line.find ("NMARK=",0) != string::npos) break;
      }

      mesh_file.close();

      /*--- Throw an error if the dimension was not found. ---*/
      if (nDim == -1) {
        SU2_MPI::Error(val_mesh_filename + string(" is not an SU2 mesh file or has the wrong format \n ('NDIME=' not found). Please check."),
                       CURRENT_FUNCTION);
      }

      break;
    }

    case CGNS_GRID: {

#ifdef HAVE_CGNS

      /*--- Local variables which are needed when calling the CGNS mid-level API. ---*/
      int fn, nbases, file_type;
      int cell_dim, phys_dim;
      char basename[CGNS_STRING_SIZE];

      /*--- Check whether the supplied file is truly a CGNS file. ---*/
      if ( cg_is_cgns(val_mesh_filename.c_str(), &file_type) != CG_OK ) {
        SU2_MPI::Error(val_mesh_filename +
                       string(" was not found or is not a properly formatted CGNS file.\n") +
                       string("Note that SU2 expects unstructured CGNS files in ADF data format."),
                       CURRENT_FUNCTION);
      }

      /*--- Open the CGNS file for reading. The value of fn returned
            is the specific index number for this file and will be
            repeatedly used in the function calls. ---*/
      if (cg_open(val_mesh_filename.c_str(), CG_MODE_READ, &fn) != CG_OK) cg_error_exit();

      /*--- Get the number of databases. This is the highest node
            in the CGNS heirarchy. ---*/
      if (cg_nbases(fn, &nbases) != CG_OK) cg_error_exit();

      /*--- Check if there is more than one database. Throw an
            error if there is because this reader can currently
            only handle one database. ---*/
      if ( nbases > 1 )
        SU2_MPI::Error("CGNS reader currently incapable of handling more than 1 database." ,
                       CURRENT_FUNCTION);

      /*--- Read the database. Note that the indexing starts at 1.
            Afterwards close the file again. ---*/
      if (cg_base_read(fn, 1, basename, &cell_dim, &phys_dim) != CG_OK) cg_error_exit();
      if (cg_close(fn) != CG_OK) cg_error_exit();

      /*--- Set the problem dimension as read from the CGNS file ---*/
      nDim = cell_dim;

#else
      SU2_MPI::Error(string(" SU2 built without CGNS support. \n") +
                     string(" To use CGNS, build SU2 accordingly."),
                     CURRENT_FUNCTION);
#endif

      break;
    }
    case RECTANGLE: {
      nDim = 2;
      break;
    }
    case BOX: {
      nDim = 3;
      break;
    }
  }

  /*--- After reading the mesh, assert that the dimension is equal to 2 or 3. ---*/
  assert((nDim == 2) || (nDim == 3));

  return (unsigned short) nDim;
}

void CConfig::SetPointersNull(void) {

  Marker_CfgFile_GeoEval      = nullptr;   Marker_All_GeoEval       = nullptr;
  Marker_CfgFile_Monitoring   = nullptr;   Marker_All_Monitoring    = nullptr;
  Marker_CfgFile_Designing    = nullptr;   Marker_All_Designing     = nullptr;
  Marker_CfgFile_Plotting     = nullptr;   Marker_All_Plotting      = nullptr;
  Marker_CfgFile_Analyze      = nullptr;   Marker_All_Analyze       = nullptr;
  Marker_CfgFile_DV           = nullptr;   Marker_All_DV            = nullptr;
  Marker_CfgFile_Moving       = nullptr;   Marker_All_Moving        = nullptr;
  Marker_CfgFile_PerBound     = nullptr;   Marker_All_PerBound      = nullptr;    Marker_PerBound   = nullptr;
  Marker_CfgFile_Turbomachinery = nullptr; Marker_All_Turbomachinery = nullptr;
  Marker_CfgFile_TurbomachineryFlag = nullptr; Marker_All_TurbomachineryFlag = nullptr;
  Marker_CfgFile_MixingPlaneInterface = nullptr; Marker_All_MixingPlaneInterface = nullptr;
  Marker_CfgFile_ZoneInterface = nullptr;
  Marker_CfgFile_Deform_Mesh   = nullptr;  Marker_All_Deform_Mesh   = nullptr;
  Marker_CfgFile_Fluid_Load    = nullptr;  Marker_All_Fluid_Load    = nullptr;

  Marker_CfgFile_Turbomachinery       = nullptr; Marker_All_Turbomachinery       = nullptr;
  Marker_CfgFile_TurbomachineryFlag   = nullptr; Marker_All_TurbomachineryFlag   = nullptr;
  Marker_CfgFile_MixingPlaneInterface = nullptr; Marker_All_MixingPlaneInterface = nullptr;

  Marker_CfgFile_PyCustom     = nullptr;   Marker_All_PyCustom      = nullptr;

  Marker_DV                   = nullptr;   Marker_Moving            = nullptr;    Marker_Monitoring = nullptr;
  Marker_Designing            = nullptr;   Marker_GeoEval           = nullptr;    Marker_Plotting   = nullptr;
  Marker_Analyze              = nullptr;   Marker_PyCustom          = nullptr;    Marker_WallFunctions        = nullptr;
  Marker_CfgFile_KindBC       = nullptr;   Marker_All_KindBC        = nullptr;

  Kind_WallFunctions       = nullptr;
  IntInfo_WallFunctions    = nullptr;
  DoubleInfo_WallFunctions = nullptr;

  Config_Filenames = nullptr;

  /*--- Marker Pointers ---*/

  Marker_Euler                = nullptr;    Marker_FarField         = nullptr;    Marker_Custom         = nullptr;
  Marker_SymWall              = nullptr;    Marker_PerBound         = nullptr;
  Marker_PerDonor             = nullptr;    Marker_NearFieldBound   = nullptr;
  Marker_Deform_Mesh          = nullptr;    Marker_Fluid_Load       = nullptr;
  Marker_Inlet                = nullptr;    Marker_Outlet           = nullptr;
  Marker_Supersonic_Inlet     = nullptr;    Marker_Supersonic_Outlet= nullptr;
  Marker_Isothermal           = nullptr;    Marker_HeatFlux         = nullptr;    Marker_EngineInflow   = nullptr;
  Marker_Load                 = nullptr;    Marker_Disp_Dir         = nullptr;
  Marker_EngineExhaust        = nullptr;    Marker_Displacement     = nullptr;    Marker_Load           = nullptr;
  Marker_Load_Dir             = nullptr;    Marker_Load_Sine        = nullptr;    Marker_Clamped        = nullptr;
  Marker_FlowLoad             = nullptr;    Marker_Internal         = nullptr;
  Marker_All_TagBound         = nullptr;    Marker_CfgFile_TagBound = nullptr;    Marker_All_KindBC     = nullptr;
  Marker_CfgFile_KindBC       = nullptr;    Marker_All_SendRecv     = nullptr;    Marker_All_PerBound   = nullptr;
  Marker_ZoneInterface        = nullptr;    Marker_All_ZoneInterface= nullptr;    Marker_Riemann        = nullptr;
  Marker_Fluid_InterfaceBound = nullptr;    Marker_CHTInterface     = nullptr;    Marker_Damper         = nullptr;
  Marker_Emissivity           = nullptr;

    /*--- Boundary Condition settings ---*/

  Isothermal_Temperature = nullptr;
  Heat_Flux              = nullptr;    Displ_Value            = nullptr;    Load_Value      = nullptr;
  FlowLoad_Value         = nullptr;    Damper_Constant        = nullptr;    Wall_Emissivity = nullptr;

  /*--- Inlet Outlet Boundary Condition settings ---*/

  Inlet_Ttotal    = nullptr;    Inlet_Ptotal      = nullptr;
  Inlet_FlowDir   = nullptr;    Inlet_Temperature = nullptr;    Inlet_Pressure = nullptr;
  Inlet_Velocity  = nullptr;
  Outlet_Pressure = nullptr;

  /*--- Engine Boundary Condition settings ---*/

  Inflow_Pressure      = nullptr;    Inflow_MassFlow    = nullptr;    Inflow_ReverseMassFlow  = nullptr;
  Inflow_TotalPressure = nullptr;    Inflow_Temperature = nullptr;    Inflow_TotalTemperature = nullptr;
  Inflow_RamDrag       = nullptr;    Inflow_Force       = nullptr;    Inflow_Power            = nullptr;
  Inflow_Mach          = nullptr;

  Exhaust_Pressure        = nullptr;   Exhaust_Temperature        = nullptr;    Exhaust_MassFlow = nullptr;
  Exhaust_TotalPressure   = nullptr;   Exhaust_TotalTemperature   = nullptr;
  Exhaust_GrossThrust     = nullptr;   Exhaust_Force              = nullptr;
  Exhaust_Power           = nullptr;   Exhaust_Temperature_Target = nullptr;
  Exhaust_Pressure_Target = nullptr;

  Engine_Mach  = nullptr;    Engine_Force        = nullptr;
  Engine_Power = nullptr;    Engine_NetThrust    = nullptr;    Engine_GrossThrust = nullptr;
  Engine_Area  = nullptr;    EngineInflow_Target = nullptr;

  Exhaust_Temperature_Target  = nullptr;     Exhaust_Temperature   = nullptr;
  Exhaust_Pressure_Target   = nullptr;     Inlet_Ttotal                = nullptr;     Inlet_Ptotal          = nullptr;
  Inlet_FlowDir             = nullptr;     Inlet_Temperature           = nullptr;     Inlet_Pressure        = nullptr;
  Inlet_Velocity            = nullptr;     Inflow_Mach                 = nullptr;     Inflow_Pressure       = nullptr;
  Exhaust_Pressure          = nullptr;     Outlet_Pressure             = nullptr;     Isothermal_Temperature= nullptr;
  Heat_Flux                 = nullptr;     Displ_Value                 = nullptr;     Load_Value            = nullptr;
  FlowLoad_Value            = nullptr;

  ElasticityMod             = nullptr;     PoissonRatio                = nullptr;     MaterialDensity       = nullptr;

  Load_Dir = nullptr;            Load_Dir_Value = nullptr;          Load_Dir_Multiplier = nullptr;
  Disp_Dir = nullptr;            Disp_Dir_Value = nullptr;          Disp_Dir_Multiplier = nullptr;
  Load_Sine_Dir = nullptr;       Load_Sine_Amplitude = nullptr;     Load_Sine_Frequency = nullptr;
  Electric_Field_Mod = nullptr;  Electric_Field_Dir = nullptr;      RefNode_Displacement = nullptr;

  Electric_Constant = nullptr;

  /*--- Actuator Disk Boundary Condition settings ---*/

  ActDiskInlet_Pressure         = nullptr;    ActDiskInlet_TotalPressure = nullptr;    ActDiskInlet_Temperature = nullptr;
  ActDiskInlet_TotalTemperature = nullptr;    ActDiskInlet_MassFlow      = nullptr;    ActDiskInlet_RamDrag     = nullptr;
  ActDiskInlet_Force            = nullptr;    ActDiskInlet_Power         = nullptr;

  ActDiskOutlet_Pressure      = nullptr;
  ActDiskOutlet_TotalPressure = nullptr;   ActDiskOutlet_GrossThrust = nullptr;  ActDiskOutlet_Force            = nullptr;
  ActDiskOutlet_Power         = nullptr;   ActDiskOutlet_Temperature = nullptr;  ActDiskOutlet_TotalTemperature = nullptr;
  ActDiskOutlet_MassFlow      = nullptr;

  ActDisk_DeltaPress      = nullptr;    ActDisk_DeltaTemp      = nullptr;
  ActDisk_TotalPressRatio = nullptr;    ActDisk_TotalTempRatio = nullptr;    ActDisk_StaticPressRatio = nullptr;
  ActDisk_StaticTempRatio = nullptr;    ActDisk_NetThrust      = nullptr;    ActDisk_GrossThrust      = nullptr;
  ActDisk_Power           = nullptr;    ActDisk_MassFlow       = nullptr;    ActDisk_Area             = nullptr;
  ActDisk_ReverseMassFlow = nullptr;    Surface_MassFlow        = nullptr;   Surface_Mach             = nullptr;
  Surface_Temperature      = nullptr;   Surface_Pressure         = nullptr;  Surface_Density          = nullptr;   Surface_Enthalpy          = nullptr;
  Surface_NormalVelocity   = nullptr;   Surface_TotalTemperature = nullptr;  Surface_TotalPressure    = nullptr;   Surface_PressureDrop    = nullptr;
  Surface_DC60             = nullptr;    Surface_IDC = nullptr;

  Outlet_MassFlow      = nullptr;       Outlet_Density      = nullptr;      Outlet_Area     = nullptr;

  Surface_Uniformity = nullptr; Surface_SecondaryStrength = nullptr; Surface_SecondOverUniform = nullptr;
  Surface_MomentumDistortion = nullptr;

  Surface_IDC_Mach        = nullptr;    Surface_IDR            = nullptr;    ActDisk_Mach             = nullptr;
  ActDisk_Force           = nullptr;    ActDisk_BCThrust       = nullptr;    ActDisk_BCThrust_Old     = nullptr;

  /*--- Miscellaneous/unsorted ---*/

  Aeroelastic_plunge  = nullptr;
  Aeroelastic_pitch   = nullptr;
  MassFrac_FreeStream = nullptr;
  Velocity_FreeStream = nullptr;
  Inc_Velocity_Init   = nullptr;

  RefOriginMoment     = nullptr;
  CFL_AdaptParam      = nullptr;
  CFL                 = nullptr;
  HTP_Axis = nullptr;
  PlaneTag            = nullptr;
  Kappa_Flow          = nullptr;
  Kappa_AdjFlow       = nullptr;
  Kappa_Heat          = nullptr;
  Stations_Bounds     = nullptr;
  ParamDV             = nullptr;
  DV_Value            = nullptr;
  Design_Variable     = nullptr;

  Hold_GridFixed_Coord      = nullptr;
  SubsonicEngine_Cyl        = nullptr;
  EA_IntLimit               = nullptr;
  TimeDOFsADER_DG           = nullptr;
  TimeIntegrationADER_DG    = nullptr;
  WeightsIntegrationADER_DG = nullptr;
  RK_Alpha_Step             = nullptr;
  MG_CorrecSmooth           = nullptr;
  MG_PreSmooth              = nullptr;
  MG_PostSmooth             = nullptr;
  Int_Coeffs                = nullptr;

  Kind_Inc_Inlet = nullptr;
  Kind_Inc_Outlet = nullptr;

  Kind_ObjFunc   = nullptr;

  Weight_ObjFunc = nullptr;

  /*--- Moving mesh pointers ---*/

  nKind_SurfaceMovement = 0;
  Kind_SurfaceMovement = nullptr;
  LocationStations   = nullptr;
  Motion_Origin     = nullptr;
  Translation_Rate  = nullptr;
  Rotation_Rate     = nullptr;
  Pitching_Omega    = nullptr;
  Pitching_Ampl     = nullptr;
  Pitching_Phase    = nullptr;
  Plunging_Omega    = nullptr;
  Plunging_Ampl     = nullptr;
  MarkerMotion_Origin     = nullptr;
  MarkerTranslation_Rate  = nullptr;
  MarkerRotation_Rate     = nullptr;
  MarkerPitching_Omega    = nullptr;
  MarkerPitching_Ampl     = nullptr;
  MarkerPitching_Phase    = nullptr;
  MarkerPlunging_Omega    = nullptr;
  MarkerPlunging_Ampl     = nullptr;
  RefOriginMoment_X   = nullptr;    RefOriginMoment_Y   = nullptr;    RefOriginMoment_Z   = nullptr;
  MoveMotion_Origin   = nullptr;

  /*--- Periodic BC pointers. ---*/

  Periodic_Translate  = nullptr;    Periodic_Rotation   = nullptr;    Periodic_Center     = nullptr;
  Periodic_Translation= nullptr;    Periodic_RotAngles  = nullptr;    Periodic_RotCenter  = nullptr;

  /* Harmonic Balance Frequency pointer */

  Omega_HB = nullptr;

  /*--- Initialize some default arrays to NULL. ---*/

  default_cp_polycoeffs = nullptr;
  default_mu_polycoeffs = nullptr;
  default_kt_polycoeffs = nullptr;
  CpPolyCoefficientsND  = nullptr;
  MuPolyCoefficientsND  = nullptr;
  KtPolyCoefficientsND  = nullptr;

  Riemann_FlowDir       = nullptr;
  Giles_FlowDir         = nullptr;
  CoordFFDBox           = nullptr;
  DegreeFFDBox          = nullptr;
  FFDTag                = nullptr;
  nDV_Value             = nullptr;
  TagFFDBox             = nullptr;

  Kind_Data_Riemann        = nullptr;
  Riemann_Var1             = nullptr;
  Riemann_Var2             = nullptr;
  Kind_Data_Giles          = nullptr;
  Giles_Var1               = nullptr;
  Giles_Var2               = nullptr;
  RelaxFactorAverage       = nullptr;
  RelaxFactorFourier       = nullptr;
  nSpan_iZones             = nullptr;
  ExtraRelFacGiles         = nullptr;
  Mixedout_Coeff           = nullptr;
  RampRotatingFrame_Coeff  = nullptr;
  RampOutletPressure_Coeff = nullptr;
  Kind_TurboMachinery      = nullptr;
  SineLoad_Coeff           = nullptr;

  Marker_MixingPlaneInterface  = nullptr;
  Marker_TurboBoundIn          = nullptr;
  Marker_TurboBoundOut         = nullptr;
  Marker_Giles                 = nullptr;
  Marker_Shroud                = nullptr;

  nBlades                      = nullptr;
  FreeStreamTurboNormal        = nullptr;

  ConvHistFile                 = nullptr;

  top_optim_kernels       = nullptr;
  top_optim_kernel_params = nullptr;
  top_optim_filter_radius = nullptr;

  ScreenOutput = nullptr;
  HistoryOutput = nullptr;
  VolumeOutput = nullptr;
  VolumeOutputFiles = nullptr;
  ConvField = nullptr;

  /*--- Variable initialization ---*/

  TimeIter   = 0;
  InnerIter  = 0;
  nIntCoeffs = 0;
  OuterIter  = 0;

  AoA_Offset = 0;
  AoS_Offset = 0;

  nMarker_PerBound = 0;
  nPeriodic_Index  = 0;

  Aeroelastic_Simulation = false;

  nSpanMaxAllZones = 1;

  Restart_Bandwidth_Agg = 0.0;

  Mesh_Box_Size = nullptr;

  Time_Ref = 1.0;

  Delta_UnstTime   = 0.0;
  Delta_UnstTimeND = 0.0;
  Total_UnstTime   = 0.0;
  Total_UnstTimeND = 0.0;

  Kind_TimeNumScheme = EULER_IMPLICIT;

}

void CConfig::SetRunTime_Options(void) {

  /* DESCRIPTION: Number of external iterations */

  addUnsignedLongOption("TIME_ITER", nTimeIter, 999999);

  /* DESCRIPTION: CFL Number */

  addDoubleOption("CFL_NUMBER", CFLFineGrid, 10);

}

void CConfig::SetConfig_Options() {


  /*--- Allocate some default arrays needed for lists of doubles. ---*/

  /*--- All temperature polynomial fits for the fluid models currently
   assume a quartic form (5 coefficients). For example,
   Cp(T) = b0 + b1*T + b2*T^2 + b3*T^3 + b4*T^4. By default, all coeffs
   are set to zero and will be properly non-dim. in the solver. ---*/

  nPolyCoeffs = 5;
  default_cp_polycoeffs = new su2double[nPolyCoeffs]();
  default_mu_polycoeffs = new su2double[nPolyCoeffs]();
  default_kt_polycoeffs = new su2double[nPolyCoeffs]();
  CpPolyCoefficientsND  = new su2double[nPolyCoeffs]();
  MuPolyCoefficientsND  = new su2double[nPolyCoeffs]();
  KtPolyCoefficientsND  = new su2double[nPolyCoeffs]();


  // This config file is parsed by a number of programs to make it easy to write SU2
  // wrapper scripts (in python, go, etc.) so please do
  // the best you can to follow the established format. It's very hard to parse c++ code
  // and none of us that write the parsers want to write a full c++ interpreter. Please
  // play nice with the existing format so that you don't break the existing scripts.

  /* BEGIN_CONFIG_OPTIONS */

  /*!\par CONFIG_CATEGORY: Problem Definition \ingroup Config */
  /*--- Options related to problem definition and partitioning ---*/

  /*!\brief SOLVER \n DESCRIPTION: Type of solver \n Options: see \link Solver_Map \endlink \n DEFAULT: NO_SOLVER \ingroup Config*/
  addEnumOption("SOLVER", Kind_Solver, Solver_Map, NO_SOLVER);
  /*!\brief MULTIZONE \n DESCRIPTION: Enable multizone mode \ingroup Config*/
  addBoolOption("MULTIZONE", Multizone_Problem, NO);
  /*!\brief PHYSICAL_PROBLEM \n DESCRIPTION: Physical governing equations \n Options: see \link Solver_Map \endlink \n DEFAULT: NO_SOLVER \ingroup Config*/
  addEnumOption("MULTIZONE_SOLVER", Kind_MZSolver, Multizone_Map, MZ_BLOCK_GAUSS_SEIDEL);
  /*!\brief MATH_PROBLEM  \n DESCRIPTION: Mathematical problem \n  Options: DIRECT, ADJOINT \ingroup Config*/
  addMathProblemOption("MATH_PROBLEM", ContinuousAdjoint, false, DiscreteAdjoint, false, Restart_Flow, false);
  /*!\brief KIND_INCOMP_SYSTEM \n  DESCRIPTION: Incomp Type \n OPTIONS: see \link Incomp_Map \endlink \ingroup Config*/
  addEnumOption("KIND_INCOMP_SYSTEM", Kind_Incomp_System, Incomp_Map, DENSITY_BASED);
   /*!\brief KIND_PB_ITER \n  DESCRIPTION: Kind_PBIter \n OPTIONS: see \link PBIter_Map \endlink \ingroup Config*/
  addEnumOption("KIND_PB_ITER", Kind_PBIter, PBIter_Map, SIMPLE);
  /*!\brief FULL_TAPE \n DESCRIPTION: Use full (coupled) tapes for multiphysics discrete adjoint. \ingroup Config*/
  addBoolOption("FULL_TAPE", FullTape, YES);
  /*!\brief KIND_TURB_MODEL \n DESCRIPTION: Specify turbulence model \n Options: see \link Turb_Model_Map \endlink \n DEFAULT: NO_TURB_MODEL \ingroup Config*/
  addEnumOption("KIND_TURB_MODEL", Kind_Turb_Model, Turb_Model_Map, NO_TURB_MODEL);
  /*!\brief KIND_TRANS_MODEL \n DESCRIPTION: Specify transition model OPTIONS: see \link Trans_Model_Map \endlink \n DEFAULT: NO_TRANS_MODEL \ingroup Config*/
  addEnumOption("KIND_TRANS_MODEL", Kind_Trans_Model, Trans_Model_Map, NO_TRANS_MODEL);
  /*!\brief KIND_LM_CROSSFLOWMODEL \n DESCRIPTION: Specify cross flow model for LM transition model OPTIONS: see \link LM_CrossFlow_Model_Map \endlink \n DEFAULT: NO_CROSS_FLOW_MODEL \ingroup Config*/
  addEnumOption("KIND_LM_CROSSFLOWMODEL", Kind_LM_CrossFlowModel, LM_CrossFlow_Model_Map, NO_CROSS_FLOW_MODEL);
  /*!\brief SURFACE ROUGHNESS HEIGHT \n DESCRIPTION: Surface roughness height in m. (3.3e-6 (painted surface) ) \ingroup Config*/
  addDoubleOption("SURFACE_ROUGHNESS_HEIGHT", SurfaceRoughnessHeight, 3.3e-6);
  
  /*!\brief KIND_SGS_MODEL \n DESCRIPTION: Specify subgrid scale model OPTIONS: see \link SGS_Model_Map \endlink \n DEFAULT: NO_SGS_MODEL \ingroup Config*/
  addEnumOption("KIND_SGS_MODEL", Kind_SGS_Model, SGS_Model_Map, NO_SGS_MODEL);

  /*!\brief KIND_FEM_DG_SHOCK \n DESCRIPTION: Specify shock capturing method for DG OPTIONS: see \link ShockCapturingDG_Map \endlink \n DEFAULT: NO_SHOCK_CAPTURING \ingroup Config*/
  addEnumOption("KIND_FEM_DG_SHOCK", Kind_FEM_DG_Shock, ShockCapturingDG_Map, NO_SHOCK_CAPTURING);

  /*!\brief KIND_VERIFICATION_SOLUTION \n DESCRIPTION: Specify the verification solution OPTIONS: see \link Verification_Solution_Map \endlink \n DEFAULT: NO_VERIFICATION_SOLUTION \ingroup Config*/
  addEnumOption("KIND_VERIFICATION_SOLUTION", Kind_Verification_Solution, Verification_Solution_Map, NO_VERIFICATION_SOLUTION);

  /*!\brief KIND_MATRIX_COLORING \n DESCRIPTION: Specify the method for matrix coloring for Jacobian computations OPTIONS: see \link MatrixColoring_Map \endlink \n DEFAULT GREEDY_COLORING \ingroup Config*/
  addEnumOption("KIND_MATRIX_COLORING", Kind_Matrix_Coloring, MatrixColoring_Map, GREEDY_COLORING);

  /*!\brief WEAKLY_COUPLED_HEAT_EQUATION \n DESCRIPTION: Enable heat equation for incompressible flows. \ingroup Config*/
  addBoolOption("WEAKLY_COUPLED_HEAT_EQUATION", Weakly_Coupled_Heat, NO);

  /*\brief AXISYMMETRIC \n DESCRIPTION: Axisymmetric simulation \n DEFAULT: false \ingroup Config */
  addBoolOption("AXISYMMETRIC", Axisymmetric, false);
  /* DESCRIPTION: Add the gravity force */
  addBoolOption("GRAVITY_FORCE", GravityForce, false);
  /* DESCRIPTION: Apply a body force as a source term (NO, YES) */
  addBoolOption("BODY_FORCE", Body_Force, false);
  default_body_force[0] = 0.0; default_body_force[1] = 0.0; default_body_force[2] = 0.0;
  /* DESCRIPTION: Vector of body force values (BodyForce_X, BodyForce_Y, BodyForce_Z) */
  addDoubleArrayOption("BODY_FORCE_VECTOR", 3, Body_Force_Vector, default_body_force);
  /*!\brief RESTART_SOL \n DESCRIPTION: Restart solution from native solution file \n Options: NO, YES \ingroup Config */
  addBoolOption("RESTART_SOL", Restart, false);
  /*!\brief BINARY_RESTART \n DESCRIPTION: Read / write binary SU2 native restart files. \n Options: YES, NO \ingroup Config */
  addBoolOption("WRT_BINARY_RESTART", Wrt_Binary_Restart, true);
  /*!\brief BINARY_RESTART \n DESCRIPTION: Read / write binary SU2 native restart files. \n Options: YES, NO \ingroup Config */
  addBoolOption("READ_BINARY_RESTART", Read_Binary_Restart, true);
  /*!\brief SYSTEM_MEASUREMENTS \n DESCRIPTION: System of measurements \n OPTIONS: see \link Measurements_Map \endlink \n DEFAULT: SI \ingroup Config*/
  addEnumOption("SYSTEM_MEASUREMENTS", SystemMeasurements, Measurements_Map, SI);

  /*!\par CONFIG_CATEGORY: FluidModel \ingroup Config*/
  /*!\brief FLUID_MODEL \n DESCRIPTION: Fluid model \n OPTIONS: See \link FluidModel_Map \endlink \n DEFAULT: STANDARD_AIR \ingroup Config*/
  addEnumOption("FLUID_MODEL", Kind_FluidModel, FluidModel_Map, STANDARD_AIR);


  /*!\par CONFIG_CATEGORY: Freestream Conditions \ingroup Config*/
  /*--- Options related to freestream specification ---*/

  /*!\brief GAS_CONSTANT \n DESCRIPTION: Specific gas constant (287.058 J/kg*K (air), only for compressible flows) \ingroup Config*/
  addDoubleOption("GAS_CONSTANT", Gas_Constant, 287.058);
  /*!\brief GAMMA_VALUE  \n DESCRIPTION: Ratio of specific heats (1.4 (air), only for compressible flows) \ingroup Config*/
  addDoubleOption("GAMMA_VALUE", Gamma, 1.4);
  /*!\brief CP_VALUE  \n DESCRIPTION: Specific heat at constant pressure, Cp (1004.703 J/kg*K (air), constant density incompressible fluids only) \ingroup Config*/
  addDoubleOption("SPECIFIC_HEAT_CP", Specific_Heat_Cp, 1004.703);
  /*!\brief CP_VALUE  \n DESCRIPTION: Specific heat at constant volume, Cp (717.645 J/kg*K (air), constant density incompressible fluids only) \ingroup Config*/
  addDoubleOption("SPECIFIC_HEAT_CV", Specific_Heat_Cv, 717.645);
  /*!\brief THERMAL_EXPANSION_COEFF  \n DESCRIPTION: Thermal expansion coefficient (0.00347 K^-1 (air), used for Boussinesq approximation for liquids/non-ideal gases) \ingroup Config*/
  addDoubleOption("THERMAL_EXPANSION_COEFF", Thermal_Expansion_Coeff, 0.00347);
  /*!\brief MOLECULAR_WEIGHT \n DESCRIPTION: Molecular weight for an incompressible ideal gas (28.96 g/mol (air) default) \ingroup Config*/
  addDoubleOption("MOLECULAR_WEIGHT", Molecular_Weight, 28.96);

  /*--- Options related to VAN der WAALS MODEL and PENG ROBINSON ---*/

  /* DESCRIPTION: Critical Temperature, default value for AIR */
  addDoubleOption("CRITICAL_TEMPERATURE", Temperature_Critical, 131.00);
  /* DESCRIPTION: Critical Pressure, default value for MDM */
  addDoubleOption("CRITICAL_PRESSURE", Pressure_Critical, 3588550.0);
  /* DESCRIPTION: Critical Density, default value for MDM */
  addDoubleOption("CRITICAL_DENSITY", Density_Critical, 263.0);

  /*--- Options related to VAN der WAALS MODEL and PENG ROBINSON ---*/
  /* DESCRIPTION: Critical Density, default value for MDM */
   addDoubleOption("ACENTRIC_FACTOR", Acentric_Factor, 0.035);

   /*--- Options related to Viscosity Model ---*/
  /*!\brief VISCOSITY_MODEL \n DESCRIPTION: model of the viscosity \n OPTIONS: See \link ViscosityModel_Map \endlink \n DEFAULT: SUTHERLAND \ingroup Config*/
  addEnumOption("VISCOSITY_MODEL", Kind_ViscosityModel, ViscosityModel_Map, SUTHERLAND);

  /*--- Options related to Constant Viscosity Model ---*/

  /* DESCRIPTION: default value for AIR */
  addDoubleOption("MU_CONSTANT", Mu_Constant , 1.716E-5);

  /*--- Options related to Sutherland Viscosity Model ---*/

  /* DESCRIPTION: Sutherland Viscosity Ref default value for AIR SI */
  addDoubleOption("MU_REF", Mu_Ref, 1.716E-5);
  /* DESCRIPTION: Sutherland Temperature Ref, default value for AIR SI */
  addDoubleOption("MU_T_REF", Mu_Temperature_Ref, 273.15);
  /* DESCRIPTION: Sutherland constant, default value for AIR SI */
  addDoubleOption("SUTHERLAND_CONSTANT", Mu_S, 110.4);

  /*--- Options related to Thermal Conductivity Model ---*/

  addEnumOption("CONDUCTIVITY_MODEL", Kind_ConductivityModel, ConductivityModel_Map, CONSTANT_PRANDTL);

  /* DESCRIPTION: Definition of the turbulent thermal conductivity model (CONSTANT_PRANDTL_TURB (default), NONE). */
  addEnumOption("TURBULENT_CONDUCTIVITY_MODEL", Kind_ConductivityModel_Turb, TurbConductivityModel_Map, CONSTANT_PRANDTL_TURB);

 /*--- Options related to Constant Thermal Conductivity Model ---*/

 /* DESCRIPTION: default value for AIR */
  addDoubleOption("KT_CONSTANT", Kt_Constant , 0.0257);

  /*--- Options related to temperature polynomial coefficients for fluid models. ---*/

  /* DESCRIPTION: Definition of the temperature polynomial coefficients for specific heat Cp. */
  addDoubleArrayOption("CP_POLYCOEFFS", nPolyCoeffs, CpPolyCoefficients, default_cp_polycoeffs);
  /* DESCRIPTION: Definition of the temperature polynomial coefficients for specific heat Cp. */
  addDoubleArrayOption("MU_POLYCOEFFS", nPolyCoeffs, MuPolyCoefficients, default_mu_polycoeffs);
  /* DESCRIPTION: Definition of the temperature polynomial coefficients for specific heat Cp. */
  addDoubleArrayOption("KT_POLYCOEFFS", nPolyCoeffs, KtPolyCoefficients, default_kt_polycoeffs);

  /*!\brief REYNOLDS_NUMBER \n DESCRIPTION: Reynolds number (non-dimensional, based on the free-stream values). Needed for viscous solvers. For incompressible solvers the Reynolds length will always be 1.0 \n DEFAULT: 0.0 \ingroup Config */
  addDoubleOption("REYNOLDS_NUMBER", Reynolds, 0.0);
  /*!\brief REYNOLDS_LENGTH \n DESCRIPTION: Reynolds length (1 m by default). Used for compressible solver: incompressible solver will use 1.0. \ingroup Config */
  addDoubleOption("REYNOLDS_LENGTH", Length_Reynolds, 1.0);
  /*!\brief PRANDTL_LAM \n DESCRIPTION: Laminar Prandtl number (0.72 (air), only for compressible flows) \n DEFAULT: 0.72 \ingroup Config*/
  addDoubleOption("PRANDTL_LAM", Prandtl_Lam, 0.72);
  /*!\brief PRANDTL_TURB \n DESCRIPTION: Turbulent Prandtl number (0.9 (air), only for compressible flows) \n DEFAULT 0.90 \ingroup Config*/
  addDoubleOption("PRANDTL_TURB", Prandtl_Turb, 0.90);
  /*!\brief BULK_MODULUS \n DESCRIPTION: Value of the Bulk Modulus  \n DEFAULT 1.42E5 \ingroup Config*/
  addDoubleOption("BULK_MODULUS", Bulk_Modulus, 1.42E5);
  /* DESCRIPTION: Epsilon^2 multipier in Beta calculation for incompressible preconditioner.  */
  addDoubleOption("BETA_FACTOR", Beta_Factor, 4.1);
  /*!\brief MACH_NUMBER  \n DESCRIPTION:  Mach number (non-dimensional, based on the free-stream values). 0.0 by default \ingroup Config*/
  addDoubleOption("MACH_NUMBER", Mach, 0.0);
  /*!\brief INIT_OPTION \n DESCRIPTION: Init option to choose between Reynolds or thermodynamics quantities for initializing the solution \n OPTIONS: see \link InitOption_Map \endlink \n DEFAULT REYNOLDS \ingroup Config*/
  addEnumOption("INIT_OPTION", Kind_InitOption, InitOption_Map, REYNOLDS);
  /* DESCRIPTION: Free-stream option to choose between density and temperature for initializing the solution */
  addEnumOption("FREESTREAM_OPTION", Kind_FreeStreamOption, FreeStreamOption_Map, TEMPERATURE_FS);
  /*!\brief FREESTREAM_PRESSURE\n DESCRIPTION: Free-stream pressure (101325.0 N/m^2 by default) \ingroup Config*/
  addDoubleOption("FREESTREAM_PRESSURE", Pressure_FreeStream, 101325.0);
  /*!\brief FREESTREAM_DENSITY\n DESCRIPTION: Free-stream density (1.2886 Kg/m^3 (air), 998.2 Kg/m^3 (water)) \n DEFAULT -1.0 (calculated from others) \ingroup Config*/
  addDoubleOption("FREESTREAM_DENSITY", Density_FreeStream, -1.0);
  /*!\brief FREESTREAM_TEMPERATURE\n DESCRIPTION: Free-stream temperature (288.15 K by default) \ingroup Config*/
  addDoubleOption("FREESTREAM_TEMPERATURE", Temperature_FreeStream, 288.15);

  /*--- Options related to incompressible flow solver ---*/

  /* DESCRIPTION: Option to choose the density model used in the incompressible flow solver. */
  addEnumOption("INC_DENSITY_MODEL", Kind_DensityModel, DensityModel_Map, CONSTANT);
    /*!\brief ENERGY_EQUATION \n DESCRIPTION: Solve the energy equation in the incompressible flow solver. \ingroup Config*/
  addBoolOption("INC_ENERGY_EQUATION", Energy_Equation, false);
  /*!\brief INC_DENSITY_REF \n DESCRIPTION: Reference density for incompressible flows  \ingroup Config*/
  addDoubleOption("INC_DENSITY_REF", Inc_Density_Ref, 1.0);
  /*!\brief INC_VELOCITY_REF \n DESCRIPTION: Reference velocity for incompressible flows (1.0 by default) \ingroup Config*/
  addDoubleOption("INC_VELOCITY_REF", Inc_Velocity_Ref, 1.0);
  /*!\brief INC_TEMPERATURE_REF \n DESCRIPTION: Reference temperature for incompressible flows with the energy equation (1.0 by default) \ingroup Config*/
  addDoubleOption("INC_TEMPERATURE_REF", Inc_Temperature_Ref, 1.0);
  /*!\brief INC_DENSITY_INIT \n DESCRIPTION: Initial density for incompressible flows (1.2886 kg/m^3 by default) \ingroup Config*/
  addDoubleOption("INC_DENSITY_INIT", Inc_Density_Init, 1.2886);
  /*!\brief INC_VELOCITY_INIT \n DESCRIPTION: Initial velocity for incompressible flows (1.0,0,0 m/s by default) \ingroup Config*/
  default_vel_inf[0] = 1.0; default_vel_inf[1] = 0.0; default_vel_inf[2] = 0.0;
  addDoubleArrayOption("INC_VELOCITY_INIT", 3, Inc_Velocity_Init, default_vel_inf);
  /*!\brief INC_TEMPERATURE_INIT \n DESCRIPTION: Initial temperature for incompressible flows with the energy equation (288.15 K by default) \ingroup Config*/
  addDoubleOption("INC_TEMPERATURE_INIT", Inc_Temperature_Init, 288.15);
  /*!\brief INC_NONDIM \n DESCRIPTION: Non-dimensionalization scheme for incompressible flows. \ingroup Config*/
  addEnumOption("INC_NONDIM", Ref_Inc_NonDim, NonDim_Map, INITIAL_VALUES);
    /*!\brief INC_INLET_USENORMAL \n DESCRIPTION: Use the local boundary normal for the flow direction with the incompressible pressure inlet. \ingroup Config*/
  addBoolOption("INC_INLET_USENORMAL", Inc_Inlet_UseNormal, false);
  /*!\brief INC_INLET_DAMPING \n DESCRIPTION: Damping factor applied to the iterative updates to the velocity at a pressure inlet in incompressible flow (0.1 by default). \ingroup Config*/
  addDoubleOption("INC_INLET_DAMPING", Inc_Inlet_Damping, 0.1);
  /*!\brief INC_OUTLET_DAMPING \n DESCRIPTION: Damping factor applied to the iterative updates to the pressure at a mass flow outlet in incompressible flow (0.1 by default). \ingroup Config*/
  addDoubleOption("INC_OUTLET_DAMPING", Inc_Outlet_Damping, 0.1);

  /*!\brief FREESTREAM_TEMPERATURE_VE\n DESCRIPTION: Free-stream vibrational-electronic temperature (288.15 K by default) \ingroup Config*/
  addDoubleOption("FREESTREAM_TEMPERATURE_VE", Temperature_ve_FreeStream, 288.15);
  default_vel_inf[0] = 1.0; default_vel_inf[1] = 0.0; default_vel_inf[2] = 0.0;
  /*!\brief FREESTREAM_VELOCITY\n DESCRIPTION: Free-stream velocity (m/s) */
  addDoubleArrayOption("FREESTREAM_VELOCITY", 3, Velocity_FreeStream, default_vel_inf);
  /* DESCRIPTION: Free-stream viscosity (1.853E-5 Ns/m^2 (air), 0.798E-3 Ns/m^2 (water)) */
  addDoubleOption("FREESTREAM_VISCOSITY", Viscosity_FreeStream, -1.0);
  /* DESCRIPTION: Thermal conductivity used for heat equation */
  addDoubleOption("SOLID_THERMAL_CONDUCTIVITY", Thermal_Conductivity_Solid, 0.0);
  /* DESCRIPTION: Solids temperature at freestream conditions */
  addDoubleOption("SOLID_TEMPERATURE_INIT", Temperature_Freestream_Solid, 288.15);
  /* DESCRIPTION: Density used in solids */
  addDoubleOption("SOLID_DENSITY", Density_Solid, 2710.0);
  /* DESCRIPTION:  */
  addDoubleOption("FREESTREAM_INTERMITTENCY", Intermittency_FreeStream, 1.0);
  /* DESCRIPTION:  */
  addDoubleOption("FREESTREAM_TURBULENCEINTENSITY", TurbulenceIntensity_FreeStream, 0.0005);
  /* DESCRIPTION:  */
  addDoubleOption("FREESTREAM_NU_FACTOR", NuFactor_FreeStream, 3.0);
  /* DESCRIPTION:  */
  addDoubleOption("ENGINE_NU_FACTOR", NuFactor_Engine, 3.0);
  /* DESCRIPTION:  */
  addDoubleOption("ACTDISK_SECONDARY_FLOW", SecondaryFlow_ActDisk, 0.0);
  /* DESCRIPTION:  */
  addDoubleOption("INITIAL_BCTHRUST", Initial_BCThrust, 4000.0);
  /* DESCRIPTION:  */
  addDoubleOption("FREESTREAM_TURB2LAMVISCRATIO", Turb2LamViscRatio_FreeStream, 10.0);
  /* DESCRIPTION: Side-slip angle (degrees, only for compressible flows) */
  addDoubleOption("SIDESLIP_ANGLE", AoS, 0.0);
  /*!\brief AOA  \n DESCRIPTION: Angle of attack (degrees, only for compressible flows) \ingroup Config*/
  addDoubleOption("AOA", AoA, 0.0);
  /* DESCRIPTION: Activate fixed CL mode (specify a CL instead of AoA). */
  addBoolOption("FIXED_CL_MODE", Fixed_CL_Mode, false);
  /* DESCRIPTION: Activate fixed CM mode (specify a CM instead of iH). */
  addBoolOption("FIXED_CM_MODE", Fixed_CM_Mode, false);
  /* DESCRIPTION: Evaluate the dOF_dCL or dOF_dCMy during run time. */
  addBoolOption("EVAL_DOF_DCX", Eval_dOF_dCX, false);
  /* DESCRIPTION: DIscard the angle of attack in the solution and the increment in the geometry files. */
  addBoolOption("DISCARD_INFILES", Discard_InFiles, false);
  /* DESCRIPTION: Specify a fixed coefficient of lift instead of AoA (only for compressible flows) */
  addDoubleOption("TARGET_CL", Target_CL, 0.0);
  /* DESCRIPTION: Specify a fixed coefficient of lift instead of AoA (only for compressible flows) */
  addDoubleOption("TARGET_CM", Target_CM, 0.0);
  /* DESCRIPTION: Damping factor for fixed CL mode. */
  addDoubleOption("DCL_DALPHA", dCL_dAlpha, 0.2);
  /* DESCRIPTION: Damping factor for fixed CL mode. */
  addDoubleOption("DCM_DIH", dCM_diH, 0.05);
  /* DESCRIPTION: Maximum number of iterations between AoA updates for fixed CL problem. */
  addUnsignedLongOption("UPDATE_AOA_ITER_LIMIT", Update_AoA_Iter_Limit, 200);
  /* DESCRIPTION: Number of times Alpha is updated in a fix CL problem. */
  addUnsignedLongOption("UPDATE_IH", Update_iH, 5);
  /* DESCRIPTION: Number of iterations to evaluate dCL_dAlpha . */
  addUnsignedLongOption("ITER_DCL_DALPHA", Iter_dCL_dAlpha, 500);
  /* DESCRIPTION: Damping factor for fixed CL mode. */
  addDoubleOption("DNETTHRUST_DBCTHRUST", dNetThrust_dBCThrust, 1.0);
  /* DESCRIPTION: Number of times Alpha is updated in a fix CL problem. */
  addUnsignedLongOption("UPDATE_BCTHRUST", Update_BCThrust, 5);


  /*!\par CONFIG_CATEGORY: Reference Conditions \ingroup Config*/
  /*--- Options related to reference values for nondimensionalization ---*/

  Length_Ref = 1.0; //<---- NOTE: this should be given an option or set as a const

  /*!\brief REF_ORIGIN_MOMENT_X\n DESCRIPTION: X Reference origin for moment computation \ingroup Config*/
  addDoubleListOption("REF_ORIGIN_MOMENT_X", nRefOriginMoment_X, RefOriginMoment_X);
  /*!\brief REF_ORIGIN_MOMENT_Y\n DESCRIPTION: Y Reference origin for moment computation \ingroup Config*/
  addDoubleListOption("REF_ORIGIN_MOMENT_Y", nRefOriginMoment_Y, RefOriginMoment_Y);
  /*!\brief REF_ORIGIN_MOMENT_Z\n DESCRIPTION: Z Reference origin for moment computation \ingroup Config*/
  addDoubleListOption("REF_ORIGIN_MOMENT_Z", nRefOriginMoment_Z, RefOriginMoment_Z);
  /*!\brief REF_AREA\n DESCRIPTION: Reference area for force coefficients (0 implies automatic calculation) \ingroup Config*/
  addDoubleOption("REF_AREA", RefArea, 1.0);
  /*!\brief SEMI_SPAN\n DESCRIPTION: Wing semi-span (0 implies automatic calculation) \ingroup Config*/
  addDoubleOption("SEMI_SPAN", SemiSpan, 0.0);
  /*!\brief REF_LENGTH\n DESCRIPTION: Reference length for pitching, rolling, and yawing non-dimensional moment \ingroup Config*/
  addDoubleOption("REF_LENGTH", RefLength, 1.0);
  /*!\brief REF_SHARP_EDGES\n DESCRIPTION: Reference coefficient for detecting sharp edges \ingroup Config*/
  addDoubleOption("REF_SHARP_EDGES", RefSharpEdges, 3.0);
  /*!\brief REF_VELOCITY\n DESCRIPTION: Reference velocity (incompressible only)  \ingroup Config*/
  addDoubleOption("REF_VELOCITY", Velocity_Ref, -1.0);
  /* !\brief REF_VISCOSITY  \n DESCRIPTION: Reference viscosity (incompressible only)  \ingroup Config*/
  addDoubleOption("REF_VISCOSITY", Viscosity_Ref, -1.0);
  /* DESCRIPTION: Type of mesh motion */
  addEnumOption("REF_DIMENSIONALIZATION", Ref_NonDim, NonDim_Map, DIMENSIONAL);
  
  default_prefcoord_location[0] = 0.5; default_prefcoord_location[1] = 0.5; default_prefcoord_location[2] = 0.5;
  addDoubleArrayOption("PRESSURE_REF_COORD", 3, PRef_Coord, default_prefcoord_location);
  
  addDoubleOption("PRESSURE_REF", PRef_Value, 0.0);

  /*!\par CONFIG_CATEGORY: Boundary Markers \ingroup Config*/
  /*--- Options related to various boundary markers ---*/

  /*!\brief HTP_AXIS\n DESCRIPTION: Location of the HTP axis*/
  default_htp_axis[0] = 0.0; default_htp_axis[1] = 0.0;
  addDoubleArrayOption("HTP_AXIS", 2, HTP_Axis, default_htp_axis);
  /*!\brief MARKER_PLOTTING\n DESCRIPTION: Marker(s) of the surface in the surface flow solution file  \ingroup Config*/
  addStringListOption("MARKER_PLOTTING", nMarker_Plotting, Marker_Plotting);
  /*!\brief MARKER_MONITORING\n DESCRIPTION: Marker(s) of the surface where evaluate the non-dimensional coefficients \ingroup Config*/
  addStringListOption("MARKER_MONITORING", nMarker_Monitoring, Marker_Monitoring);
  /*!\brief MARKER_CONTROL_VOLUME\n DESCRIPTION: Marker(s) of the surface in the surface flow solution file  \ingroup Config*/
  addStringListOption("MARKER_ANALYZE", nMarker_Analyze, Marker_Analyze);
  /*!\brief MARKER_DESIGNING\n DESCRIPTION: Marker(s) of the surface where objective function (design problem) will be evaluated \ingroup Config*/
  addStringListOption("MARKER_DESIGNING", nMarker_Designing, Marker_Designing);
  /*!\brief GEO_MARKER\n DESCRIPTION: Marker(s) of the surface where evaluate the geometrical functions \ingroup Config*/
  addStringListOption("GEO_MARKER", nMarker_GeoEval, Marker_GeoEval);
  /*!\brief MARKER_EULER\n DESCRIPTION: Euler wall boundary marker(s) \ingroup Config*/
  addStringListOption("MARKER_EULER", nMarker_Euler, Marker_Euler);
  /*!\brief MARKER_FAR\n DESCRIPTION: Far-field boundary marker(s) \ingroup Config*/
  addStringListOption("MARKER_FAR", nMarker_FarField, Marker_FarField);
  /*!\brief MARKER_SYM\n DESCRIPTION: Symmetry boundary condition \ingroup Config*/
  addStringListOption("MARKER_SYM", nMarker_SymWall, Marker_SymWall);
  /*!\brief MARKER_NEARFIELD\n DESCRIPTION: Near-Field boundary condition \ingroup Config*/
  addStringListOption("MARKER_NEARFIELD", nMarker_NearFieldBound, Marker_NearFieldBound);
  /*!\brief MARKER_FLUID_INTERFACE\n DESCRIPTION: Fluid interface boundary marker(s) \ingroup Config*/
  addStringListOption("MARKER_FLUID_INTERFACE", nMarker_Fluid_InterfaceBound, Marker_Fluid_InterfaceBound);
  /*!\brief MARKER_DEFORM_MESH\n DESCRIPTION: Deformable marker(s) at the interface \ingroup Config*/
  addStringListOption("MARKER_DEFORM_MESH", nMarker_Deform_Mesh, Marker_Deform_Mesh);
  /*!\brief MARKER_FLUID_LOAD\n DESCRIPTION: Marker(s) in which the flow load is computed/applied \ingroup Config*/
  addStringListOption("MARKER_FLUID_LOAD", nMarker_Fluid_Load, Marker_Fluid_Load);
  /*!\brief MARKER_FSI_INTERFACE \n DESCRIPTION: ZONE interface boundary marker(s) \ingroup Config*/
  addStringListOption("MARKER_ZONE_INTERFACE", nMarker_ZoneInterface, Marker_ZoneInterface);
  /*!\brief MARKER_CHT_INTERFACE \n DESCRIPTION: CHT interface boundary marker(s) \ingroup Config*/
  addStringListOption("MARKER_CHT_INTERFACE", nMarker_CHTInterface, Marker_CHTInterface);
  /* DESCRIPTION: Internal boundary marker(s) */
  addStringListOption("MARKER_INTERNAL", nMarker_Internal, Marker_Internal);
  /* DESCRIPTION: Custom boundary marker(s) */
  addStringListOption("MARKER_CUSTOM", nMarker_Custom, Marker_Custom);
  /* DESCRIPTION: Periodic boundary marker(s) for use with SU2_MSH
   Format: ( periodic marker, donor marker, rotation_center_x, rotation_center_y,
   rotation_center_z, rotation_angle_x-axis, rotation_angle_y-axis,
   rotation_angle_z-axis, translation_x, translation_y, translation_z, ... ) */
  addPeriodicOption("MARKER_PERIODIC", nMarker_PerBound, Marker_PerBound, Marker_PerDonor,
                    Periodic_RotCenter, Periodic_RotAngles, Periodic_Translation);

  /*!\brief MARKER_PYTHON_CUSTOM\n DESCRIPTION: Python customizable marker(s) \ingroup Config*/
  addStringListOption("MARKER_PYTHON_CUSTOM", nMarker_PyCustom, Marker_PyCustom);

  /*!\brief MARKER_WALL_FUNCTIONS\n DESCRIPTION: Viscous wall markers for which wall functions must be applied.
   Format: (Wall function marker, wall function type, ...) \ingroup Config*/
  addWallFunctionOption("MARKER_WALL_FUNCTIONS", nMarker_WallFunctions, Marker_WallFunctions,
                        Kind_WallFunctions, IntInfo_WallFunctions, DoubleInfo_WallFunctions);

  /*!\brief ACTDISK_TYPE  \n DESCRIPTION: Actuator Disk boundary type \n OPTIONS: see \link ActDisk_Map \endlink \n Default: VARIABLES_JUMP \ingroup Config*/
  addEnumOption("ACTDISK_TYPE", Kind_ActDisk, ActDisk_Map, VARIABLES_JUMP);

  /*!\brief MARKER_ACTDISK\n DESCRIPTION: Periodic boundary marker(s) for use with SU2_MSH
   Format: ( periodic marker, donor marker, rotation_center_x, rotation_center_y,
   rotation_center_z, rotation_angle_x-axis, rotation_angle_y-axis,
   rotation_angle_z-axis, translation_x, translation_y, translation_z, ... ) \ingroup Config*/
  addActDiskOption("MARKER_ACTDISK",
                   nMarker_ActDiskInlet, nMarker_ActDiskOutlet,  Marker_ActDiskInlet, Marker_ActDiskOutlet,
                   ActDisk_PressJump, ActDisk_TempJump, ActDisk_Omega);

  /*!\brief INLET_TYPE  \n DESCRIPTION: Inlet boundary type \n OPTIONS: see \link Inlet_Map \endlink \n DEFAULT: TOTAL_CONDITIONS \ingroup Config*/
  addEnumOption("INLET_TYPE", Kind_Inlet, Inlet_Map, TOTAL_CONDITIONS);
  /*!\brief INC_INLET_TYPE \n DESCRIPTION: List of inlet types for incompressible flows. List length must match number of inlet markers. Options: VELOCITY_INLET, PRESSURE_INLET. \ingroup Config*/
  addEnumListOption("INC_INLET_TYPE", nInc_Inlet, Kind_Inc_Inlet, Inlet_Map);
  addBoolOption("SPECIFIED_INLET_PROFILE", Inlet_From_File, false);
  /*!\brief INLET_FILENAME \n DESCRIPTION: Input file for a specified inlet profile (w/ extension) \n DEFAULT: inlet.dat \ingroup Config*/
  addStringOption("INLET_FILENAME", Inlet_Filename, string("inlet.dat"));
  /*!\brief INLET_MATCHING_TOLERANCE
   * \n DESCRIPTION: If a file is provided to specify the inlet profile,
   * this tolerance will be used to match the coordinates in the input file to
   * the points on the grid. \n DEFAULT: 1E-6 \ingroup Config*/
  addDoubleOption("INLET_MATCHING_TOLERANCE", Inlet_Matching_Tol, 1e-6);
  /*!\brief MARKER_INLET  \n DESCRIPTION: Inlet boundary marker(s) with the following formats,
   Total Conditions: (inlet marker, total temp, total pressure, flow_direction_x,
   flow_direction_y, flow_direction_z, ... ) where flow_direction is
   a unit vector.
   Mass Flow: (inlet marker, density, velocity magnitude, flow_direction_x,
   flow_direction_y, flow_direction_z, ... ) where flow_direction is
   a unit vector. \ingroup Config*/
  addInletOption("MARKER_INLET", nMarker_Inlet, Marker_Inlet, Inlet_Ttotal, Inlet_Ptotal, Inlet_FlowDir);

  /*!\brief MARKER_RIEMANN \n DESCRIPTION: Riemann boundary marker(s) with the following formats, a unit vector.
   * \n OPTIONS: See \link Riemann_Map \endlink. The variables indicated by the option and the flow direction unit vector must be specified. \ingroup Config*/
  addRiemannOption("MARKER_RIEMANN", nMarker_Riemann, Marker_Riemann, Kind_Data_Riemann, Riemann_Map, Riemann_Var1, Riemann_Var2, Riemann_FlowDir);
  /*!\brief MARKER_GILES \n DESCRIPTION: Giles boundary marker(s) with the following formats, a unit vector. */
  /* \n OPTIONS: See \link Giles_Map \endlink. The variables indicated by the option and the flow direction unit vector must be specified. \ingroup Config*/
  addGilesOption("MARKER_GILES", nMarker_Giles, Marker_Giles, Kind_Data_Giles, Giles_Map, Giles_Var1, Giles_Var2, Giles_FlowDir, RelaxFactorAverage, RelaxFactorFourier);
  /*!\brief SPATIAL_FOURIER \n DESCRIPTION: Option to compute the spatial fourier trasformation for the Giles BC. */
  addBoolOption("SPATIAL_FOURIER", SpatialFourier, false);
  /*!\brief GILES_EXTRA_RELAXFACTOR \n DESCRIPTION: the 1st coeff the value of the under relaxation factor to apply to the shroud and hub,
   * the 2nd coefficient is the the percentage of span-wise height influenced by this extra under relaxation factor.*/
  default_extrarelfac[0] = 0.1; default_extrarelfac[1] = 0.1;
  addDoubleArrayOption("GILES_EXTRA_RELAXFACTOR", 2, ExtraRelFacGiles, default_extrarelfac);
  /*!\brief AVERAGE_PROCESS_TYPE \n DESCRIPTION: types of mixing process for averaging quantities at the boundaries.
    \n OPTIONS: see \link MixingProcess_Map \endlink \n DEFAULT: AREA_AVERAGE \ingroup Config*/
  addEnumOption("MIXINGPLANE_INTERFACE_KIND", Kind_MixingPlaneInterface, MixingPlaneInterface_Map, NEAREST_SPAN);
  /*!\brief AVERAGE_PROCESS_KIND \n DESCRIPTION: types of mixing process for averaging quantities at the boundaries.
    \n OPTIONS: see \link MixingProcess_Map \endlink \n DEFAULT: AREA_AVERAGE \ingroup Config*/
  addEnumOption("AVERAGE_PROCESS_KIND", Kind_AverageProcess, AverageProcess_Map, AREA);
  /*!\brief PERFORMANCE_AVERAGE_PROCESS_KIND \n DESCRIPTION: types of mixing process for averaging quantities at the boundaries for performance computation.
      \n OPTIONS: see \link MixingProcess_Map \endlink \n DEFAULT: AREA_AVERAGE \ingroup Config*/
  addEnumOption("PERFORMANCE_AVERAGE_PROCESS_KIND", Kind_PerformanceAverageProcess, AverageProcess_Map, AREA);
  default_mixedout_coeff[0] = 1.0; default_mixedout_coeff[1] = 1.0E-05; default_mixedout_coeff[2] = 15.0;
  /*!\brief MIXEDOUT_COEFF \n DESCRIPTION: the 1st coeff is an under relaxation factor for the Newton method,
   * the 2nd coefficient is the tolerance for the Newton method, 3rd coefficient is the maximum number of
   * iteration for the Newton Method.*/
  addDoubleArrayOption("MIXEDOUT_COEFF", 3, Mixedout_Coeff, default_mixedout_coeff);
  /*!\brief RAMP_ROTATING_FRAME\n DESCRIPTION: option to ramp up or down the rotating frame velocity value*/
  addBoolOption("RAMP_ROTATING_FRAME", RampRotatingFrame, false);
  default_rampRotFrame_coeff[0] = 0; default_rampRotFrame_coeff[1] = 1.0; default_rampRotFrame_coeff[2] = 1000.0;
      /*!\brief RAMP_ROTATING_FRAME_COEFF \n DESCRIPTION: the 1st coeff is the staring velocity,
   * the 2nd coeff is the number of iterations for the update, 3rd is the number of iteration */
  addDoubleArrayOption("RAMP_ROTATING_FRAME_COEFF", 3, RampRotatingFrame_Coeff, default_rampRotFrame_coeff);
  /* DESCRIPTION: AVERAGE_MACH_LIMIT is a limit value for average procedure based on the mass flux. */
  addDoubleOption("AVERAGE_MACH_LIMIT", AverageMachLimit, 0.03);
  /*!\brief RAMP_OUTLET_PRESSURE\n DESCRIPTION: option to ramp up or down the rotating frame velocity value*/
  addBoolOption("RAMP_OUTLET_PRESSURE", RampOutletPressure, false);
  default_rampOutPres_coeff[0] = 100000.0; default_rampOutPres_coeff[1] = 1.0; default_rampOutPres_coeff[2] = 1000.0;
  /*!\brief RAMP_OUTLET_PRESSURE_COEFF \n DESCRIPTION: the 1st coeff is the staring outlet pressure,
   * the 2nd coeff is the number of iterations for the update, 3rd is the number of total iteration till reaching the final outlet pressure value */
  addDoubleArrayOption("RAMP_OUTLET_PRESSURE_COEFF", 3, RampOutletPressure_Coeff, default_rampOutPres_coeff);
  /*!\brief MARKER_MIXINGPLANE \n DESCRIPTION: Identify the boundaries in which the mixing plane is applied. \ingroup Config*/
  addStringListOption("MARKER_MIXINGPLANE_INTERFACE", nMarker_MixingPlaneInterface, Marker_MixingPlaneInterface);
  /*!\brief TURBULENT_MIXINGPLANE \n DESCRIPTION: Activate mixing plane also for turbulent quantities \ingroup Config*/
  addBoolOption("TURBULENT_MIXINGPLANE", turbMixingPlane, false);
  /*!\brief MARKER_TURBOMACHINERY \n DESCRIPTION: Identify the inflow and outflow boundaries in which the turbomachinery settings are  applied. \ingroup Config*/
  addTurboPerfOption("MARKER_TURBOMACHINERY", nMarker_Turbomachinery, Marker_TurboBoundIn, Marker_TurboBoundOut);
  /*!\brief NUM_SPANWISE_SECTIONS \n DESCRIPTION: Integer number of spanwise sections to compute 3D turbo BC and Performance for turbomachinery */
  addUnsignedShortOption("NUM_SPANWISE_SECTIONS", nSpanWiseSections_User, 1);
  /*!\brief SPANWISE_KIND \n DESCRIPTION: type of algorithm to identify the span-wise sections at the turbo boundaries.
   \n OPTIONS: see \link SpanWise_Map \endlink \n Default: AUTOMATIC */
  addEnumOption("SPANWISE_KIND", Kind_SpanWise, SpanWise_Map, AUTOMATIC);
  /*!\brief TURBOMACHINERY_KIND \n DESCRIPTION: types of turbomachynery architecture.
      \n OPTIONS: see \link TurboMachinery_Map \endlink \n Default: AXIAL */
  addEnumListOption("TURBOMACHINERY_KIND",nTurboMachineryKind, Kind_TurboMachinery, TurboMachinery_Map);
  /*!\brief MARKER_SHROUD \n DESCRIPTION: markers in which velocity is forced to 0.0 .
   * \n Format: (shroud1, shroud2, ...)*/
  addStringListOption("MARKER_SHROUD", nMarker_Shroud, Marker_Shroud);
  /*!\brief MARKER_SUPERSONIC_INLET  \n DESCRIPTION: Supersonic inlet boundary marker(s)
   * \n   Format: (inlet marker, temperature, static pressure, velocity_x,   velocity_y, velocity_z, ... ), i.e. primitive variables specified. \ingroup Config*/
  addInletOption("MARKER_SUPERSONIC_INLET", nMarker_Supersonic_Inlet, Marker_Supersonic_Inlet, Inlet_Temperature, Inlet_Pressure, Inlet_Velocity);
  /*!\brief MARKER_SUPERSONIC_OUTLET \n DESCRIPTION: Supersonic outlet boundary marker(s) \ingroup Config*/
  addStringListOption("MARKER_SUPERSONIC_OUTLET", nMarker_Supersonic_Outlet, Marker_Supersonic_Outlet);
  /*!\brief MARKER_OUTLET  \n DESCRIPTION: Outlet boundary marker(s)\n
   Format: ( outlet marker, back pressure (static), ... ) \ingroup Config*/
  addStringDoubleListOption("MARKER_OUTLET", nMarker_Outlet, Marker_Outlet, Outlet_Pressure);
  /*!\brief INC_INLET_TYPE \n DESCRIPTION: List of inlet types for incompressible flows. List length must match number of inlet markers. Options: VELOCITY_INLET, PRESSURE_INLET. \ingroup Config*/
  addEnumListOption("INC_OUTLET_TYPE", nInc_Outlet, Kind_Inc_Outlet, Outlet_Map);
  /*!\brief MARKER_ISOTHERMAL DESCRIPTION: Isothermal wall boundary marker(s)\n
   * Format: ( isothermal marker, wall temperature (static), ... ) \ingroup Config  */
  addStringDoubleListOption("MARKER_ISOTHERMAL", nMarker_Isothermal, Marker_Isothermal, Isothermal_Temperature);
  /*!\brief MARKER_HEATFLUX  \n DESCRIPTION: Specified heat flux wall boundary marker(s)
   Format: ( Heat flux marker, wall heat flux (static), ... ) \ingroup Config*/
  addStringDoubleListOption("MARKER_HEATFLUX", nMarker_HeatFlux, Marker_HeatFlux, Heat_Flux);
  /*!\brief MARKER_ENGINE_INFLOW  \n DESCRIPTION: Engine inflow boundary marker(s)
   Format: ( nacelle inflow marker, fan face Mach, ... ) \ingroup Config*/
  addStringDoubleListOption("MARKER_ENGINE_INFLOW", nMarker_EngineInflow, Marker_EngineInflow, EngineInflow_Target);
  /* DESCRIPTION: Highlite area */
  addDoubleOption("HIGHLITE_AREA", Highlite_Area, 1.0);
  /* DESCRIPTION: Fan poly efficiency */
  addDoubleOption("FAN_POLY_EFF", Fan_Poly_Eff, 1.0);
  /*!\brief SUBSONIC_ENGINE\n DESCRIPTION: Engine subsonic intake region \ingroup Config*/
  addBoolOption("INTEGRATED_HEATFLUX", Integrated_HeatFlux, false);
  /*!\brief SUBSONIC_ENGINE\n DESCRIPTION: Engine subsonic intake region \ingroup Config*/
  addBoolOption("SUBSONIC_ENGINE", SubsonicEngine, false);
  /* DESCRIPTION: Actuator disk double surface */
  addBoolOption("ACTDISK_DOUBLE_SURFACE", ActDisk_DoubleSurface, false);
  /* DESCRIPTION: Only half engine is in the computational grid */
  addBoolOption("ENGINE_HALF_MODEL", Engine_HalfModel, false);
  /* DESCRIPTION: Actuator disk double surface */
  addBoolOption("ACTDISK_SU2_DEF", ActDisk_SU2_DEF, false);
  /* DESCRIPTION: Definition of the distortion rack (radial number of proves / circumferential density (degree) */
  default_distortion[0] =  5.0; default_distortion[1] =  15.0;
  addDoubleArrayOption("DISTORTION_RACK", 2, DistortionRack, default_distortion);
  /* DESCRIPTION: Values of the box to impose a subsonic nacellle (mach, Pressure, Temperature) */
  default_eng_val[0]=0.0; default_eng_val[1]=0.0; default_eng_val[2]=0.0;
  default_eng_val[3]=0.0;  default_eng_val[4]=0.0;
  addDoubleArrayOption("SUBSONIC_ENGINE_VALUES", 5, SubsonicEngine_Values, default_eng_val);
  /* DESCRIPTION: Coordinates of the box to impose a subsonic nacellle cylinder (Xmin, Ymin, Zmin, Xmax, Ymax, Zmax, Radius) */
  default_eng_cyl[0] = 0.0; default_eng_cyl[1] = 0.0; default_eng_cyl[2] = 0.0;
  default_eng_cyl[3] =  1E15; default_eng_cyl[4] =  1E15; default_eng_cyl[5] =  1E15; default_eng_cyl[6] =  1E15;
  addDoubleArrayOption("SUBSONIC_ENGINE_CYL", 7, SubsonicEngine_Cyl, default_eng_cyl);
  /* DESCRIPTION: Engine exhaust boundary marker(s)
   Format: (nacelle exhaust marker, total nozzle temp, total nozzle pressure, ... )*/
  addExhaustOption("MARKER_ENGINE_EXHAUST", nMarker_EngineExhaust, Marker_EngineExhaust, Exhaust_Temperature_Target, Exhaust_Pressure_Target);
  /* DESCRIPTION: Clamped boundary marker(s) */
  addStringListOption("MARKER_CLAMPED", nMarker_Clamped, Marker_Clamped);
  /* DESCRIPTION: Displacement boundary marker(s) */
  addStringDoubleListOption("MARKER_NORMAL_DISPL", nMarker_Displacement, Marker_Displacement, Displ_Value);
  /* DESCRIPTION: Load boundary marker(s) - uniform pressure in Pa */
  addStringDoubleListOption("MARKER_PRESSURE", nMarker_Load, Marker_Load, Load_Value);
  /* DESCRIPTION: Load boundary marker(s) */
  addStringDoubleListOption("MARKER_DAMPER", nMarker_Damper, Marker_Damper, Damper_Constant);
  /* DESCRIPTION: Load boundary marker(s)
   Format: (inlet marker, load, multiplier, dir_x, dir_y, dir_z, ... ), i.e. primitive variables specified. */
  addInletOption("MARKER_LOAD", nMarker_Load_Dir, Marker_Load_Dir, Load_Dir_Value, Load_Dir_Multiplier, Load_Dir);
  /* DESCRIPTION: Load boundary marker(s)
   Format: (inlet marker, load, multiplier, dir_x, dir_y, dir_z, ... ), i.e. primitive variables specified. */
  addInletOption("MARKER_DISPLACEMENT", nMarker_Disp_Dir, Marker_Disp_Dir, Disp_Dir_Value, Disp_Dir_Multiplier, Disp_Dir);
  /* DESCRIPTION: Sine load boundary marker(s)
   Format: (inlet marker, load, multiplier, dir_x, dir_y, dir_z, ... ), i.e. primitive variables specified. */
  addInletOption("MARKER_SINE_LOAD", nMarker_Load_Sine, Marker_Load_Sine, Load_Sine_Amplitude, Load_Sine_Frequency, Load_Sine_Dir);
  /*!\brief SINE_LOAD\n DESCRIPTION: option to apply the load as a sine*/
  addBoolOption("SINE_LOAD", Sine_Load, false);
  default_sineload_coeff[0] = 0.0; default_sineload_coeff[1] = 0.0; default_sineload_coeff[2] = 0.0;
  /*!\brief SINE_LOAD_COEFF \n DESCRIPTION: the 1st coeff is the amplitude, the 2nd is the frequency, 3rd is the phase in radians */
  addDoubleArrayOption("SINE_LOAD_COEFF", 3, SineLoad_Coeff, default_sineload_coeff);
  /*!\brief RAMP_AND_RELEASE\n DESCRIPTION: release the load after applying the ramp*/
  addBoolOption("RAMP_AND_RELEASE_LOAD", RampAndRelease, false);

  /* DESCRIPTION: Flow load boundary marker(s) */
  addStringDoubleListOption("MARKER_FLOWLOAD", nMarker_FlowLoad, Marker_FlowLoad, FlowLoad_Value);
  /* DESCRIPTION: Damping factor for engine inlet condition */
  addDoubleOption("DAMP_ENGINE_INFLOW", Damp_Engine_Inflow, 0.95);
  /* DESCRIPTION: Damping factor for engine exhaust condition */
  addDoubleOption("DAMP_ENGINE_EXHAUST", Damp_Engine_Exhaust, 0.95);
  /*!\brief ENGINE_INFLOW_TYPE  \n DESCRIPTION: Inlet boundary type \n OPTIONS: see \link Engine_Inflow_Map \endlink \n Default: FAN_FACE_MACH \ingroup Config*/
  addEnumOption("ENGINE_INFLOW_TYPE", Kind_Engine_Inflow, Engine_Inflow_Map, FAN_FACE_MACH);
  /* DESCRIPTION: Evaluate a problem with engines */
  addBoolOption("ENGINE", Engine, false);

  /* DESCRIPTION:  Compute buffet sensor */
  addBoolOption("BUFFET_MONITORING", Buffet_Monitoring, false);
  /* DESCRIPTION:  Sharpness coefficient for the buffet sensor */
  addDoubleOption("BUFFET_K", Buffet_k, 10.0);
  /* DESCRIPTION:  Offset parameter for the buffet sensor */
  addDoubleOption("BUFFET_LAMBDA", Buffet_lambda, 0.0);


  /*!\par CONFIG_CATEGORY: Time-marching \ingroup Config*/
  /*--- Options related to time-marching ---*/

  /* DESCRIPTION: Unsteady simulation  */
  addEnumOption("TIME_MARCHING", TimeMarching, TimeMarching_Map, STEADY);
  /* DESCRIPTION:  Courant-Friedrichs-Lewy condition of the finest grid */
  addDoubleOption("CFL_NUMBER", CFLFineGrid, 1.25);
  /* DESCRIPTION:  Max time step in local time stepping simulations */
  addDoubleOption("MAX_DELTA_TIME", Max_DeltaTime, 1000000);
  /* DESCRIPTION: Activate The adaptive CFL number. */
  addBoolOption("CFL_ADAPT", CFL_Adapt, false);
  /* !\brief CFL_ADAPT_PARAM
   * DESCRIPTION: Parameters of the adaptive CFL number (factor down, factor up, CFL limit (min and max) )
   * Factor down generally >1.0, factor up generally < 1.0 to cause the CFL to increase when residual is decreasing,
   * and decrease when the residual is increasing or stalled. \ingroup Config*/
  default_cfl_adapt[0] = 0.0; default_cfl_adapt[1] = 0.0; default_cfl_adapt[2] = 1.0; default_cfl_adapt[3] = 100.0;
  addDoubleArrayOption("CFL_ADAPT_PARAM", 4, CFL_AdaptParam, default_cfl_adapt);
  /* DESCRIPTION: Reduction factor of the CFL coefficient in the adjoint problem */
  addDoubleOption("CFL_REDUCTION_ADJFLOW", CFLRedCoeff_AdjFlow, 0.8);
  /* DESCRIPTION: Reduction factor of the CFL coefficient in the level set problem */
  addDoubleOption("CFL_REDUCTION_TURB", CFLRedCoeff_Turb, 1.0);
  /* DESCRIPTION: Reduction factor of the CFL coefficient in the turbulent adjoint problem */
  addDoubleOption("CFL_REDUCTION_ADJTURB", CFLRedCoeff_AdjTurb, 1.0);
  /* DESCRIPTION: External iteration offset due to restart */
  addUnsignedLongOption("EXT_ITER_OFFSET", ExtIter_OffSet, 0);
  // these options share nRKStep as their size, which is not a good idea in general
  /* DESCRIPTION: Runge-Kutta alpha coefficients */
  addDoubleListOption("RK_ALPHA_COEFF", nRKStep, RK_Alpha_Step);
  /* DESCRIPTION: Number of time levels for time accurate local time stepping. */
  addUnsignedShortOption("LEVELS_TIME_ACCURATE_LTS", nLevels_TimeAccurateLTS, 1);
  /* DESCRIPTION: Number of time DOFs used in the predictor step of ADER-DG. */
  addUnsignedShortOption("TIME_DOFS_ADER_DG", nTimeDOFsADER_DG, 2);
  /* DESCRIPTION: Unsteady Courant-Friedrichs-Lewy number of the finest grid */
  addDoubleOption("UNST_CFL_NUMBER", Unst_CFL, 0.0);
  /* DESCRIPTION: Integer number of periodic time instances for Harmonic Balance */
  addUnsignedShortOption("TIME_INSTANCES", nTimeInstances, 1);
  /* DESCRIPTION: Time period for Harmonic Balance wihtout moving meshes */
  addDoubleOption("HB_PERIOD", HarmonicBalance_Period, -1.0);
  /* DESCRIPTION:  Turn on/off harmonic balance preconditioning */
  addBoolOption("HB_PRECONDITION", HB_Precondition, false);
  /* DESCRIPTION: Iteration number to begin unsteady restarts (dual time method) */
  addLongOption("UNST_RESTART_ITER", Unst_RestartIter, 0);
  /* DESCRIPTION: Starting direct solver iteration for the unsteady adjoint */
  addLongOption("UNST_ADJOINT_ITER", Unst_AdjointIter, 0);
  /* DESCRIPTION: Number of iterations to average the objective */
  addLongOption("ITER_AVERAGE_OBJ", Iter_Avg_Objective , 0);
  /* DESCRIPTION: Iteration number to begin unsteady restarts (structural analysis) */
  addLongOption("DYN_RESTART_ITER", Dyn_RestartIter, 0);
  /* DESCRIPTION: Time discretization */
  addEnumOption("TIME_DISCRE_FLOW", Kind_TimeIntScheme_Flow, Time_Int_Map, EULER_IMPLICIT);
  /* DESCRIPTION: Time discretization */
  addEnumOption("TIME_DISCRE_FEM_FLOW", Kind_TimeIntScheme_FEM_Flow, Time_Int_Map, RUNGE_KUTTA_EXPLICIT);
  /* DESCRIPTION: ADER-DG predictor step */
  addEnumOption("ADER_PREDICTOR", Kind_ADER_Predictor, Ader_Predictor_Map, ADER_ALIASED_PREDICTOR);
  /* DESCRIPTION: Time discretization */
  addEnumOption("TIME_DISCRE_ADJFLOW", Kind_TimeIntScheme_AdjFlow, Time_Int_Map, EULER_IMPLICIT);
  /* DESCRIPTION: Time discretization */
  addEnumOption("TIME_DISCRE_TURB", Kind_TimeIntScheme_Turb, Time_Int_Map, EULER_IMPLICIT);
  /* DESCRIPTION: Time discretization */
  addEnumOption("TIME_DISCRE_ADJTURB", Kind_TimeIntScheme_AdjTurb, Time_Int_Map, EULER_IMPLICIT);
  /* DESCRIPTION: Time discretization */
  addEnumOption("TIME_DISCRE_FEA", Kind_TimeIntScheme_FEA, Time_Int_Map_FEA, NEWMARK_IMPLICIT);
  /* DESCRIPTION: Time discretization for radiation problems*/
  addEnumOption("TIME_DISCRE_RADIATION", Kind_TimeIntScheme_Radiation, Time_Int_Map, EULER_IMPLICIT);
  /* DESCRIPTION: Time discretization */
  addEnumOption("TIME_DISCRE_HEAT", Kind_TimeIntScheme_Heat, Time_Int_Map, EULER_IMPLICIT);
  /* DESCRIPTION: Time discretization */
  addEnumOption("TIMESTEP_HEAT", Kind_TimeStep_Heat, Heat_TimeStep_Map, MINIMUM);
  /* DESCRIPTION: Time discretization */
  addEnumOption("TIME_DISCRE_POISSON", Kind_TimeIntScheme_Poisson, Time_Int_Map, EULER_IMPLICIT);

  /*!\par CONFIG_CATEGORY: Linear solver definition \ingroup Config*/
  /*--- Options related to the linear solvers ---*/

  /*!\brief LINEAR_SOLVER
   *  \n DESCRIPTION: Linear solver for the implicit, mesh deformation, or discrete adjoint systems \n OPTIONS: see \link Linear_Solver_Map \endlink \n DEFAULT: FGMRES \ingroup Config*/
  addEnumOption("LINEAR_SOLVER", Kind_Linear_Solver, Linear_Solver_Map, FGMRES);
  /*!\brief LINEAR_SOLVER_PREC
   *  \n DESCRIPTION: Preconditioner for the Krylov linear solvers \n OPTIONS: see \link Linear_Solver_Prec_Map \endlink \n DEFAULT: LU_SGS \ingroup Config*/
  addEnumOption("LINEAR_SOLVER_PREC", Kind_Linear_Solver_Prec, Linear_Solver_Prec_Map, ILU);
  /* DESCRIPTION: Minimum error threshold for the linear solver for the implicit formulation */
  addDoubleOption("LINEAR_SOLVER_ERROR", Linear_Solver_Error, 1E-6);
  /* DESCRIPTION: Maximum number of iterations of the linear solver for the implicit formulation */
  addUnsignedLongOption("LINEAR_SOLVER_ITER", Linear_Solver_Iter, 10);
  /* DESCRIPTION: Max iterations of the linear solver for the FVM flow solver in PB system. */
  addUnsignedLongOption("LINEAR_SOLVER_ITER_FLOW", Linear_Solver_Iter_Flow, 10);
  /* DESCRIPTION: Max iterations of the linear solver for the poisson solver in PB system. */
  addUnsignedLongOption("LINEAR_SOLVER_ITER_POISSON", Linear_Solver_Iter_Poisson, 10);
  /* DESCRIPTION: Fill in level for the ILU preconditioner */
  addUnsignedShortOption("LINEAR_SOLVER_ILU_FILL_IN", Linear_Solver_ILU_n, 0);
  /* DESCRIPTION: Maximum number of iterations of the linear solver for the implicit formulation */
  addUnsignedLongOption("LINEAR_SOLVER_RESTART_FREQUENCY", Linear_Solver_Restart_Frequency, 10);
  /* DESCRIPTION: Custom number of threads used for additive domain decomposition for ILU and LU_SGS (0 is "auto"). */
  addUnsignedLongOption("LINEAR_SOLVER_PREC_THREADS", Linear_Solver_Prec_Threads, 0);
<<<<<<< HEAD
  /* DESCRIPTION: Relaxation factor for iterative linear smoothers (SMOOTHER_ILU/JACOBI/LU-SGS/LINELET) */
  addDoubleOption("LINEAR_SOLVER_SMOOTHER_RELAXATION", Linear_Solver_Smoother_Relaxation, 1.0);
  /* DESCRIPTION: Relaxation of the pressure based flow corrections */
  addDoubleOption("RELAXATION_FACTOR_PBFLOW", Relaxation_Factor_PBFlow, 0.5);
  /* DESCRIPTION: Relaxation of the Rhie Chow interpolation contribution in pressure based flow. */
  addDoubleOption("RELAXATION_FACTOR_RHIECHOW", RCFactor, 0.5);
  /* DESCRIPTION: Relaxation of the flow equations solver for the implicit formulation */
  addDoubleOption("RELAXATION_FACTOR_ADJFLOW", Relaxation_Factor_AdjFlow, 1.0);
=======
  /* DESCRIPTION: Relaxation factor for updates of adjoint variables. */
  addDoubleOption("RELAXATION_FACTOR_ADJOINT", Relaxation_Factor_Adjoint, 1.0);
>>>>>>> f8d46030
  /* DESCRIPTION: Relaxation of the CHT coupling */
  addDoubleOption("RELAXATION_FACTOR_CHT", Relaxation_Factor_CHT, 1.0);
  /* DESCRIPTION: Roe coefficient */
  addDoubleOption("ROE_KAPPA", Roe_Kappa, 0.5);
  /* DESCRIPTION: Roe-Turkel preconditioning for low Mach number flows */
  addBoolOption("LOW_MACH_PREC", Low_Mach_Precon, false);
  /* DESCRIPTION: Post-reconstruction correction for low Mach number flows */
  addBoolOption("LOW_MACH_CORR", Low_Mach_Corr, false);
  /* DESCRIPTION: Time Step for dual time stepping simulations (s) */
  addDoubleOption("MIN_ROE_TURKEL_PREC", Min_Beta_RoeTurkel, 0.01);
  /* DESCRIPTION: Time Step for dual time stepping simulations (s) */
  addDoubleOption("MAX_ROE_TURKEL_PREC", Max_Beta_RoeTurkel, 0.2);
  /* DESCRIPTION: Linear solver for the turbulent adjoint systems */
  addEnumOption("ADJTURB_LIN_SOLVER", Kind_AdjTurb_Linear_Solver, Linear_Solver_Map, FGMRES);
  /* DESCRIPTION: Preconditioner for the turbulent adjoint Krylov linear solvers */
  addEnumOption("ADJTURB_LIN_PREC", Kind_AdjTurb_Linear_Prec, Linear_Solver_Prec_Map, ILU);
  /* DESCRIPTION: Minimum error threshold for the turbulent adjoint linear solver for the implicit formulation */
  addDoubleOption("ADJTURB_LIN_ERROR", AdjTurb_Linear_Error, 1E-5);
  /* DESCRIPTION: Maximum number of iterations of the turbulent adjoint linear solver for the implicit formulation */
  addUnsignedShortOption("ADJTURB_LIN_ITER", AdjTurb_Linear_Iter, 10);
  /* DESCRIPTION: Entropy fix factor */
  addDoubleOption("ENTROPY_FIX_COEFF", EntropyFix_Coeff, 0.001);
  /* DESCRIPTION: Linear solver for the discete adjoint systems */
  addEnumOption("DISCADJ_LIN_SOLVER", Kind_DiscAdj_Linear_Solver, Linear_Solver_Map, FGMRES);
  /* DESCRIPTION: Preconditioner for the discrete adjoint Krylov linear solvers */
  addEnumOption("DISCADJ_LIN_PREC", Kind_DiscAdj_Linear_Prec, Linear_Solver_Prec_Map, ILU);
  /* DESCRIPTION: Linear solver for the discete adjoint systems */

  /*!\par CONFIG_CATEGORY: Convergence\ingroup Config*/
  /*--- Options related to convergence ---*/

  /*!\brief CONV_CRITERIA
   *  \n DESCRIPTION: Convergence criteria \n OPTIONS: see \link Converge_Crit_Map \endlink \n DEFAULT: RESIDUAL \ingroup Config*/
  addEnumOption("CONV_CRITERIA", ConvCriteria, Converge_Crit_Map, RESIDUAL);
  /*!\brief CONV_RESIDUAL_MINVAL\n DESCRIPTION: Min value of the residual (log10 of the residual)\n DEFAULT: -14.0 \ingroup Config*/
  addDoubleOption("CONV_RESIDUAL_MINVAL", MinLogResidual, -14.0);
  /*!\brief CONV_STARTITER\n DESCRIPTION: Iteration number to begin convergence monitoring\n DEFAULT: 5 \ingroup Config*/
  addUnsignedLongOption("CONV_STARTITER", StartConv_Iter, 5);
  /*!\brief CONV_CAUCHY_ELEMS\n DESCRIPTION: Number of elements to apply the criteria. \n DEFAULT 100 \ingroup Config*/
  addUnsignedShortOption("CONV_CAUCHY_ELEMS", Cauchy_Elems, 100);
  /*!\brief CONV_CAUCHY_EPS\n DESCRIPTION: Epsilon to control the series convergence \n DEFAULT: 1e-10 \ingroup Config*/
  addDoubleOption("CONV_CAUCHY_EPS", Cauchy_Eps, 1E-10);
  /*!\brief CONV_FIELD\n DESCRIPTION: Output field to monitor \n Default: depends on solver \ingroup Config*/
  addStringListOption("CONV_FIELD", nConvField, ConvField);

  /*!\brief CONV_WINDOW_STARTITER\n DESCRIPTION: Iteration number after START_ITER_WND  to begin convergence monitoring\n DEFAULT: 15 \ingroup Config*/
  addUnsignedLongOption("CONV_WINDOW_STARTITER", Wnd_StartConv_Iter, 15);
  /*!\brief CONV_WINDOW_CAUCHY_ELEMS\n DESCRIPTION: Number of elements to apply the criteria. \n DEFAULT 100 \ingroup Config*/
  addUnsignedShortOption("CONV_WINDOW_CAUCHY_ELEMS", Wnd_Cauchy_Elems, 100);
  /*!\brief CONV_WINDOW_CAUCHY_EPS\n DESCRIPTION: Epsilon to control the series convergence \n DEFAULT: 1e-3 \ingroup Config*/
  addDoubleOption("CONV_WINDOW_CAUCHY_EPS", Wnd_Cauchy_Eps, 1E-3);
  /*!\brief WINDOW_CAUCHY_CRIT \n DESCRIPTION: Determines, if the cauchy convergence criterion should be used for windowed time averaged objective functions*/
  addBoolOption("WINDOW_CAUCHY_CRIT",Wnd_Cauchy_Crit, false);
  /*!\brief CONV_WINDOW_FIELD
   * \n DESCRIPTION: Output fields  for the Cauchy criterium for the TIME iteration. The criterium is applied to the windowed time average of the chosen funcion. */
  addStringListOption("CONV_WINDOW_FIELD",nWndConvField, WndConvField);
  /*!\par CONFIG_CATEGORY: Multi-grid \ingroup Config*/
  /*--- Options related to Multi-grid ---*/

  /*!\brief START_UP_ITER \n DESCRIPTION: Start up iterations using the fine grid only. DEFAULT: 0 \ingroup Config*/
  addUnsignedShortOption("START_UP_ITER", nStartUpIter, 0);
  /*!\brief MGLEVEL\n DESCRIPTION: Multi-grid Levels. DEFAULT: 0 \ingroup Config*/
  addUnsignedShortOption("MGLEVEL", nMGLevels, 0);
  /*!\brief MGCYCLE\n DESCRIPTION: Multi-grid cycle. OPTIONS: See \link MG_Cycle_Map \endlink. Defualt V_CYCLE \ingroup Config*/
  addEnumOption("MGCYCLE", MGCycle, MG_Cycle_Map, V_CYCLE);
  /*!\brief MG_PRE_SMOOTH\n DESCRIPTION: Multi-grid pre-smoothing level \ingroup Config*/
  addUShortListOption("MG_PRE_SMOOTH", nMG_PreSmooth, MG_PreSmooth);
  /*!\brief MG_POST_SMOOTH\n DESCRIPTION: Multi-grid post-smoothing level \ingroup Config*/
  addUShortListOption("MG_POST_SMOOTH", nMG_PostSmooth, MG_PostSmooth);
  /*!\brief MG_CORRECTION_SMOOTH\n DESCRIPTION: Jacobi implicit smoothing of the correction \ingroup Config*/
  addUShortListOption("MG_CORRECTION_SMOOTH", nMG_CorrecSmooth, MG_CorrecSmooth);
  /*!\brief MG_DAMP_RESTRICTION\n DESCRIPTION: Damping factor for the residual restriction. DEFAULT: 0.75 \ingroup Config*/
  addDoubleOption("MG_DAMP_RESTRICTION", Damp_Res_Restric, 0.75);
  /*!\brief MG_DAMP_PROLONGATION\n DESCRIPTION: Damping factor for the correction prolongation. DEFAULT 0.75 \ingroup Config*/
  addDoubleOption("MG_DAMP_PROLONGATION", Damp_Correc_Prolong, 0.75);

  /*!\par CONFIG_CATEGORY: Spatial Discretization \ingroup Config*/
  /*--- Options related to the spatial discretization ---*/

  /*!\brief NUM_METHOD_GRAD
   *  \n DESCRIPTION: Numerical method for spatial gradients \n OPTIONS: See \link Gradient_Map \endlink. \n DEFAULT: WEIGHTED_LEAST_SQUARES. \ingroup Config*/
  addEnumOption("NUM_METHOD_GRAD", Kind_Gradient_Method, Gradient_Map, WEIGHTED_LEAST_SQUARES);
  /*!\brief NUM_METHOD_GRAD
   *  \n DESCRIPTION: Numerical method for spatial gradients used only for upwind reconstruction \n OPTIONS: See \link Gradient_Map \endlink. \n DEFAULT: NO_GRADIENT. \ingroup Config*/
  addEnumOption("NUM_METHOD_GRAD_RECON", Kind_Gradient_Method_Recon, Gradient_Map, NO_GRADIENT);
  /*!\brief VENKAT_LIMITER_COEFF
   *  \n DESCRIPTION: Coefficient for the limiter. DEFAULT value 0.5. Larger values decrease the extent of limiting, values approaching zero cause lower-order approximation to the solution. \ingroup Config */
  addDoubleOption("VENKAT_LIMITER_COEFF", Venkat_LimiterCoeff, 0.05);
  /*!\brief ADJ_SHARP_LIMITER_COEFF
   *  \n DESCRIPTION: Coefficient for detecting the limit of the sharp edges. DEFAULT value 3.0.  Use with sharp edges limiter. \ingroup Config*/
  addDoubleOption("ADJ_SHARP_LIMITER_COEFF", AdjSharp_LimiterCoeff, 3.0);
  /*!\brief LIMITER_ITER
   *  \n DESCRIPTION: Freeze the value of the limiter after a number of iterations. DEFAULT value 999999. \ingroup Config*/
  addUnsignedLongOption("LIMITER_ITER", LimiterIter, 999999);

  /*!\brief CONV_NUM_METHOD_FLOW
   *  \n DESCRIPTION: Convective numerical method \n OPTIONS: See \link Upwind_Map \endlink , \link Centered_Map \endlink. \ingroup Config*/
  addConvectOption("CONV_NUM_METHOD_FLOW", Kind_ConvNumScheme_Flow, Kind_Centered_Flow, Kind_Upwind_Flow);

  /*!\brief NUM_METHOD_FEM_FLOW
   *  \n DESCRIPTION: Numerical method \n OPTIONS: See \link FEM_Map \endlink , \link Centered_Map \endlink. \ingroup Config*/
  addConvectFEMOption("NUM_METHOD_FEM_FLOW", Kind_ConvNumScheme_FEM_Flow, Kind_FEM_Flow);

  /*!\brief MUSCL_FLOW \n DESCRIPTION: Check if the MUSCL scheme should be used \ingroup Config*/
  addBoolOption("MUSCL_FLOW", MUSCL_Flow, true);
  /*!\brief SLOPE_LIMITER_FLOW
   * DESCRIPTION: Slope limiter for the direct solution. \n OPTIONS: See \link Limiter_Map \endlink \n DEFAULT VENKATAKRISHNAN \ingroup Config*/
  addEnumOption("SLOPE_LIMITER_FLOW", Kind_SlopeLimit_Flow, Limiter_Map, VENKATAKRISHNAN);
  default_jst_coeff[0] = 0.5; default_jst_coeff[1] = 0.02;
  /*!\brief JST_SENSOR_COEFF \n DESCRIPTION: 2nd and 4th order artificial dissipation coefficients for the JST method \ingroup Config*/
  addDoubleArrayOption("JST_SENSOR_COEFF", 2, Kappa_Flow, default_jst_coeff);
  /*!\brief LAX_SENSOR_COEFF \n DESCRIPTION: 1st order artificial dissipation coefficients for the Lax-Friedrichs method. \ingroup Config*/
  addDoubleOption("LAX_SENSOR_COEFF", Kappa_1st_Flow, 0.15);
  default_ad_coeff_heat[0] = 0.5; default_ad_coeff_heat[1] = 0.02;
  /*!\brief JST_SENSOR_COEFF_HEAT \n DESCRIPTION: 2nd and 4th order artificial dissipation coefficients for the JST method \ingroup Config*/
  addDoubleArrayOption("JST_SENSOR_COEFF_HEAT", 2, Kappa_Heat, default_ad_coeff_heat);
  /*!\brief USE_ACCURATE_FLUX_JACOBIANS \n DESCRIPTION: Use numerically computed Jacobians for AUSM+up(2) and SLAU(2) \ingroup Config*/
  addBoolOption("USE_ACCURATE_FLUX_JACOBIANS", Use_Accurate_Jacobians, false);
  /*!\brief CENTRAL_JACOBIAN_FIX_FACTOR \n DESCRIPTION: Improve the numerical properties (diagonal dominance) of the global Jacobian matrix, 3 to 4 is "optimum" (central schemes) \ingroup Config*/
  addDoubleOption("CENTRAL_JACOBIAN_FIX_FACTOR", Cent_Jac_Fix_Factor, 4.0);

  /*!\brief CONV_NUM_METHOD_ADJFLOW
   *  \n DESCRIPTION: Convective numerical method for the adjoint solver.
   *  \n OPTIONS:  See \link Upwind_Map \endlink , \link Centered_Map \endlink. Note: not all methods are guaranteed to be implemented for the adjoint solver. \ingroup Config */
  addConvectOption("CONV_NUM_METHOD_ADJFLOW", Kind_ConvNumScheme_AdjFlow, Kind_Centered_AdjFlow, Kind_Upwind_AdjFlow);
  /*!\brief MUSCL_FLOW \n DESCRIPTION: Check if the MUSCL scheme should be used \ingroup Config*/
  addBoolOption("MUSCL_ADJFLOW", MUSCL_AdjFlow, true);
  /*!\brief SLOPE_LIMITER_ADJFLOW
     * DESCRIPTION: Slope limiter for the adjoint solution. \n OPTIONS: See \link Limiter_Map \endlink \n DEFAULT VENKATAKRISHNAN \ingroup Config*/
  addEnumOption("SLOPE_LIMITER_ADJFLOW", Kind_SlopeLimit_AdjFlow, Limiter_Map, VENKATAKRISHNAN);
  default_jst_adj_coeff[0] = 0.5; default_jst_adj_coeff[1] = 0.02;
  /*!\brief ADJ_JST_SENSOR_COEFF \n DESCRIPTION: 2nd and 4th order artificial dissipation coefficients for the adjoint JST method. \ingroup Config*/
  addDoubleArrayOption("ADJ_JST_SENSOR_COEFF", 2, Kappa_AdjFlow, default_jst_adj_coeff);
  /*!\brief LAX_SENSOR_COEFF \n DESCRIPTION: 1st order artificial dissipation coefficients for the adjoint Lax-Friedrichs method. \ingroup Config*/
  addDoubleOption("ADJ_LAX_SENSOR_COEFF", Kappa_1st_AdjFlow, 0.15);

  /*!\brief MUSCL_FLOW \n DESCRIPTION: Check if the MUSCL scheme should be used \ingroup Config*/
  addBoolOption("MUSCL_TURB", MUSCL_Turb, false);
  /*!\brief SLOPE_LIMITER_TURB
   *  \n DESCRIPTION: Slope limiter  \n OPTIONS: See \link Limiter_Map \endlink \n DEFAULT VENKATAKRISHNAN \ingroup Config*/
  addEnumOption("SLOPE_LIMITER_TURB", Kind_SlopeLimit_Turb, Limiter_Map, VENKATAKRISHNAN);
  /*!\brief CONV_NUM_METHOD_TURB
   *  \n DESCRIPTION: Convective numerical method \ingroup Config*/
  addConvectOption("CONV_NUM_METHOD_TURB", Kind_ConvNumScheme_Turb, Kind_Centered_Turb, Kind_Upwind_Turb);

  /*!\brief MUSCL_FLOW \n DESCRIPTION: Check if the MUSCL scheme should be used \ingroup Config*/
  addBoolOption("MUSCL_ADJTURB", MUSCL_AdjTurb, false);
  /*!\brief SLOPE_LIMITER_ADJTURB
   *  \n DESCRIPTION: Slope limiter \n OPTIONS: See \link Limiter_Map \endlink \n DEFAULT VENKATAKRISHNAN \ingroup Config */
  addEnumOption("SLOPE_LIMITER_ADJTURB", Kind_SlopeLimit_AdjTurb, Limiter_Map, VENKATAKRISHNAN);
  /*!\brief CONV_NUM_METHOD_ADJTURB\n DESCRIPTION: Convective numerical method for the adjoint/turbulent problem \ingroup Config*/
  addConvectOption("CONV_NUM_METHOD_ADJTURB", Kind_ConvNumScheme_AdjTurb, Kind_Centered_AdjTurb, Kind_Upwind_AdjTurb);

  /*!\brief MUSCL_FLOW \n DESCRIPTION: Check if the MUSCL scheme should be used \ingroup Config*/
  addBoolOption("MUSCL_HEAT", MUSCL_Heat, false);
  /*!\brief CONV_NUM_METHOD_HEAT
   *  \n DESCRIPTION: Convective numerical method \n DEFAULT: UPWIND */
  addEnumOption("CONV_NUM_METHOD_HEAT", Kind_ConvNumScheme_Heat, Space_Map, SPACE_UPWIND);

  /*!\par CONFIG_CATEGORY: Adjoint and Gradient \ingroup Config*/
  /*--- Options related to the adjoint and gradient ---*/

  /*!\brief LIMIT_ADJFLOW \n DESCRIPTION: Limit value for the adjoint variable.\n DEFAULT: 1E6. \ingroup Config*/
  addDoubleOption("LIMIT_ADJFLOW", AdjointLimit, 1E6);
  /*!\brief MG_ADJFLOW\n DESCRIPTION: Multigrid with the adjoint problem. \n Defualt: YES \ingroup Config*/
  addBoolOption("MG_ADJFLOW", MG_AdjointFlow, true);

  /*!\brief OBJECTIVE_WEIGHT  \n DESCRIPTION: Adjoint problem boundary condition weights. Applies scaling factor to objective(s) \ingroup Config*/
  addDoubleListOption("OBJECTIVE_WEIGHT", nObjW, Weight_ObjFunc);
  /*!\brief OBJECTIVE_FUNCTION
   *  \n DESCRIPTION: Adjoint problem boundary condition \n OPTIONS: see \link Objective_Map \endlink \n DEFAULT: DRAG_COEFFICIENT \ingroup Config*/
  addEnumListOption("OBJECTIVE_FUNCTION", nObj, Kind_ObjFunc, Objective_Map);

  /* DESCRIPTION: parameter for the definition of a complex objective function */
  addDoubleOption("DCD_DCL_VALUE", dCD_dCL, 0.0);
  /* DESCRIPTION: parameter for the definition of a complex objective function */
  addDoubleOption("DCMX_DCL_VALUE", dCMx_dCL, 0.0);
  /* DESCRIPTION: parameter for the definition of a complex objective function */
  addDoubleOption("DCMY_DCL_VALUE", dCMy_dCL, 0.0);
  /* DESCRIPTION: parameter for the definition of a complex objective function */
  addDoubleOption("DCMZ_DCL_VALUE", dCMz_dCL, 0.0);

  /* DESCRIPTION: parameter for the definition of a complex objective function */
  addDoubleOption("DCD_DCMY_VALUE", dCD_dCMy, 0.0);

  default_obj_coeff[0]=0.0; default_obj_coeff[1]=0.0; default_obj_coeff[2]=0.0;
  default_obj_coeff[3]=0.0;  default_obj_coeff[4]=0.0;
  /*!\brief OBJ_CHAIN_RULE_COEFF
  * \n DESCRIPTION: Coefficients defining the objective function gradient using the chain rule
  * with area-averaged outlet primitive variables. This is used with the genereralized outflow
  * objective.  \ingroup Config   */
  addDoubleArrayOption("OBJ_CHAIN_RULE_COEFF", 5, Obj_ChainRuleCoeff, default_obj_coeff);

  default_geo_loc[0] = 0.0; default_geo_loc[1] = 1.0;
  /* DESCRIPTION: Definition of the airfoil section */
  addDoubleArrayOption("GEO_BOUNDS", 2, Stations_Bounds, default_geo_loc);
  /* DESCRIPTION: Identify the body to slice */
  addEnumOption("GEO_DESCRIPTION", Geo_Description, Geo_Description_Map, WING);
  /* DESCRIPTION: Z location of the waterline */
  addDoubleOption("GEO_WATERLINE_LOCATION", Geo_Waterline_Location, 0.0);
  /* DESCRIPTION: Number of section cuts to make when calculating internal volume */
  addUnsignedShortOption("GEO_NUMBER_STATIONS", nWingStations, 25);
  /* DESCRIPTION: Definition of the airfoil sections */
  addDoubleListOption("GEO_LOCATION_STATIONS", nLocationStations, LocationStations);
  default_nacelle_location[0] = 0.0; default_nacelle_location[1] = 0.0; default_nacelle_location[2] = 0.0;
  default_nacelle_location[3] = 0.0; default_nacelle_location[4] = 0.0;
  /* DESCRIPTION: Definition of the nacelle location (higlite coordinates, tilt angle, toe angle) */
  addDoubleArrayOption("GEO_NACELLE_LOCATION", 5, NacelleLocation, default_nacelle_location);
  /* DESCRIPTION: Output sectional forces for specified markers. */
  addBoolOption("GEO_PLOT_STATIONS", Plot_Section_Forces, false);
  /* DESCRIPTION: Mode of the GDC code (analysis, or gradient) */
  addEnumOption("GEO_MODE", GeometryMode, GeometryMode_Map, FUNCTION);

  /* DESCRIPTION: Drag weight in sonic boom Objective Function (from 0.0 to 1.0) */
  addDoubleOption("DRAG_IN_SONICBOOM", WeightCd, 0.0);
  /* DESCRIPTION: Sensitivity smoothing  */
  addEnumOption("SENS_SMOOTHING", Kind_SensSmooth, Sens_Smoothing_Map, NO_SMOOTH);
  /* DESCRIPTION: Continuous Adjoint frozen viscosity */
  addBoolOption("FROZEN_VISC_CONT", Frozen_Visc_Cont, true);
  /* DESCRIPTION: Discrete Adjoint frozen viscosity */
  addBoolOption("FROZEN_VISC_DISC", Frozen_Visc_Disc, false);
  /* DESCRIPTION: Discrete Adjoint frozen limiter */
  addBoolOption("FROZEN_LIMITER_DISC", Frozen_Limiter_Disc, false);
  /* DESCRIPTION: Use an inconsistent (primal/dual) discrete adjoint formulation */
  addBoolOption("INCONSISTENT_DISC", Inconsistent_Disc, false);
   /* DESCRIPTION:  */
  addDoubleOption("FIX_AZIMUTHAL_LINE", FixAzimuthalLine, 90.0);
  /*!\brief SENS_REMOVE_SHARP
   * \n DESCRIPTION: Remove sharp edges from the sensitivity evaluation  \n Format: SENS_REMOVE_SHARP = YES \n DEFAULT: NO \ingroup Config*/
  addBoolOption("SENS_REMOVE_SHARP", Sens_Remove_Sharp, false);

  /* DESCRIPTION: Automatically reorient elements that seem flipped */
  addBoolOption("REORIENT_ELEMENTS",ReorientElements, true);

  /*!\par CONFIG_CATEGORY: Input/output files and formats \ingroup Config */
  /*--- Options related to input/output files and formats ---*/

  /*!\brief OUTPUT_FORMAT \n DESCRIPTION: I/O format for output plots. \n OPTIONS: see \link TabOutput_Map \endlink \n DEFAULT: TECPLOT \ingroup Config */
  addEnumOption("TABULAR_FORMAT", Tab_FileFormat, TabOutput_Map, TAB_CSV);
  /*!\brief ACTDISK_JUMP \n DESCRIPTION: The jump is given by the difference in values or a ratio */
  addEnumOption("ACTDISK_JUMP", ActDisk_Jump, Jump_Map, DIFFERENCE);
  /*!\brief MESH_FORMAT \n DESCRIPTION: Mesh input file format \n OPTIONS: see \link Input_Map \endlink \n DEFAULT: SU2 \ingroup Config*/
  addEnumOption("MESH_FORMAT", Mesh_FileFormat, Input_Map, SU2);
  /* DESCRIPTION:  Mesh input file */
  addStringOption("MESH_FILENAME", Mesh_FileName, string("mesh.su2"));
  /*!\brief MESH_OUT_FILENAME \n DESCRIPTION: Mesh output file name. Used when converting, scaling, or deforming a mesh. \n DEFAULT: mesh_out.su2 \ingroup Config*/
  addStringOption("MESH_OUT_FILENAME", Mesh_Out_FileName, string("mesh_out.su2"));

  /* DESCRIPTION: List of the number of grid points in the RECTANGLE or BOX grid in the x,y,z directions. (default: (33,33,33) ). */
  addShortListOption("MESH_BOX_SIZE", nMesh_Box_Size, Mesh_Box_Size);

  /* DESCRIPTION: List of the length of the RECTANGLE or BOX grid in the x,y,z directions. (default: (1.0,1.0,1.0) ).  */
  array<su2double, 3> default_mesh_box_length = {{1.0, 1.0, 1.0}};
  addDoubleArrayOption("MESH_BOX_LENGTH", 3, Mesh_Box_Length, default_mesh_box_length.data());

  /* DESCRIPTION: List of the offset from 0.0 of the RECTANGLE or BOX grid in the x,y,z directions. (default: (0.0,0.0,0.0) ). */
  array<su2double, 3> default_mesh_box_offset = {{0.0, 0.0, 0.0}};
  addDoubleArrayOption("MESH_BOX_OFFSET", 3, Mesh_Box_Offset, default_mesh_box_offset.data());

  /* DESCRIPTION: Determine if the mesh file supports multizone. \n DEFAULT: true (temporarily) */
  addBoolOption("MULTIZONE_MESH", Multizone_Mesh, true);
  /* DESCRIPTION: Determine if we need to allocate memory to store the multizone residual. \n DEFAULT: true (temporarily) */
  addBoolOption("MULTIZONE_RESIDUAL", Multizone_Residual, false);

  /*!\brief CONV_FILENAME \n DESCRIPTION: Output file convergence history (w/o extension) \n DEFAULT: history \ingroup Config*/
  addStringOption("CONV_FILENAME", Conv_FileName, string("history"));
  /*!\brief BREAKDOWN_FILENAME \n DESCRIPTION: Output file forces breakdown \ingroup Config*/
  addStringOption("BREAKDOWN_FILENAME", Breakdown_FileName, string("forces_breakdown.dat"));
  /*!\brief SOLUTION_FLOW_FILENAME \n DESCRIPTION: Restart flow input file (the file output under the filename set by RESTART_FLOW_FILENAME) \n DEFAULT: solution_flow.dat \ingroup Config */
  addStringOption("SOLUTION_FILENAME", Solution_FileName, string("solution.dat"));
  /*!\brief SOLUTION_ADJ_FILENAME\n DESCRIPTION: Restart adjoint input file. Objective function abbreviation is expected. \ingroup Config*/
  addStringOption("SOLUTION_ADJ_FILENAME", Solution_AdjFileName, string("solution_adj.dat"));
  /*!\brief RESTART_FLOW_FILENAME \n DESCRIPTION: Output file restart flow \ingroup Config*/
  addStringOption("RESTART_FILENAME", Restart_FileName, string("restart.dat"));
  /*!\brief RESTART_ADJ_FILENAME  \n DESCRIPTION: Output file restart adjoint. Objective function abbreviation will be appended. \ingroup Config*/
  addStringOption("RESTART_ADJ_FILENAME", Restart_AdjFileName, string("restart_adj.dat"));
  /*!\brief VOLUME_FLOW_FILENAME  \n DESCRIPTION: Output file flow (w/o extension) variables \ingroup Config */
  addStringOption("VOLUME_FILENAME", Volume_FileName, string("vol_solution"));
  /*!\brief VOLUME_ADJ_FILENAME
   *  \n DESCRIPTION: Output file adjoint (w/o extension) variables  \ingroup Config*/
  addStringOption("VOLUME_ADJ_FILENAME", Adj_FileName, string("adj_vol_solution"));
  /*!\brief GRAD_OBJFUNC_FILENAME
   *  \n DESCRIPTION: Output objective function gradient  \ingroup Config*/
  addStringOption("GRAD_OBJFUNC_FILENAME", ObjFunc_Grad_FileName, string("of_grad.dat"));
  /*!\brief VALUE_OBJFUNC_FILENAME
   *  \n DESCRIPTION: Output objective function  \ingroup Config*/
  addStringOption("VALUE_OBJFUNC_FILENAME", ObjFunc_Value_FileName, string("of_func.dat"));
  /*!\brief SURFACE_FLOW_FILENAME
   *  \n DESCRIPTION: Output file surface flow coefficient (w/o extension)  \ingroup Config*/
  addStringOption("SURFACE_FILENAME", SurfCoeff_FileName, string("surface"));
  /*!\brief SURFACE_ADJ_FILENAME
   *  \n DESCRIPTION: Output file surface adjoint coefficient (w/o extension)  \ingroup Config*/
  addStringOption("SURFACE_ADJ_FILENAME", SurfAdjCoeff_FileName, string("surface_adjoint"));
  /*!\brief SURFACE_SENS_FILENAME_FILENAME
   *  \n DESCRIPTION: Output file surface sensitivity (discrete adjoint) (w/o extension)  \ingroup Config*/
  addStringOption("SURFACE_SENS_FILENAME", SurfSens_FileName, string("surface_sens"));
  /*!\brief VOLUME_SENS_FILENAME
   *  \n DESCRIPTION: Output file volume sensitivity (discrete adjoint))  \ingroup Config*/
  addStringOption("VOLUME_SENS_FILENAME", VolSens_FileName, string("volume_sens"));
  /*!\brief WRT_SOL_FREQ
   *  \n DESCRIPTION: Writing solution file frequency  \ingroup Config*/
  addUnsignedLongOption("WRT_SOL_FREQ", Wrt_Sol_Freq, 1000);
  /*!\brief WRT_SOL_FREQ_DUALTIME
   *  \n DESCRIPTION: Writing solution file frequency for dual time  \ingroup Config*/
  addUnsignedLongOption("WRT_SOL_FREQ_DUALTIME", Wrt_Sol_Freq_DualTime, 1);
  /*!\brief WRT_CON_FREQ
   *  \n DESCRIPTION: Writing convergence history frequency  \ingroup Config*/
  addUnsignedLongOption("WRT_CON_FREQ",  Wrt_Con_Freq, 1);
  /*!\brief WRT_CON_FREQ_DUALTIME
   *  \n DESCRIPTION: Writing convergence history frequency for the dual time  \ingroup Config*/
  addUnsignedLongOption("WRT_CON_FREQ_DUALTIME",  Wrt_Con_Freq_DualTime, 10);
  /*!\brief WRT_OUTPUT
   *  \n DESCRIPTION: Write output files (disable all output by setting to NO)  \ingroup Config*/
  addBoolOption("WRT_OUTPUT", Wrt_Output, true);
  /*!\brief WRT_VOL_SOL
   *  \n DESCRIPTION: Write a volume solution file  \ingroup Config*/
  addBoolOption("WRT_VOL_SOL", Wrt_Vol_Sol, true);
  /*!\brief WRT_SRF_SOL
   *  \n DESCRIPTION: Write a surface solution file  \ingroup Config*/
  addBoolOption("WRT_SRF_SOL", Wrt_Srf_Sol, true);
  /*!\brief WRT_CSV_SOL
   *  \n DESCRIPTION: Write a surface CSV solution file  \ingroup Config*/
  addBoolOption("WRT_CSV_SOL", Wrt_Csv_Sol, true);
  /*!\brief WRT_CSV_SOL
   *  \n DESCRIPTION: Write a binary coordinates file  \ingroup Config*/
  addBoolOption("WRT_CRD_SOL", Wrt_Crd_Sol, false);
  /*!\brief WRT_SURFACE
   *  \n DESCRIPTION: Output solution at each surface  \ingroup Config*/
  addBoolOption("WRT_SURFACE", Wrt_Surface, false);
  /*!\brief WRT_RESIDUALS
   *  \n DESCRIPTION: Output residual info to solution/restart file  \ingroup Config*/
  addBoolOption("WRT_RESIDUALS", Wrt_Residuals, false);
  /*!\brief WRT_LIMITERS
   *  \n DESCRIPTION: Output limiter value information to solution/restart file  \ingroup Config*/
  addBoolOption("WRT_LIMITERS", Wrt_Limiters, false);
  /*!\brief WRT_SHARPEDGES
   *  \n DESCRIPTION: Output sharp edge limiter information to solution/restart file  \ingroup Config*/
  addBoolOption("WRT_SHARPEDGES", Wrt_SharpEdges, false);
  /* DESCRIPTION: Output the rind layers in the solution files  \ingroup Config*/
  addBoolOption("WRT_HALO", Wrt_Halo, false);
  /* DESCRIPTION: Output the performance summary to the console at the end of SU2_CFD  \ingroup Config*/
  addBoolOption("WRT_PERFORMANCE", Wrt_Performance, false);
  /* DESCRIPTION: Output the tape statistics (discrete adjoint)  \ingroup Config*/
  addBoolOption("WRT_AD_STATISTICS", Wrt_AD_Statistics, false);
  /* DESCRIPTION: Write the mesh quality metrics to the visualization files.  \ingroup Config*/
  addBoolOption("WRT_MESH_QUALITY", Wrt_MeshQuality, false);
    /* DESCRIPTION: Output a 1D slice of a 2D cartesian solution \ingroup Config*/
  addBoolOption("WRT_SLICE", Wrt_Slice, false);
  /*!\brief MARKER_ANALYZE_AVERAGE
   *  \n DESCRIPTION: Output averaged flow values on specified analyze marker.
   *  Options: AREA, MASSFLUX
   *  \n Use with MARKER_ANALYZE. \ingroup Config*/
  addEnumOption("MARKER_ANALYZE_AVERAGE", Kind_Average, Average_Map, AVERAGE_MASSFLUX);
  /*!\brief COMM_LEVEL
   *  \n DESCRIPTION: Level of MPI communications during runtime  \ingroup Config*/
  addEnumOption("COMM_LEVEL", Comm_Level, Comm_Map, COMM_FULL);

  /*!\par CONFIG_CATEGORY: Dynamic mesh definition \ingroup Config*/
  /*--- Options related to dynamic meshes ---*/

  /* DESCRIPTION: Type of mesh motion */
  addEnumOption("GRID_MOVEMENT", Kind_GridMovement, GridMovement_Map, NO_MOVEMENT);
  /* DESCRIPTION: Type of surface motion */
  addEnumListOption("SURFACE_MOVEMENT",nKind_SurfaceMovement, Kind_SurfaceMovement, SurfaceMovement_Map);
  /* DESCRIPTION: Marker(s) of moving surfaces (MOVING_WALL or DEFORMING grid motion). */
  addStringListOption("MARKER_MOVING", nMarker_Moving, Marker_Moving);
  /* DESCRIPTION: Mach number (non-dimensional, based on the mesh velocity and freestream vals.) */
  addDoubleOption("MACH_MOTION", Mach_Motion, 0.0);
  default_vel_inf[0] = 0.0; default_vel_inf[1] = 0.0; default_vel_inf[2] = 0.0;
  /* DESCRIPTION: Coordinates of the rigid motion origin */
  addDoubleArrayOption("MOTION_ORIGIN", 3, Motion_Origin, default_vel_inf);
  /* DESCRIPTION: Translational velocity vector (m/s) in the x, y, & z directions (RIGID_MOTION only) */
  addDoubleArrayOption("TRANSLATION_RATE", 3, Translation_Rate, default_vel_inf);
  /* DESCRIPTION: Angular velocity vector (rad/s) about x, y, & z axes (RIGID_MOTION only) */
  addDoubleArrayOption("ROTATION_RATE", 3, Rotation_Rate, default_vel_inf);
  /* DESCRIPTION: Pitching angular freq. (rad/s) about x, y, & z axes (RIGID_MOTION only) */
  addDoubleArrayOption("PITCHING_OMEGA", 3, Pitching_Omega, default_vel_inf);
  /* DESCRIPTION: Pitching amplitude (degrees) about x, y, & z axes (RIGID_MOTION only) */
  addDoubleArrayOption("PITCHING_AMPL", 3, Pitching_Ampl, default_vel_inf);
  /* DESCRIPTION: Pitching phase offset (degrees) about x, y, & z axes (RIGID_MOTION only) */
  addDoubleArrayOption("PITCHING_PHASE", 3, Pitching_Phase, default_vel_inf);
  /* DESCRIPTION: Plunging angular freq. (rad/s) in x, y, & z directions (RIGID_MOTION only) */
  addDoubleArrayOption("PLUNGING_OMEGA", 3, Plunging_Omega, default_vel_inf);
  /* DESCRIPTION: Plunging amplitude (m) in x, y, & z directions (RIGID_MOTION only) */
  addDoubleArrayOption("PLUNGING_AMPL", 3, Plunging_Ampl, default_vel_inf);
  /* DESCRIPTION: Coordinates of the rigid motion origin */
  addDoubleListOption("SURFACE_MOTION_ORIGIN", nMarkerMotion_Origin, MarkerMotion_Origin);
  /* DESCRIPTION: Translational velocity vector (m/s) in the x, y, & z directions (DEFORMING only) */
  addDoubleListOption("SURFACE_TRANSLATION_RATE", nMarkerTranslation, MarkerTranslation_Rate);
  /* DESCRIPTION: Angular velocity vector (rad/s) about x, y, & z axes (DEFORMING only) */
  addDoubleListOption("SURFACE_ROTATION_RATE", nMarkerRotation_Rate, MarkerRotation_Rate);
  /* DESCRIPTION: Pitching angular freq. (rad/s) about x, y, & z axes (DEFORMING only) */
  addDoubleListOption("SURFACE_PITCHING_OMEGA", nMarkerPitching_Omega, MarkerPitching_Omega);
  /* DESCRIPTION: Pitching amplitude (degrees) about x, y, & z axes (DEFORMING only) */
  addDoubleListOption("SURFACE_PITCHING_AMPL", nMarkerPitching_Ampl, MarkerPitching_Ampl);
  /* DESCRIPTION: Pitching phase offset (degrees) about x, y, & z axes (DEFORMING only) */
  addDoubleListOption("SURFACE_PITCHING_PHASE", nMarkerPitching_Phase, MarkerPitching_Phase);
  /* DESCRIPTION: Plunging angular freq. (rad/s) in x, y, & z directions (DEFORMING only) */
  addDoubleListOption("SURFACE_PLUNGING_OMEGA", nMarkerPlunging_Omega, MarkerPlunging_Omega);
  /* DESCRIPTION: Plunging amplitude (m) in x, y, & z directions (DEFORMING only) */
  addDoubleListOption("SURFACE_PLUNGING_AMPL", nMarkerPlunging_Ampl, MarkerPlunging_Ampl);
  /* DESCRIPTION: Value to move motion origins (1 or 0) */
  addUShortListOption("MOVE_MOTION_ORIGIN", nMoveMotion_Origin, MoveMotion_Origin);

  /*!\par CONFIG_CATEGORY: Grid adaptation \ingroup Config*/
  /*--- Options related to grid adaptation ---*/

  /* DESCRIPTION: Kind of grid adaptation */
  addEnumOption("KIND_ADAPT", Kind_Adaptation, Adapt_Map, NO_ADAPT);
  /* DESCRIPTION: Percentage of new elements (% of the original number of elements) */
  addDoubleOption("NEW_ELEMS", New_Elem_Adapt, -1.0);
  /* DESCRIPTION: Scale factor for the dual volume */
  addDoubleOption("DUALVOL_POWER", DualVol_Power, 0.5);
  /* DESCRIPTION: Use analytical definition for surfaces */
  addEnumOption("ANALYTICAL_SURFDEF", Analytical_Surface, Geo_Analytic_Map, NO_GEO_ANALYTIC);
  /* DESCRIPTION: Before each computation, implicitly smooth the nodal coordinates */
  addBoolOption("SMOOTH_GEOMETRY", SmoothNumGrid, false);
  /* DESCRIPTION: Adapt the boundary elements */
  addBoolOption("ADAPT_BOUNDARY", AdaptBoundary, true);

  /*!\par CONFIG_CATEGORY: Aeroelastic Simulation (Typical Section Model) \ingroup Config*/
  /*--- Options related to aeroelastic simulations using the Typical Section Model) ---*/
  /* DESCRIPTION: The flutter speed index (modifies the freestream condition) */
  addDoubleOption("FLUTTER_SPEED_INDEX", FlutterSpeedIndex, 0.6);
  /* DESCRIPTION: Natural frequency of the spring in the plunging direction (rad/s). */
  addDoubleOption("PLUNGE_NATURAL_FREQUENCY", PlungeNaturalFrequency, 100);
  /* DESCRIPTION: Natural frequency of the spring in the pitching direction (rad/s). */
  addDoubleOption("PITCH_NATURAL_FREQUENCY", PitchNaturalFrequency, 100);
  /* DESCRIPTION: The airfoil mass ratio. */
  addDoubleOption("AIRFOIL_MASS_RATIO", AirfoilMassRatio, 60);
  /* DESCRIPTION: Distance in semichords by which the center of gravity lies behind the elastic axis. */
  addDoubleOption("CG_LOCATION", CG_Location, 1.8);
  /* DESCRIPTION: The radius of gyration squared (expressed in semichords) of the typical section about the elastic axis. */
  addDoubleOption("RADIUS_GYRATION_SQUARED", RadiusGyrationSquared, 3.48);
  /* DESCRIPTION: Solve the aeroelastic equations every given number of internal iterations. */
  addUnsignedShortOption("AEROELASTIC_ITER", AeroelasticIter, 3);

  /*!\par CONFIG_CATEGORY: Optimization Problem*/

  /* DESCRIPTION: Scale the line search in the optimizer */
  addDoubleOption("OPT_RELAX_FACTOR", Opt_RelaxFactor, 1.0);

  /* DESCRIPTION: Bound the line search in the optimizer */
  addDoubleOption("OPT_LINE_SEARCH_BOUND", Opt_LineSearch_Bound, 1E6);

  /*!\par CONFIG_CATEGORY: Wind Gust \ingroup Config*/
  /*--- Options related to wind gust simulations ---*/

  /* DESCRIPTION: Apply a wind gust */
  addBoolOption("WIND_GUST", Wind_Gust, false);
  /* DESCRIPTION: Type of gust */
  addEnumOption("GUST_TYPE", Gust_Type, Gust_Type_Map, NO_GUST);
  /* DESCRIPTION: Gust wavelenght (meters) */
  addDoubleOption("GUST_WAVELENGTH", Gust_WaveLength, 0.0);
  /* DESCRIPTION: Number of gust periods */
  addDoubleOption("GUST_PERIODS", Gust_Periods, 1.0);
  /* DESCRIPTION: Gust amplitude (m/s) */
  addDoubleOption("GUST_AMPL", Gust_Ampl, 0.0);
  /* DESCRIPTION: Time at which to begin the gust (sec) */
  addDoubleOption("GUST_BEGIN_TIME", Gust_Begin_Time, 0.0);
  /* DESCRIPTION: Location at which the gust begins (meters) */
  addDoubleOption("GUST_BEGIN_LOC", Gust_Begin_Loc, 0.0);
  /* DESCRIPTION: Direction of the gust X or Y dir */
  addEnumOption("GUST_DIR", Gust_Dir, Gust_Dir_Map, Y_DIR);

  /* Harmonic Balance config */
  /* DESCRIPTION: Omega_HB = 2*PI*frequency - frequencies for Harmonic Balance method */
  addDoubleListOption("OMEGA_HB", nOmega_HB, Omega_HB);

  /*!\par CONFIG_CATEGORY: Equivalent Area \ingroup Config*/
  /*--- Options related to the equivalent area ---*/

  /* DESCRIPTION: Evaluate equivalent area on the Near-Field  */
  addBoolOption("EQUIV_AREA", EquivArea, false);
  default_ea_lim[0] = 0.0; default_ea_lim[1] = 1.0; default_ea_lim[2] = 1.0;
  /* DESCRIPTION: Integration limits of the equivalent area ( xmin, xmax, Dist_NearField ) */
  addDoubleArrayOption("EA_INT_LIMIT", 3, EA_IntLimit, default_ea_lim);
  /* DESCRIPTION: Equivalent area scaling factor */
  addDoubleOption("EA_SCALE_FACTOR", EA_ScaleFactor, 1.0);

  // these options share nDV as their size in the option references; not a good idea
  /*!\par CONFIG_CATEGORY: Grid deformation \ingroup Config*/
  /*--- Options related to the grid deformation ---*/

  /* DESCRIPTION: Kind of deformation */
  addEnumListOption("DV_KIND", nDV, Design_Variable, Param_Map);
  /* DESCRIPTION: Marker of the surface to which we are going apply the shape deformation */
  addStringListOption("DV_MARKER", nMarker_DV, Marker_DV);
  /* DESCRIPTION: Parameters of the shape deformation
   - FFD_CONTROL_POINT_2D ( FFDBox ID, i_Ind, j_Ind, x_Disp, y_Disp )
   - FFD_RADIUS_2D ( FFDBox ID )
   - FFD_CAMBER_2D ( FFDBox ID, i_Ind )
   - FFD_THICKNESS_2D ( FFDBox ID, i_Ind )
   - HICKS_HENNE ( Lower Surface (0)/Upper Surface (1)/Only one Surface (2), x_Loc )
   - SURFACE_BUMP ( x_start, x_end, x_Loc )
   - CST ( Lower Surface (0)/Upper Surface (1), Kulfan parameter number, Total number of Kulfan parameters for surface )
   - NACA_4DIGITS ( 1st digit, 2nd digit, 3rd and 4th digit )
   - PARABOLIC ( Center, Thickness )
   - TRANSLATION ( x_Disp, y_Disp, z_Disp )
   - ROTATION ( x_Orig, y_Orig, z_Orig, x_End, y_End, z_End )
   - OBSTACLE ( Center, Bump size )
   - SPHERICAL ( ControlPoint_Index, Theta_Disp, R_Disp )
   - FFD_CONTROL_POINT ( FFDBox ID, i_Ind, j_Ind, k_Ind, x_Disp, y_Disp, z_Disp )
   - FFD_TWIST ( FFDBox ID, x_Orig, y_Orig, z_Orig, x_End, y_End, z_End )
   - FFD_TWIST_2D ( FFDBox ID, x_Orig, y_Orig, z_Orig, x_End, y_End, z_End )
   - FFD_ROTATION ( FFDBox ID, x_Orig, y_Orig, z_Orig, x_End, y_End, z_End )
   - FFD_CONTROL_SURFACE ( FFDBox ID, x_Orig, y_Orig, z_Orig, x_End, y_End, z_End )
   - FFD_CAMBER ( FFDBox ID, i_Ind, j_Ind )
   - FFD_THICKNESS ( FFDBox ID, i_Ind, j_Ind ) */
  addDVParamOption("DV_PARAM", nDV, ParamDV, FFDTag, Design_Variable);
  /* DESCRIPTION: New value of the shape deformation */
  addDVValueOption("DV_VALUE", nDV_Value, DV_Value, nDV, ParamDV, Design_Variable);
  /* DESCRIPTION: Provide a file of surface positions from an external parameterization. */
  addStringOption("DV_FILENAME", DV_Filename, string("surface_positions.dat"));
  /* DESCRIPTION: File of sensitivities as an unordered ASCII file with rows of x, y, z, dJ/dx, dJ/dy, dJ/dz for each volume grid point. */
  addStringOption("DV_UNORDERED_SENS_FILENAME", DV_Unordered_Sens_Filename, string("unordered_sensitivity.dat"));
  /* DESCRIPTION: File of sensitivities as an ASCII file with rows of x, y, z, dJ/dx, dJ/dy, dJ/dz for each surface grid point. */
  addStringOption("DV_SENS_FILENAME", DV_Sens_Filename, string("surface_sensitivity.dat"));
  /*!\brief OUTPUT_FORMAT \n DESCRIPTION: I/O format for output plots. \n OPTIONS: see \link Output_Map \endlink \n DEFAULT: TECPLOT \ingroup Config */
  addEnumOption("DV_SENSITIVITY_FORMAT", Sensitivity_FileFormat, Sensitivity_Map, SU2_NATIVE);
  /* DESCRIPTION: Hold the grid fixed in a region */
  addBoolOption("HOLD_GRID_FIXED", Hold_GridFixed, false);
  default_grid_fix[0] = -1E15; default_grid_fix[1] = -1E15; default_grid_fix[2] = -1E15;
  default_grid_fix[3] =  1E15; default_grid_fix[4] =  1E15; default_grid_fix[5] =  1E15;
  /* DESCRIPTION: Coordinates of the box where the grid will be deformed (Xmin, Ymin, Zmin, Xmax, Ymax, Zmax) */
  addDoubleArrayOption("HOLD_GRID_FIXED_COORD", 6, Hold_GridFixed_Coord, default_grid_fix);
  /* DESCRIPTION: Visualize the deformation (surface grid) */
  addBoolOption("VISUALIZE_SURFACE_DEF", Visualize_Surface_Def, true);
  /* DESCRIPTION: Visualize the deformation (volume grid) */
  addBoolOption("VISUALIZE_VOLUME_DEF", Visualize_Volume_Def, false);

  /*!\par CONFIG_CATEGORY: Deformable mesh \ingroup Config*/
  /*--- option related to deformable meshes ---*/
  /* DESCRIPTION: Decide whether the mesh will undergo deformations */
  addBoolOption("DEFORM_MESH", Deform_Mesh, false);
  /* DESCRIPTION: Print the residuals during mesh deformation to the console */
  addBoolOption("DEFORM_CONSOLE_OUTPUT", Deform_Output, false);
  /* DESCRIPTION: Number of nonlinear deformation iterations (surface deformation increments) */
  addUnsignedLongOption("DEFORM_NONLINEAR_ITER", GridDef_Nonlinear_Iter, 1);
  /* DESCRIPTION: Deform coefficient (-1.0 to 0.5) */
  addDoubleOption("DEFORM_COEFF", Deform_Coeff, 1E6);
  /* DESCRIPTION: Deform limit in m or inches */
  addDoubleOption("DEFORM_LIMIT", Deform_Limit, 1E6);
  /* DESCRIPTION: Type of element stiffness imposed for FEA mesh deformation (INVERSE_VOLUME, WALL_DISTANCE, CONSTANT_STIFFNESS) */
  addEnumOption("DEFORM_STIFFNESS_TYPE", Deform_StiffnessType, Deform_Stiffness_Map, SOLID_WALL_DISTANCE);
  /* DESCRIPTION: Poisson's ratio for constant stiffness FEA method of grid deformation */
  addDoubleOption("DEFORM_ELASTICITY_MODULUS", Deform_ElasticityMod, 2E11);
  /* DESCRIPTION: Young's modulus and Poisson's ratio for constant stiffness FEA method of grid deformation */
  addDoubleOption("DEFORM_POISSONS_RATIO", Deform_PoissonRatio, 0.3);
  /* DESCRIPTION: Size of the layer of highest stiffness for wall distance-based mesh stiffness */
  addDoubleOption("DEFORM_STIFF_LAYER_SIZE", Deform_StiffLayerSize, 0.0);
  /*  DESCRIPTION: Linear solver for the mesh deformation\n OPTIONS: see \link Linear_Solver_Map \endlink \n DEFAULT: FGMRES \ingroup Config*/
  addEnumOption("DEFORM_LINEAR_SOLVER", Kind_Deform_Linear_Solver, Linear_Solver_Map, FGMRES);
  /*  \n DESCRIPTION: Preconditioner for the Krylov linear solvers \n OPTIONS: see \link Linear_Solver_Prec_Map \endlink \n DEFAULT: LU_SGS \ingroup Config*/
  addEnumOption("DEFORM_LINEAR_SOLVER_PREC", Kind_Deform_Linear_Solver_Prec, Linear_Solver_Prec_Map, ILU);
  /* DESCRIPTION: Minimum error threshold for the linear solver for the implicit formulation */
  addDoubleOption("DEFORM_LINEAR_SOLVER_ERROR", Deform_Linear_Solver_Error, 1E-14);
  /* DESCRIPTION: Maximum number of iterations of the linear solver for the implicit formulation */
  addUnsignedLongOption("DEFORM_LINEAR_SOLVER_ITER", Deform_Linear_Solver_Iter, 1000);

  /*!\par CONFIG_CATEGORY: Rotorcraft problem \ingroup Config*/
  /*--- option related to rotorcraft problems ---*/

  /* DESCRIPTION: MISSING ---*/
  addDoubleOption("CYCLIC_PITCH", Cyclic_Pitch, 0.0);
  /* DESCRIPTION: MISSING ---*/
  addDoubleOption("COLLECTIVE_PITCH", Collective_Pitch, 0.0);

  /*!\par CONFIG_CATEGORY: FEM flow solver definition \ingroup Config*/
  /*--- Options related to the finite element flow solver---*/

  /* DESCRIPTION: Riemann solver used for DG (ROE, LAX-FRIEDRICH, AUSM, AUSMPW+, HLLC, VAN_LEER) */
  addEnumOption("RIEMANN_SOLVER_FEM", Riemann_Solver_FEM, Upwind_Map, ROE);
  /* DESCRIPTION: Constant factor applied for quadrature with straight elements (2.0 by default) */
  addDoubleOption("QUADRATURE_FACTOR_STRAIGHT_FEM", Quadrature_Factor_Straight, 2.0);
  /* DESCRIPTION: Constant factor applied for quadrature with curved elements (3.0 by default) */
  addDoubleOption("QUADRATURE_FACTOR_CURVED_FEM", Quadrature_Factor_Curved, 3.0);
  /* DESCRIPTION: Factor applied during quadrature in time for ADER-DG. (2.0 by default) */
  addDoubleOption("QUADRATURE_FACTOR_TIME_ADER_DG", Quadrature_Factor_Time_ADER_DG, 2.0);
  /* DESCRIPTION: Factor for the symmetrizing terms in the DG FEM discretization (1.0 by default) */
  addDoubleOption("THETA_INTERIOR_PENALTY_DG_FEM", Theta_Interior_Penalty_DGFEM, 1.0);
  /* DESCRIPTION: Compute the entropy in the fluid model (YES, NO) */
  addBoolOption("COMPUTE_ENTROPY_FLUID_MODEL", Compute_Entropy, true);
  /* DESCRIPTION: Use the lumped mass matrix for steady DGFEM computations */
  addBoolOption("USE_LUMPED_MASSMATRIX_DGFEM", Use_Lumped_MassMatrix_DGFEM, false);
  /* DESCRIPTION: Only compute the exact Jacobian of the spatial discretization (NO, YES) */
  addBoolOption("JACOBIAN_SPATIAL_DISCRETIZATION_ONLY", Jacobian_Spatial_Discretization_Only, false);

  /* DESCRIPTION: Number of aligned bytes for the matrix multiplications. Multiple of 64. (128 by default) */
  addUnsignedShortOption("ALIGNED_BYTES_MATMUL", byteAlignmentMatMul, 128);

  /*!\par CONFIG_CATEGORY: FEA solver \ingroup Config*/
  /*--- Options related to the FEA solver ---*/

  /*!\brief FEA_FILENAME \n DESCRIPTION: Filename to input for element-based properties \n Default: element_properties.dat \ingroup Config */
  addStringOption("FEA_FILENAME", FEA_FileName, string("default_element_properties.dat"));
  /* DESCRIPTION: Determine if advanced features are used from the element-based FEA analysis (NO, YES = experimental) */
  addBoolOption("FEA_ADVANCED_MODE", FEAAdvancedMode, false);

  /* DESCRIPTION: Modulus of elasticity */
  addDoubleListOption("ELASTICITY_MODULUS", nElasticityMod, ElasticityMod);
  /* DESCRIPTION: Poisson ratio */
  addDoubleListOption("POISSON_RATIO", nPoissonRatio, PoissonRatio);
  /* DESCRIPTION: Material density */
  addDoubleListOption("MATERIAL_DENSITY", nMaterialDensity, MaterialDensity);
  /* DESCRIPTION: Knowles B constant */
  addDoubleOption("KNOWLES_B", Knowles_B, 1.0);
  /* DESCRIPTION: Knowles N constant */
  addDoubleOption("KNOWLES_N", Knowles_N, 1.0);

  /*  DESCRIPTION: Include DE effects
  *  Options: NO, YES \ingroup Config */
  addBoolOption("DE_EFFECTS", DE_Effects, false);
  /*!\brief ELECTRIC_FIELD_CONST \n DESCRIPTION: Value of the Dielectric Elastomer constant */
  addDoubleListOption("ELECTRIC_FIELD_CONST", nElectric_Constant, Electric_Constant);
  /* DESCRIPTION: Modulus of the Electric Fields */
  addDoubleListOption("ELECTRIC_FIELD_MOD", nElectric_Field, Electric_Field_Mod);
  /* DESCRIPTION: Direction of the Electic Fields */
  addDoubleListOption("ELECTRIC_FIELD_DIR", nDim_Electric_Field, Electric_Field_Dir);

  /*!\brief DESIGN_VARIABLE_FEA
   *  \n DESCRIPTION: Design variable for FEA problems \n OPTIONS: See \link DVFEA_Map \endlink \n DEFAULT VENKATAKRISHNAN \ingroup Config */
  addEnumOption("DESIGN_VARIABLE_FEA", Kind_DV_FEA, DVFEA_Map, NODV_FEA);

  /*  DESCRIPTION: Consider a reference solution for the structure (optimization applications)
  *  Options: NO, YES \ingroup Config */
  addBoolOption("REFERENCE_GEOMETRY", RefGeom, false);
  /*!\brief REFERENCE_GEOMETRY_PENALTY\n DESCRIPTION: Penalty weight value for the objective function \ingroup Config*/
  addDoubleOption("REFERENCE_GEOMETRY_PENALTY", RefGeom_Penalty, 1E6);
  /*!\brief SOLUTION_FLOW_FILENAME \n DESCRIPTION: Restart structure input file (the file output under the filename set by RESTART_FLOW_FILENAME) \n Default: solution_flow.dat \ingroup Config */
  addStringOption("REFERENCE_GEOMETRY_FILENAME", RefGeom_FEMFileName, string("reference_geometry.dat"));
  /*!\brief MESH_FORMAT \n DESCRIPTION: Mesh input file format \n OPTIONS: see \link Input_Map \endlink \n DEFAULT: SU2 \ingroup Config*/
  addEnumOption("REFERENCE_GEOMETRY_FORMAT", RefGeom_FileFormat, Input_Ref_Map, SU2_REF);

  /*!\brief TOTAL_DV_PENALTY\n DESCRIPTION: Penalty weight value to maintain the total sum of DV constant \ingroup Config*/
  addDoubleOption("TOTAL_DV_PENALTY", DV_Penalty, 0);

  /*!\brief REFERENCE_NODE\n  DESCRIPTION: Reference node for the structure (optimization applications) */
  addUnsignedLongOption("REFERENCE_NODE", refNodeID, 0);
  /* DESCRIPTION: Modulus of the electric fields */
  addDoubleListOption("REFERENCE_NODE_DISPLACEMENT", nDim_RefNode, RefNode_Displacement);
  /*!\brief REFERENCE_NODE_PENALTY\n DESCRIPTION: Penalty weight value for the objective function \ingroup Config*/
  addDoubleOption("REFERENCE_NODE_PENALTY", RefNode_Penalty, 1E3);

  /*!\brief REGIME_TYPE \n  DESCRIPTION: Geometric condition \n OPTIONS: see \link Struct_Map \endlink \ingroup Config*/
  addEnumOption("GEOMETRIC_CONDITIONS", Kind_Struct_Solver, Struct_Map, SMALL_DEFORMATIONS);
  /*!\brief REGIME_TYPE \n  DESCRIPTION: Material model \n OPTIONS: see \link Material_Map \endlink \ingroup Config*/
  addEnumOption("MATERIAL_MODEL", Kind_Material, Material_Map, LINEAR_ELASTIC);
  /*!\brief REGIME_TYPE \n  DESCRIPTION: Compressibility of the material \n OPTIONS: see \link MatComp_Map \endlink \ingroup Config*/
  addEnumOption("MATERIAL_COMPRESSIBILITY", Kind_Material_Compress, MatComp_Map, COMPRESSIBLE_MAT);

  /*  DESCRIPTION: Consider a prestretch in the structural domain
  *  Options: NO, YES \ingroup Config */
  addBoolOption("PRESTRETCH", Prestretch, false);
  /*!\brief PRESTRETCH_FILENAME \n DESCRIPTION: Filename to input for prestretching membranes \n Default: prestretch_file.dat \ingroup Config */
  addStringOption("PRESTRETCH_FILENAME", Prestretch_FEMFileName, string("prestretch_file.dat"));

  /* DESCRIPTION: Iterative method for non-linear structural analysis */
  addEnumOption("NONLINEAR_FEM_SOLUTION_METHOD", Kind_SpaceIteScheme_FEA, Space_Ite_Map_FEA, NEWTON_RAPHSON);
  /* DESCRIPTION: Number of internal iterations for Newton-Raphson Method in nonlinear structural applications */
  addUnsignedLongOption("NONLINEAR_FEM_INT_ITER", Dyn_nIntIter, 10);

  /* DESCRIPTION: Formulation for bidimensional elasticity solver */
  addEnumOption("FORMULATION_ELASTICITY_2D", Kind_2DElasForm, ElasForm_2D, PLANE_STRAIN);
  /*  DESCRIPTION: Apply dead loads
  *  Options: NO, YES \ingroup Config */
  addBoolOption("DEAD_LOAD", DeadLoad, false);
  /*  DESCRIPTION: Temporary: pseudo static analysis (no density in dynamic analysis)
  *  Options: NO, YES \ingroup Config */
  addBoolOption("PSEUDO_STATIC", PseudoStatic, false);
  /* DESCRIPTION: Dynamic or static structural analysis */
  addEnumOption("DYNAMIC_ANALYSIS", Dynamic_Analysis, Dynamic_Map, STATIC);
  /* DESCRIPTION: Time Step for dynamic analysis (s) */
  addDoubleOption("DYN_TIMESTEP", Delta_DynTime, 0.0);
  /* DESCRIPTION: Total Physical Time for dual time stepping simulations (s) */
  addDoubleOption("DYN_TIME", Total_DynTime, 1.0);
  /* DESCRIPTION: Parameter alpha for Newmark scheme (s) */
  addDoubleOption("NEWMARK_BETA", Newmark_beta, 0.25);
  /* DESCRIPTION: Parameter delta for Newmark scheme (s) */
  addDoubleOption("NEWMARK_GAMMA", Newmark_gamma, 0.5);
  /* DESCRIPTION: Apply the load as a ramp */
  addBoolOption("RAMP_LOADING", Ramp_Load, false);
  /* DESCRIPTION: Time while the load is to be increased linearly */
  addDoubleOption("RAMP_TIME", Ramp_Time, 1.0);
  /* DESCRIPTION: Transfer method used for multiphysics problems */
  addEnumOption("DYNAMIC_LOAD_TRANSFER", Dynamic_LoadTransfer, Dyn_Transfer_Method_Map, POL_ORDER_1);

  /* DESCRIPTION: Newmark - Generalized alpha - coefficients */
  addDoubleListOption("TIME_INT_STRUCT_COEFFS", nIntCoeffs, Int_Coeffs);

  /*  DESCRIPTION: Apply dead loads. Options: NO, YES \ingroup Config */
  addBoolOption("INCREMENTAL_LOAD", IncrementalLoad, false);
  /* DESCRIPTION: Maximum number of increments of the  */
  addUnsignedLongOption("NUMBER_INCREMENTS", IncLoad_Nincrements, 10);

  default_inc_crit[0] = 0.0; default_inc_crit[1] = 0.0; default_inc_crit[2] = 0.0;
  /* DESCRIPTION: Definition of the  UTOL RTOL ETOL*/
  addDoubleArrayOption("INCREMENTAL_CRITERIA", 3, IncLoad_Criteria, default_inc_crit);

  /* DESCRIPTION: Use of predictor */
  addBoolOption("PREDICTOR", Predictor, false);
  /* DESCRIPTION: Order of the predictor */
  addUnsignedShortOption("PREDICTOR_ORDER", Pred_Order, 0);

  /* DESCRIPTION: Topology optimization options */
  addBoolOption("TOPOLOGY_OPTIMIZATION", topology_optimization, false);
  addStringOption("TOPOL_OPTIM_OUTFILE", top_optim_output_file, string("element_derivatives.dat"));
  addDoubleOption("TOPOL_OPTIM_SIMP_EXPONENT", simp_exponent, 1.0);
  addDoubleOption("TOPOL_OPTIM_SIMP_MINSTIFF", simp_minimum_stiffness, 0.001);
  addEnumListOption("TOPOL_OPTIM_FILTER_KERNEL", top_optim_nKernel, top_optim_kernels, Filter_Kernel_Map);
  addDoubleListOption("TOPOL_OPTIM_FILTER_RADIUS", top_optim_nRadius, top_optim_filter_radius);
  addDoubleListOption("TOPOL_OPTIM_KERNEL_PARAM", top_optim_nKernelParams, top_optim_kernel_params);
  addUnsignedShortOption("TOPOL_OPTIM_SEARCH_LIMIT", top_optim_search_lim, 0);
  addEnumOption("TOPOL_OPTIM_PROJECTION_TYPE", top_optim_proj_type, Projection_Function_Map, NO_PROJECTION);
  addDoubleOption("TOPOL_OPTIM_PROJECTION_PARAM", top_optim_proj_param, 0.0);

  /* CONFIG_CATEGORY: FSI solver */
  /*--- Options related to the FSI solver ---*/

  /* DESCRIPTION: ID of the region we want to compute the sensitivities using direct differentiation */
  addUnsignedShortOption("FEA_ID_DIRECTDIFF", nID_DV, 0);

  /* DESCRIPTION: Restart from a steady state (sets grid velocities to 0 when loading the restart). */
  addBoolOption("RESTART_STEADY_STATE", SteadyRestart, false);

  /*!\par CONFIG_CATEGORY: Multizone definition \ingroup Config*/
  /*--- Options related to multizone problems ---*/

  /*!\brief MARKER_PLOTTING\n DESCRIPTION: Marker(s) of the surface in the surface flow solution file  \ingroup Config*/
  addStringListOption("CONFIG_LIST", nConfig_Files, Config_Filenames);

  /* DESCRIPTION: Determines if the multizone problem is solved for time-domain. */
  addBoolOption("TIME_DOMAIN", Time_Domain, false);
  /* DESCRIPTION: Number of outer iterations in the multizone problem. */
  addUnsignedLongOption("OUTER_ITER", nOuterIter, 1);
  /* DESCRIPTION: Number of inner iterations in each multizone block. */
  addUnsignedLongOption("INNER_ITER", nInnerIter, 1);
  /* DESCRIPTION: Number of time steps solved in the multizone problem. */
  addUnsignedLongOption("TIME_ITER", nTimeIter, 1);
  /* DESCRIPTION: Number of iterations in each single-zone block. */
  addUnsignedLongOption("ITER", nIter, 1000);
  /* DESCRIPTION: Restart iteration in the multizone problem. */
  addUnsignedLongOption("RESTART_ITER", Restart_Iter, 1);
  /* DESCRIPTION: Minimum error threshold for the linear solver for the implicit formulation */
  addDoubleOption("TIME_STEP", Time_Step, 0.0);
  /* DESCRIPTION: Total Physical Time for time-domain problems (s) */
  addDoubleOption("MAX_TIME", Max_Time, 1.0);
  /* DESCRIPTION: Determines if the single-zone driver is used. (TEMPORARY) */
  addBoolOption("SINGLEZONE_DRIVER", SinglezoneDriver, true);
  /* DESCRIPTION: Determines if the special output is written out */
  addBoolOption("SPECIAL_OUTPUT", SpecialOutput, false);

  /* DESCRIPTION: Determines if the convergence history of each individual zone is written to screen */
  addBoolOption("WRT_ZONE_CONV", Wrt_ZoneConv, false);
  /* DESCRIPTION: Determines if the convergence history of each individual zone is written to file */
  addBoolOption("WRT_ZONE_HIST", Wrt_ZoneHist, false);

  /* DESCRIPTION: Determines if the special output is written out */
  addBoolOption("WRT_FORCES_BREAKDOWN", Wrt_ForcesBreakdown, false);


  /*!\par KIND_INTERPOLATION \n
   * DESCRIPTION: Type of interpolation to use for multi-zone problems. \n OPTIONS: see \link Interpolator_Map \endlink
   * Sets Kind_Interpolation \ingroup Config
   */
  addEnumOption("KIND_INTERPOLATION", Kind_Interpolation, Interpolator_Map, NEAREST_NEIGHBOR);

  /*  DESCRIPTION: Use conservative approach for interpolating between meshes. */
  addBoolOption("CONSERVATIVE_INTERPOLATION", ConservativeInterpolation, true);

  addUnsignedShortOption("NUM_NEAREST_NEIGHBORS", NumNearestNeighbors, 1);

  /*!\par KIND_INTERPOLATION \n
   * DESCRIPTION: Type of radial basis function to use for radial basis function interpolation. \n OPTIONS: see \link RadialBasis_Map \endlink
   * Sets Kind_RadialBasis \ingroup Config
   */
  addEnumOption("KIND_RADIAL_BASIS_FUNCTION", Kind_RadialBasisFunction, RadialBasisFunction_Map, WENDLAND_C2);

  /*  DESCRIPTION: Use polynomial term in radial basis function interpolation.
  *  Options: NO, YES \ingroup Config */
  addBoolOption("RADIAL_BASIS_FUNCTION_POLYNOMIAL_TERM", RadialBasisFunction_PolynomialOption, true);

  /* DESCRIPTION: Radius for radial basis function. */
  addDoubleOption("RADIAL_BASIS_FUNCTION_PARAMETER", RadialBasisFunction_Parameter, 1.0);

  /* DESCRIPTION: Tolerance to prune small coefficients from the RBF interpolation matrix. */
  addDoubleOption("RADIAL_BASIS_FUNCTION_PRUNE_TOLERANCE", RadialBasisFunction_PruneTol, 1e-6);

   /*!\par INLETINTERPOLATION \n
   * DESCRIPTION: Type of spanwise interpolation to use for the inlet face. \n OPTIONS: see \link Inlet_SpanwiseInterpolation_Map \endlink
   * Sets Kind_InletInterpolation \ingroup Config
   */
  addEnumOption("INLET_INTERPOLATION_FUNCTION",Kind_InletInterpolationFunction, Inlet_SpanwiseInterpolation_Map, NO_INTERPOLATION);

   /*!\par INLETINTERPOLATION \n
   * DESCRIPTION: Type of spanwise interpolation to use for the inlet face. \n OPTIONS: see \link Inlet_SpanwiseInterpolation_Map \endlink
   * Sets Kind_InletInterpolation \ingroup Config
   */
  addEnumOption("INLET_INTERPOLATION_DATA_TYPE", Kind_Inlet_InterpolationType, Inlet_SpanwiseInterpolationType_Map, VR_VTHETA);

  addBoolOption("PRINT_INLET_INTERPOLATED_DATA", PrintInlet_InterpolatedData, false);

  /* DESCRIPTION: Number of FSI iterations during which a ramp is applied */
  addUnsignedShortOption("RAMP_FSI_ITER", nIterFSI_Ramp, 2);
  /* DESCRIPTION: Aitken's static relaxation factor */
  addDoubleOption("STAT_RELAX_PARAMETER", AitkenStatRelax, 0.4);
  /* DESCRIPTION: Aitken's dynamic maximum relaxation factor for the first iteration */
  addDoubleOption("AITKEN_DYN_MAX_INITIAL", AitkenDynMaxInit, 0.5);
  /* DESCRIPTION: Aitken's dynamic minimum relaxation factor for the first iteration */
  addDoubleOption("AITKEN_DYN_MIN_INITIAL", AitkenDynMinInit, 0.5);
  /* DESCRIPTION: Kind of relaxation */
  addEnumOption("BGS_RELAXATION", Kind_BGS_RelaxMethod, AitkenForm_Map, NO_RELAXATION);
  /* DESCRIPTION: Relaxation required */
  addBoolOption("RELAXATION", Relaxation, false);

  /*!\par CONFIG_CATEGORY: Radiation solver \ingroup Config*/
  /*--- Options related to the radiation solver ---*/

  /* DESCRIPTION: Type of radiation model */
  addEnumOption("RADIATION_MODEL", Kind_Radiation, Radiation_Map, NO_RADIATION);

  /* DESCRIPTION: Kind of initialization of the P1 model  */
  addEnumOption("P1_INITIALIZATION", Kind_P1_Init, P1_Init_Map, P1_INIT_TEMP);

  /* DESCRIPTION: Absorption coefficient */
  addDoubleOption("ABSORPTION_COEFF", Absorption_Coeff, 1.0);
  /* DESCRIPTION: Scattering coefficient */
  addDoubleOption("SCATTERING_COEFF", Scattering_Coeff, 0.0);

  /* DESCRIPTION: Apply a volumetric heat source as a source term (NO, YES) in the form of an ellipsoid*/
  addBoolOption("HEAT_SOURCE", HeatSource, false);
  /* DESCRIPTION: Value of the volumetric heat source */
  addDoubleOption("HEAT_SOURCE_VAL", ValHeatSource, 0.0);
  /* DESCRIPTION: Rotation of the volumetric heat source respect to Z axis */
  addDoubleOption("HEAT_SOURCE_ROTATION_Z", Heat_Source_Rot_Z, 0.0);
  /* DESCRIPTION: Position of heat source center (Heat_Source_Center_X, Heat_Source_Center_Y, Heat_Source_Center_Z) */
  default_hs_center[0] = 0.0; default_hs_center[1] = 0.0; default_hs_center[2] = 0.0;
  addDoubleArrayOption("HEAT_SOURCE_CENTER", 3, Heat_Source_Center, default_hs_center);
  /* DESCRIPTION: Vector of heat source radii (Heat_Source_Axes_A, Heat_Source_Axes_B, Heat_Source_Axes_C) */
  default_hs_axes[0] = 1.0; default_hs_axes[1] = 1.0; default_hs_axes[2] = 1.0;
  addDoubleArrayOption("HEAT_SOURCE_AXES", 3, Heat_Source_Axes, default_hs_axes);

  /*!\brief MARKER_EMISSIVITY DESCRIPTION: Wall emissivity of the marker for radiation purposes \n
   * Format: ( marker, emissivity of the marker, ... ) \ingroup Config  */
  addStringDoubleListOption("MARKER_EMISSIVITY", nMarker_Emissivity, Marker_Emissivity, Wall_Emissivity);

  /* DESCRIPTION:  Courant-Friedrichs-Lewy condition of the finest grid in radiation solvers */
  addDoubleOption("CFL_NUMBER_RAD", CFL_Rad, 1.0);

  /*!\par CONFIG_CATEGORY: Heat solver \ingroup Config*/
  /*--- options related to the heat solver ---*/

  /* DESCRIPTION: CHT interface coupling methods */
  /*  Options: NO, YES \ingroup Config */
  addEnumOption("CHT_COUPLING_METHOD", Kind_CHT_Coupling, CHT_Coupling_Map, DIRECT_TEMPERATURE_ROBIN_HEATFLUX);

  /* DESCRIPTION: Thermal diffusivity constant */
  addDoubleOption("THERMAL_DIFFUSIVITY", Thermal_Diffusivity, 1.172E-5);

  /* DESCRIPTION: Thermal diffusivity constant */
  addDoubleOption("THERMAL_DIFFUSIVITY_SOLID", Thermal_Diffusivity_Solid, 1.172E-5);

  /*!\par CONFIG_CATEGORY: Visualize Control Volumes \ingroup Config*/
  /*--- options related to visualizing control volumes ---*/

  /* DESCRIPTION: Node number for the CV to be visualized */
  addLongOption("VISUALIZE_CV", Visualize_CV, -1);

  /*!\par CONFIG_CATEGORY: Inverse design problem \ingroup Config*/
  /*--- options related to inverse design problem ---*/

  /* DESCRIPTION: Evaluate inverse design on the surface  */
  addBoolOption("INV_DESIGN_CP", InvDesign_Cp, false);

  /* DESCRIPTION: Evaluate inverse design on the surface  */
  addBoolOption("INV_DESIGN_HEATFLUX", InvDesign_HeatFlux, false);

  /*!\par CONFIG_CATEGORY: Unsupported options \ingroup Config*/
  /*--- Options that are experimental and not intended for general use ---*/

  /* DESCRIPTION: Write extra output */
  addBoolOption("EXTRA_OUTPUT", ExtraOutput, false);

  /* DESCRIPTION: Write extra heat output for a given zone heat solver zone */
  addLongOption("EXTRA_HEAT_ZONE_OUTPUT", ExtraHeatOutputZone, -1);

  /*--- options related to the FFD problem ---*/
  /*!\par CONFIG_CATEGORY:FFD point inversion \ingroup Config*/

  /* DESCRIPTION: Fix I plane */
  addShortListOption("FFD_FIX_I", nFFD_Fix_IDir, FFD_Fix_IDir);

  /* DESCRIPTION: Fix J plane */
  addShortListOption("FFD_FIX_J", nFFD_Fix_JDir, FFD_Fix_JDir);

  /* DESCRIPTION: Fix K plane */
  addShortListOption("FFD_FIX_K", nFFD_Fix_KDir, FFD_Fix_KDir);

  /* DESCRIPTION: FFD symmetry plane (j=0) */
  addBoolOption("FFD_SYMMETRY_PLANE", FFD_Symmetry_Plane, false);

  /* DESCRIPTION: Define different coordinates systems for the FFD */
  addEnumOption("FFD_COORD_SYSTEM", FFD_CoordSystem, CoordSystem_Map, CARTESIAN);

  /* DESCRIPTION: Axis information for the spherical and cylindrical coord system */
  default_ffd_axis[0] = 0.0; default_ffd_axis[1] = 0.0; default_ffd_axis[2] =0.0;
  addDoubleArrayOption("FFD_AXIS", 3, FFD_Axis, default_ffd_axis);

  /* DESCRIPTION: Number of total iterations in the FFD point inversion */
  addUnsignedShortOption("FFD_ITERATIONS", nFFD_Iter, 500);

  /* DESCRIPTION: Free surface damping coefficient */
  addDoubleOption("FFD_TOLERANCE", FFD_Tol, 1E-10);

  /* DESCRIPTION: Definition of the FFD boxes */
  addFFDDefOption("FFD_DEFINITION", nFFDBox, CoordFFDBox, TagFFDBox);

  /* DESCRIPTION: Definition of the FFD boxes */
  addFFDDegreeOption("FFD_DEGREE", nFFDBox, DegreeFFDBox);

  /* DESCRIPTION: Surface continuity at the intersection with the FFD */
  addEnumOption("FFD_CONTINUITY", FFD_Continuity, Continuity_Map, DERIVATIVE_2ND);

  /* DESCRIPTION: Kind of blending for the FFD definition */
  addEnumOption("FFD_BLENDING", FFD_Blending, Blending_Map, BEZIER );

  /* DESCRIPTION: Order of the BSplines for BSpline Blending function */
  default_ffd_coeff[0] = 2; default_ffd_coeff[1] = 2; default_ffd_coeff[2] = 2;
  addDoubleArrayOption("FFD_BSPLINE_ORDER", 3, FFD_BSpline_Order, default_ffd_coeff);

  /*--- Options for the automatic differentiation methods ---*/
  /*!\par CONFIG_CATEGORY: Automatic Differentation options\ingroup Config*/

  /* DESCRIPTION: Direct differentiation mode (forward) */
  addEnumOption("DIRECT_DIFF", DirectDiff, DirectDiff_Var_Map, NO_DERIVATIVE);

  /* DESCRIPTION: Automatic differentiation mode (reverse) */
  addBoolOption("AUTO_DIFF", AD_Mode, NO);

  /* DESCRIPTION: Preaccumulation in the AD mode. */
  addBoolOption("PREACC", AD_Preaccumulation, YES);

  /*--- options that are used in the python optimization scripts. These have no effect on the c++ toolsuite ---*/
  /*!\par CONFIG_CATEGORY:Python Options\ingroup Config*/

  /* DESCRIPTION: Gradient method */
  addPythonOption("GRADIENT_METHOD");

  /* DESCRIPTION: Geometrical Parameter */
  addPythonOption("GEO_PARAM");

  /* DESCRIPTION: Setup for design variables */
  addPythonOption("DEFINITION_DV");

  /* DESCRIPTION: Maximum number of iterations */
  addPythonOption("OPT_ITERATIONS");

  /* DESCRIPTION: Requested accuracy */
  addPythonOption("OPT_ACCURACY");

  /*!\brief OPT_COMBINE_OBJECTIVE
   *  \n DESCRIPTION: Flag specifying whether to internally combine a multi-objective function or treat separately */
  addPythonOption("OPT_COMBINE_OBJECTIVE");

  /* DESCRIPTION: Current value of the design variables */
  addPythonOption("DV_VALUE_NEW");

  /* DESCRIPTION: Previous value of the design variables */
  addPythonOption("DV_VALUE_OLD");

  /* DESCRIPTION: Number of partitions of the mesh */
  addPythonOption("NUMBER_PART");

  /* DESCRIPTION: Optimization objective function with optional scaling factor*/
  addPythonOption("OPT_OBJECTIVE");

  /* DESCRIPTION: Optimization constraint functions with optional scaling factor */
  addPythonOption("OPT_CONSTRAINT");

  /* DESCRIPTION: Finite different step for gradient estimation */
  addPythonOption("FIN_DIFF_STEP");

  /* DESCRIPTION: Verbosity of the python scripts to Stdout */
  addPythonOption("CONSOLE");

  /* DESCRIPTION: Flag specifying if the mesh was decomposed */
  addPythonOption("DECOMPOSED");

  /* DESCRIPTION: Optimization gradient factor */
  addPythonOption("OPT_GRADIENT_FACTOR");

  /* DESCRIPTION: Upper bound for the optimizer */
  addPythonOption("OPT_BOUND_UPPER");

  /* DESCRIPTION: Lower bound for the optimizer */
  addPythonOption("OPT_BOUND_LOWER");

  /* DESCRIPTION: Number of zones of the problem */
  addPythonOption("NZONES");

  /* DESCRIPTION: Activate ParMETIS mode for testing */
  addBoolOption("PARMETIS", ParMETIS, false);

  /*--- options that are used in the Hybrid RANS/LES Simulations  ---*/
  /*!\par CONFIG_CATEGORY:Hybrid_RANSLES Options\ingroup Config*/

  /* DESCRIPTION: Writing surface solution file frequency for dual time */
  addUnsignedLongOption("WRT_SURF_FREQ_DUALTIME", Wrt_Surf_Freq_DualTime, 1);

  /* DESCRIPTION: Starting Iteration for windowing approach */
  addUnsignedLongOption("WINDOW_START_ITER", StartWindowIteration, 0);

  /* DESCRIPTION: Window (weight) function for the cost-functional in the reverse sweep */
  addEnumOption("WINDOW_FUNCTION", Kind_WindowFct,Window_Map, SQUARE);

  /* DESCRIPTION: DES Constant */
  addDoubleOption("DES_CONST", Const_DES, 0.65);

  /* DESCRIPTION: Specify Hybrid RANS/LES model */
  addEnumOption("HYBRID_RANSLES", Kind_HybridRANSLES, HybridRANSLES_Map, NO_HYBRIDRANSLES);

  /* DESCRIPTION: Roe with low dissipation for unsteady flows */
  addEnumOption("ROE_LOW_DISSIPATION", Kind_RoeLowDiss, RoeLowDiss_Map, NO_ROELOWDISS);

  /* DESCRIPTION: Activate SA Quadratic Constitutive Relation, 2000 version */
  addBoolOption("SA_QCR", QCR, false);

  /* DESCRIPTION: Compute Average for unsteady simulations */
  addBoolOption("COMPUTE_AVERAGE", Compute_Average, false);

  /* DESCRIPTION: Multipoint design Mach number*/
  addPythonOption("MULTIPOINT_MACH_NUMBER");

  /* DESCRIPTION: Multipoint design Weight */
  addPythonOption("MULTIPOINT_WEIGHT");

  /* DESCRIPTION: Multipoint design Angle of Attack */
  addPythonOption("MULTIPOINT_AOA");

  /* DESCRIPTION: Multipoint design Sideslip angle */
  addPythonOption("MULTIPOINT_SIDESLIP_ANGLE");

  /* DESCRIPTION: Multipoint design target CL*/
  addPythonOption("MULTIPOINT_TARGET_CL");

  /* DESCRIPTION: Multipoint design Reynolds number */
  addPythonOption("MULTIPOINT_REYNOLDS_NUMBER");

  /* DESCRIPTION: Multipoint design freestream temperature */
  addPythonOption("MULTIPOINT_FREESTREAM_TEMPERATURE");

  /* DESCRIPTION: Multipoint design freestream pressure */
  addPythonOption("MULTIPOINT_FREESTREAM_PRESSURE");

  /* DESCRIPTION: Multipoint design for outlet quantities (varying back pressure or mass flow operating points). */
  addPythonOption("MULTIPOINT_OUTLET_VALUE");

  /* DESCRIPTION: Multipoint mesh filenames, if using different meshes for each point */
  addPythonOption("MULTIPOINT_MESH_FILENAME");

  /*--- options that are used for the output ---*/
  /*!\par CONFIG_CATEGORY:Output Options\ingroup Config*/

  /* DESCRIPTION: Type of screen output */
  addStringListOption("SCREEN_OUTPUT", nScreenOutput, ScreenOutput);
  /* DESCRIPTION: Type of output printed to the history file */
  addStringListOption("HISTORY_OUTPUT", nHistoryOutput, HistoryOutput);
  /* DESCRIPTION: Type of output printed to the volume solution file */
  addStringListOption("VOLUME_OUTPUT", nVolumeOutput, VolumeOutput);

  /* DESCRIPTION: History writing frequency (INNER_ITER) */
  addUnsignedLongOption("HISTORY_WRT_FREQ_INNER", HistoryWrtFreq[2], 1);
  /* DESCRIPTION: History writing frequency (OUTER_ITER) */
  addUnsignedLongOption("HISTORY_WRT_FREQ_OUTER", HistoryWrtFreq[1], 1);
  /* DESCRIPTION: History writing frequency (TIME_ITER) */
  addUnsignedLongOption("HISTORY_WRT_FREQ_TIME", HistoryWrtFreq[0], 1);

  /* DESCRIPTION: Screen writing frequency (INNER_ITER) */
  addUnsignedLongOption("SCREEN_WRT_FREQ_INNER", ScreenWrtFreq[2], 1);
  /* DESCRIPTION: Screen writing frequency (OUTER_ITER) */
  addUnsignedLongOption("SCREEN_WRT_FREQ_OUTER", ScreenWrtFreq[1], 1);
  /* DESCRIPTION: Screen writing frequency (TIME_ITER) */
  addUnsignedLongOption("SCREEN_WRT_FREQ_TIME", ScreenWrtFreq[0], 1);
  /* DESCRIPTION: Volume solution writing frequency */
  addUnsignedLongOption("OUTPUT_WRT_FREQ", VolumeWrtFreq, 250);
  /* DESCRIPTION: Volume solution files */
  addEnumListOption("OUTPUT_FILES", nVolumeOutputFiles, VolumeOutputFiles, Output_Map);

  /* DESCRIPTION: Using Uncertainty Quantification with SST Turbulence Model */
  addBoolOption("USING_UQ", using_uq, false);

  /* DESCRIPTION: Parameter to perturb eigenvalues */
  addDoubleOption("UQ_DELTA_B", uq_delta_b, 1.0);

  /* DESCRIPTION: Parameter to determine kind of perturbation */
  addUnsignedShortOption("UQ_COMPONENT", eig_val_comp, 1);

  /* DESCRIPTION: Parameter to perturb eigenvalues */
  addDoubleOption("UQ_URLX", uq_urlx, 0.1);

  /* DESCRIPTION: Permuting eigenvectors for UQ analysis */
  addBoolOption("UQ_PERMUTE", uq_permute, false);

  /* DESCRIPTION: Number of calls to 'Build' that trigger re-factorization (0 means only once). */
  addUnsignedLongOption("PASTIX_FACTORIZATION_FREQUENCY", pastix_fact_freq, 1);

  /* DESCRIPTION: 0 - Quiet, 1 - During factorization and cleanup, 2 - Even more detail. */
  addUnsignedShortOption("PASTIX_VERBOSITY_LEVEL", pastix_verb_lvl, 0);

  /* DESCRIPTION: Level of fill for PaStiX incomplete LU factorization. */
  addUnsignedShortOption("PASTIX_FILL_LEVEL", pastix_fill_lvl, 1);

  /* DESCRIPTION: Size of the edge groups colored for thread parallel edge loops (0 forces the reducer strategy). */
  addUnsignedLongOption("EDGE_COLORING_GROUP_SIZE", edgeColorGroupSize, 512);

  /* END_CONFIG_OPTIONS */

}

void CConfig::SetConfig_Parsing(char case_filename[MAX_STRING_SIZE]) {
  
  ifstream case_file;
  
  /*--- Read the configuration file ---*/

  case_file.open(case_filename, ios::in);

  if (case_file.fail()) {
    SU2_MPI::Error("The configuration file (.cfg) is missing!!", CURRENT_FUNCTION);
  }
  
  SetConfig_Parsing(case_file);
  
  case_file.close();
  
}

  void CConfig::SetConfig_Parsing(istream& config_buffer){
    
  string text_line, option_name;
  vector<string> option_value;

  string errorString;

  int  err_count = 0;  // How many errors have we found in the config file
  int max_err_count = 30; // Maximum number of errors to print before stopping

  map<string, bool> included_options;

  /*--- Parse the configuration file and set the options ---*/
  
  while (getline (config_buffer, text_line)) {
    
    if (err_count >= max_err_count) {
      errorString.append("too many errors. Stopping parse");

      cout << errorString << endl;
      throw(1);
    }

    if (TokenizeString(text_line, option_name, option_value)) {

      /*--- See if it's a python option ---*/

      if (option_map.find(option_name) == option_map.end()) {
          string newString;
          newString.append(option_name);
          newString.append(": invalid option name");
          newString.append(". Check current SU2 options in config_template.cfg.");
          newString.append("\n");
          if (!option_name.compare("RELAXATION_FACTOR_ADJFLOW"))
            newString.append("Option RELAXATION_FACTOR_ADJFLOW is now RELAXATION_FACTOR_ADJOINT, "
                             "and it also applies to discrete adjoint problems\n.");
          errorString.append(newString);
          err_count++;
        continue;
      }

      /*--- Option exists, check if the option has already been in the config file ---*/

      if (included_options.find(option_name) != included_options.end()) {
        string newString;
        newString.append(option_name);
        newString.append(": option appears twice");
        newString.append("\n");
        errorString.append(newString);
        err_count++;
        continue;
      }


      /*--- New found option. Add it to the map, and delete from all options ---*/

      included_options.insert(pair<string, bool>(option_name, true));
      all_options.erase(option_name);

      /*--- Set the value and check error ---*/

      string out = option_map[option_name]->SetValue(option_value);
      if (out.compare("") != 0) {
        errorString.append(out);
        errorString.append("\n");
        err_count++;
      }
    }
  }

  /*--- See if there were any errors parsing the config file ---*/

  if (errorString.size() != 0) {
    SU2_MPI::Error(errorString, CURRENT_FUNCTION);
  }
}

void CConfig::SetDefaultFromConfig(CConfig *config){

  map<string, bool> noInheritance = {{"SCREEN_OUTPUT", true},{"HISTORY_OUTPUT", true}};

  map<string, bool>::iterator iter = all_options.begin(), curr_iter;

  while (iter != all_options.end()){
    curr_iter = iter++;
    if (config->option_map[curr_iter->first]->GetValue().size() > 0 && !noInheritance[curr_iter->first]){
      option_map[curr_iter->first]->SetValue(config->option_map[curr_iter->first]->GetValue());
      all_options.erase(curr_iter);
    }
  }
}

void CConfig::SetDefault(){

  /*--- Set the default values for all of the options that weren't set ---*/

  for (map<string, bool>::iterator iter = all_options.begin(); iter != all_options.end(); ++iter) {
    if (option_map[iter->first]->GetValue().size() == 0)
      option_map[iter->first]->SetDefault();
  }
}

bool CConfig::SetRunTime_Parsing(char case_filename[MAX_STRING_SIZE]) {
  string text_line, option_name;
  ifstream case_file;
  vector<string> option_value;

  /*--- Read the configuration file ---*/

  case_file.open(case_filename, ios::in);

  if (case_file.fail()) { return false; }

  string errorString;

  int err_count = 0;  // How many errors have we found in the config file
  int max_err_count = 30; // Maximum number of errors to print before stopping

  map<string, bool> included_options;

  /*--- Parse the configuration file and set the options ---*/

  while (getline (case_file, text_line)) {

    if (err_count >= max_err_count) {
      errorString.append("too many errors. Stopping parse");

      cout << errorString << endl;
      throw(1);
    }

    if (TokenizeString(text_line, option_name, option_value)) {

      if (option_map.find(option_name) == option_map.end()) {

        /*--- See if it's a python option ---*/

        string newString;
        newString.append(option_name);
        newString.append(": invalid option name");
        newString.append("\n");
        errorString.append(newString);
        err_count++;
        continue;
      }

      /*--- Option exists, check if the option has already been in the config file ---*/

      if (included_options.find(option_name) != included_options.end()) {
        string newString;
        newString.append(option_name);
        newString.append(": option appears twice");
        newString.append("\n");
        errorString.append(newString);
        err_count++;
        continue;
      }

      /*--- New found option. Add it to the map, and delete from all options ---*/

      included_options.insert(pair<string, bool>(option_name, true));
      all_options.erase(option_name);

      /*--- Set the value and check error ---*/

      string out = option_map[option_name]->SetValue(option_value);
      if (out.compare("") != 0) {
        errorString.append(out);
        errorString.append("\n");
        err_count++;
      }

    }
  }

  /*--- Set the default values for all of the options that weren't set ---*/

  for (map<string, bool>::iterator iter = all_options.begin(); iter != all_options.end(); ++iter) {
    option_map[iter->first]->SetDefault();
  }

  /*--- See if there were any errors parsing the runtime file ---*/

  if (errorString.size() != 0) {
    SU2_MPI::Error(errorString, CURRENT_FUNCTION);
  }

  case_file.close();

  return true;

}

void CConfig::SetHeader(unsigned short val_software){
  /*--- WARNING: when compiling on Windows, ctime() is not available. Comment out
   the two lines below that use the dt variable. ---*/
  //time_t now = time(0);
  //string dt = ctime(&now); dt[24] = '.';
  if ((iZone == 0) && (rank == MASTER_NODE)){
    cout << endl << "-------------------------------------------------------------------------" << endl;
    cout << "|    ___ _   _ ___                                                      |" << endl;
    cout << "|   / __| | | |_  )   Release 7.0.4 \"Blackbird\"                         |" << endl;
    cout << "|   \\__ \\ |_| |/ /                                                      |" << endl;
    switch (val_software) {
    case SU2_CFD: cout << "|   |___/\\___//___|   Suite (Computational Fluid Dynamics Code)         |" << endl; break;
    case SU2_DEF: cout << "|   |___/\\___//___|   Suite (Mesh Deformation Code)                     |" << endl; break;
    case SU2_DOT: cout << "|   |___/\\___//___|   Suite (Gradient Projection Code)                  |" << endl; break;
    case SU2_MSH: cout << "|   |___/\\___//___|   Suite (Mesh Adaptation Code)                      |" << endl; break;
    case SU2_GEO: cout << "|   |___/\\___//___|   Suite (Geometry Definition Code)                  |" << endl; break;
    case SU2_SOL: cout << "|   |___/\\___//___|   Suite (Solution Exporting Code)                   |" << endl; break;
    }

    cout << "|                                                                       |" << endl;
    //cout << "|   Local date and time: " << dt << "                      |" << endl;
    cout <<"-------------------------------------------------------------------------" << endl;
    cout << "| SU2 Project Website: https://su2code.github.io                        |" << endl;
    cout << "|                                                                       |" << endl;
    cout << "| The SU2 Project is maintained by the SU2 Foundation                   |" << endl;
    cout << "| (http://su2foundation.org)                                            |" << endl;
    cout <<"-------------------------------------------------------------------------" << endl;
    cout << "| Copyright 2012-2020, SU2 Contributors                                 |" << endl;
    cout << "|                                                                       |" << endl;
    cout << "| SU2 is free software; you can redistribute it and/or                  |" << endl;
    cout << "| modify it under the terms of the GNU Lesser General Public            |" << endl;
    cout << "| License as published by the Free Software Foundation; either          |" << endl;
    cout << "| version 2.1 of the License, or (at your option) any later version.    |" << endl;
    cout << "|                                                                       |" << endl;
    cout << "| SU2 is distributed in the hope that it will be useful,                |" << endl;
    cout << "| but WITHOUT ANY WARRANTY; without even the implied warranty of        |" << endl;
    cout << "| MERCHANTABILITY or FITNESS FOR A PARTICULAR PURPOSE. See the GNU      |" << endl;
    cout << "| Lesser General Public License for more details.                       |" << endl;
    cout << "|                                                                       |" << endl;
    cout << "| You should have received a copy of the GNU Lesser General Public      |" << endl;
    cout << "| License along with SU2. If not, see <http://www.gnu.org/licenses/>.   |" << endl;
    cout <<"-------------------------------------------------------------------------" << endl;
  }

}

void CConfig::SetnZone(){

  /*--- Just as a clarification --- */

  if (Multizone_Problem == NO && Kind_Solver != MULTIPHYSICS){
    nZone = 1;
  }

  if (Kind_Solver == MULTIPHYSICS){
    Multizone_Problem = YES;
    if (nConfig_Files == 0){
      SU2_MPI::Error("CONFIG_LIST must be provided if PHYSICAL_PROBLEM=MULTIPHYSICS", CURRENT_FUNCTION);
    }
  }

  if (Multizone_Problem == YES){

    /*--- Some basic multizone checks ---*/

    if (nMarker_ZoneInterface % 2 != 0){
      SU2_MPI::Error("Number of markers in MARKER_ZONE_INTERFACE must be a multiple of 2", CURRENT_FUNCTION);
    }

    SinglezoneDriver  = NO;

    if (Multizone_Mesh){

      /*--- Get the number of zones from the mesh file --- */

      nZone = GetnZone(Mesh_FileName, Mesh_FileFormat);

      /*--- If config list is set, make sure number matches number of zones in mesh file --- */

      if (nConfig_Files != 0 && (nZone != nConfig_Files)){
        SU2_MPI::Error("Number of CONFIG_LIST must match number of zones in mesh file.", CURRENT_FUNCTION);
      }
    } else {

      /*--- Number of zones is determined from the number of config files provided --- */

      if (nConfig_Files == 0){
        SU2_MPI::Error("If MULTIZONE_MESH is set to YES, you must provide a list of config files using CONFIG_LIST option", CURRENT_FUNCTION);
      }
      nZone = nConfig_Files;

    }

    /*--- Check if subconfig files exist --- */

    if (nConfig_Files != 0){
      for (unsigned short iConfig = 0; iConfig < nConfig_Files; iConfig++){
        ifstream f(Config_Filenames[iConfig].c_str());
        if (!f.good()){
          SU2_MPI::Error("Config file " + Config_Filenames[iConfig] + " defined in CONFIG_FILES does not exist", CURRENT_FUNCTION);
        }
      }
    }

  }

  /*--- Temporary fix until Multizone Disc. Adj. solver is ready ---- */

  if (Kind_Solver == FLUID_STRUCTURE_INTERACTION){

    nZone = GetnZone(Mesh_FileName, Mesh_FileFormat);

  }
}

void CConfig::SetPostprocessing(unsigned short val_software, unsigned short val_izone, unsigned short val_nDim) {

  unsigned short iCFL, iMarker;
  bool ideal_gas = ((Kind_FluidModel == STANDARD_AIR) ||
                    (Kind_FluidModel == IDEAL_GAS) ||
                    (Kind_FluidModel == INC_IDEAL_GAS) ||
                    (Kind_FluidModel == INC_IDEAL_GAS_POLY) ||
                    (Kind_FluidModel == CONSTANT_DENSITY));
  bool standard_air = ((Kind_FluidModel == STANDARD_AIR));

  if (nZone > 1){
    Multizone_Problem = YES;
  }

  /*--- Set the default output files ---*/
  if (!OptionIsSet("OUTPUT_FILES")){
    nVolumeOutputFiles = 3;
    VolumeOutputFiles = new unsigned short[nVolumeOutputFiles];
    VolumeOutputFiles[0] = RESTART_BINARY;
    VolumeOutputFiles[1] = PARAVIEW_BINARY;
    VolumeOutputFiles[2] = SURFACE_PARAVIEW_BINARY;
  }

  /*--- Check if SU2 was build with TecIO support, as that is required for Tecplot Binary output. ---*/
#ifndef HAVE_TECIO
  for (unsigned short iVolumeFile = 0; iVolumeFile < nVolumeOutputFiles; iVolumeFile++){
    if (VolumeOutputFiles[iVolumeFile] == TECPLOT_BINARY ||
        VolumeOutputFiles[iVolumeFile] == SURFACE_TECPLOT_BINARY) {
      SU2_MPI::Error(string("Tecplot binary file requested in option OUTPUT_FILES but SU2 was built without TecIO support.\n"), CURRENT_FUNCTION);
    }
  }
#endif

  /*--- STL_BINARY output not implelemted yet, but already a value in option_structure.hpp---*/
  for (unsigned short iVolumeFile = 0; iVolumeFile < nVolumeOutputFiles; iVolumeFile++) {
    if (VolumeOutputFiles[iVolumeFile] == STL_BINARY){
      SU2_MPI::Error(string("OUTPUT_FILES: 'STL_BINARY' output not implemented. Use 'STL' for ASCII output.\n"), CURRENT_FUNCTION);
    }
    if (val_nDim == 2 && (VolumeOutputFiles[iVolumeFile] == STL || VolumeOutputFiles[iVolumeFile] == STL_BINARY)) {
      SU2_MPI::Error(string("OUTPUT_FILES: 'STL(_BINARY)' output only reasonable for 3D cases.\n"), CURRENT_FUNCTION);
    }
  }


  if (Kind_Solver == NAVIER_STOKES && Kind_Turb_Model != NONE){
    SU2_MPI::Error("KIND_TURB_MODEL must be NONE if SOLVER= NAVIER_STOKES", CURRENT_FUNCTION);
  }
  if (Kind_Solver == INC_NAVIER_STOKES && Kind_Turb_Model != NONE){
    SU2_MPI::Error("KIND_TURB_MODEL must be NONE if SOLVER= INC_NAVIER_STOKES", CURRENT_FUNCTION);
  }
  if (Kind_Solver == RANS && Kind_Turb_Model == NONE){
    SU2_MPI::Error("A turbulence model must be specified with KIND_TURB_MODEL if SOLVER= RANS", CURRENT_FUNCTION);
  }
  if (Kind_Solver == INC_RANS && Kind_Turb_Model == NONE){
    SU2_MPI::Error("A turbulence model must be specified with KIND_TURB_MODEL if SOLVER= INC_RANS", CURRENT_FUNCTION);
  }

  /*--- Set the boolean Wall_Functions equal to true if there is a
   definition for the wall founctions ---*/

  Wall_Functions = false;
  if (nMarker_WallFunctions > 0) {
    for (iMarker = 0; iMarker < nMarker_WallFunctions; iMarker++) {
      if (Kind_WallFunctions[iMarker] != NO_WALL_FUNCTION)
        Wall_Functions = true;

      if ((Kind_WallFunctions[iMarker] == ADAPTIVE_WALL_FUNCTION) || (Kind_WallFunctions[iMarker] == SCALABLE_WALL_FUNCTION)
        || (Kind_WallFunctions[iMarker] == NONEQUILIBRIUM_WALL_MODEL))

        SU2_MPI::Error(string("For RANS problems, use NO_WALL_FUNCTION, STANDARD_WALL_FUNCTION or EQUILIBRIUM_WALL_MODEL.\n"), CURRENT_FUNCTION);

    }
  }

  /*--- Fixed CM mode requires a static movement of the grid ---*/

  if (Fixed_CM_Mode) {
    Kind_GridMovement = MOVING_HTP;
  }

  /*--- Initialize the AoA and Sideslip variables for the incompressible
   solver. This is typically unused (often internal flows). Also fixed CL
   mode for incompressible flows is not implemented ---*/

  if (Kind_Solver == INC_EULER ||
      Kind_Solver == INC_NAVIER_STOKES ||
      Kind_Solver == INC_RANS) {

    /*--- Compute x-velocity with a safegaurd for 0.0. ---*/

    su2double Vx = 1e-10;
    if (Inc_Velocity_Init[0] != 0.0) {
      Vx = Inc_Velocity_Init[0];
    }

    /*--- Compute the angle-of-attack and sideslip. ---*/

    su2double alpha = 0.0, beta = 0.0;
    if (val_nDim == 2) {
      alpha = atan(Inc_Velocity_Init[1]/Vx)*180.0/PI_NUMBER;
    } else {
      alpha = atan(Inc_Velocity_Init[2]/Vx)*180.0/PI_NUMBER;
      beta  = atan(Inc_Velocity_Init[1]/Vx)*180.0/PI_NUMBER;
    }

    /*--- Set alpha and beta in the config class. ---*/

    SetAoA(alpha);
    SetAoS(beta);

    if (Fixed_CL_Mode) {
      SU2_MPI::Error(string("Fixed CL mode not implemented for the incompressible solver. \n"), CURRENT_FUNCTION);
    }

  }

  /*--- By default, in 2D we should use TWOD_AIRFOIL (independenly from the input file) ---*/

  if (val_nDim == 2) Geo_Description = TWOD_AIRFOIL;

  /*--- Store the SU2 module that we are executing. ---*/

  Kind_SU2 = val_software;

  /*--- Set limiter for no MUSCL reconstructions ---*/

  if ((!MUSCL_Flow) || (Kind_ConvNumScheme_Flow == SPACE_CENTERED)) Kind_SlopeLimit_Flow = NO_LIMITER;
  if ((!MUSCL_Turb) || (Kind_ConvNumScheme_Turb == SPACE_CENTERED)) Kind_SlopeLimit_Turb = NO_LIMITER;
  if ((!MUSCL_AdjFlow) || (Kind_ConvNumScheme_AdjFlow == SPACE_CENTERED)) Kind_SlopeLimit_AdjFlow = NO_LIMITER;
  if ((!MUSCL_AdjTurb) || (Kind_ConvNumScheme_AdjTurb == SPACE_CENTERED)) Kind_SlopeLimit_AdjTurb = NO_LIMITER;

  /*--- Set the default for thrust in ActDisk ---*/

  if ((Kind_ActDisk == NET_THRUST) || (Kind_ActDisk == BC_THRUST)
      || (Kind_ActDisk == DRAG_MINUS_THRUST) || (Kind_ActDisk == MASSFLOW)
      || (Kind_ActDisk == POWER))
    ActDisk_Jump = RATIO;

  /*--- Error-catching and automatic array adjustments for objective, marker, and weights arrays --- */

  /*--- If Kind_Obj has not been specified, these arrays need to take a default --*/

  if (Weight_ObjFunc == nullptr && Kind_ObjFunc == nullptr) {
    Kind_ObjFunc = new unsigned short[1];
    Kind_ObjFunc[0] = DRAG_COEFFICIENT;
    Weight_ObjFunc = new su2double[1];
    Weight_ObjFunc[0] = 1.0;
    nObj=1;
    nObjW=1;
  }

  /*--- Maker sure that arrays are the same length ---*/

  if (nObj>0) {
    if (nMarker_Monitoring!=nObj && Marker_Monitoring!= nullptr) {
      if (nMarker_Monitoring==1) {
        /*-- If only one marker was listed with multiple objectives, set that marker as the marker for each objective ---*/
        nMarker_Monitoring = nObj;
        string marker = Marker_Monitoring[0];
        delete[] Marker_Monitoring;
        Marker_Monitoring = new string[nMarker_Monitoring];
        for (iMarker=0; iMarker<nMarker_Monitoring; iMarker++)
          Marker_Monitoring[iMarker] = marker;
      }
      else if(nObj==1){
        /*--- If one objective and more than one marker: repeat objective over each marker, evenly weighted ---*/
        unsigned int obj = Kind_ObjFunc[0];
        su2double wt=1.0;
        delete[] Kind_ObjFunc;
        if (Weight_ObjFunc!=nullptr){
         wt = Weight_ObjFunc[0];
         delete[] Weight_ObjFunc;
        }
        Kind_ObjFunc = new short unsigned int[nMarker_Monitoring];
        Weight_ObjFunc = new su2double[nMarker_Monitoring];
        for (unsigned short iObj=0; iObj<nMarker_Monitoring; iObj++){
          Kind_ObjFunc[iObj] = obj;
          Weight_ObjFunc[iObj] = wt;
        }
        nObjW = nObj;
      }
      else if(nObj>1) {
        SU2_MPI::Error(string("When using more than one OBJECTIVE_FUNCTION, MARKER_MONITORING must be the same length or length 1.\n ") +
                       string("For multiple surfaces per objective, either use one objective or list the objective multiple times.\n") +
                       string("For multiple objectives per marker either use one marker or list the marker multiple times.\n")+
                       string("Similar rules apply for multi-objective optimization using OPT_OBJECTIVE rather than OBJECTIVE_FUNCTION."),
                       CURRENT_FUNCTION);
      }
    }
  }

  /*-- Correct for case where Weight_ObjFunc has not been provided or has length < kind_objfunc---*/

  if (nObjW<nObj) {
    if (Weight_ObjFunc!= nullptr && nObjW>1) {
      SU2_MPI::Error(string("The option OBJECTIVE_WEIGHT must either have the same length as OBJECTIVE_FUNCTION,\n") +
                     string("be lenght 1, or be deleted from the config file (equal weights will be applied)."), CURRENT_FUNCTION);
    }
    Weight_ObjFunc = new su2double[nObj];
    for (unsigned short iObj=0; iObj<nObj; iObj++)
      Weight_ObjFunc[iObj] = 1.0;
  }

  /*--- One final check for multi-objective with the set of objectives
   that are not counted per-surface. We will disable multi-objective here. ---*/

  if (nObj > 1) {
    unsigned short Obj_0 = Kind_ObjFunc[0];
    for (unsigned short iObj=1; iObj<nObj; iObj++){
      switch(Kind_ObjFunc[iObj]) {
        case INVERSE_DESIGN_PRESSURE:
        case INVERSE_DESIGN_HEATFLUX:
        case THRUST_COEFFICIENT:
        case TORQUE_COEFFICIENT:
        case FIGURE_OF_MERIT:
        case SURFACE_TOTAL_PRESSURE:
        case SURFACE_STATIC_PRESSURE:
        case SURFACE_MASSFLOW:
        case SURFACE_UNIFORMITY:
        case SURFACE_SECONDARY:
        case SURFACE_MOM_DISTORTION:
        case SURFACE_SECOND_OVER_UNIFORM:
        case SURFACE_PRESSURE_DROP:
        case CUSTOM_OBJFUNC:
          if (Kind_ObjFunc[iObj] != Obj_0) {
            SU2_MPI::Error(string("The following objectives can only be used for the first surface in a multi-objective \n")+
                           string("problem or as a single objective applied to multiple monitoring markers:\n")+
                           string("INVERSE_DESIGN_PRESSURE, INVERSE_DESIGN_HEATFLUX, THRUST_COEFFICIENT, TORQUE_COEFFICIENT\n")+
                           string("FIGURE_OF_MERIT, SURFACE_TOTAL_PRESSURE, SURFACE_STATIC_PRESSURE, SURFACE_MASSFLOW\n")+
                           string("SURFACE_UNIFORMITY, SURFACE_SECONDARY, SURFACE_MOM_DISTORTION, SURFACE_SECOND_OVER_UNIFORM\n")+
                           string("SURFACE_PRESSURE_DROP, CUSTOM_OBJFUNC.\n"), CURRENT_FUNCTION);
          }
          break;
        default:
          break;
      }
    }
  }

  /*--- Check for unsteady problem ---*/

  if ((TimeMarching == TIME_STEPPING ||
       TimeMarching == DT_STEPPING_1ST ||
       TimeMarching == DT_STEPPING_2ND) && !Time_Domain){
    SU2_MPI::Error("TIME_DOMAIN must be set to YES if UNSTEADY_SIMULATION is "
                   "TIME_STEPPING, DUAL_TIME_STEPPING-1ST_ORDER or DUAL_TIME_STEPPING-2ND_ORDER", CURRENT_FUNCTION);
  }

  if (Time_Domain){
    if (TimeMarching == TIME_STEPPING){
      InnerIter = 1;
    }
    if (!OptionIsSet("OUTPUT_WRT_FREQ"))
      VolumeWrtFreq = 1;
    if (Restart == NO){
      Restart_Iter = 0;
    }
    if (!OptionIsSet("HISTORY_WRT_FREQ_INNER")){
      HistoryWrtFreq[2] = 0;
    }
    if (!OptionIsSet("HISTORY_WRT_FREQ_OUTER")){
      HistoryWrtFreq[1] = 0;
    }
  }

  /*--- Ensure that Discard_InFiles is false, owerwise the gradient could be wrong ---*/

  if ((ContinuousAdjoint || DiscreteAdjoint) && Fixed_CL_Mode && !Eval_dOF_dCX)
    Discard_InFiles = false;

  /*--- Deactivate the multigrid in the adjoint problem ---*/

  if ((ContinuousAdjoint && !MG_AdjointFlow) ||
      (TimeMarching == TIME_STEPPING)) { nMGLevels = 0; }

  if (Kind_Solver == EULER ||
      Kind_Solver == NAVIER_STOKES ||
      Kind_Solver == RANS ||
      Kind_Solver == FEM_EULER ||
      Kind_Solver == FEM_NAVIER_STOKES ||
      Kind_Solver == FEM_RANS ||
      Kind_Solver == FEM_LES){
    Kind_Regime = COMPRESSIBLE;
  } else if (Kind_Solver == INC_EULER ||
             Kind_Solver == INC_NAVIER_STOKES ||
             Kind_Solver == INC_RANS){
    Kind_Regime = INCOMPRESSIBLE;
  }  else {
    Kind_Regime = NO_FLOW;
  }

  if ((rank == MASTER_NODE) && ContinuousAdjoint && (Ref_NonDim == DIMENSIONAL) && (Kind_SU2 == SU2_CFD)) {
    cout << "WARNING: The adjoint solver should use a non-dimensional flow solution." << endl;
  }

  /*--- Initialize non-physical points/reconstructions to zero ---*/

  Nonphys_Points   = 0;
  Nonphys_Reconstr = 0;

  /*--- Set the number of external iterations to 1 for the steady state problem ---*/

  if (Kind_Solver == FEM_ELASTICITY) {
    nMGLevels = 0;
    if (Kind_Struct_Solver == SMALL_DEFORMATIONS){
      MinLogResidual = log10(Linear_Solver_Error);
    }
  }

  /*--- Initialize the ofstream ConvHistFile. ---*/
//  ofstream ConvHistFile;

//  if (Kind_Solver == FEM_ELASTICITY) {

//    if (Dynamic_Analysis == STATIC) { Wrt_Dynamic = false; }
//    else { Wrt_Dynamic = true; }

//  } else {
//    Wrt_Dynamic = false;
//  }

  if (Kind_Radiation != NO_RADIATION) {
    Radiation = true;
  }
  else{
    Radiation = false;
  }

  /*--- Check for unsupported features. ---*/

  if ((Kind_Solver != EULER && Kind_Solver != NAVIER_STOKES && Kind_Solver != RANS) && (TimeMarching == HARMONIC_BALANCE)){
    SU2_MPI::Error("Harmonic Balance not yet implemented for the incompressible solver.", CURRENT_FUNCTION);
  }

  if ((Kind_Solver != NAVIER_STOKES && Kind_Solver != RANS) && (Buffet_Monitoring == true)){
    SU2_MPI::Error("Buffet monitoring incompatible with solvers other than NAVIER_STOKES and RANS", CURRENT_FUNCTION);
  }

  /*--- Check for Fluid model consistency ---*/

  if (standard_air) {
    if (Gamma != 1.4 || Gas_Constant != 287.058) {
      Gamma = 1.4;
      Gas_Constant = 287.058;
    }
  }

  /*--- Overrule the default values for viscosity if the US measurement system is used. ---*/

  if (SystemMeasurements == US) {

    /* Correct the viscosities, if they contain the default SI values. */
    if(fabs(Mu_Constant-1.716E-5) < 1.0E-15) Mu_Constant /= 47.88025898;
    if(fabs(Mu_Ref-1.716E-5)      < 1.0E-15) Mu_Ref      /= 47.88025898;

    /* Correct the values with temperature dimension, if they contain the default SI values. */
    if(fabs(Mu_Temperature_Ref-273.15) < 1.0E-8) Mu_Temperature_Ref *= 1.8;
    if(fabs(Mu_S-110.4)                < 1.0E-8) Mu_S               *= 1.8;

    /* Correct the thermal conductivity, if it contains the default SI value. */
    if(fabs(Kt_Constant-0.0257) < 1.0E-10) Kt_Constant *= 0.577789317;
  }

  /*--- Check for Measurement System ---*/

  if (SystemMeasurements == US && !standard_air) {
    SU2_MPI::Error("Only STANDARD_AIR fluid model can be used with US Measurement System", CURRENT_FUNCTION);
  }

  /*--- Check for Convective scheme available for NICFD ---*/

  if (!ideal_gas) {
    if (Kind_Upwind_Flow != ROE && Kind_Upwind_Flow != HLLC && Kind_Centered_Flow != JST) {
      SU2_MPI::Error("Only ROE Upwind, HLLC Upwind scheme, and JST scheme can be used for Non-Ideal Compressible Fluids", CURRENT_FUNCTION);
    }

  }

  if(GetBoolTurbomachinery()){
    nBlades = new su2double[nZone];
    FreeStreamTurboNormal= new su2double[3];
  }

  /*--- Check if Giles are used with turbo markers ---*/

  if (nMarker_Giles > 0 && !GetBoolTurbomachinery()){
    SU2_MPI::Error("Giles Boundary conditions can only be used with turbomachinery markers", CURRENT_FUNCTION);
  }

  /*--- Check for Boundary condition available for NICFD ---*/

  if (!ideal_gas) {
    if (nMarker_Inlet != 0) {
      SU2_MPI::Error("Riemann Boundary conditions or Giles must be used for inlet and outlet with Not Ideal Compressible Fluids ", CURRENT_FUNCTION);
    }
    if (nMarker_Outlet != 0) {
      SU2_MPI::Error("Riemann Boundary conditions or Giles must be used outlet with Not Ideal Compressible Fluids ", CURRENT_FUNCTION);
    }

    if (nMarker_FarField != 0) {
      SU2_MPI::Error("Riemann Boundary conditions or Giles must be used outlet with Not Ideal Compressible Fluids ", CURRENT_FUNCTION);
    }

  }

  /*--- Check for Boundary condition available for NICF ---*/

  if (ideal_gas && (Kind_Solver != INC_EULER && Kind_Solver != INC_NAVIER_STOKES && Kind_Solver != INC_RANS)) {
    if (SystemMeasurements == US && standard_air) {
      if (Kind_ViscosityModel != SUTHERLAND) {
        SU2_MPI::Error("Only SUTHERLAND viscosity model can be used with US Measurement", CURRENT_FUNCTION);
      }
    }
    if (Kind_ConductivityModel != CONSTANT_PRANDTL ) {
      SU2_MPI::Error("Only CONSTANT_PRANDTL thermal conductivity model can be used with STANDARD_AIR and IDEAL_GAS", CURRENT_FUNCTION);
    }

  }
    /*--- Check for Boundary condition option agreement ---*/
  if (Kind_InitOption == REYNOLDS){
    if ((Kind_Solver == NAVIER_STOKES || Kind_Solver == RANS) && Reynolds <=0){
      SU2_MPI::Error("Reynolds number required for NAVIER_STOKES and RANS !!", CURRENT_FUNCTION);
    }
  }

  if ((nKind_SurfaceMovement > 1) && GetSurface_Movement(FLUID_STRUCTURE)) {
    SU2_MPI::Error("FSI in combination with moving surfaces is currently not supported.", CURRENT_FUNCTION);
  }

  if ((nKind_SurfaceMovement != nMarker_Moving) && !GetSurface_Movement(FLUID_STRUCTURE)) {
    SU2_MPI::Error("Number of KIND_SURFACE_MOVEMENT must match number of MARKER_MOVING", CURRENT_FUNCTION);
  }

  if (Time_Domain && Time_Step <= 0.0 && Unst_CFL == 0.0){
    SU2_MPI::Error("Invalid value for TIME_STEP.", CURRENT_FUNCTION);
  }

  if (TimeMarching == TIME_STEPPING){
    nIter      = 1;
    nInnerIter  = 1;
  }

  if (!Time_Domain){
    nTimeIter = 1;
    Time_Step = 0;

    ScreenWrtFreq[0]  = 1;
    HistoryWrtFreq[0] = 1;

    if (TimeMarching != HARMONIC_BALANCE)
      TimeMarching = STEADY;
  }

  if (Time_Domain){
    Delta_UnstTime = Time_Step;
    Delta_DynTime  = Time_Step;
    /*--- Set the default write frequency to 1 if unsteady ---*/
    if (!OptionIsSet("OUTPUT_WRT_FREQ")){
      VolumeWrtFreq = 1;
    }
  }

  if (!Multizone_Problem){
    ScreenWrtFreq[1]  = 0;
    HistoryWrtFreq[1] = 0;
    if (!Time_Domain){
      /*--- If not running multizone or unsteady, INNER_ITER and ITER are interchangeable,
       * but precedence will be given to INNER_ITER if both options are present. ---*/
      if (!OptionIsSet("INNER_ITER")){
        nInnerIter = nIter;
      }
    }
  }


  if ((Multizone_Problem || Time_Domain) && OptionIsSet("ITER")){
    SU2_MPI::Error("ITER must not be used when running multizone and/or unsteady problems.\n"
                   "Use TIME_ITER, OUTER_ITER or INNER_ITER to specify number of time iterations,\n"
                   "outer iterations or inner iterations, respectively.", CURRENT_FUNCTION);
  }

  /*--- If we're solving a purely steady problem with no prescribed grid
   movement (both rotating frame and moving walls can be steady), make sure that
   there is no grid motion ---*/

  if (GetGrid_Movement()){
    if ((Kind_SU2 == SU2_CFD || Kind_SU2 == SU2_SOL) &&
        (TimeMarching == STEADY && !Time_Domain)){

      if((Kind_GridMovement != ROTATING_FRAME) &&
         (Kind_GridMovement != STEADY_TRANSLATION) &&
         (Kind_GridMovement != NONE)){
        SU2_MPI::Error("Unsupported kind of grid movement for steady state problems.", CURRENT_FUNCTION);
      }
      for (iMarker = 0; iMarker < nMarker_Moving; iMarker++){
        if (Kind_SurfaceMovement[iMarker] != MOVING_WALL){
          SU2_MPI::Error("Unsupported kind of surface movement for steady state problems.", CURRENT_FUNCTION);
        }
      }
    }
  }

  /*--- The Line Search should be applied only in the deformation stage. ---*/

  if (Kind_SU2 != SU2_DEF) {
    Opt_RelaxFactor = 1.0;
  }

  /*--- If it is not specified, set the mesh motion mach number
   equal to the freestream value. ---*/

  if (GetGrid_Movement() && Mach_Motion == 0.0)
    Mach_Motion = Mach;

  /*--- Set the boolean flag if we are in a rotating frame (source term). ---*/

  if (Kind_GridMovement == ROTATING_FRAME)
    Rotating_Frame = true;
  else
    Rotating_Frame = false;

  /*--- In case the grid movement parameters have not been declared in the
   config file, set them equal to zero for safety. Also check to make sure
   that for each option, a value has been declared for each moving marker. ---*/

  if (nMarker_Moving > 0){
    unsigned short iDim;
    if (nMarkerMotion_Origin == 0){
      nMarkerMotion_Origin = 3*nMarker_Moving;
      MarkerMotion_Origin = new su2double[nMarkerMotion_Origin];
      for (iMarker = 0; iMarker < nMarker_Moving; iMarker++){
        for (iDim = 0; iDim < 3; iDim++){
          MarkerMotion_Origin[3*iMarker+iDim] = 0.0;
        }
      }
    }
    if (nMarkerMotion_Origin/3 != nMarker_Moving){
      SU2_MPI::Error("Number of SURFACE_MOTION_ORIGIN must be three times the number of MARKER_MOVING, (x,y,z) per marker.", CURRENT_FUNCTION);
    }
    if (nMarkerTranslation == 0){
      nMarkerTranslation = 3*nMarker_Moving;
      MarkerTranslation_Rate = new su2double[nMarkerTranslation];
      for (iMarker = 0; iMarker < nMarker_Moving; iMarker++){
        for (iDim = 0; iDim < 3; iDim++){
          MarkerTranslation_Rate[3*iMarker+iDim] = 0.0;
        }
      }
    }
    if (nMarkerTranslation/3 != nMarker_Moving){
      SU2_MPI::Error("Number of SURFACE_TRANSLATION_RATE must be three times the number of MARKER_MOVING, (x,y,z) per marker.", CURRENT_FUNCTION);
    }
    if (nMarkerRotation_Rate == 0){
      nMarkerRotation_Rate = 3*nMarker_Moving;
      MarkerRotation_Rate = new su2double[nMarkerRotation_Rate];
      for (iMarker = 0; iMarker < nMarker_Moving; iMarker++){
        for (iDim = 0; iDim < 3; iDim++){
          MarkerRotation_Rate[3*iMarker+iDim] = 0.0;
        }
      }
    }
    if (nMarkerRotation_Rate/3 != nMarker_Moving){
      SU2_MPI::Error("Number of SURFACE_ROTATION_RATE must be three times the number of MARKER_MOVING, (x,y,z) per marker.", CURRENT_FUNCTION);
    }
    if (nMarkerPlunging_Ampl == 0){
      nMarkerPlunging_Ampl = 3*nMarker_Moving;
      MarkerPlunging_Ampl = new su2double[nMarkerPlunging_Ampl];
      for (iMarker = 0; iMarker < nMarker_Moving; iMarker++){
        for (iDim = 0; iDim < 3; iDim++){
          MarkerPlunging_Ampl[3*iMarker+iDim] = 0.0;
        }
      }
    }
    if (nMarkerPlunging_Ampl/3 != nMarker_Moving){
      SU2_MPI::Error("Number of SURFACE_PLUNGING_AMPL must be three times the number of MARKER_MOVING, (x,y,z) per marker.", CURRENT_FUNCTION);
    }
    if (nMarkerPlunging_Omega == 0){
      nMarkerPlunging_Omega = 3*nMarker_Moving;
      MarkerPlunging_Omega = new su2double[nMarkerPlunging_Omega];
      for (iMarker = 0; iMarker < nMarker_Moving; iMarker++){
        for (iDim = 0; iDim < 3; iDim++){
          MarkerPlunging_Omega[3*iMarker+iDim] = 0.0;
        }
      }
    }
    if (nMarkerPlunging_Omega/3 != nMarker_Moving){
      SU2_MPI::Error("Number of SURFACE_PLUNGING_OMEGA must be three times the number of MARKER_MOVING, (x,y,z) per marker.", CURRENT_FUNCTION);
    }
    if (nMarkerPitching_Ampl == 0){
      nMarkerPitching_Ampl = 3*nMarker_Moving;
      MarkerPitching_Ampl = new su2double[nMarkerPitching_Ampl];
      for (iMarker = 0; iMarker < nMarker_Moving; iMarker++){
        for (iDim = 0; iDim < 3; iDim++){
          MarkerPitching_Ampl[3*iMarker+iDim] = 0.0;
        }
      }
    }
    if (nMarkerPitching_Ampl/3 != nMarker_Moving){
      SU2_MPI::Error("Number of SURFACE_PITCHING_AMPL must be three times the number of MARKER_MOVING, (x,y,z) per marker.", CURRENT_FUNCTION);
    }
    if (nMarkerPitching_Omega == 0){
      nMarkerPitching_Omega = 3*nMarker_Moving;
      MarkerPitching_Omega = new su2double[nMarkerPitching_Omega];
      for (iMarker = 0; iMarker < nMarker_Moving; iMarker++){
        for (iDim = 0; iDim < 3; iDim++){
          MarkerPitching_Omega[3*iMarker+iDim] = 0.0;
        }
      }
    }
    if (nMarkerPitching_Omega/3 != nMarker_Moving){
      SU2_MPI::Error("Number of SURFACE_PITCHING_OMEGA must be three times the number of MARKER_MOVING, (x,y,z) per marker.", CURRENT_FUNCTION);
    }
    if (nMarkerPitching_Phase == 0){
      nMarkerPitching_Phase = 3*nMarker_Moving;
      MarkerPitching_Phase = new su2double[nMarkerPitching_Phase];
      for (iMarker = 0; iMarker < nMarker_Moving; iMarker++){
        for (iDim = 0; iDim < 3; iDim++){
          MarkerPitching_Phase[3*iMarker+iDim] = 0.0;
        }
      }
    }
    if (nMarkerPitching_Phase/3 != nMarker_Moving){
      SU2_MPI::Error("Number of SURFACE_PITCHING_PHASE must be three times the number of MARKER_MOVING, (x,y,z) per marker.", CURRENT_FUNCTION);
    }

    if (nMoveMotion_Origin == 0){
      nMoveMotion_Origin = nMarker_Moving;
      MoveMotion_Origin = new unsigned short[nMoveMotion_Origin];
      for (iMarker = 0; iMarker < nMarker_Moving; iMarker++){
          MoveMotion_Origin[iMarker] = NO;
      }
    }
    if (nMoveMotion_Origin != nMarker_Moving){
      SU2_MPI::Error("Number of MOVE_MOTION_ORIGIN must match number of MARKER_MOVING.", CURRENT_FUNCTION);
    }
  }

  /*-- Setting Harmonic Balance period from the config file */

  if (TimeMarching == HARMONIC_BALANCE) {
    HarmonicBalance_Period = GetHarmonicBalance_Period();
    if (HarmonicBalance_Period < 0)  {
      SU2_MPI::Error("Not a valid value for time period!!", CURRENT_FUNCTION);
    }
    /* Initialize the Harmonic balance Frequency pointer */
    if (Omega_HB == nullptr) {
      Omega_HB = new su2double[nOmega_HB];
      for (unsigned short iZone = 0; iZone < nOmega_HB; iZone++ )
        Omega_HB[iZone] = 0.0;
  } else {
      if (nOmega_HB != nTimeInstances) {
        SU2_MPI::Error("Length of omega_HB  must match the number TIME_INSTANCES!!" , CURRENT_FUNCTION);
      }
    }
  }

  /*--- Force number of span-wise section to 1 if 2D case ---*/
  if(val_nDim ==2){
    nSpanWiseSections_User=1;
    Kind_SpanWise= EQUISPACED;
  }

  /*--- Set number of TurboPerformance markers ---*/
  if(nMarker_Turbomachinery > 0){
    if(nMarker_Turbomachinery > 1){
      nMarker_TurboPerformance = nMarker_Turbomachinery + SU2_TYPE::Int(nMarker_Turbomachinery/2) + 1;
    }else{
      nMarker_TurboPerformance = nMarker_Turbomachinery;
    }
  } else {
    nMarker_TurboPerformance = 0;
    nSpanWiseSections =1;
  }

  /*--- Set number of TurboPerformance markers ---*/
  if(nMarker_Turbomachinery != 0){
    nSpan_iZones = new unsigned short[nZone];
  }

  /*--- Set number of TurboPerformance markers ---*/
  if(GetGrid_Movement() && RampRotatingFrame && !DiscreteAdjoint){
    FinalRotation_Rate_Z = Rotation_Rate[2];
    if(abs(FinalRotation_Rate_Z) > 0.0){
      Rotation_Rate[2] = RampRotatingFrame_Coeff[0];
    }
  }

  if(RampOutletPressure && !DiscreteAdjoint){
    for (iMarker = 0; iMarker < nMarker_Giles; iMarker++){
      if (Kind_Data_Giles[iMarker] == STATIC_PRESSURE || Kind_Data_Giles[iMarker] == STATIC_PRESSURE_1D || Kind_Data_Giles[iMarker] == RADIAL_EQUILIBRIUM ){
        FinalOutletPressure   = Giles_Var1[iMarker];
        Giles_Var1[iMarker] = RampOutletPressure_Coeff[0];
      }
    }
    for (iMarker = 0; iMarker < nMarker_Riemann; iMarker++){
      if (Kind_Data_Riemann[iMarker] == STATIC_PRESSURE || Kind_Data_Riemann[iMarker] == RADIAL_EQUILIBRIUM){
        FinalOutletPressure      = Riemann_Var1[iMarker];
        Riemann_Var1[iMarker] = RampOutletPressure_Coeff[0];
    }
      }
    }

  /*--- Check on extra Relaxation factor for Giles---*/
  if(ExtraRelFacGiles[1] > 0.5){
    ExtraRelFacGiles[1] = 0.5;
  }
    /*--- Use the various rigid-motion input frequencies to determine the period to be used with harmonic balance cases.
     There are THREE types of motion to consider, namely: rotation, pitching, and plunging.
     The largest period of motion is the one to be used for harmonic balance  calculations. ---*/

  /*if (Unsteady_Simulation == HARMONIC_BALANCE) {
    if (!(GetGrid_Movement())) {
      // No grid movement - Time period from config file //
      HarmonicBalance_Period = GetHarmonicBalance_Period();
    }

    else {
      unsigned short N_MOTION_TYPES = 3;
      su2double *periods;
      periods = new su2double[N_MOTION_TYPES];

      //--- rotation: ---//

      su2double Omega_mag_rot = sqrt(pow(Rotation_Rate_X[ZONE_0],2)+pow(Rotation_Rate_Y[ZONE_0],2)+pow(Rotation_Rate_Z[ZONE_0],2));
      if (Omega_mag_rot > 0)
          periods[0] = 2*PI_NUMBER/Omega_mag_rot;
      else
          periods[0] = 0.0;

      //--- pitching: ---//

      su2double Omega_mag_pitch = sqrt(pow(Pitching_Omega_X[ZONE_0],2)+pow(Pitching_Omega_Y[ZONE_0],2)+pow(Pitching_Omega_Z[ZONE_0],2));
      if (Omega_mag_pitch > 0)
          periods[1] = 2*PI_NUMBER/Omega_mag_pitch;
      else
          periods[1] = 0.0;

      //--- plunging: ---//

      su2double Omega_mag_plunge = sqrt(pow(Plunging_Omega_X[ZONE_0],2)+pow(Plunging_Omega_Y[ZONE_0],2)+pow(Plunging_Omega_Z[ZONE_0],2));
      if (Omega_mag_plunge > 0)
          periods[2] = 2*PI_NUMBER/Omega_mag_plunge;
      else
          periods[2] = 0.0;

      //--- determine which period is largest ---//

      unsigned short iVar;
      HarmonicBalance_Period = 0.0;
      for (iVar = 0; iVar < N_MOTION_TYPES; iVar++) {
          if (periods[iVar] > HarmonicBalance_Period)
              HarmonicBalance_Period = periods[iVar];
      }

      delete periods;
    }

  }*/


  /*--- Initialize the RefOriginMoment Pointer ---*/

  RefOriginMoment = new su2double[3]();

  /*--- In case the moment origin coordinates have not been declared in the
   config file, set them equal to zero for safety. Also check to make sure
   that for each marker, a value has been declared for the moment origin.
   Unless only one value was specified, then set this value for all the markers
   being monitored. ---*/


  if ((nRefOriginMoment_X != nRefOriginMoment_Y) || (nRefOriginMoment_X != nRefOriginMoment_Z) ) {
    SU2_MPI::Error("ERROR: Length of REF_ORIGIN_MOMENT_X, REF_ORIGIN_MOMENT_Y and REF_ORIGIN_MOMENT_Z must be the same!!", CURRENT_FUNCTION);
  }

  if (RefOriginMoment_X == nullptr) {
    RefOriginMoment_X = new su2double[nMarker_Monitoring];
    for (iMarker = 0; iMarker < nMarker_Monitoring; iMarker++ )
      RefOriginMoment_X[iMarker] = 0.0;
  } else {
    if (nRefOriginMoment_X == 1) {

      su2double aux_RefOriginMoment_X = RefOriginMoment_X[0];
      delete [] RefOriginMoment_X;
      RefOriginMoment_X = new su2double[nMarker_Monitoring];
      nRefOriginMoment_X = nMarker_Monitoring;

      for (iMarker = 0; iMarker < nMarker_Monitoring; iMarker++ )
        RefOriginMoment_X[iMarker] = aux_RefOriginMoment_X;
    }
    else if (nRefOriginMoment_X != nMarker_Monitoring) {
      SU2_MPI::Error("ERROR: Length of REF_ORIGIN_MOMENT_X must match number of Monitoring Markers!!", CURRENT_FUNCTION);
    }
  }

  if (RefOriginMoment_Y == nullptr) {
    RefOriginMoment_Y = new su2double[nMarker_Monitoring];
    for (iMarker = 0; iMarker < nMarker_Monitoring; iMarker++ )
      RefOriginMoment_Y[iMarker] = 0.0;
  } else {
    if (nRefOriginMoment_Y == 1) {

      su2double aux_RefOriginMoment_Y = RefOriginMoment_Y[0];
      delete [] RefOriginMoment_Y;
      RefOriginMoment_Y = new su2double[nMarker_Monitoring];
      nRefOriginMoment_Y = nMarker_Monitoring;

      for (iMarker = 0; iMarker < nMarker_Monitoring; iMarker++ )
        RefOriginMoment_Y[iMarker] = aux_RefOriginMoment_Y;
    }
    else if (nRefOriginMoment_Y != nMarker_Monitoring) {
      SU2_MPI::Error("ERROR: Length of REF_ORIGIN_MOMENT_Y must match number of Monitoring Markers!!", CURRENT_FUNCTION);
    }
  }

  if (RefOriginMoment_Z == nullptr) {
    RefOriginMoment_Z = new su2double[nMarker_Monitoring];
    for (iMarker = 0; iMarker < nMarker_Monitoring; iMarker++ )
      RefOriginMoment_Z[iMarker] = 0.0;
  } else {
    if (nRefOriginMoment_Z == 1) {

      su2double aux_RefOriginMoment_Z = RefOriginMoment_Z[0];
      delete [] RefOriginMoment_Z;
      RefOriginMoment_Z = new su2double[nMarker_Monitoring];
      nRefOriginMoment_Z = nMarker_Monitoring;

      for (iMarker = 0; iMarker < nMarker_Monitoring; iMarker++ )
        RefOriginMoment_Z[iMarker] = aux_RefOriginMoment_Z;
    }
    else if (nRefOriginMoment_Z != nMarker_Monitoring) {
      SU2_MPI::Error("ERROR: Length of REF_ORIGIN_MOMENT_Z must match number of Monitoring Markers!!", CURRENT_FUNCTION);
    }
  }

  /*--- Set the boolean flag if we are carrying out an aeroelastic simulation. ---*/

  if (GetGrid_Movement() && (GetSurface_Movement(AEROELASTIC) || GetSurface_Movement(AEROELASTIC_RIGID_MOTION))) Aeroelastic_Simulation = true;
  else Aeroelastic_Simulation = false;

  /*--- Initializing the size for the solutions of the Aeroelastic problem. ---*/


  if (GetGrid_Movement() && Aeroelastic_Simulation) {
    Aeroelastic_np1.resize(nMarker_Monitoring);
    Aeroelastic_n.resize(nMarker_Monitoring);
    Aeroelastic_n1.resize(nMarker_Monitoring);
    for (iMarker = 0; iMarker < nMarker_Monitoring; iMarker++) {
      Aeroelastic_np1[iMarker].resize(2);
      Aeroelastic_n[iMarker].resize(2);
      Aeroelastic_n1[iMarker].resize(2);
      for (int i =0; i<2; i++) {
        Aeroelastic_np1[iMarker][i].resize(2);
        Aeroelastic_n[iMarker][i].resize(2);
        Aeroelastic_n1[iMarker][i].resize(2);
        for (int j=0; j<2; j++) {
          Aeroelastic_np1[iMarker][i][j] = 0.0;
          Aeroelastic_n[iMarker][i][j] = 0.0;
          Aeroelastic_n1[iMarker][i][j] = 0.0;
        }
      }
    }
  }

  /*--- Allocate memory for the plunge and pitch and initialized them to zero ---*/

  if (GetGrid_Movement() && Aeroelastic_Simulation) {
    Aeroelastic_pitch = new su2double[nMarker_Monitoring];
    Aeroelastic_plunge = new su2double[nMarker_Monitoring];
    for (iMarker = 0; iMarker < nMarker_Monitoring; iMarker++ ) {
      Aeroelastic_pitch[iMarker] = 0.0;
      Aeroelastic_plunge[iMarker] = 0.0;
    }
  }

  FinestMesh = MESH_0;
  if (MGCycle == FULLMG_CYCLE) FinestMesh = nMGLevels;

  if ((Kind_Solver == NAVIER_STOKES) &&
      (Kind_Turb_Model != NONE))
    Kind_Solver = RANS;

  if ((Kind_Solver == INC_NAVIER_STOKES) &&
      (Kind_Turb_Model != NONE))
    Kind_Solver = INC_RANS;

  if (Kind_Solver == EULER ||
      Kind_Solver == INC_EULER ||
      Kind_Solver == FEM_EULER)
    Kind_Turb_Model = NONE;

  Kappa_2nd_Flow    = Kappa_Flow[0];
  Kappa_4th_Flow    = Kappa_Flow[1];
  Kappa_2nd_AdjFlow = Kappa_AdjFlow[0];
  Kappa_4th_AdjFlow = Kappa_AdjFlow[1];
  Kappa_2nd_Heat = Kappa_Heat[0];
  Kappa_4th_Heat = Kappa_Heat[1];

  /*--- Make the MG_PreSmooth, MG_PostSmooth, and MG_CorrecSmooth
   arrays consistent with nMGLevels ---*/

  unsigned short * tmp_smooth = new unsigned short[nMGLevels+1];

  if ((nMG_PreSmooth != nMGLevels+1) && (nMG_PreSmooth != 0)) {
    if (nMG_PreSmooth > nMGLevels+1) {

      /*--- Truncate by removing unnecessary elements at the end ---*/

      for (unsigned int i = 0; i <= nMGLevels; i++)
        tmp_smooth[i] = MG_PreSmooth[i];
      delete [] MG_PreSmooth;
      MG_PreSmooth=nullptr;
    }
    else {

      /*--- Add additional elements equal to last element ---*/

      for (unsigned int i = 0; i < nMG_PreSmooth; i++)
        tmp_smooth[i] = MG_PreSmooth[i];
      for (unsigned int i = nMG_PreSmooth; i <= nMGLevels; i++)
        tmp_smooth[i] = MG_PreSmooth[nMG_PreSmooth-1];
      delete [] MG_PreSmooth;
      MG_PreSmooth=nullptr;
    }

    nMG_PreSmooth = nMGLevels+1;
    MG_PreSmooth = new unsigned short[nMG_PreSmooth];
    for (unsigned int i = 0; i < nMG_PreSmooth; i++)
      MG_PreSmooth[i] = tmp_smooth[i];
  }
  if ((nMGLevels != 0) && (nMG_PreSmooth == 0)) {
    delete [] MG_PreSmooth;
    nMG_PreSmooth = nMGLevels+1;
    MG_PreSmooth = new unsigned short[nMG_PreSmooth];
    for (unsigned int i = 0; i < nMG_PreSmooth; i++)
      MG_PreSmooth[i] = i+1;
  }

  if ((nMG_PostSmooth != nMGLevels+1) && (nMG_PostSmooth != 0)) {
    if (nMG_PostSmooth > nMGLevels+1) {

      /*--- Truncate by removing unnecessary elements at the end ---*/

      for (unsigned int i = 0; i <= nMGLevels; i++)
        tmp_smooth[i] = MG_PostSmooth[i];
      delete [] MG_PostSmooth;
      MG_PostSmooth=nullptr;
    }
    else {

      /*--- Add additional elements equal to last element ---*/

      for (unsigned int i = 0; i < nMG_PostSmooth; i++)
        tmp_smooth[i] = MG_PostSmooth[i];
      for (unsigned int i = nMG_PostSmooth; i <= nMGLevels; i++)
        tmp_smooth[i] = MG_PostSmooth[nMG_PostSmooth-1];
      delete [] MG_PostSmooth;
      MG_PostSmooth=nullptr;
    }

    nMG_PostSmooth = nMGLevels+1;
    MG_PostSmooth = new unsigned short[nMG_PostSmooth];
    for (unsigned int i = 0; i < nMG_PostSmooth; i++)
      MG_PostSmooth[i] = tmp_smooth[i];

  }

  if ((nMGLevels != 0) && (nMG_PostSmooth == 0)) {
    delete [] MG_PostSmooth;
    nMG_PostSmooth = nMGLevels+1;
    MG_PostSmooth = new unsigned short[nMG_PostSmooth];
    for (unsigned int i = 0; i < nMG_PostSmooth; i++)
      MG_PostSmooth[i] = 0;
  }

  if ((nMG_CorrecSmooth != nMGLevels+1) && (nMG_CorrecSmooth != 0)) {
    if (nMG_CorrecSmooth > nMGLevels+1) {

      /*--- Truncate by removing unnecessary elements at the end ---*/

      for (unsigned int i = 0; i <= nMGLevels; i++)
        tmp_smooth[i] = MG_CorrecSmooth[i];
      delete [] MG_CorrecSmooth;
      MG_CorrecSmooth = nullptr;
    }
    else {

      /*--- Add additional elements equal to last element ---*/

      for (unsigned int i = 0; i < nMG_CorrecSmooth; i++)
        tmp_smooth[i] = MG_CorrecSmooth[i];
      for (unsigned int i = nMG_CorrecSmooth; i <= nMGLevels; i++)
        tmp_smooth[i] = MG_CorrecSmooth[nMG_CorrecSmooth-1];
      delete [] MG_CorrecSmooth;
      MG_CorrecSmooth = nullptr;
    }
    nMG_CorrecSmooth = nMGLevels+1;
    MG_CorrecSmooth = new unsigned short[nMG_CorrecSmooth];
    for (unsigned int i = 0; i < nMG_CorrecSmooth; i++)
      MG_CorrecSmooth[i] = tmp_smooth[i];
  }

  if ((nMGLevels != 0) && (nMG_CorrecSmooth == 0)) {
    delete [] MG_CorrecSmooth;
    nMG_CorrecSmooth = nMGLevels+1;
    MG_CorrecSmooth = new unsigned short[nMG_CorrecSmooth];
    for (unsigned int i = 0; i < nMG_CorrecSmooth; i++)
      MG_CorrecSmooth[i] = 0;
  }

  /*--- Override MG Smooth parameters ---*/

  if (nMG_PreSmooth != 0) MG_PreSmooth[MESH_0] = 1;
  if (nMG_PostSmooth != 0) {
    MG_PostSmooth[MESH_0] = 0;
    MG_PostSmooth[nMGLevels] = 0;
  }
  if (nMG_CorrecSmooth != 0) MG_CorrecSmooth[nMGLevels] = 0;

  if (Restart) MGCycle = V_CYCLE;

  if (ContinuousAdjoint) {
    if (Kind_Solver == EULER) Kind_Solver = ADJ_EULER;
    if (Kind_Solver == NAVIER_STOKES) Kind_Solver = ADJ_NAVIER_STOKES;
    if (Kind_Solver == RANS) Kind_Solver = ADJ_RANS;
  }

  nCFL = nMGLevels+1;
  CFL = new su2double[nCFL];
  CFL[0] = CFLFineGrid;

  /*--- Evaluate when the Cl should be evaluated ---*/

  Iter_Fixed_CM        = SU2_TYPE::Int(nInnerIter / (su2double(Update_iH)+1));
  Iter_Fixed_NetThrust = SU2_TYPE::Int(nInnerIter / (su2double(Update_BCThrust)+1));

  /*--- Setting relaxation factor and CFL for the adjoint runs ---*/

  if (ContinuousAdjoint) {
    CFL[0] = CFL[0] * CFLRedCoeff_AdjFlow;
    CFL_AdaptParam[2] *= CFLRedCoeff_AdjFlow;
    CFL_AdaptParam[3] *= CFLRedCoeff_AdjFlow;
    Iter_Fixed_CM = SU2_TYPE::Int(su2double (Iter_Fixed_CM) / CFLRedCoeff_AdjFlow);
    Iter_Fixed_NetThrust = SU2_TYPE::Int(su2double (Iter_Fixed_NetThrust) / CFLRedCoeff_AdjFlow);
  }

  if ((DiscreteAdjoint) && (Inconsistent_Disc)) {
    Kind_ConvNumScheme_Flow = Kind_ConvNumScheme_AdjFlow;
    Kind_Centered_Flow = Kind_Centered_AdjFlow;
    Kind_Upwind_Flow = Kind_Upwind_AdjFlow;
    Kappa_Flow[0] = Kappa_AdjFlow[0];
    Kappa_Flow[1] = Kappa_AdjFlow[1];
  }

  if (Update_AoA_Iter_Limit == 0 && Fixed_CL_Mode) {
    SU2_MPI::Error("ERROR: Please specify non-zero UPDATE_AOA_ITER_LIMIT.", CURRENT_FUNCTION);
  }
  if (Iter_Fixed_CM == 0) { Iter_Fixed_CM = nInnerIter+1; Update_iH = 0; }
  if (Iter_Fixed_NetThrust == 0) { Iter_Fixed_NetThrust = nInnerIter+1; Update_BCThrust = 0; }

  for (iCFL = 1; iCFL < nCFL; iCFL++)
    CFL[iCFL] = CFL[iCFL-1];

  if (nRKStep == 0) {
    nRKStep = 1;
    RK_Alpha_Step = new su2double[1]; RK_Alpha_Step[0] = 1.0;
  }

  /* Check if the byte alignment of the matrix multiplications is a
     multiple of 64. */
  if( byteAlignmentMatMul%64 ) {
    if(rank == MASTER_NODE)
      cout << "ALIGNED_BYTES_MATMUL must be a multiple of 64." << endl;
    exit(EXIT_FAILURE);
  }

  /* Determine the value of sizeMatMulPadding, which is the matrix size in
     the vectorization direction when padding is applied to have optimal
     performance in the matrix multiplications. */
  sizeMatMulPadding = byteAlignmentMatMul/sizeof(passivedouble);

  /* Correct the number of time levels for time accurate local time
     stepping, if needed.  */
  if (nLevels_TimeAccurateLTS == 0)  nLevels_TimeAccurateLTS =  1;
  if (nLevels_TimeAccurateLTS  > 15) nLevels_TimeAccurateLTS = 15;

  /* Check that no time accurate local time stepping is specified for time
     integration schemes other than ADER. */
  if (Kind_TimeIntScheme_FEM_Flow != ADER_DG && nLevels_TimeAccurateLTS != 1) {

    if (rank==MASTER_NODE) {
      cout << endl << "WARNING: "
           << nLevels_TimeAccurateLTS << " levels specified for time accurate local time stepping." << endl
           << "Time accurate local time stepping is only possible for ADER, hence this option is not used." << endl
           << endl;
    }

    nLevels_TimeAccurateLTS = 1;
  }

  if (Kind_TimeIntScheme_FEM_Flow == ADER_DG) {

    TimeMarching = TIME_STEPPING;  // Only time stepping for ADER.

    /* If time accurate local time stepping is used, make sure that an unsteady
       CFL is specified. If not, terminate. */
    if (nLevels_TimeAccurateLTS != 1) {
      if(Unst_CFL == 0.0)
        SU2_MPI::Error("ERROR: Unsteady CFL not specified for time accurate local time stepping.",
                       CURRENT_FUNCTION);
    }

    /* Determine the location of the ADER time DOFs, which are the Gauss-Legendre
       integration points corresponding to the number of time DOFs. */
    vector<passivedouble> GLPoints(nTimeDOFsADER_DG), GLWeights(nTimeDOFsADER_DG);
    CGaussJacobiQuadrature GaussJacobi;
    GaussJacobi.GetQuadraturePoints(0.0, 0.0, -1.0, 1.0, GLPoints, GLWeights);

    TimeDOFsADER_DG = new su2double[nTimeDOFsADER_DG];
    for(unsigned short i=0; i<nTimeDOFsADER_DG; ++i)
      TimeDOFsADER_DG[i] = GLPoints[i];

    /* Determine the number of integration points in time, their locations
       on the interval [-1..1] and their integration weights. */
    unsigned short orderExact = ceil(Quadrature_Factor_Time_ADER_DG*(nTimeDOFsADER_DG-1));
    nTimeIntegrationADER_DG = orderExact/2 + 1;
    nTimeIntegrationADER_DG = max(nTimeIntegrationADER_DG, nTimeDOFsADER_DG);
    GLPoints.resize(nTimeIntegrationADER_DG);
    GLWeights.resize(nTimeIntegrationADER_DG);
    GaussJacobi.GetQuadraturePoints(0.0, 0.0, -1.0, 1.0, GLPoints, GLWeights);

    TimeIntegrationADER_DG    = new su2double[nTimeIntegrationADER_DG];
    WeightsIntegrationADER_DG = new su2double[nTimeIntegrationADER_DG];
    for(unsigned short i=0; i<nTimeIntegrationADER_DG; ++i) {
      TimeIntegrationADER_DG[i]    = GLPoints[i];
      WeightsIntegrationADER_DG[i] = GLWeights[i];
    }
  }

  if (nIntCoeffs == 0) {
    nIntCoeffs = 2;
    Int_Coeffs = new su2double[2]; Int_Coeffs[0] = 0.25; Int_Coeffs[1] = 0.5;
  }

  if (nElasticityMod == 0) {
    nElasticityMod = 1;
    ElasticityMod = new su2double[1]; ElasticityMod[0] = 2E11;
  }

  if (nPoissonRatio == 0) {
    nPoissonRatio = 1;
    PoissonRatio = new su2double[1]; PoissonRatio[0] = 0.30;
  }

  if (nMaterialDensity == 0) {
    nMaterialDensity = 1;
    MaterialDensity = new su2double[1]; MaterialDensity[0] = 7854;
  }

  if (nElectric_Constant == 0) {
    nElectric_Constant = 1;
    Electric_Constant = new su2double[1]; Electric_Constant[0] = 0.0;
  }

  if (nElectric_Field == 0) {
    nElectric_Field = 1;
    Electric_Field_Mod = new su2double[1]; Electric_Field_Mod[0] = 0.0;
  }

  if (nDim_RefNode == 0) {
    nDim_RefNode = 3;
    RefNode_Displacement = new su2double[3];
    RefNode_Displacement[0] = 0.0; RefNode_Displacement[1] = 0.0; RefNode_Displacement[2] = 0.0;
  }

  if (nDim_Electric_Field == 0) {
    nDim_Electric_Field = 2;
    Electric_Field_Dir = new su2double[2]; Electric_Field_Dir[0] = 0.0;  Electric_Field_Dir[1] = 1.0;
  }

  if ((Kind_SU2 == SU2_CFD) && (Kind_Solver == NO_SOLVER)) {
    SU2_MPI::Error("PHYSICAL_PROBLEM must be set in the configuration file", CURRENT_FUNCTION);
  }

  /*--- Set a flag for viscous simulations ---*/

  Viscous = (( Kind_Solver == NAVIER_STOKES          ) ||
             ( Kind_Solver == ADJ_NAVIER_STOKES      ) ||
             ( Kind_Solver == RANS                   ) ||
             ( Kind_Solver == ADJ_RANS               ) ||
             ( Kind_Solver == FEM_NAVIER_STOKES      ) ||
             ( Kind_Solver == FEM_RANS               ) ||
             ( Kind_Solver == FEM_LES                ) ||
             ( Kind_Solver == INC_NAVIER_STOKES      ) ||
             ( Kind_Solver == INC_RANS               ) );

  /*--- To avoid boundary intersections, let's add a small constant to the planes. ---*/

  if (Geo_Description == NACELLE) {
    for (unsigned short iSections = 0; iSections < nLocationStations; iSections++) {
      if (LocationStations[iSections] == 0) LocationStations[iSections] = 1E-6;
      if (LocationStations[iSections] == 360) LocationStations[iSections] = 359.999999;
    }
  }
  else {
    for (unsigned short iSections = 0; iSections < nLocationStations; iSections++) {
      LocationStations[iSections] += EPS;
    }
    Stations_Bounds[0] += EPS;
    Stations_Bounds[1] += EPS;
  }

  /*--- Length based parameter for slope limiters uses a default value of
   0.1m ---*/

  RefElemLength = 1.0;
  if (SystemMeasurements == US) RefElemLength /= 0.3048;

  /*--- Re-scale the length based parameters. The US system uses feet,
   but SU2 assumes that the grid is in inches ---*/

  if ((SystemMeasurements == US) && (Kind_SU2 == SU2_CFD)) {

    for (iMarker = 0; iMarker < nMarker_Monitoring; iMarker++) {
      RefOriginMoment_X[iMarker] = RefOriginMoment_X[iMarker]/12.0;
      RefOriginMoment_Y[iMarker] = RefOriginMoment_Y[iMarker]/12.0;
      RefOriginMoment_Z[iMarker] = RefOriginMoment_Z[iMarker]/12.0;
    }

    for (iMarker = 0; iMarker < nMarker_Moving; iMarker++){
      for (unsigned short iDim = 0; iDim < 3; iDim++){
        MarkerMotion_Origin[3*iMarker+iDim] /= 12.0;
      }
    }

    RefLength = RefLength/12.0;

    if ((val_nDim == 2) && (!Axisymmetric)) RefArea = RefArea/12.0;
    else RefArea = RefArea/144.0;
    Length_Reynolds = Length_Reynolds/12.0;
    Highlite_Area = Highlite_Area/144.0;
    SemiSpan = SemiSpan/12.0;

    EA_IntLimit[0] = EA_IntLimit[0]/12.0;
    EA_IntLimit[1] = EA_IntLimit[1]/12.0;
    EA_IntLimit[2] = EA_IntLimit[2]/12.0;

    if (Geo_Description != NACELLE) {
      for (unsigned short iSections = 0; iSections < nLocationStations; iSections++) {
        LocationStations[iSections] = LocationStations[iSections]/12.0;
      }
      Stations_Bounds[0] = Stations_Bounds[0]/12.0;
      Stations_Bounds[1] = Stations_Bounds[1]/12.0;
    }

    SubsonicEngine_Cyl[0] = SubsonicEngine_Cyl[0]/12.0;
    SubsonicEngine_Cyl[1] = SubsonicEngine_Cyl[1]/12.0;
    SubsonicEngine_Cyl[2] = SubsonicEngine_Cyl[2]/12.0;
    SubsonicEngine_Cyl[3] = SubsonicEngine_Cyl[3]/12.0;
    SubsonicEngine_Cyl[4] = SubsonicEngine_Cyl[4]/12.0;
    SubsonicEngine_Cyl[5] = SubsonicEngine_Cyl[5]/12.0;
    SubsonicEngine_Cyl[6] = SubsonicEngine_Cyl[6]/12.0;

  }

  if ((Kind_Turb_Model != SA) && (Kind_Trans_Model == BC)){
    SU2_MPI::Error("BC transition model currently only available in combination with SA turbulence model!", CURRENT_FUNCTION);
  }

  /*--- Check for constant lift mode. Initialize the update flag for
   the AoA with each iteration to false  ---*/

  if (Fixed_CL_Mode) Update_AoA = false;
  if (Fixed_CM_Mode) Update_HTPIncidence = false;

  if (DirectDiff != NO_DERIVATIVE) {
#if !defined COMPLEX_TYPE && !defined ADOLC_FORWARD_TYPE && !defined CODI_FORWARD_TYPE
      if (Kind_SU2 == SU2_CFD) {
        SU2_MPI::Error(string("SU2_CFD: Config option DIRECT_DIFF= YES requires AD or complex support!\n") +
                       string("Please use SU2_CFD_DIRECTDIFF (configuration/compilation is done using the preconfigure.py script)."),
                       CURRENT_FUNCTION);
      }
#endif
    /*--- Initialize the derivative values ---*/
    switch (DirectDiff) {
      case D_MACH:
        SU2_TYPE::SetDerivative(Mach, 1.0);
        break;
      case D_AOA:
        SU2_TYPE::SetDerivative(AoA, 1.0);
        break;
      case D_SIDESLIP:
        SU2_TYPE::SetDerivative(AoS, 1.0);
        break;
      case D_REYNOLDS:
        SU2_TYPE::SetDerivative(Reynolds, 1.0);
        break;
      case D_TURB2LAM:
       SU2_TYPE::SetDerivative(Turb2LamViscRatio_FreeStream, 1.0);
        break;
      default:
        /*--- All other cases are handled in the specific solver ---*/
        break;
      }
  }

#if defined CODI_REVERSE_TYPE
  AD_Mode = YES;

  AD::PreaccEnabled = AD_Preaccumulation;

#else
  if (AD_Mode == YES) {
    SU2_MPI::Error(string("AUTO_DIFF=YES requires Automatic Differentiation support.\n") +
                   string("Please use correct executables (configuration/compilation is done using the preconfigure.py script)."),
                   CURRENT_FUNCTION);
  }
#endif

  delete [] tmp_smooth;

  /*--- Make sure that implicit time integration is disabled
        for the FEM fluid solver (numerics). ---*/
  if ((Kind_Solver == FEM_EULER)         ||
      (Kind_Solver == FEM_NAVIER_STOKES) ||
      (Kind_Solver == FEM_RANS)          ||
      (Kind_Solver == FEM_LES)) {
     Kind_TimeIntScheme_Flow = Kind_TimeIntScheme_FEM_Flow;
  }

  /*--- Set up the time stepping / unsteady CFL options. ---*/
  if ((TimeMarching == TIME_STEPPING) && (Unst_CFL != 0.0)) {
    for (iCFL = 0; iCFL < nCFL; iCFL++)
      CFL[iCFL] = Unst_CFL;
  }


  /*--- If it is a fixed mode problem, then we will add Iter_dCL_dAlpha iterations to
    evaluate the derivatives with respect to a change in the AoA and CL ---*/

  if (!ContinuousAdjoint & !DiscreteAdjoint) {
    if (Fixed_CL_Mode) nInnerIter += Iter_dCL_dAlpha;

    if (Fixed_CM_Mode) {
      nInnerIter += Iter_dCL_dAlpha;
      ConvCriteria = RESIDUAL;
      MinLogResidual = -24;
    }
  }

  /* --- Set Finite Difference mode to false by default --- */

  Finite_Difference_Mode = false;

  /* --- Throw error if UQ used for any turbulence model other that SST --- */

  if (Kind_Solver == RANS && Kind_Turb_Model != SST && Kind_Turb_Model != SST_SUST && using_uq){
    SU2_MPI::Error("UQ capabilities only implemented for NAVIER_STOKES solver SST turbulence model", CURRENT_FUNCTION);
  }

  /* --- Throw error if invalid componentiality used --- */

  if (using_uq && (eig_val_comp > 3 || eig_val_comp < 1)){
    SU2_MPI::Error("Componentality should be either 1, 2, or 3!", CURRENT_FUNCTION);
  }

  /*--- If there are not design variables defined in the file ---*/

  if (nDV == 0) {
    nDV = 1;
    Design_Variable = new unsigned short [nDV];
    Design_Variable[0] = NO_DEFORMATION;
  }

  /*--- Checks for incompressible flow problems. ---*/

  if (Kind_Solver == INC_EULER) {
    /*--- Force inviscid problems to use constant density and disable energy. ---*/
    if (Kind_DensityModel != CONSTANT || Energy_Equation == true) {
      SU2_MPI::Error("Inviscid incompressible problems must be constant density (no energy eqn.).\n Use DENSITY_MODEL= CONSTANT and ENERGY_EQUATION= NO.", CURRENT_FUNCTION);
    }
  }

  /*--- Default values should recover original incompressible behavior (for old config files). ---*/

  if (Kind_Solver == INC_EULER || Kind_Solver == INC_NAVIER_STOKES || Kind_Solver == INC_RANS) {
    if ((Kind_DensityModel == CONSTANT) || (Kind_DensityModel == BOUSSINESQ))
      Kind_FluidModel = CONSTANT_DENSITY;
  }

  /*--- Energy equation must be active for any fluid models other than constant density. ---*/

  if (Kind_DensityModel != CONSTANT) Energy_Equation = true;

  if (Kind_DensityModel == BOUSSINESQ) {
    Energy_Equation = true;
    if (Body_Force) {
      SU2_MPI::Error("Body force and Boussinesq source terms are not currently compatible.", CURRENT_FUNCTION);
    }
  }

  if (Kind_DensityModel == VARIABLE) {
    if (Kind_FluidModel != INC_IDEAL_GAS && Kind_FluidModel != INC_IDEAL_GAS_POLY) {
      SU2_MPI::Error("Variable density incompressible solver limited to ideal gases.\n Check the fluid model options (use INC_IDEAL_GAS, INC_IDEAL_GAS_POLY).", CURRENT_FUNCTION);
    }
  }

  if (Kind_Solver != INC_EULER && Kind_Solver != INC_NAVIER_STOKES && Kind_Solver != INC_RANS) {
    if ((Kind_FluidModel == CONSTANT_DENSITY) || (Kind_FluidModel == INC_IDEAL_GAS) || (Kind_FluidModel == INC_IDEAL_GAS_POLY)) {
      SU2_MPI::Error("Fluid model not compatible with compressible flows.\n CONSTANT_DENSITY/INC_IDEAL_GAS/INC_IDEAL_GAS_POLY are for incompressible only.", CURRENT_FUNCTION);
    }
  }

  if (Kind_Solver == INC_NAVIER_STOKES || Kind_Solver == INC_RANS) {
    if (Kind_ViscosityModel == SUTHERLAND) {
      if ((Kind_FluidModel != INC_IDEAL_GAS) && (Kind_FluidModel != INC_IDEAL_GAS_POLY)) {
        SU2_MPI::Error("Sutherland's law only valid for ideal gases in incompressible flows.\n Must use VISCOSITY_MODEL=CONSTANT_VISCOSITY and set viscosity with\n MU_CONSTANT, or use DENSITY_MODEL= VARIABLE with FLUID_MODEL= INC_IDEAL_GAS or INC_IDEAL_GAS_POLY for VISCOSITY_MODEL=SUTHERLAND.\n NOTE: FREESTREAM_VISCOSITY is no longer used for incompressible flows!", CURRENT_FUNCTION);
      }
    }
  }

  /*--- Check the coefficients for the polynomial models. ---*/

  if (Kind_Solver != INC_EULER && Kind_Solver != INC_NAVIER_STOKES && Kind_Solver != INC_RANS) {
    if ((Kind_ViscosityModel == POLYNOMIAL_VISCOSITY) || (Kind_ConductivityModel == POLYNOMIAL_CONDUCTIVITY) || (Kind_FluidModel == INC_IDEAL_GAS_POLY)) {
      SU2_MPI::Error("POLYNOMIAL_VISCOSITY and POLYNOMIAL_CONDUCTIVITY are for incompressible only currently.", CURRENT_FUNCTION);
    }
  }

  if ((Kind_Solver == INC_EULER || Kind_Solver == INC_NAVIER_STOKES || Kind_Solver == INC_RANS) && (Kind_FluidModel == INC_IDEAL_GAS_POLY)) {
    su2double sum = 0.0;
    for (unsigned short iVar = 0; iVar < nPolyCoeffs; iVar++) {
      sum += GetCp_PolyCoeff(iVar);
    }
    if ((nPolyCoeffs < 1) || (sum == 0.0))
      SU2_MPI::Error(string("CP_POLYCOEFFS not set for fluid model INC_IDEAL_GAS_POLY. \n"), CURRENT_FUNCTION);
  }

  if (((Kind_Solver == INC_EULER || Kind_Solver == INC_NAVIER_STOKES || Kind_Solver == INC_RANS)) && (Kind_ViscosityModel == POLYNOMIAL_VISCOSITY)) {
    su2double sum = 0.0;
    for (unsigned short iVar = 0; iVar < nPolyCoeffs; iVar++) {
      sum += GetMu_PolyCoeff(iVar);
    }
    if ((nPolyCoeffs < 1) || (sum == 0.0))
      SU2_MPI::Error(string("MU_POLYCOEFFS not set for viscosity model POLYNOMIAL_VISCOSITY. \n"), CURRENT_FUNCTION);
  }

  if ((Kind_Solver == INC_EULER || Kind_Solver == INC_NAVIER_STOKES || Kind_Solver == INC_RANS) && (Kind_ConductivityModel == POLYNOMIAL_CONDUCTIVITY)) {
    su2double sum = 0.0;
    for (unsigned short iVar = 0; iVar < nPolyCoeffs; iVar++) {
      sum += GetKt_PolyCoeff(iVar);
    }
    if ((nPolyCoeffs < 1) || (sum == 0.0))
      SU2_MPI::Error(string("KT_POLYCOEFFS not set for conductivity model POLYNOMIAL_CONDUCTIVITY. \n"), CURRENT_FUNCTION);
  }

  /*--- Incompressible solver currently limited to SI units. ---*/

  if ((Kind_Solver == INC_EULER || Kind_Solver == INC_NAVIER_STOKES || Kind_Solver == INC_RANS) && (SystemMeasurements == US)) {
    SU2_MPI::Error("Must use SI units for incompressible solver.", CURRENT_FUNCTION);
  }

  /*--- Check that the non-dim type is valid. ---*/

  if ((Kind_Solver == INC_EULER || Kind_Solver == INC_NAVIER_STOKES || Kind_Solver == INC_RANS)) {
    if ((Ref_Inc_NonDim != INITIAL_VALUES) && (Ref_Inc_NonDim != REFERENCE_VALUES) && (Ref_Inc_NonDim != DIMENSIONAL)) {
      SU2_MPI::Error("Incompressible non-dim. scheme invalid.\n Must use INITIAL_VALUES, REFERENCE_VALUES, or DIMENSIONAL.", CURRENT_FUNCTION);
    }
  }

  /*--- Check that the incompressible inlets are correctly specified. ---*/

  if ((Kind_Solver == INC_EULER || Kind_Solver == INC_NAVIER_STOKES || Kind_Solver == INC_RANS) && (nMarker_Inlet != 0)) {
    if (nMarker_Inlet != nInc_Inlet) {
      SU2_MPI::Error("Inlet types for incompressible problem improperly specified.\n Use INC_INLET_TYPE= VELOCITY_INLET or PRESSURE_INLET.\n Must list a type for each inlet marker, including duplicates, e.g.,\n INC_INLET_TYPE= VELOCITY_INLET VELOCITY_INLET PRESSURE_INLET", CURRENT_FUNCTION);
    }
    for (unsigned short iInlet = 0; iInlet < nInc_Inlet; iInlet++){
      if ((Kind_Inc_Inlet[iInlet] != VELOCITY_INLET) && (Kind_Inc_Inlet[iInlet] != PRESSURE_INLET)) {
        SU2_MPI::Error("Undefined incompressible inlet type. VELOCITY_INLET or PRESSURE_INLET possible.", CURRENT_FUNCTION);
      }
    }
  }

  /*--- Check that the incompressible inlets are correctly specified. ---*/

  if ((Kind_Solver == INC_EULER || Kind_Solver == INC_NAVIER_STOKES || Kind_Solver == INC_RANS) && (nMarker_Outlet != 0)) {
    if (nMarker_Outlet != nInc_Outlet) {
      SU2_MPI::Error("Outlet types for incompressible problem improperly specified.\n Use INC_OUTLET_TYPE= PRESSURE_OUTLET or MASS_FLOW_OUTLET.\n Must list a type for each inlet marker, including duplicates, e.g.,\n INC_OUTLET_TYPE= PRESSURE_OUTLET PRESSURE_OUTLET MASS_FLOW_OUTLET", CURRENT_FUNCTION);
    }
    for (unsigned short iInlet = 0; iInlet < nInc_Outlet; iInlet++){
      if ((Kind_Inc_Outlet[iInlet] != PRESSURE_OUTLET) && (Kind_Inc_Outlet[iInlet] != MASS_FLOW_OUTLET) && (Kind_Inc_Outlet[iInlet] != OPEN)) {
        SU2_MPI::Error("Undefined incompressible outlet type. PRESSURE_OUTLET or MASS_FLOW_OUTLET possible.", CURRENT_FUNCTION);
      }
    }
  }

  /*--- Rotating frame is not yet supported with the incompressible solver. ---*/

  /*if ((Kind_Solver == INC_EULER || Kind_Solver == INC_NAVIER_STOKES || Kind_Solver == INC_RANS) && (Kind_GridMovement == ROTATING_FRAME)) {
    SU2_MPI::Error("Support for rotating frame simulation not yet implemented for incompressible flows.", CURRENT_FUNCTION);
  }*/

  /*--- Assert that there are two markers being analyzed if the
   pressure drop objective function is selected. ---*/

  for (unsigned short iObj = 0; iObj < nObj; iObj++) {
    if ((Kind_ObjFunc[iObj] == SURFACE_PRESSURE_DROP) && (nMarker_Analyze != 2)) {
      SU2_MPI::Error("Must list two markers for the pressure drop objective function.\n Expected format: MARKER_ANALYZE= (outlet_name, inlet_name).", CURRENT_FUNCTION);
    }
  }

  /*--- Handle default options for topology optimization ---*/

  if (topology_optimization && top_optim_nKernel==0) {
    top_optim_nKernel = 1;
    top_optim_kernels = new unsigned short [1];
    top_optim_kernels[0] = CONICAL_WEIGHT_FILTER;
  }

  if (top_optim_nKernel != 0) {
    /*--- Set default value of kernel parameters ---*/
    if (top_optim_nKernelParams == 0) {
      top_optim_nKernelParams = top_optim_nKernel;
      top_optim_kernel_params = new su2double [top_optim_nKernel];
      for (unsigned short i=0; i<top_optim_nKernel; ++i) top_optim_kernel_params[i] = 1.0;
    }
    /*--- Broadcast the only value provided ---*/
    else if (top_optim_nKernelParams==1 && top_optim_nKernel>1) {
      su2double tmp = top_optim_kernel_params[0];
      delete [] top_optim_kernel_params;
      top_optim_nKernelParams = top_optim_nKernel;
      top_optim_kernel_params = new su2double [top_optim_nKernel];
      for (unsigned short i=0; i<top_optim_nKernel; ++i) top_optim_kernel_params[i] = tmp;
    }
    /*--- Numbers do not match ---*/
    else if (top_optim_nKernelParams != top_optim_nKernel) {
      SU2_MPI::Error("Different number of topology filter kernels and respective parameters.", CURRENT_FUNCTION);
    }

    /*--- Set default value of filter radius ---*/
    if (top_optim_nRadius == 0) {
      top_optim_nRadius = top_optim_nKernel;
      top_optim_filter_radius = new su2double [top_optim_nKernel];
      for (unsigned short i=0; i<top_optim_nKernel; ++i) top_optim_filter_radius[i] = 1.0e-6;
    }
    /*--- Broadcast the only value provided ---*/
    else if (top_optim_nRadius==1 && top_optim_nKernel>1) {
      su2double tmp = top_optim_filter_radius[0];
      delete [] top_optim_filter_radius;
      top_optim_nRadius = top_optim_nKernel;
      top_optim_filter_radius = new su2double [top_optim_nKernel];
      for (unsigned short i=0; i<top_optim_nKernel; ++i) top_optim_filter_radius[i] = tmp;
    }
    /*--- Numbers do not match ---*/
    else if (top_optim_nRadius != top_optim_nKernel) {
      SU2_MPI::Error("Different number of topology filter kernels and respective radii.", CURRENT_FUNCTION);
    }
  }

  /*--- If we are executing SU2_DOT in surface file mode, then
   force the projected surface sensitivity file to be written. ---*/

  Wrt_Projected_Sensitivity = false;
  if ((Kind_SU2 == SU2_DOT) && (Design_Variable[0] == SURFACE_FILE)) {
    Wrt_Projected_Sensitivity = true;
  }

  /*--- Delay the output until exit for minimal communication mode. ---*/

  if (Comm_Level != COMM_FULL) {

    /*--- Disable the use of Comm_Level = NONE until we have properly
     implemented it. ---*/

    if (Comm_Level == COMM_NONE)
      SU2_MPI::Error("COMM_LEVEL = NONE not yet implemented.", CURRENT_FUNCTION);

    Wrt_Sol_Freq          = nTimeIter+1;
    Wrt_Sol_Freq_DualTime = nTimeIter+1;

    /*--- Write only the restart. ---*/

    Wrt_Slice   = false;
    Wrt_Vol_Sol = false;
    Wrt_Srf_Sol = false;
    Wrt_Csv_Sol = false;
  }

  /*--- Check the conductivity model. Deactivate the turbulent component
   if we are not running RANS. ---*/

  if ((Kind_Solver != RANS) &&
      (Kind_Solver != ADJ_RANS) &&
      (Kind_Solver != DISC_ADJ_RANS) &&
      (Kind_Solver != INC_RANS) &&
      (Kind_Solver != DISC_ADJ_INC_RANS)){
    Kind_ConductivityModel_Turb = NO_CONDUCTIVITY_TURB;
  }

  /*--- Check for running SU2_MSH for periodic preprocessing, and throw
   an error to report that this is no longer necessary. ---*/

  if ((Kind_SU2 == SU2_MSH) &&
      (Kind_Adaptation == PERIODIC)) {
    SU2_MPI::Error(string("For SU2 v7.0.0 and later, preprocessing of periodic grids by SU2_MSH\n") +
                   string("is no longer necessary. Please use the original mesh file (prior to SU2_MSH)\n") +
                   string("with the same MARKER_PERIODIC definition in the configuration file.") , CURRENT_FUNCTION);
  }


  /* Set a default for the size of the RECTANGLE / BOX grid sizes. */

  if (nMesh_Box_Size == 0) {
    nMesh_Box_Size = 3;
    Mesh_Box_Size = new short [nMesh_Box_Size];
    Mesh_Box_Size[0] = 33;
    Mesh_Box_Size[1] = 33;
    Mesh_Box_Size[2] = 33;
  } else if (nMesh_Box_Size != 3) {
    SU2_MPI::Error(string("MESH_BOX_SIZE specified without 3 values.\n"),
                   CURRENT_FUNCTION);
  }

  if (DiscreteAdjoint) {
#if !defined CODI_REVERSE_TYPE
    if (Kind_SU2 == SU2_CFD) {
      SU2_MPI::Error(string("SU2_CFD: Config option MATH_PROBLEM= DISCRETE_ADJOINT requires AD support!\n") +
                     string("Please use SU2_CFD_AD (configuration/compilation is done using the preconfigure.py script)."),
                     CURRENT_FUNCTION);
    }
#endif

    /*--- Disable writing of limiters if enabled ---*/
    Wrt_Limiters = false;

    if (TimeMarching) {

      Restart_Flow = false;

      if (GetKind_GridMovement() != RIGID_MOTION &&
          GetKind_GridMovement() != NO_MOVEMENT) {
        SU2_MPI::Error(string("Dynamic mesh movement currently only supported for the discrete adjoint solver for\n") +
                       string("GRID_MOVEMENT = RIGID_MOTION."), CURRENT_FUNCTION);
      }

      if (Unst_AdjointIter- long(nTimeIter) < 0){
        SU2_MPI::Error(string("Invalid iteration number requested for unsteady adjoint.\n" ) +
                       string("Make sure EXT_ITER is larger or equal than UNST_ADJOINT_ITER."),
                       CURRENT_FUNCTION);
      }

      /*--- If the averaging interval is not set, we average over all time-steps ---*/

      if (Iter_Avg_Objective == 0.0) {
        Iter_Avg_Objective = nTimeIter;
      }

    }

    /*--- Note that this is deliberatly done at the end of this routine! ---*/
    switch(Kind_Solver) {
      case EULER:
        Kind_Solver = DISC_ADJ_EULER;
        break;
      case RANS:
        Kind_Solver = DISC_ADJ_RANS;
        break;
      case NAVIER_STOKES:
        Kind_Solver = DISC_ADJ_NAVIER_STOKES;
        break;
      case INC_EULER:
        Kind_Solver = DISC_ADJ_INC_EULER;
        break;
      case INC_RANS:
        Kind_Solver = DISC_ADJ_INC_RANS;
        break;
      case INC_NAVIER_STOKES:
        Kind_Solver = DISC_ADJ_INC_NAVIER_STOKES;
        break;
      case FEM_EULER :
        Kind_Solver = DISC_ADJ_FEM_EULER;
        break;
      case FEM_RANS :
        Kind_Solver = DISC_ADJ_FEM_RANS;
        break;
      case FEM_NAVIER_STOKES :
        Kind_Solver = DISC_ADJ_FEM_NS;
        break;
      case FEM_ELASTICITY:
        Kind_Solver = DISC_ADJ_FEM;
        break;
      case HEAT_EQUATION:
        Kind_Solver = DISC_ADJ_HEAT;
        break;
      default:
        break;
    }

    RampOutletPressure = false;
    RampRotatingFrame = false;
  }

  /* 2nd-order MUSCL is not possible for the continuous adjoint
   turbulence model. */

  if (MUSCL_AdjTurb) {
    SU2_MPI::Error(string("MUSCL_ADJTURB= YES not currently supported.\n") +
                   string("Please select MUSCL_ADJTURB= NO (first-order)."),
                   CURRENT_FUNCTION);
  }

  /* Check for whether we need a second gradient method to calculate
   gradients for uwpind reconstruction. Set additional booleans to
   minimize overhead as appropriate. */

  if (MUSCL_Flow || MUSCL_Turb || MUSCL_Heat || MUSCL_AdjFlow) {

    ReconstructionGradientRequired = true;

    if ((Kind_Gradient_Method_Recon == NO_GRADIENT) ||
        (Kind_Gradient_Method_Recon == Kind_Gradient_Method)) {

      /* The default behavior if no reconstruction gradient is specified
       is to use the same gradient as needed for the viscous/source terms
       without recomputation. If they are using the same method, then
       we also want to avoid recomputation. */

      ReconstructionGradientRequired = false;
      Kind_Gradient_Method_Recon     = Kind_Gradient_Method;
    }

  }

  /* Simpler boolean to control allocation of least-squares memory. */

  LeastSquaresRequired = false;
  if ((Kind_Gradient_Method_Recon == LEAST_SQUARES) ||
      (Kind_Gradient_Method_Recon == WEIGHTED_LEAST_SQUARES) ||
      (Kind_Gradient_Method       == LEAST_SQUARES) ||
      (Kind_Gradient_Method       == WEIGHTED_LEAST_SQUARES)) {
    LeastSquaresRequired = true;
  }

  if (Kind_Gradient_Method == LEAST_SQUARES) {
    SU2_MPI::Error(string("LEAST_SQUARES gradient method not allowed for viscous / source terms.\n") +
                   string("Please select either WEIGHTED_LEAST_SQUARES or GREEN_GAUSS."),
                   CURRENT_FUNCTION);
  }

  /* Protect against using CFL adaption for non-flow or certain
   unsteady flow problems. */

  bool fvm_flow = ((Kind_Solver == INC_EULER) ||
                   (Kind_Solver == INC_NAVIER_STOKES) ||
                   (Kind_Solver == INC_RANS) ||
                   (Kind_Solver == EULER) ||
                   (Kind_Solver == NAVIER_STOKES) ||
                   (Kind_Solver == RANS) ||
                   (Kind_Solver == DISC_ADJ_EULER) ||
                   (Kind_Solver == DISC_ADJ_RANS) ||
                   (Kind_Solver == DISC_ADJ_NAVIER_STOKES) ||
                   (Kind_Solver == DISC_ADJ_INC_EULER) ||
                   (Kind_Solver == DISC_ADJ_INC_RANS) ||
                   (Kind_Solver == DISC_ADJ_INC_NAVIER_STOKES));
  if (CFL_Adapt && !fvm_flow) {
    SU2_MPI::Error(string("CFL adaption only available for finite-volume fluid solvers.\n") +
                   string("Please select CFL_ADAPT = NO."),
                   CURRENT_FUNCTION);
  }

  if (CFL_Adapt && (TimeMarching == TIME_STEPPING)) {
    SU2_MPI::Error(string("CFL adaption not available for TIME_STEPPING integration.\n") +
                   string("Please select CFL_ADAPT = NO."),
                   CURRENT_FUNCTION);
  }

  /*--- 0 in the config file means "disable" which can be done using a very large group. ---*/
  if (edgeColorGroupSize==0) edgeColorGroupSize = 1<<30;

  /*--- Specifying a deforming surface requires a mesh deformation solver. ---*/
  if (GetSurface_Movement(DEFORMING)) Deform_Mesh = true;

}

void CConfig::SetMarkers(unsigned short val_software) {

  unsigned short iMarker_All, iMarker_CfgFile, iMarker_Euler, iMarker_Custom,
  iMarker_FarField, iMarker_SymWall, iMarker_PerBound,
  iMarker_NearFieldBound, iMarker_Fluid_InterfaceBound,
  iMarker_Inlet, iMarker_Riemann, iMarker_Giles, iMarker_Outlet, iMarker_Isothermal,
  iMarker_HeatFlux, iMarker_EngineInflow, iMarker_EngineExhaust, iMarker_Damper,
  iMarker_Displacement, iMarker_Load, iMarker_FlowLoad, iMarker_Internal,
  iMarker_Monitoring, iMarker_Designing, iMarker_GeoEval, iMarker_Plotting, iMarker_Analyze,
  iMarker_DV, iMarker_Moving, iMarker_PyCustom, iMarker_Supersonic_Inlet, iMarker_Supersonic_Outlet,
  iMarker_Clamped, iMarker_ZoneInterface, iMarker_CHTInterface, iMarker_Load_Dir, iMarker_Disp_Dir, iMarker_Load_Sine,
  iMarker_Fluid_Load, iMarker_Deform_Mesh,
  iMarker_ActDiskInlet, iMarker_ActDiskOutlet,
  iMarker_Turbomachinery, iMarker_MixingPlaneInterface;

  int size = SINGLE_NODE;

#ifdef HAVE_MPI
  if (val_software != SU2_MSH)
    SU2_MPI::Comm_size(MPI_COMM_WORLD, &size);
#endif

  /*--- Compute the total number of markers in the config file ---*/

  nMarker_CfgFile = nMarker_Euler + nMarker_FarField + nMarker_SymWall +
  nMarker_PerBound + nMarker_NearFieldBound + nMarker_Fluid_InterfaceBound +
  nMarker_CHTInterface + nMarker_Inlet + nMarker_Riemann +
  nMarker_Giles + nMarker_Outlet + nMarker_Isothermal + nMarker_HeatFlux +
  nMarker_EngineInflow + nMarker_EngineExhaust + nMarker_Internal +
  nMarker_Supersonic_Inlet + nMarker_Supersonic_Outlet + nMarker_Displacement + nMarker_Load +
  nMarker_FlowLoad + nMarker_Custom + nMarker_Damper + nMarker_Fluid_Load +
  nMarker_Clamped + nMarker_Load_Sine + nMarker_Load_Dir + nMarker_Disp_Dir +
  nMarker_ActDiskInlet + nMarker_ActDiskOutlet + nMarker_ZoneInterface;

  /*--- Add the possible send/receive domains ---*/

  nMarker_Max = nMarker_CfgFile + OVERHEAD*size;

  /*--- Basic dimensionalization of the markers (worst scenario) ---*/

  nMarker_All = nMarker_Max;

  /*--- Allocate the memory (markers in each domain) ---*/

  Marker_All_TagBound       = new string[nMarker_All];    // Store the tag that correspond with each marker.
  Marker_All_SendRecv       = new short[nMarker_All] ();   // +#domain (send), -#domain (receive).
  Marker_All_KindBC         = new unsigned short[nMarker_All] (); // Store the kind of boundary condition.
  Marker_All_Monitoring     = new unsigned short[nMarker_All] (); // Store whether the boundary should be monitored.
  Marker_All_Designing      = new unsigned short[nMarker_All] (); // Store whether the boundary should be designed.
  Marker_All_Plotting       = new unsigned short[nMarker_All] (); // Store whether the boundary should be plotted.
  Marker_All_Analyze        = new unsigned short[nMarker_All] (); // Store whether the boundary should be plotted.
  Marker_All_ZoneInterface  = new unsigned short[nMarker_All] (); // Store whether the boundary is in the FSI interface.
  Marker_All_GeoEval        = new unsigned short[nMarker_All] (); // Store whether the boundary should be geometry evaluation.
  Marker_All_DV             = new unsigned short[nMarker_All] (); // Store whether the boundary should be affected by design variables.
  Marker_All_Moving         = new unsigned short[nMarker_All] (); // Store whether the boundary should be in motion.
  Marker_All_Deform_Mesh    = new unsigned short[nMarker_All] (); // Store whether the boundary is deformable.
  Marker_All_Fluid_Load     = new unsigned short[nMarker_All] (); // Store whether the boundary computes/applies fluid loads.
  Marker_All_PyCustom       = new unsigned short[nMarker_All] (); // Store whether the boundary is Python customizable.
  Marker_All_PerBound       = new short[nMarker_All] ();          // Store whether the boundary belongs to a periodic boundary.
  Marker_All_Turbomachinery       = new unsigned short[nMarker_All] (); // Store whether the boundary is in needed for Turbomachinery computations.
  Marker_All_TurbomachineryFlag   = new unsigned short[nMarker_All] (); // Store whether the boundary has a flag for Turbomachinery computations.
  Marker_All_MixingPlaneInterface = new unsigned short[nMarker_All] (); // Store whether the boundary has a in the MixingPlane interface.

  for (iMarker_All = 0; iMarker_All < nMarker_All; iMarker_All++) {
    Marker_All_TagBound[iMarker_All] = "SEND_RECEIVE";
  }

  /*--- Allocate the memory (markers in the config file) ---*/

  Marker_CfgFile_TagBound             = new string[nMarker_CfgFile];
  Marker_CfgFile_KindBC               = new unsigned short[nMarker_CfgFile] ();
  Marker_CfgFile_Monitoring           = new unsigned short[nMarker_CfgFile] ();
  Marker_CfgFile_Designing            = new unsigned short[nMarker_CfgFile] ();
  Marker_CfgFile_Plotting             = new unsigned short[nMarker_CfgFile] ();
  Marker_CfgFile_Analyze              = new unsigned short[nMarker_CfgFile] ();
  Marker_CfgFile_GeoEval              = new unsigned short[nMarker_CfgFile] ();
  Marker_CfgFile_ZoneInterface        = new unsigned short[nMarker_CfgFile] ();
  Marker_CfgFile_DV                   = new unsigned short[nMarker_CfgFile] ();
  Marker_CfgFile_Moving               = new unsigned short[nMarker_CfgFile] ();
  Marker_CfgFile_Deform_Mesh          = new unsigned short[nMarker_CfgFile] ();
  Marker_CfgFile_Fluid_Load           = new unsigned short[nMarker_CfgFile] ();
  Marker_CfgFile_PerBound             = new unsigned short[nMarker_CfgFile] ();
  Marker_CfgFile_Turbomachinery       = new unsigned short[nMarker_CfgFile] ();
  Marker_CfgFile_TurbomachineryFlag   = new unsigned short[nMarker_CfgFile] ();
  Marker_CfgFile_MixingPlaneInterface = new unsigned short[nMarker_CfgFile] ();
  Marker_CfgFile_PyCustom             = new unsigned short[nMarker_CfgFile] ();

  for (iMarker_CfgFile = 0; iMarker_CfgFile < nMarker_CfgFile; iMarker_CfgFile++) {
    Marker_CfgFile_TagBound[iMarker_CfgFile] = "SEND_RECEIVE";
  }

  /*--- Allocate memory to store surface information (Analyze BC) ---*/

  Surface_MassFlow = new su2double[nMarker_Analyze] ();
  Surface_Mach = new su2double[nMarker_Analyze] ();
  Surface_Temperature = new su2double[nMarker_Analyze] ();
  Surface_Pressure = new su2double[nMarker_Analyze] ();
  Surface_Density = new su2double[nMarker_Analyze] ();
  Surface_Enthalpy = new su2double[nMarker_Analyze] ();
  Surface_NormalVelocity = new su2double[nMarker_Analyze] ();
  Surface_Uniformity = new su2double[nMarker_Analyze] ();
  Surface_SecondaryStrength = new su2double[nMarker_Analyze] ();
  Surface_SecondOverUniform = new su2double[nMarker_Analyze] ();
  Surface_MomentumDistortion = new su2double[nMarker_Analyze] ();
  Surface_TotalTemperature = new su2double[nMarker_Analyze] ();
  Surface_TotalPressure = new su2double[nMarker_Analyze] ();
  Surface_PressureDrop = new su2double[nMarker_Analyze] ();
  Surface_DC60 = new su2double[nMarker_Analyze] ();
  Surface_IDC = new su2double[nMarker_Analyze] ();
  Surface_IDC_Mach = new su2double[nMarker_Analyze] ();
  Surface_IDR = new su2double[nMarker_Analyze] ();

  /*--- Populate the marker information in the config file (all domains) ---*/

  iMarker_CfgFile = 0;
  for (iMarker_Euler = 0; iMarker_Euler < nMarker_Euler; iMarker_Euler++) {
    Marker_CfgFile_TagBound[iMarker_CfgFile] = Marker_Euler[iMarker_Euler];
    Marker_CfgFile_KindBC[iMarker_CfgFile] = EULER_WALL;
    iMarker_CfgFile++;
  }

  for (iMarker_FarField = 0; iMarker_FarField < nMarker_FarField; iMarker_FarField++) {
    Marker_CfgFile_TagBound[iMarker_CfgFile] = Marker_FarField[iMarker_FarField];
    Marker_CfgFile_KindBC[iMarker_CfgFile] = FAR_FIELD;
    iMarker_CfgFile++;
  }

  for (iMarker_SymWall = 0; iMarker_SymWall < nMarker_SymWall; iMarker_SymWall++) {
    Marker_CfgFile_TagBound[iMarker_CfgFile] = Marker_SymWall[iMarker_SymWall];
    Marker_CfgFile_KindBC[iMarker_CfgFile] = SYMMETRY_PLANE;
    iMarker_CfgFile++;
  }

  for (iMarker_PerBound = 0; iMarker_PerBound < nMarker_PerBound; iMarker_PerBound++) {
    Marker_CfgFile_TagBound[iMarker_CfgFile] = Marker_PerBound[iMarker_PerBound];
    Marker_CfgFile_KindBC[iMarker_CfgFile] = PERIODIC_BOUNDARY;
    Marker_CfgFile_PerBound[iMarker_CfgFile] = iMarker_PerBound + 1;
    iMarker_CfgFile++;
  }

  ActDisk_DeltaPress = new su2double[nMarker_ActDiskInlet] ();
  ActDisk_DeltaTemp = new su2double[nMarker_ActDiskInlet] ();
  ActDisk_TotalPressRatio = new su2double[nMarker_ActDiskInlet] ();
  ActDisk_TotalTempRatio = new su2double[nMarker_ActDiskInlet] ();
  ActDisk_StaticPressRatio = new su2double[nMarker_ActDiskInlet] ();
  ActDisk_StaticTempRatio = new su2double[nMarker_ActDiskInlet] ();
  ActDisk_Power = new su2double[nMarker_ActDiskInlet] ();
  ActDisk_MassFlow = new su2double[nMarker_ActDiskInlet] ();
  ActDisk_Mach = new su2double[nMarker_ActDiskInlet] ();
  ActDisk_Force = new su2double[nMarker_ActDiskInlet] ();
  ActDisk_NetThrust = new su2double[nMarker_ActDiskInlet] ();
  ActDisk_BCThrust = new su2double[nMarker_ActDiskInlet] ();
  ActDisk_BCThrust_Old = new su2double[nMarker_ActDiskInlet] ();
  ActDisk_GrossThrust = new su2double[nMarker_ActDiskInlet] ();
  ActDisk_Area = new su2double[nMarker_ActDiskInlet] ();
  ActDisk_ReverseMassFlow = new su2double[nMarker_ActDiskInlet] ();

  ActDiskInlet_MassFlow = new su2double[nMarker_ActDiskInlet] ();
  ActDiskInlet_Temperature = new su2double[nMarker_ActDiskInlet] ();
  ActDiskInlet_TotalTemperature = new su2double[nMarker_ActDiskInlet] ();
  ActDiskInlet_Pressure = new su2double[nMarker_ActDiskInlet] ();
  ActDiskInlet_TotalPressure = new su2double[nMarker_ActDiskInlet] ();
  ActDiskInlet_RamDrag = new su2double[nMarker_ActDiskInlet] ();
  ActDiskInlet_Force = new su2double[nMarker_ActDiskInlet] ();
  ActDiskInlet_Power = new su2double[nMarker_ActDiskInlet] ();

  for (iMarker_ActDiskInlet = 0; iMarker_ActDiskInlet < nMarker_ActDiskInlet; iMarker_ActDiskInlet++) {
    Marker_CfgFile_TagBound[iMarker_CfgFile] = Marker_ActDiskInlet[iMarker_ActDiskInlet];
    Marker_CfgFile_KindBC[iMarker_CfgFile] = ACTDISK_INLET;
    iMarker_CfgFile++;
  }

  ActDiskOutlet_MassFlow = new su2double[nMarker_ActDiskOutlet] ();
  ActDiskOutlet_Temperature = new su2double[nMarker_ActDiskOutlet] ();
  ActDiskOutlet_TotalTemperature = new su2double[nMarker_ActDiskOutlet] ();
  ActDiskOutlet_Pressure = new su2double[nMarker_ActDiskOutlet] ();
  ActDiskOutlet_TotalPressure = new su2double[nMarker_ActDiskOutlet] ();
  ActDiskOutlet_GrossThrust = new su2double[nMarker_ActDiskOutlet] ();
  ActDiskOutlet_Force = new su2double[nMarker_ActDiskOutlet] ();
  ActDiskOutlet_Power = new su2double[nMarker_ActDiskOutlet] ();

  for (iMarker_ActDiskOutlet = 0; iMarker_ActDiskOutlet < nMarker_ActDiskOutlet; iMarker_ActDiskOutlet++) {
    Marker_CfgFile_TagBound[iMarker_CfgFile] = Marker_ActDiskOutlet[iMarker_ActDiskOutlet];
    Marker_CfgFile_KindBC[iMarker_CfgFile] = ACTDISK_OUTLET;
    iMarker_CfgFile++;
  }

  Outlet_MassFlow = new su2double[nMarker_Outlet] ();
  Outlet_Density  = new su2double[nMarker_Outlet] ();
  Outlet_Area     = new su2double[nMarker_Outlet] ();

  for (iMarker_NearFieldBound = 0; iMarker_NearFieldBound < nMarker_NearFieldBound; iMarker_NearFieldBound++) {
    Marker_CfgFile_TagBound[iMarker_CfgFile] = Marker_NearFieldBound[iMarker_NearFieldBound];
    Marker_CfgFile_KindBC[iMarker_CfgFile] = NEARFIELD_BOUNDARY;
    iMarker_CfgFile++;
  }

  for (iMarker_Fluid_InterfaceBound = 0; iMarker_Fluid_InterfaceBound < nMarker_Fluid_InterfaceBound; iMarker_Fluid_InterfaceBound++) {
    Marker_CfgFile_TagBound[iMarker_CfgFile] = Marker_Fluid_InterfaceBound[iMarker_Fluid_InterfaceBound];
    Marker_CfgFile_KindBC[iMarker_CfgFile] = FLUID_INTERFACE;
    iMarker_CfgFile++;
  }

  for (iMarker_CHTInterface = 0; iMarker_CHTInterface < nMarker_CHTInterface; iMarker_CHTInterface++) {
    Marker_CfgFile_TagBound[iMarker_CfgFile] = Marker_CHTInterface[iMarker_CHTInterface];
    Marker_CfgFile_KindBC[iMarker_CfgFile] = CHT_WALL_INTERFACE;
    iMarker_CfgFile++;
  }

  for (iMarker_Inlet = 0; iMarker_Inlet < nMarker_Inlet; iMarker_Inlet++) {
    Marker_CfgFile_TagBound[iMarker_CfgFile] = Marker_Inlet[iMarker_Inlet];
    Marker_CfgFile_KindBC[iMarker_CfgFile] = INLET_FLOW;
    iMarker_CfgFile++;
  }

  for (iMarker_Riemann = 0; iMarker_Riemann < nMarker_Riemann; iMarker_Riemann++) {
    Marker_CfgFile_TagBound[iMarker_CfgFile] = Marker_Riemann[iMarker_Riemann];
    Marker_CfgFile_KindBC[iMarker_CfgFile] = RIEMANN_BOUNDARY;
    iMarker_CfgFile++;
  }

  for (iMarker_Giles = 0; iMarker_Giles < nMarker_Giles; iMarker_Giles++) {
    Marker_CfgFile_TagBound[iMarker_CfgFile] = Marker_Giles[iMarker_Giles];
    Marker_CfgFile_KindBC[iMarker_CfgFile] = GILES_BOUNDARY;
    iMarker_CfgFile++;
  }

  Engine_Power       = new su2double[nMarker_EngineInflow] ();
  Engine_Mach        = new su2double[nMarker_EngineInflow] ();
  Engine_Force       = new su2double[nMarker_EngineInflow] ();
  Engine_NetThrust   = new su2double[nMarker_EngineInflow] ();
  Engine_GrossThrust = new su2double[nMarker_EngineInflow] ();
  Engine_Area        = new su2double[nMarker_EngineInflow] ();

  Inflow_Mach = new su2double[nMarker_EngineInflow] ();
  Inflow_Pressure = new su2double[nMarker_EngineInflow] ();
  Inflow_MassFlow = new su2double[nMarker_EngineInflow] ();
  Inflow_ReverseMassFlow = new su2double[nMarker_EngineInflow] ();
  Inflow_TotalPressure = new su2double[nMarker_EngineInflow] ();
  Inflow_Temperature = new su2double[nMarker_EngineInflow] ();
  Inflow_TotalTemperature = new su2double[nMarker_EngineInflow] ();
  Inflow_RamDrag = new su2double[nMarker_EngineInflow] ();
  Inflow_Force = new su2double[nMarker_EngineInflow] ();
  Inflow_Power = new su2double[nMarker_EngineInflow] ();

  for (iMarker_EngineInflow = 0; iMarker_EngineInflow < nMarker_EngineInflow; iMarker_EngineInflow++) {
    Marker_CfgFile_TagBound[iMarker_CfgFile] = Marker_EngineInflow[iMarker_EngineInflow];
    Marker_CfgFile_KindBC[iMarker_CfgFile] = ENGINE_INFLOW;
    iMarker_CfgFile++;
  }

  Exhaust_Pressure = new su2double[nMarker_EngineExhaust] ();
  Exhaust_Temperature = new su2double[nMarker_EngineExhaust] ();
  Exhaust_MassFlow = new su2double[nMarker_EngineExhaust] ();
  Exhaust_TotalPressure = new su2double[nMarker_EngineExhaust] ();
  Exhaust_TotalTemperature = new su2double[nMarker_EngineExhaust] ();
  Exhaust_GrossThrust = new su2double[nMarker_EngineExhaust] ();
  Exhaust_Force = new su2double[nMarker_EngineExhaust] ();
  Exhaust_Power = new su2double[nMarker_EngineExhaust] ();

  for (iMarker_EngineExhaust = 0; iMarker_EngineExhaust < nMarker_EngineExhaust; iMarker_EngineExhaust++) {
    Marker_CfgFile_TagBound[iMarker_CfgFile] = Marker_EngineExhaust[iMarker_EngineExhaust];
    Marker_CfgFile_KindBC[iMarker_CfgFile] = ENGINE_EXHAUST;
    iMarker_CfgFile++;
  }

  for (iMarker_Supersonic_Inlet = 0; iMarker_Supersonic_Inlet < nMarker_Supersonic_Inlet; iMarker_Supersonic_Inlet++) {
    Marker_CfgFile_TagBound[iMarker_CfgFile] = Marker_Supersonic_Inlet[iMarker_Supersonic_Inlet];
    Marker_CfgFile_KindBC[iMarker_CfgFile] = SUPERSONIC_INLET;
    iMarker_CfgFile++;
  }

  for (iMarker_Supersonic_Outlet = 0; iMarker_Supersonic_Outlet < nMarker_Supersonic_Outlet; iMarker_Supersonic_Outlet++) {
    Marker_CfgFile_TagBound[iMarker_CfgFile] = Marker_Supersonic_Outlet[iMarker_Supersonic_Outlet];
    Marker_CfgFile_KindBC[iMarker_CfgFile] = SUPERSONIC_OUTLET;
    iMarker_CfgFile++;
  }

  for (iMarker_Internal = 0; iMarker_Internal < nMarker_Internal; iMarker_Internal++) {
    Marker_CfgFile_TagBound[iMarker_CfgFile] = Marker_Internal[iMarker_Internal];
    Marker_CfgFile_KindBC[iMarker_CfgFile] = INTERNAL_BOUNDARY;
    iMarker_CfgFile++;
  }

  for (iMarker_Custom = 0; iMarker_Custom < nMarker_Custom; iMarker_Custom++) {
    Marker_CfgFile_TagBound[iMarker_CfgFile] = Marker_Custom[iMarker_Custom];
    Marker_CfgFile_KindBC[iMarker_CfgFile] = CUSTOM_BOUNDARY;
    iMarker_CfgFile++;
  }

  for (iMarker_Outlet = 0; iMarker_Outlet < nMarker_Outlet; iMarker_Outlet++) {
    Marker_CfgFile_TagBound[iMarker_CfgFile] = Marker_Outlet[iMarker_Outlet];
    Marker_CfgFile_KindBC[iMarker_CfgFile] = OUTLET_FLOW;
    iMarker_CfgFile++;
  }

  for (iMarker_Isothermal = 0; iMarker_Isothermal < nMarker_Isothermal; iMarker_Isothermal++) {
    Marker_CfgFile_TagBound[iMarker_CfgFile] = Marker_Isothermal[iMarker_Isothermal];
    Marker_CfgFile_KindBC[iMarker_CfgFile] = ISOTHERMAL;
    iMarker_CfgFile++;
  }

  for (iMarker_HeatFlux = 0; iMarker_HeatFlux < nMarker_HeatFlux; iMarker_HeatFlux++) {
    Marker_CfgFile_TagBound[iMarker_CfgFile] = Marker_HeatFlux[iMarker_HeatFlux];
    Marker_CfgFile_KindBC[iMarker_CfgFile] = HEAT_FLUX;
    iMarker_CfgFile++;
  }

  for (iMarker_Clamped = 0; iMarker_Clamped < nMarker_Clamped; iMarker_Clamped++) {
    Marker_CfgFile_TagBound[iMarker_CfgFile] = Marker_Clamped[iMarker_Clamped];
    Marker_CfgFile_KindBC[iMarker_CfgFile] = CLAMPED_BOUNDARY;
    iMarker_CfgFile++;
  }

  for (iMarker_Displacement = 0; iMarker_Displacement < nMarker_Displacement; iMarker_Displacement++) {
    Marker_CfgFile_TagBound[iMarker_CfgFile] = Marker_Displacement[iMarker_Displacement];
    Marker_CfgFile_KindBC[iMarker_CfgFile] = DISPLACEMENT_BOUNDARY;
    iMarker_CfgFile++;
  }

  for (iMarker_Load = 0; iMarker_Load < nMarker_Load; iMarker_Load++) {
    Marker_CfgFile_TagBound[iMarker_CfgFile] = Marker_Load[iMarker_Load];
    Marker_CfgFile_KindBC[iMarker_CfgFile] = LOAD_BOUNDARY;
    iMarker_CfgFile++;
  }

  for (iMarker_Damper = 0; iMarker_Damper < nMarker_Damper; iMarker_Damper++) {
    Marker_CfgFile_TagBound[iMarker_CfgFile] = Marker_Damper[iMarker_Damper];
    Marker_CfgFile_KindBC[iMarker_CfgFile] = DAMPER_BOUNDARY;
    iMarker_CfgFile++;
  }

  for (iMarker_Load_Dir = 0; iMarker_Load_Dir < nMarker_Load_Dir; iMarker_Load_Dir++) {
    Marker_CfgFile_TagBound[iMarker_CfgFile] = Marker_Load_Dir[iMarker_Load_Dir];
    Marker_CfgFile_KindBC[iMarker_CfgFile] = LOAD_DIR_BOUNDARY;
    iMarker_CfgFile++;
  }

  for (iMarker_Disp_Dir = 0; iMarker_Disp_Dir < nMarker_Disp_Dir; iMarker_Disp_Dir++) {
    Marker_CfgFile_TagBound[iMarker_CfgFile] = Marker_Disp_Dir[iMarker_Disp_Dir];
    Marker_CfgFile_KindBC[iMarker_CfgFile] = DISP_DIR_BOUNDARY;
    iMarker_CfgFile++;
  }

  for (iMarker_Load_Sine = 0; iMarker_Load_Sine < nMarker_Load_Sine; iMarker_Load_Sine++) {
    Marker_CfgFile_TagBound[iMarker_CfgFile] = Marker_Load_Sine[iMarker_Load_Sine];
    Marker_CfgFile_KindBC[iMarker_CfgFile] = LOAD_SINE_BOUNDARY;
    iMarker_CfgFile++;
  }

  for (iMarker_Fluid_Load = 0; iMarker_Fluid_Load < nMarker_Fluid_Load; iMarker_Fluid_Load++) {
    Marker_CfgFile_TagBound[iMarker_CfgFile] = Marker_Fluid_Load[iMarker_Fluid_Load];
    iMarker_CfgFile++;
  }

  for (iMarker_FlowLoad = 0; iMarker_FlowLoad < nMarker_FlowLoad; iMarker_FlowLoad++) {
    Marker_CfgFile_TagBound[iMarker_CfgFile] = Marker_FlowLoad[iMarker_FlowLoad];
    Marker_CfgFile_KindBC[iMarker_CfgFile] = FLOWLOAD_BOUNDARY;
    iMarker_CfgFile++;
  }

  for (iMarker_CfgFile = 0; iMarker_CfgFile < nMarker_CfgFile; iMarker_CfgFile++) {
    Marker_CfgFile_Monitoring[iMarker_CfgFile] = NO;
    for (iMarker_Monitoring = 0; iMarker_Monitoring < nMarker_Monitoring; iMarker_Monitoring++)
      if (Marker_CfgFile_TagBound[iMarker_CfgFile] == Marker_Monitoring[iMarker_Monitoring])
        Marker_CfgFile_Monitoring[iMarker_CfgFile] = YES;
  }

  for (iMarker_CfgFile = 0; iMarker_CfgFile < nMarker_CfgFile; iMarker_CfgFile++) {
    Marker_CfgFile_GeoEval[iMarker_CfgFile] = NO;
    for (iMarker_GeoEval = 0; iMarker_GeoEval < nMarker_GeoEval; iMarker_GeoEval++)
      if (Marker_CfgFile_TagBound[iMarker_CfgFile] == Marker_GeoEval[iMarker_GeoEval])
        Marker_CfgFile_GeoEval[iMarker_CfgFile] = YES;
  }

  for (iMarker_CfgFile = 0; iMarker_CfgFile < nMarker_CfgFile; iMarker_CfgFile++) {
    Marker_CfgFile_Designing[iMarker_CfgFile] = NO;
    for (iMarker_Designing = 0; iMarker_Designing < nMarker_Designing; iMarker_Designing++)
      if (Marker_CfgFile_TagBound[iMarker_CfgFile] == Marker_Designing[iMarker_Designing])
        Marker_CfgFile_Designing[iMarker_CfgFile] = YES;
  }

  for (iMarker_CfgFile = 0; iMarker_CfgFile < nMarker_CfgFile; iMarker_CfgFile++) {
    Marker_CfgFile_Plotting[iMarker_CfgFile] = NO;
    for (iMarker_Plotting = 0; iMarker_Plotting < nMarker_Plotting; iMarker_Plotting++)
      if (Marker_CfgFile_TagBound[iMarker_CfgFile] == Marker_Plotting[iMarker_Plotting])
        Marker_CfgFile_Plotting[iMarker_CfgFile] = YES;
  }

  for (iMarker_CfgFile = 0; iMarker_CfgFile < nMarker_CfgFile; iMarker_CfgFile++) {
    Marker_CfgFile_Analyze[iMarker_CfgFile] = NO;
    for (iMarker_Analyze = 0; iMarker_Analyze < nMarker_Analyze; iMarker_Analyze++)
      if (Marker_CfgFile_TagBound[iMarker_CfgFile] == Marker_Analyze[iMarker_Analyze])
        Marker_CfgFile_Analyze[iMarker_CfgFile] = YES;
  }

  /*--- Identification of multi-physics interface markers ---*/

  for (iMarker_CfgFile = 0; iMarker_CfgFile < nMarker_CfgFile; iMarker_CfgFile++) {
    Marker_CfgFile_ZoneInterface[iMarker_CfgFile] = NO;
    for (iMarker_ZoneInterface = 0; iMarker_ZoneInterface < nMarker_ZoneInterface; iMarker_ZoneInterface++)
      if (Marker_CfgFile_TagBound[iMarker_CfgFile] == Marker_ZoneInterface[iMarker_ZoneInterface])
        Marker_CfgFile_ZoneInterface[iMarker_CfgFile] = YES;
  }

  /*--- Identification of Turbomachinery markers and flag them---*/

  for (iMarker_CfgFile = 0; iMarker_CfgFile < nMarker_CfgFile; iMarker_CfgFile++) {
    unsigned short indexMarker=0;
    Marker_CfgFile_Turbomachinery[iMarker_CfgFile] = NO;
    Marker_CfgFile_TurbomachineryFlag[iMarker_CfgFile] = NO;
    for (iMarker_Turbomachinery = 0; iMarker_Turbomachinery < nMarker_Turbomachinery; iMarker_Turbomachinery++){
      if (Marker_CfgFile_TagBound[iMarker_CfgFile] == Marker_TurboBoundIn[iMarker_Turbomachinery]){
        indexMarker=(iMarker_Turbomachinery+1);
        Marker_CfgFile_Turbomachinery[iMarker_CfgFile] = indexMarker;
        Marker_CfgFile_TurbomachineryFlag[iMarker_CfgFile] = INFLOW;
      }
      if (Marker_CfgFile_TagBound[iMarker_CfgFile] == Marker_TurboBoundOut[iMarker_Turbomachinery]){
        indexMarker=(iMarker_Turbomachinery+1);
        Marker_CfgFile_Turbomachinery[iMarker_CfgFile] = indexMarker;
        Marker_CfgFile_TurbomachineryFlag[iMarker_CfgFile] = OUTFLOW;
      }
    }
  }

  /*--- Identification of MixingPlane interface markers ---*/

  for (iMarker_CfgFile = 0; iMarker_CfgFile < nMarker_CfgFile; iMarker_CfgFile++) {
    unsigned short indexMarker=0;
    Marker_CfgFile_MixingPlaneInterface[iMarker_CfgFile] = NO;
    for (iMarker_MixingPlaneInterface = 0; iMarker_MixingPlaneInterface < nMarker_MixingPlaneInterface; iMarker_MixingPlaneInterface++)
      if (Marker_CfgFile_TagBound[iMarker_CfgFile] == Marker_MixingPlaneInterface[iMarker_MixingPlaneInterface])
        indexMarker=(int)(iMarker_MixingPlaneInterface/2+1);
    Marker_CfgFile_MixingPlaneInterface[iMarker_CfgFile] = indexMarker;
  }

  for (iMarker_CfgFile = 0; iMarker_CfgFile < nMarker_CfgFile; iMarker_CfgFile++) {
    Marker_CfgFile_DV[iMarker_CfgFile] = NO;
    for (iMarker_DV = 0; iMarker_DV < nMarker_DV; iMarker_DV++)
      if (Marker_CfgFile_TagBound[iMarker_CfgFile] == Marker_DV[iMarker_DV])
        Marker_CfgFile_DV[iMarker_CfgFile] = YES;
  }

  /*--- Add an extra check for DV_MARKER to make sure that any given marker
   *    name is recognized as an existing boundary in the problem. ---*/

  for (iMarker_DV = 0; iMarker_DV < nMarker_DV; iMarker_DV++) {
    bool found = false;
    for (iMarker_CfgFile = 0; iMarker_CfgFile < nMarker_CfgFile; iMarker_CfgFile++) {
      if (Marker_CfgFile_TagBound[iMarker_CfgFile] == Marker_DV[iMarker_DV]) {
        found = true;
        break;
      }
    }
    if(!found) {
      SU2_MPI::Error("DV_MARKER contains marker names that do not exist in the lists of BCs in the config file.", CURRENT_FUNCTION);
    }
  }

  for (iMarker_CfgFile = 0; iMarker_CfgFile < nMarker_CfgFile; iMarker_CfgFile++) {
    Marker_CfgFile_Moving[iMarker_CfgFile] = NO;
    for (iMarker_Moving = 0; iMarker_Moving < nMarker_Moving; iMarker_Moving++)
      if (Marker_CfgFile_TagBound[iMarker_CfgFile] == Marker_Moving[iMarker_Moving])
        Marker_CfgFile_Moving[iMarker_CfgFile] = YES;
  }

  for (iMarker_CfgFile = 0; iMarker_CfgFile < nMarker_CfgFile; iMarker_CfgFile++) {
    Marker_CfgFile_Deform_Mesh[iMarker_CfgFile] = NO;
    for (iMarker_Deform_Mesh = 0; iMarker_Deform_Mesh < nMarker_Deform_Mesh; iMarker_Deform_Mesh++)
      if (Marker_CfgFile_TagBound[iMarker_CfgFile] == Marker_Deform_Mesh[iMarker_Deform_Mesh])
        Marker_CfgFile_Deform_Mesh[iMarker_CfgFile] = YES;
  }

  for (iMarker_CfgFile = 0; iMarker_CfgFile < nMarker_CfgFile; iMarker_CfgFile++) {
    Marker_CfgFile_Fluid_Load[iMarker_CfgFile] = NO;
    for (iMarker_Fluid_Load = 0; iMarker_Fluid_Load < nMarker_Fluid_Load; iMarker_Fluid_Load++)
      if (Marker_CfgFile_TagBound[iMarker_CfgFile] == Marker_Fluid_Load[iMarker_Fluid_Load])
        Marker_CfgFile_Fluid_Load[iMarker_CfgFile] = YES;
  }

  for (iMarker_CfgFile=0; iMarker_CfgFile < nMarker_CfgFile; iMarker_CfgFile++) {
    Marker_CfgFile_PyCustom[iMarker_CfgFile] = NO;
    for(iMarker_PyCustom=0; iMarker_PyCustom < nMarker_PyCustom; iMarker_PyCustom++)
      if (Marker_CfgFile_TagBound[iMarker_CfgFile] == Marker_PyCustom[iMarker_PyCustom])
        Marker_CfgFile_PyCustom[iMarker_CfgFile] = YES;
  }

}

void CConfig::SetOutput(unsigned short val_software, unsigned short val_izone) {

  unsigned short iMarker_Euler, iMarker_Custom, iMarker_FarField,
  iMarker_SymWall, iMarker_PerBound, iMarker_NearFieldBound,
  iMarker_Fluid_InterfaceBound, iMarker_Inlet, iMarker_Riemann,
  iMarker_Deform_Mesh, iMarker_Fluid_Load,
  iMarker_Giles, iMarker_Outlet, iMarker_Isothermal, iMarker_HeatFlux,
  iMarker_EngineInflow, iMarker_EngineExhaust, iMarker_Displacement, iMarker_Damper,
  iMarker_Load, iMarker_FlowLoad, iMarker_Internal, iMarker_Monitoring,
  iMarker_Designing, iMarker_GeoEval, iMarker_Plotting, iMarker_Analyze, iMarker_DV, iDV_Value,
  iMarker_ZoneInterface, iMarker_PyCustom, iMarker_Load_Dir, iMarker_Disp_Dir, iMarker_Load_Sine, iMarker_Clamped,
  iMarker_Moving, iMarker_Supersonic_Inlet, iMarker_Supersonic_Outlet, iMarker_ActDiskInlet,
  iMarker_Emissivity,
  iMarker_ActDiskOutlet, iMarker_MixingPlaneInterface;

  bool fea = ((Kind_Solver == FEM_ELASTICITY) || (Kind_Solver == DISC_ADJ_FEM));

  cout << endl <<"----------------- Physical Case Definition ( Zone "  << iZone << " ) -------------------" << endl;
  if (val_software == SU2_CFD) {
    if (FSI_Problem)
     cout << "Fluid-Structure Interaction." << endl;

    if (DiscreteAdjoint) {
     cout <<"Discrete Adjoint equations using Algorithmic Differentiation\n";
     cout <<"based on the physical case: ";
    }
    switch (Kind_Solver) {
      case EULER:     case DISC_ADJ_EULER:
      case INC_EULER: case DISC_ADJ_INC_EULER:
      case FEM_EULER: case DISC_ADJ_FEM_EULER:
        if (Kind_Regime == COMPRESSIBLE) cout << "Compressible Euler equations." << endl;
        if (Kind_Regime == INCOMPRESSIBLE) cout << "Incompressible Euler equations." << endl;
        break;
      case NAVIER_STOKES:     case DISC_ADJ_NAVIER_STOKES:
      case INC_NAVIER_STOKES: case DISC_ADJ_INC_NAVIER_STOKES:
      case FEM_NAVIER_STOKES: case DISC_ADJ_FEM_NS:
        if (Kind_Regime == COMPRESSIBLE) cout << "Compressible Laminar Navier-Stokes' equations." << endl;
        if (Kind_Regime == INCOMPRESSIBLE) cout << "Incompressible Laminar Navier-Stokes' equations." << endl;
        break;
      case RANS:     case DISC_ADJ_RANS:
      case INC_RANS: case DISC_ADJ_INC_RANS:
      case FEM_RANS: case DISC_ADJ_FEM_RANS:
        if (Kind_Regime == COMPRESSIBLE) cout << "Compressible RANS equations." << endl;
        if (Kind_Regime == INCOMPRESSIBLE) cout << "Incompressible RANS equations." << endl;
        cout << "Turbulence model: ";
        switch (Kind_Turb_Model) {
          case SA:        cout << "Spalart Allmaras" << endl; break;
          case SA_NEG:    cout << "Negative Spalart Allmaras" << endl; break;
          case SA_E:      cout << "Edwards Spalart Allmaras" << endl; break;
          case SA_COMP:   cout << "Compressibility Correction Spalart Allmaras" << endl; break;
          case SA_E_COMP: cout << "Compressibility Correction Edwards Spalart Allmaras" << endl; break;
          case SST:       cout << "Menter's SST"     << endl; break;
          case SST_SUST:  cout << "Menter's SST with sustaining terms" << endl; break;
        }
        if (QCR) cout << "Using Quadratic Constitutive Relation, 2000 version (QCR2000)" << endl;
        cout << "Hybrid RANS/LES: ";
        switch (Kind_HybridRANSLES){
          case NO_HYBRIDRANSLES: cout <<  "No Hybrid RANS/LES" << endl; break;
          case SA_DES:   cout << "Detached Eddy Simulation (DES97) " << endl; break;
          case SA_DDES:  cout << "Delayed Detached Eddy Simulation (DDES) with Standard SGS" << endl; break;
          case SA_ZDES:  cout << "Delayed Detached Eddy Simulation (DDES) with Vorticity-based SGS" << endl; break;
          case SA_EDDES: cout << "Delayed Detached Eddy Simulation (DDES) with Shear-layer Adapted SGS" << endl; break;
        }
        if (using_uq){
          cout << "Perturbing Reynold's Stress Matrix towards "<< eig_val_comp << " component turbulence"<< endl;
          if (uq_permute) cout << "Permuting eigenvectors" << endl;
        }
        break;
      case FEM_LES:
        if (Kind_Regime == COMPRESSIBLE)   cout << "Compressible LES equations." << endl;
        if (Kind_Regime == INCOMPRESSIBLE) cout << "Incompressible LES equations." << endl;
        cout << "Subgrid Scale model: ";
        switch (Kind_SGS_Model) {
          case IMPLICIT_LES: cout << "Implicit LES" << endl; break;
          case SMAGORINSKY:  cout << "Smagorinsky " << endl; break;
          case WALE:         cout << "WALE"         << endl; break;
          case VREMAN:       cout << "VREMAN"         << endl; break;
          default:
            SU2_MPI::Error("Subgrid Scale model not specified.", CURRENT_FUNCTION);

        }
        break;
      case FEM_ELASTICITY: case DISC_ADJ_FEM:
        if (Kind_Struct_Solver == SMALL_DEFORMATIONS) cout << "Geometrically linear elasticity solver." << endl;
        if (Kind_Struct_Solver == LARGE_DEFORMATIONS) cout << "Geometrically non-linear elasticity solver." << endl;
        if (Kind_Material == LINEAR_ELASTIC) cout << "Linear elastic material." << endl;
        if (Kind_Material == NEO_HOOKEAN) {
          if (Kind_Material_Compress == COMPRESSIBLE_MAT) cout << "Compressible Neo-Hookean material model." << endl;
        }
        break;
      case ADJ_EULER: cout << "Continuous Euler adjoint equations." << endl; break;
      case ADJ_NAVIER_STOKES:
        if (Frozen_Visc_Cont)
          cout << "Continuous Navier-Stokes adjoint equations with frozen (laminar) viscosity." << endl;
        else
          cout << "Continuous Navier-Stokes adjoint equations." << endl;
        break;
      case ADJ_RANS:
        if (Frozen_Visc_Cont)
          cout << "Continuous RANS adjoint equations with frozen (laminar and eddy) viscosity." << endl;
        else
          cout << "Continuous RANS adjoint equations." << endl;

        break;

    }

    if ((Kind_Regime == COMPRESSIBLE) && (Kind_Solver != FEM_ELASTICITY)) {
      cout << "Mach number: " << Mach <<"."<< endl;
      cout << "Angle of attack (AoA): " << AoA <<" deg, and angle of sideslip (AoS): " << AoS <<" deg."<< endl;
      if ((Kind_Solver == NAVIER_STOKES) || (Kind_Solver == ADJ_NAVIER_STOKES) ||
          (Kind_Solver == RANS) || (Kind_Solver == ADJ_RANS))
        cout << "Reynolds number: " << Reynolds <<". Reference length "  << Length_Reynolds << "." << endl;
      if (Fixed_CL_Mode) {
        cout << "Fixed CL mode, target value: " << Target_CL << "." << endl;
      }
      if (Fixed_CM_Mode) {
          cout << "Fixed CM mode, target value:  " << Target_CM << "." << endl;
          cout << "HTP rotation axis (X,Z): ("<< HTP_Axis[0] <<", "<< HTP_Axis[1] <<")."<< endl;
      }
    }

    if (EquivArea) {
      cout <<"The equivalent area is going to be evaluated on the near-field."<< endl;
      cout <<"The lower integration limit is "<<EA_IntLimit[0]<<", and the upper is "<<EA_IntLimit[1]<<"."<< endl;
      cout <<"The near-field is situated at "<<EA_IntLimit[2]<<"."<< endl;
    }

    if (GetGrid_Movement()) {
      cout << "Performing a dynamic mesh simulation: ";
      switch (Kind_GridMovement) {
        case NO_MOVEMENT:     cout << "no direct movement." << endl; break;
        case RIGID_MOTION:    cout << "rigid mesh motion." << endl; break;
        case MOVING_HTP:      cout << "HTP moving." << endl; break;
        case ROTATING_FRAME:  cout << "rotating reference frame." << endl; break;
        case FLUID_STRUCTURE: cout << "fluid-structure motion." << endl; break;
        case EXTERNAL:        cout << "externally prescribed motion." << endl; break;
      }
    }

    if (Restart) {
      if (Read_Binary_Restart) cout << "Reading and writing binary SU2 native restart files." << endl;
      else cout << "Reading and writing ASCII SU2 native restart files." << endl;
      if (!ContinuousAdjoint && Kind_Solver != FEM_ELASTICITY) cout << "Read flow solution from: " << Solution_FileName << "." << endl;
      if (ContinuousAdjoint) cout << "Read adjoint solution from: " << Solution_AdjFileName << "." << endl;
    }
    else {
        if (fea) cout << "No restart solution, initialize from undeformed configuration." << endl;
        else cout << "No restart solution, use the values at infinity (freestream)." << endl;
    }

    if (ContinuousAdjoint)
      cout << "Read flow solution from: " << Solution_FileName << "." << endl;

    if (!fea){
      if (Kind_Regime == COMPRESSIBLE) {
        if (Ref_NonDim == DIMENSIONAL) { cout << "Dimensional simulation." << endl; }
        else if (Ref_NonDim == FREESTREAM_PRESS_EQ_ONE) { cout << "Non-Dimensional simulation (P=1.0, Rho=1.0, T=1.0 at the farfield)." << endl; }
        else if (Ref_NonDim == FREESTREAM_VEL_EQ_MACH) { cout << "Non-Dimensional simulation (V=Mach, Rho=1.0, T=1.0 at the farfield)." << endl; }
        else if (Ref_NonDim == FREESTREAM_VEL_EQ_ONE) { cout << "Non-Dimensional simulation (V=1.0, Rho=1.0, T=1.0 at the farfield)." << endl; }
    } else if (Kind_Regime == INCOMPRESSIBLE) {
        if (Ref_Inc_NonDim == DIMENSIONAL) { cout << "Dimensional simulation." << endl; }
        else if (Ref_Inc_NonDim == INITIAL_VALUES) { cout << "Non-Dimensional simulation using intialization values." << endl; }
        else if (Ref_Inc_NonDim == REFERENCE_VALUES) { cout << "Non-Dimensional simulation using user-specified reference values." << endl; }
      }

      if (RefArea == 0.0) cout << "The reference area will be computed using y(2D) or z(3D) projection." << endl;
      else { cout << "The reference area is " << RefArea;
        if (SystemMeasurements == US) cout << " ft^2." << endl; else cout << " m^2." << endl;
      }

      if (SemiSpan == 0.0) cout << "The semi-span will be computed using the max y(3D) value." << endl;
      else { cout << "The semi-span length area is " << SemiSpan;
        if (SystemMeasurements == US) cout << " ft." << endl; else cout << " m." << endl;
      }

      cout << "The reference length is " << RefLength;
      if (SystemMeasurements == US) cout << " ft." << endl; else cout << " m." << endl;

      if (nMarker_Monitoring != 0){
        if ((nRefOriginMoment_X > 1) || (nRefOriginMoment_Y > 1) || (nRefOriginMoment_Z > 1)) {
          cout << "Surface(s) where the force coefficients are evaluated and \n";
          cout << "their reference origin for moment computation: \n";

          for (iMarker_Monitoring = 0; iMarker_Monitoring < nMarker_Monitoring; iMarker_Monitoring++) {
            cout << "   - " << Marker_Monitoring[iMarker_Monitoring] << " (" << RefOriginMoment_X[iMarker_Monitoring] <<", "<<RefOriginMoment_Y[iMarker_Monitoring] <<", "<< RefOriginMoment_Z[iMarker_Monitoring] << ")";
            if (iMarker_Monitoring < nMarker_Monitoring-1) cout << ".\n";
            else {
              if (SystemMeasurements == US) cout <<" ft."<< endl;
              else cout <<" m."<< endl;
            }

          }
        }
        else {
          cout << "Reference origin for moment evaluation is (" << RefOriginMoment_X[0] << ", " << RefOriginMoment_Y[0] << ", " << RefOriginMoment_Z[0] << ")." << endl;
          cout << "Surface(s) where the force coefficients are evaluated: ";
          for (iMarker_Monitoring = 0; iMarker_Monitoring < nMarker_Monitoring; iMarker_Monitoring++) {
            cout << Marker_Monitoring[iMarker_Monitoring];
            if (iMarker_Monitoring < nMarker_Monitoring-1) cout << ", ";
            else cout <<"."<< endl;
          }
          cout<< endl;
        }
      }
    }

    if (nMarker_Designing != 0) {
      cout << "Surface(s) where the objective function is evaluated: ";
      for (iMarker_Designing = 0; iMarker_Designing < nMarker_Designing; iMarker_Designing++) {
        cout << Marker_Designing[iMarker_Designing];
        if (iMarker_Designing < nMarker_Designing-1) cout << ", ";
        else cout <<".";
      }
      cout<< endl;
    }

    if (nMarker_Plotting != 0) {
      cout << "Surface(s) plotted in the output file: ";
      for (iMarker_Plotting = 0; iMarker_Plotting < nMarker_Plotting; iMarker_Plotting++) {
        cout << Marker_Plotting[iMarker_Plotting];
        if (iMarker_Plotting < nMarker_Plotting-1) cout << ", ";
        else cout <<".";
      }
      cout<< endl;
    }

    if (nMarker_Analyze != 0) {
      cout << "Surface(s) to be analyzed in detail: ";
      for (iMarker_Analyze = 0; iMarker_Analyze < nMarker_Analyze; iMarker_Analyze++) {
        cout << Marker_Analyze[iMarker_Analyze];
        if (iMarker_Analyze < nMarker_Analyze-1) cout << ", ";
        else cout <<".";
      }
      cout<< endl;
    }

    if (nMarker_ZoneInterface != 0) {
      cout << "Surface(s) acting as an interface among zones: ";
      for (iMarker_ZoneInterface = 0; iMarker_ZoneInterface < nMarker_ZoneInterface; iMarker_ZoneInterface++) {
        cout << Marker_ZoneInterface[iMarker_ZoneInterface];
        if (iMarker_ZoneInterface < nMarker_ZoneInterface-1) cout << ", ";
        else cout <<".";
      }
      cout<<endl;
    }

    if(nMarker_PyCustom != 0) {
      cout << "Surface(s) that are customizable in Python: ";
      for(iMarker_PyCustom=0; iMarker_PyCustom < nMarker_PyCustom; iMarker_PyCustom++){
        cout << Marker_PyCustom[iMarker_PyCustom];
        if (iMarker_PyCustom < nMarker_PyCustom-1) cout << ", ";
        else cout << ".";
      }
      cout << endl;
    }

    if (nMarker_DV != 0) {
      cout << "Surface(s) affected by the design variables: ";
      for (iMarker_DV = 0; iMarker_DV < nMarker_DV; iMarker_DV++) {
        cout << Marker_DV[iMarker_DV];
        if (iMarker_DV < nMarker_DV-1) cout << ", ";
        else cout <<".";
      }
      cout<< endl;
    }

    if (nMarker_Moving != 0) {
      cout << "Surface(s) in motion: ";
      for (iMarker_Moving = 0; iMarker_Moving < nMarker_Moving; iMarker_Moving++) {
        cout << Marker_Moving[iMarker_Moving];
        if (iMarker_Moving < nMarker_Moving-1) cout << ", ";
        else cout <<".";
      }
      cout<< endl;
    }

  }

  if (val_software == SU2_GEO) {
    if (nMarker_GeoEval != 0) {
      cout << "Surface(s) where the geometrical based functions is evaluated: ";
      for (iMarker_GeoEval = 0; iMarker_GeoEval < nMarker_GeoEval; iMarker_GeoEval++) {
        cout << Marker_GeoEval[iMarker_GeoEval];
        if (iMarker_GeoEval < nMarker_GeoEval-1) cout << ", ";
        else cout <<".";
      }
      cout<< endl;
    }
  }

  cout << "Input mesh file name: " << Mesh_FileName << endl;

  if (val_software == SU2_DOT) {
    if (DiscreteAdjoint) {
      cout << "Input sensitivity file name: " << GetObjFunc_Extension(Solution_AdjFileName) << "." << endl;
    }else {
    cout << "Input sensitivity file name: " << SurfAdjCoeff_FileName << "." << endl;
  }
  }

  if (val_software == SU2_MSH) {
    switch (Kind_Adaptation) {
    case FULL: case WAKE: case FULL_FLOW: case FULL_ADJOINT: case SMOOTHING: case SUPERSONIC_SHOCK:
      break;
    case GRAD_FLOW:
      cout << "Read flow solution from: " << Solution_FileName << "." << endl;
      break;
    case GRAD_ADJOINT:
      cout << "Read adjoint flow solution from: " << Solution_AdjFileName << "." << endl;
      break;
    case GRAD_FLOW_ADJ: case COMPUTABLE: case REMAINING:
      cout << "Read flow solution from: " << Solution_FileName << "." << endl;
      cout << "Read adjoint flow solution from: " << Solution_AdjFileName << "." << endl;
      break;
    }
  }

  if (val_software == SU2_DEF) {
    cout << endl <<"---------------- Grid deformation parameters ( Zone "  << iZone << " )  ----------------" << endl;
    cout << "Grid deformation using a linear elasticity method." << endl;

    if (Hold_GridFixed == YES) cout << "Hold some regions of the mesh fixed (hardcode implementation)." << endl;
  }

  if (val_software == SU2_DOT) {
  cout << endl <<"-------------- Surface deformation parameters ( Zone "  << iZone << " ) ----------------" << endl;
  }

  if (((val_software == SU2_DEF) || (val_software == SU2_DOT)) && (Design_Variable[0] != NO_DEFORMATION)) {

    for (unsigned short iDV = 0; iDV < nDV; iDV++) {


      if ((Design_Variable[iDV] != NO_DEFORMATION) &&
          (Design_Variable[iDV] != FFD_SETTING) &&
          (Design_Variable[iDV] != SCALE_GRID) &&
          (Design_Variable[iDV] != TRANSLATE_GRID) &&
          (Design_Variable[iDV] != ROTATE_GRID) &&
          (Design_Variable[iDV] != SURFACE_FILE)) {

        if (iDV == 0)
          cout << "Design variables definition (markers <-> value <-> param):" << endl;

        switch (Design_Variable[iDV]) {
          case FFD_CONTROL_POINT_2D:  cout << "FFD 2D (control point) <-> "; break;
          case FFD_CAMBER_2D:         cout << "FFD 2D (camber) <-> "; break;
          case FFD_THICKNESS_2D:      cout << "FFD 2D (thickness) <-> "; break;
          case FFD_TWIST_2D:          cout << "FFD 2D (twist) <-> "; break;
          case HICKS_HENNE:           cout << "Hicks Henne <-> " ; break;
          case SURFACE_BUMP:          cout << "Surface bump <-> " ; break;
          case ANGLE_OF_ATTACK:       cout << "Angle of attack <-> " ; break;
          case CST:                   cout << "Kulfan parameter number (CST) <-> " ; break;
          case TRANSLATION:           cout << "Translation design variable."; break;
          case SCALE:                 cout << "Scale design variable."; break;
          case NACA_4DIGITS:          cout << "NACA four digits <-> "; break;
          case PARABOLIC:             cout << "Parabolic <-> "; break;
          case AIRFOIL:               cout << "Airfoil <-> "; break;
          case ROTATION:              cout << "Rotation <-> "; break;
          case FFD_CONTROL_POINT:     cout << "FFD (control point) <-> "; break;
          case FFD_NACELLE:           cout << "FFD (nacelle) <-> "; break;
          case FFD_GULL:              cout << "FFD (gull) <-> "; break;
          case FFD_TWIST:             cout << "FFD (twist) <-> "; break;
          case FFD_ROTATION:          cout << "FFD (rotation) <-> "; break;
          case FFD_CONTROL_SURFACE:   cout << "FFD (control surface) <-> "; break;
          case FFD_CAMBER:            cout << "FFD (camber) <-> "; break;
          case FFD_THICKNESS:         cout << "FFD (thickness) -> "; break;
          case FFD_ANGLE_OF_ATTACK:   cout << "FFD (angle of attack) <-> "; break;
        }

        for (iMarker_DV = 0; iMarker_DV < nMarker_DV; iMarker_DV++) {
          cout << Marker_DV[iMarker_DV];
          if (iMarker_DV < nMarker_DV-1) cout << ", ";
          else cout << " <-> ";
        }

        for (iDV_Value = 0; iDV_Value < nDV_Value[iDV]; iDV_Value++) {
          cout << DV_Value[iDV][iDV_Value];
          if (iDV_Value != nDV_Value[iDV]-1) cout << ", ";
        }
        cout << " <-> ";

        if ((Design_Variable[iDV] == NO_DEFORMATION) ||
            (Design_Variable[iDV] == FFD_SETTING) ||
            (Design_Variable[iDV] == SCALE) ) nParamDV = 0;
        if (Design_Variable[iDV] == ANGLE_OF_ATTACK) nParamDV = 1;
        if ((Design_Variable[iDV] == FFD_CAMBER_2D) ||
            (Design_Variable[iDV] == FFD_THICKNESS_2D) ||
            (Design_Variable[iDV] == HICKS_HENNE) ||
            (Design_Variable[iDV] == PARABOLIC) ||
            (Design_Variable[iDV] == AIRFOIL) ||
            (Design_Variable[iDV] == FFD_GULL) ||
            (Design_Variable[iDV] == FFD_ANGLE_OF_ATTACK) ) nParamDV = 2;
        if ((Design_Variable[iDV] ==  TRANSLATION) ||
            (Design_Variable[iDV] ==  NACA_4DIGITS) ||
            (Design_Variable[iDV] ==  CST) ||
            (Design_Variable[iDV] ==  SURFACE_BUMP) ||
            (Design_Variable[iDV] ==  FFD_CAMBER) ||
            (Design_Variable[iDV] ==  FFD_TWIST_2D) ||
            (Design_Variable[iDV] ==  FFD_THICKNESS) ) nParamDV = 3;
        if (Design_Variable[iDV] == FFD_CONTROL_POINT_2D) nParamDV = 5;
        if (Design_Variable[iDV] == ROTATION) nParamDV = 6;
        if ((Design_Variable[iDV] ==  FFD_CONTROL_POINT) ||
            (Design_Variable[iDV] ==  FFD_ROTATION) ||
            (Design_Variable[iDV] ==  FFD_CONTROL_SURFACE) ) nParamDV = 7;
        if (Design_Variable[iDV] == FFD_TWIST) nParamDV = 8;

        for (unsigned short iParamDV = 0; iParamDV < nParamDV; iParamDV++) {

          if (iParamDV == 0) cout << "( ";

          if ((iParamDV == 0) &&
              ((Design_Variable[iDV] == NO_DEFORMATION) ||
               (Design_Variable[iDV] == FFD_SETTING) ||
               (Design_Variable[iDV] == FFD_ANGLE_OF_ATTACK) ||
               (Design_Variable[iDV] == FFD_CONTROL_POINT_2D) ||
               (Design_Variable[iDV] == FFD_CAMBER_2D) ||
               (Design_Variable[iDV] == FFD_THICKNESS_2D) ||
               (Design_Variable[iDV] == FFD_TWIST_2D) ||
               (Design_Variable[iDV] == FFD_CONTROL_POINT) ||
               (Design_Variable[iDV] == FFD_NACELLE) ||
               (Design_Variable[iDV] == FFD_GULL) ||
               (Design_Variable[iDV] == FFD_TWIST) ||
               (Design_Variable[iDV] == FFD_ROTATION) ||
               (Design_Variable[iDV] == FFD_CONTROL_SURFACE) ||
               (Design_Variable[iDV] == FFD_CAMBER) ||
               (Design_Variable[iDV] == FFD_THICKNESS))) cout << FFDTag[iDV];
          else cout << ParamDV[iDV][iParamDV];

          if (iParamDV < nParamDV-1) cout << ", ";
          else cout <<" )"<< endl;

        }

      }

      else if (Design_Variable[iDV] == NO_DEFORMATION) {
        cout << "No deformation of the numerical grid. Just output .su2 file." << endl;
      }

      else if (Design_Variable[iDV] == SCALE_GRID) {
        nParamDV = 0;
        cout << "Scaling of the volume grid by a constant factor." << endl;
      }

      else if (Design_Variable[iDV] == TRANSLATE_GRID) {
        nParamDV = 3;
        cout << "Rigid translation of the volume grid." << endl;
      }

      else if (Design_Variable[iDV] == ROTATE_GRID) {
        nParamDV = 6;
        cout << "Rigid rotation of the volume grid." << endl;
      }

      else if (Design_Variable[iDV] == FFD_SETTING) {

        cout << "Setting the FFD box structure." << endl;
        cout << "FFD boxes definition (FFD tag <-> degree <-> coord):" << endl;

        for (unsigned short iFFDBox = 0; iFFDBox < nFFDBox; iFFDBox++) {

          cout << TagFFDBox[iFFDBox] << " <-> ";

          for (unsigned short iDegreeFFD = 0; iDegreeFFD < 3; iDegreeFFD++) {
            if (iDegreeFFD == 0) cout << "( ";
            cout << DegreeFFDBox[iFFDBox][iDegreeFFD];
            if (iDegreeFFD < 2) cout << ", ";
            else cout <<" )";
          }

          cout << " <-> ";

          for (unsigned short iCoordFFD = 0; iCoordFFD < 24; iCoordFFD++) {
            if (iCoordFFD == 0) cout << "( ";
            cout << CoordFFDBox[iFFDBox][iCoordFFD];
            if (iCoordFFD < 23) cout << ", ";
            else cout <<" )"<< endl;
          }

        }

      }

      else cout << endl;

    }
  }

  if (((val_software == SU2_CFD) && ( ContinuousAdjoint || DiscreteAdjoint)) || (val_software == SU2_DOT)) {

    cout << endl <<"---------------- Design problem definition  ( Zone "  << iZone << " ) ------------------" << endl;
    if (nObj==1) {
      switch (Kind_ObjFunc[0]) {
        case DRAG_COEFFICIENT:           cout << "CD objective function";
          if (Fixed_CL_Mode) {           cout << " using fixed CL mode, dCD/dCL = " << dCD_dCL << "." << endl; }
          else if (Fixed_CM_Mode) {      cout << " using fixed CMy mode, dCD/dCMy = " << dCD_dCMy << "." << endl; }
          else {                         cout << "." << endl; }
          break;
        case LIFT_COEFFICIENT:           cout << "CL objective function." << endl; break;
        case MOMENT_X_COEFFICIENT:       cout << "CMx objective function" << endl;
          if (Fixed_CL_Mode) {           cout << " using fixed CL mode, dCMx/dCL = " << dCMx_dCL << "." << endl; }
          else {                         cout << "." << endl; }
          break;
        case MOMENT_Y_COEFFICIENT:       cout << "CMy objective function" << endl;
          if (Fixed_CL_Mode) {           cout << " using fixed CL mode, dCMy/dCL = " << dCMy_dCL << "." << endl; }
          else {                         cout << "." << endl; }
          break;
        case MOMENT_Z_COEFFICIENT:       cout << "CMz objective function" << endl;
          if (Fixed_CL_Mode) {           cout << " using fixed CL mode, dCMz/dCL = " << dCMz_dCL << "." << endl; }
          else {                         cout << "." << endl; }
          break;
        case INVERSE_DESIGN_PRESSURE:    cout << "Inverse design (Cp) objective function." << endl; break;
        case INVERSE_DESIGN_HEATFLUX:    cout << "Inverse design (Heat Flux) objective function." << endl; break;
        case SIDEFORCE_COEFFICIENT:      cout << "Side force objective function." << endl; break;
        case EFFICIENCY:                 cout << "CL/CD objective function." << endl; break;
        case EQUIVALENT_AREA:            cout << "Equivalent area objective function. CD weight: " << WeightCd <<"."<< endl;  break;
        case NEARFIELD_PRESSURE:         cout << "Nearfield pressure objective function. CD weight: " << WeightCd <<"."<< endl;  break;
        case FORCE_X_COEFFICIENT:        cout << "X-force objective function." << endl; break;
        case FORCE_Y_COEFFICIENT:        cout << "Y-force objective function." << endl; break;
        case FORCE_Z_COEFFICIENT:        cout << "Z-force objective function." << endl; break;
        case THRUST_COEFFICIENT:         cout << "Thrust objective function." << endl; break;
        case TORQUE_COEFFICIENT:         cout << "Torque efficiency objective function." << endl; break;
        case TOTAL_HEATFLUX:             cout << "Total heat flux objective function." << endl; break;
        case MAXIMUM_HEATFLUX:           cout << "Maximum heat flux objective function." << endl; break;
        case FIGURE_OF_MERIT:            cout << "Rotor Figure of Merit objective function." << endl; break;
        case BUFFET_SENSOR:              cout << "Buffet sensor objective function." << endl; break;
        case SURFACE_TOTAL_PRESSURE:     cout << "Average total pressure objective function." << endl; break;
        case SURFACE_STATIC_PRESSURE:    cout << "Average static pressure objective function." << endl; break;
        case SURFACE_MASSFLOW:           cout << "Mass flow rate objective function." << endl; break;
        case SURFACE_MACH:               cout << "Mach number objective function." << endl; break;
        case CUSTOM_OBJFUNC:             cout << "Custom objective function." << endl; break;
        case REFERENCE_GEOMETRY:         cout << "Target geometry objective function." << endl; break;
        case REFERENCE_NODE:             cout << "Target node displacement objective function." << endl; break;
        case VOLUME_FRACTION:            cout << "Volume fraction objective function." << endl; break;
        case TOPOL_DISCRETENESS:         cout << "Topology discreteness objective function." << endl; break;
        case TOPOL_COMPLIANCE:           cout << "Topology compliance objective function." << endl; break;
      }
    }
    else {
      cout << "Weighted sum objective function." << endl;
    }

  }

  if (val_software == SU2_CFD) {
    cout << endl <<"--------------- Space Numerical Integration ( Zone "  << iZone << " ) ------------------" << endl;

    if (SmoothNumGrid) cout << "There are some smoothing iterations on the grid coordinates." << endl;

    if ((Kind_Solver == EULER)          || (Kind_Solver == NAVIER_STOKES)          || (Kind_Solver == RANS) ||
        (Kind_Solver == INC_EULER)      || (Kind_Solver == INC_NAVIER_STOKES)      || (Kind_Solver == INC_RANS) ||
        (Kind_Solver == DISC_ADJ_EULER) || (Kind_Solver == DISC_ADJ_NAVIER_STOKES) || (Kind_Solver == DISC_ADJ_RANS) ) {

      if (Kind_ConvNumScheme_Flow == SPACE_CENTERED) {
        if (Kind_Centered_Flow == JST) {
          cout << "Jameson-Schmidt-Turkel scheme (2nd order in space) for the flow inviscid terms."<< endl;
          cout << "JST viscous coefficients (2nd & 4th): " << Kappa_2nd_Flow << ", " << Kappa_4th_Flow <<"." << endl;
          cout << "The method includes a grid stretching correction (p = 0.3)."<< endl;
        }
        if (Kind_Centered_Flow == JST_KE) {
          cout << "Jameson-Schmidt-Turkel scheme (2nd order in space) for the flow inviscid terms."<< endl;
          cout << "JST viscous coefficients (2nd & 4th): " << Kappa_2nd_Flow << ", " << Kappa_4th_Flow << "." << endl;
          cout << "The method includes a grid stretching correction (p = 0.3)."<< endl;
        }
        if (Kind_Centered_Flow == LAX) {
          cout << "Lax-Friedrich scheme (1st order in space) for the flow inviscid terms."<< endl;
          cout << "Lax viscous coefficients (1st): " << Kappa_1st_Flow << "." << endl;
          cout << "First order integration." << endl;
        }
      }

      if (Kind_ConvNumScheme_Flow == SPACE_UPWIND) {
        if (Kind_Upwind_Flow == ROE)    cout << "Roe (with entropy fix = "<< EntropyFix_Coeff <<") solver for the flow inviscid terms."<< endl;
        if (Kind_Upwind_Flow == TURKEL) cout << "Roe-Turkel solver for the flow inviscid terms."<< endl;
        if (Kind_Upwind_Flow == AUSM)   cout << "AUSM solver for the flow inviscid terms."<< endl;
        if (Kind_Upwind_Flow == HLLC)   cout << "HLLC solver for the flow inviscid terms."<< endl;
        if (Kind_Upwind_Flow == SW)     cout << "Steger-Warming solver for the flow inviscid terms."<< endl;
        if (Kind_Upwind_Flow == MSW)    cout << "Modified Steger-Warming solver for the flow inviscid terms."<< endl;
        if (Kind_Upwind_Flow == CUSP)   cout << "CUSP solver for the flow inviscid terms."<< endl;
        if (Kind_Upwind_Flow == L2ROE)  cout << "L2ROE Low Mach ROE solver for the flow inviscid terms."<< endl;
        if (Kind_Upwind_Flow == LMROE)  cout << "Rieper Low Mach ROE solver for the flow inviscid terms."<< endl;
        if (Kind_Upwind_Flow == SLAU)   cout << "Simple Low-Dissipation AUSM solver for the flow inviscid terms."<< endl;
        if (Kind_Upwind_Flow == SLAU2)  cout << "Simple Low-Dissipation AUSM 2 solver for the flow inviscid terms."<< endl;
        if (Kind_Upwind_Flow == FDS)    cout << "Flux difference splitting (FDS) upwind scheme for the flow inviscid terms."<< endl;
        if (Kind_Upwind_Flow == AUSMPLUSUP)  cout << "AUSM+-up solver for the flow inviscid terms."<< endl;
  if (Kind_Upwind_Flow == AUSMPLUSUP2)  cout << "AUSM+-up2 solver for the flow inviscid terms."<< endl;

  if (Kind_Solver == EULER         || Kind_Solver == DISC_ADJ_EULER ||
      Kind_Solver == NAVIER_STOKES || Kind_Solver == DISC_ADJ_NAVIER_STOKES ||
      Kind_Solver == RANS          || Kind_Solver == DISC_ADJ_RANS) {
          switch (Kind_RoeLowDiss) {
            case NO_ROELOWDISS: cout << "Standard Roe without low-dissipation function."<< endl; break;
            case NTS: cout << "Roe with NTS low-dissipation function."<< endl; break;
            case FD: cout << "Roe with DDES's FD low-dissipation function."<< endl; break;
            case NTS_DUCROS: cout << "Roe with NTS low-dissipation function + Ducros shock sensor."<< endl; break;
            case FD_DUCROS: cout << "Roe with DDES's FD low-dissipation function + Ducros shock sensor."<< endl; break;
          }
        }

        if (MUSCL_Flow) {
          cout << "Second order integration in space, with slope limiter." << endl;
            switch (Kind_SlopeLimit_Flow) {
              case NO_LIMITER:
                cout << "No slope-limiting method. "<< endl;
                break;
              case VENKATAKRISHNAN:
                cout << "Venkatakrishnan slope-limiting method, with constant: " << Venkat_LimiterCoeff <<". "<< endl;
                cout << "The reference element size is: " << RefElemLength <<". "<< endl;
                break;
              case VENKATAKRISHNAN_WANG:
                cout << "Venkatakrishnan-Wang slope-limiting method, with constant: " << Venkat_LimiterCoeff <<". "<< endl;
                break;
              case BARTH_JESPERSEN:
                cout << "Barth-Jespersen slope-limiting method." << endl;
                break;
              case VAN_ALBADA_EDGE:
                cout << "Van Albada slope-limiting method implemented by edges." << endl;
                break;
            }
        }
        else {
          cout << "First order integration in space." << endl;
        }

      }

    }

    if ((Kind_Solver == RANS) || (Kind_Solver == DISC_ADJ_RANS)) {
      if (Kind_ConvNumScheme_Turb == SPACE_UPWIND) {
        if (Kind_Upwind_Turb == SCALAR_UPWIND) cout << "Scalar upwind solver for the turbulence model."<< endl;
        if (MUSCL_Turb) {
          cout << "Second order integration in space with slope limiter." << endl;
            switch (Kind_SlopeLimit_Turb) {
              case NO_LIMITER:
                cout << "No slope-limiting method. "<< endl;
                break;
              case VENKATAKRISHNAN:
                cout << "Venkatakrishnan slope-limiting method, with constant: " << Venkat_LimiterCoeff <<". "<< endl;
                cout << "The reference element size is: " << RefElemLength <<". "<< endl;
                break;
              case VENKATAKRISHNAN_WANG:
                cout << "Venkatakrishnan-Wang slope-limiting method, with constant: " << Venkat_LimiterCoeff <<". "<< endl;
                break;
              case BARTH_JESPERSEN:
                cout << "Barth-Jespersen slope-limiting method." << endl;
                break;
              case VAN_ALBADA_EDGE:
                cout << "Van Albada slope-limiting method implemented by edges." << endl;
                break;
            }
        }
        else {
          cout << "First order integration in space." << endl;
        }
      }
    }

    if ((Kind_Solver == ADJ_EULER) || (Kind_Solver == ADJ_NAVIER_STOKES) || (Kind_Solver == ADJ_RANS)) {

      if (Kind_ConvNumScheme_AdjFlow == SPACE_CENTERED) {
        if (Kind_Centered_AdjFlow == JST) {
          cout << "Jameson-Schmidt-Turkel scheme for the adjoint inviscid terms."<< endl;
          cout << "JST viscous coefficients (1st, 2nd, & 4th): " << Kappa_1st_AdjFlow
          << ", " << Kappa_2nd_AdjFlow << ", " << Kappa_4th_AdjFlow <<"."<< endl;
          cout << "The method includes a grid stretching correction (p = 0.3)."<< endl;
          cout << "Second order integration." << endl;
        }
        if (Kind_Centered_AdjFlow == LAX) {
          cout << "Lax-Friedrich scheme for the adjoint inviscid terms."<< endl;
          cout << "First order integration." << endl;
        }
      }

      if (Kind_ConvNumScheme_AdjFlow == SPACE_UPWIND) {
        if (Kind_Upwind_AdjFlow == ROE) cout << "Roe (with entropy fix = "<< EntropyFix_Coeff <<") solver for the adjoint inviscid terms."<< endl;
        if (MUSCL_AdjFlow) {
          cout << "Second order integration with slope limiter." << endl;
            switch (Kind_SlopeLimit_AdjFlow) {
              case NO_LIMITER:
                cout << "No slope-limiting method. "<< endl;
                break;
              case VENKATAKRISHNAN:
                cout << "Venkatakrishnan slope-limiting method, with constant: " << Venkat_LimiterCoeff <<". "<< endl;
                cout << "The reference element size is: " << RefElemLength <<". "<< endl;
                break;
              case VENKATAKRISHNAN_WANG:
                cout << "Venkatakrishnan-Wang slope-limiting method, with constant: " << Venkat_LimiterCoeff <<". "<< endl;
                break;
              case BARTH_JESPERSEN:
                cout << "Barth-Jespersen slope-limiting method." << endl;
                break;
              case VAN_ALBADA_EDGE:
                cout << "Van Albada slope-limiting method implemented by edges." << endl;
                break;
              case SHARP_EDGES:
                cout << "Sharp edges slope-limiting method, with constant: " << Venkat_LimiterCoeff <<". "<< endl;
                cout << "The reference element size is: " << RefElemLength <<". "<< endl;
                cout << "The reference sharp edge distance is: " << AdjSharp_LimiterCoeff*RefElemLength*Venkat_LimiterCoeff <<". "<< endl;
                break;
              case WALL_DISTANCE:
                cout << "Wall distance slope-limiting method, with constant: " << Venkat_LimiterCoeff <<". "<< endl;
                cout << "The reference element size is: " << RefElemLength <<". "<< endl;
                cout << "The reference wall distance is: " << AdjSharp_LimiterCoeff*RefElemLength*Venkat_LimiterCoeff <<". "<< endl;
                break;
            }
        }
        else {
          cout << "First order integration." << endl;
        }
      }

      cout << "The reference sharp edge distance is: " << AdjSharp_LimiterCoeff*RefElemLength*Venkat_LimiterCoeff <<". "<< endl;

    }

    if ((Kind_Solver == ADJ_RANS) && (!Frozen_Visc_Cont)) {
      if (Kind_ConvNumScheme_AdjTurb == SPACE_UPWIND) {
        if (Kind_Upwind_Turb == SCALAR_UPWIND) cout << "Scalar upwind solver (first order) for the adjoint turbulence model."<< endl;
        if (MUSCL_AdjTurb) {
          cout << "Second order integration with slope limiter." << endl;
            switch (Kind_SlopeLimit_AdjTurb) {
              case NO_LIMITER:
                cout << "No slope-limiting method. "<< endl;
                break;
              case VENKATAKRISHNAN:
                cout << "Venkatakrishnan slope-limiting method, with constant: " << Venkat_LimiterCoeff <<". "<< endl;
                cout << "The reference element size is: " << RefElemLength <<". "<< endl;
                break;
              case VENKATAKRISHNAN_WANG:
                cout << "Venkatakrishnan-Wang slope-limiting method, with constant: " << Venkat_LimiterCoeff <<". "<< endl;
                break;
              case BARTH_JESPERSEN:
                cout << "Barth-Jespersen slope-limiting method." << endl;
                break;
              case VAN_ALBADA_EDGE:
                cout << "Van Albada slope-limiting method implemented by edges." << endl;
                break;
              case SHARP_EDGES:
                cout << "Sharp edges slope-limiting method, with constant: " << Venkat_LimiterCoeff <<". "<< endl;
                cout << "The reference element size is: " << RefElemLength <<". "<< endl;
                cout << "The reference sharp edge distance is: " << AdjSharp_LimiterCoeff*RefElemLength*Venkat_LimiterCoeff <<". "<< endl;
                break;
              case WALL_DISTANCE:
                cout << "Wall distance slope-limiting method, with constant: " << Venkat_LimiterCoeff <<". "<< endl;
                cout << "The reference element size is: " << RefElemLength <<". "<< endl;
                cout << "The reference wall distance is: " << AdjSharp_LimiterCoeff*RefElemLength*Venkat_LimiterCoeff <<". "<< endl;
                break;
            }
        }
        else {
          cout << "First order integration." << endl;
        }
      }
    }

    if ((Kind_Solver == NAVIER_STOKES) || (Kind_Solver == RANS) ||
        (Kind_Solver == INC_NAVIER_STOKES) || (Kind_Solver == INC_RANS) ||
        (Kind_Solver == DISC_ADJ_INC_NAVIER_STOKES) || (Kind_Solver == DISC_ADJ_INC_RANS) ||
        (Kind_Solver == DISC_ADJ_NAVIER_STOKES) || (Kind_Solver == DISC_ADJ_RANS)) {
        cout << "Average of gradients with correction (viscous flow terms)." << endl;
    }

    if ((Kind_Solver == ADJ_NAVIER_STOKES) || (Kind_Solver == ADJ_RANS)) {
      cout << "Average of gradients with correction (viscous adjoint terms)." << endl;
    }

    if ((Kind_Solver == RANS) || (Kind_Solver == DISC_ADJ_RANS) || (Kind_Solver == INC_RANS) || (Kind_Solver == DISC_ADJ_INC_RANS) ) {
      cout << "Average of gradients with correction (viscous turbulence terms)." << endl;
    }

    if ((Kind_Solver == ADJ_RANS) && (!Frozen_Visc_Cont)) {
      cout << "Average of gradients with correction (2nd order) for computation of adjoint viscous turbulence terms." << endl;
      if (Kind_TimeIntScheme_AdjTurb == EULER_IMPLICIT) cout << "Euler implicit method for the turbulent adjoint equation." << endl;
    }

    if(Kind_Solver != FEM_EULER && Kind_Solver != FEM_NAVIER_STOKES &&
       Kind_Solver != FEM_RANS  && Kind_Solver != FEM_LES &&
       Kind_Solver != DISC_ADJ_FEM_EULER && Kind_Solver != DISC_ADJ_FEM_NS &&
       Kind_Solver != DISC_ADJ_FEM_RANS) {
      if (!fea){
        switch (Kind_Gradient_Method_Recon) {
          case GREEN_GAUSS: cout << "Gradient for upwind reconstruction: Green-Gauss." << endl; break;
          case LEAST_SQUARES: cout << "Gradient for upwind reconstruction: unweighted Least-Squares." << endl; break;
          case WEIGHTED_LEAST_SQUARES: cout << "Gradient for upwind reconstruction: inverse-distance weighted Least-Squares." << endl; break;
        }
        switch (Kind_Gradient_Method) {
          case GREEN_GAUSS: cout << "Gradient for viscous and source terms: Green-Gauss." << endl; break;
          case LEAST_SQUARES: cout << "Gradient for viscous and source terms: unweighted Least-Squares." << endl; break;
          case WEIGHTED_LEAST_SQUARES: cout << "Gradient for viscous and source terms: inverse-distance weighted Least-Squares." << endl; break;
        }
      }
      else{
        cout << "Spatial discretization using the Finite Element Method." << endl;
      }
    }

    if(Kind_Solver == FEM_EULER || Kind_Solver == FEM_NAVIER_STOKES ||
       Kind_Solver == FEM_RANS  || Kind_Solver == FEM_LES ||
       Kind_Solver == DISC_ADJ_FEM_EULER || Kind_Solver == DISC_ADJ_FEM_NS ||
       Kind_Solver == DISC_ADJ_FEM_RANS) {
      if(Kind_FEM_Flow == DG) {
        cout << "Discontinuous Galerkin Finite element solver" << endl;

        switch( Riemann_Solver_FEM ) {
          case ROE:           cout << "Roe (with entropy fix) solver for inviscid fluxes over the faces" << endl; break;
          case LAX_FRIEDRICH: cout << "Lax-Friedrich solver for inviscid fluxes over the faces" << endl; break;
          case AUSM:          cout << "AUSM solver inviscid fluxes over the faces" << endl; break;
          case HLLC:          cout << "HLLC solver inviscid fluxes over the faces" << endl; break;
        }

        if(Kind_Solver != FEM_EULER && Kind_Solver != DISC_ADJ_FEM_EULER) {
          cout << "Theta symmetrizing terms interior penalty: " << Theta_Interior_Penalty_DGFEM << endl;
        }
      }

      cout << "Quadrature factor for elements with constant Jacobian:     " << Quadrature_Factor_Straight << endl;
      cout << "Quadrature factor for elements with non-constant Jacobian: " << Quadrature_Factor_Curved << endl;

      cout << "Byte alignment matrix multiplications:      " << byteAlignmentMatMul << endl;
      cout << "Padded matrix size for optimal performance: " << sizeMatMulPadding << endl;
    }

    cout << endl <<"--------------- Time Numerical Integration  ( Zone "  << iZone << " ) ------------------" << endl;

    if (!fea) {
    switch (TimeMarching) {
      case NO:
      cout << "Local time stepping (steady state simulation)." << endl; break;
      case TIME_STEPPING:
      cout << "Unsteady simulation using a time stepping strategy."<< endl;
      if (Unst_CFL != 0.0) {
                          cout << "Time step computed by the code. Unsteady CFL number: " << Unst_CFL <<"."<< endl;
                          if (Delta_UnstTime != 0.0) {
                            cout << "Synchronization time provided by the user (s): "<< Delta_UnstTime << "." << endl;
                          }
                        }
      else cout << "Unsteady time step provided by the user (s): "<< Delta_UnstTime << "." << endl;
      break;
      case DT_STEPPING_1ST: case DT_STEPPING_2ND:
      if (TimeMarching == DT_STEPPING_1ST) cout << "Unsteady simulation, dual time stepping strategy (first order in time)."<< endl;
      if (TimeMarching == DT_STEPPING_2ND) cout << "Unsteady simulation, dual time stepping strategy (second order in time)."<< endl;
      if (Unst_CFL != 0.0) cout << "Time step computed by the code. Unsteady CFL number: " << Unst_CFL <<"."<< endl;
      else cout << "Unsteady time step provided by the user (s): "<< Delta_UnstTime << "." << endl;
      cout << "Total number of internal Dual Time iterations: "<< Unst_nIntIter <<"." << endl;
      break;
    }
  }
  else {
    if (Time_Domain) {
            cout << "Dynamic structural analysis."<< endl;
            cout << "Time step provided by the user for the dynamic analysis(s): "<< Delta_DynTime << "." << endl;
     } else {
            cout << "Static structural analysis." << endl;
    }
  }

    if ((Kind_Solver == EULER) || (Kind_Solver == NAVIER_STOKES) || (Kind_Solver == RANS) ||
        (Kind_Solver == INC_EULER) || (Kind_Solver == INC_NAVIER_STOKES) || (Kind_Solver == INC_RANS) ||
        (Kind_Solver == DISC_ADJ_INC_EULER) || (Kind_Solver == DISC_ADJ_INC_NAVIER_STOKES) || (Kind_Solver == DISC_ADJ_INC_RANS) ||
        (Kind_Solver == DISC_ADJ_EULER) || (Kind_Solver == DISC_ADJ_NAVIER_STOKES) || (Kind_Solver == DISC_ADJ_RANS) ||
        (Kind_Solver == DISC_ADJ_FEM_EULER) || (Kind_Solver == DISC_ADJ_FEM_NS) || (Kind_Solver == DISC_ADJ_FEM_RANS)) {
      switch (Kind_TimeIntScheme_Flow) {
        case RUNGE_KUTTA_EXPLICIT:
          cout << "Runge-Kutta explicit method for the flow equations." << endl;
          cout << "Number of steps: " << nRKStep << endl;
          cout << "Alpha coefficients: ";
          for (unsigned short iRKStep = 0; iRKStep < nRKStep; iRKStep++) {
            cout << "\t" << RK_Alpha_Step[iRKStep];
          }
          cout << endl;
          break;
        case EULER_EXPLICIT:
          cout << "Euler explicit method for the flow equations." << endl;
          break;
        case EULER_IMPLICIT:
          cout << "Euler implicit method for the flow equations." << endl;
          switch (Kind_Linear_Solver) {
            case BCGSTAB:
            case FGMRES:
            case RESTARTED_FGMRES:
              if (Kind_Linear_Solver == BCGSTAB)
                cout << "BCGSTAB is used for solving the linear system." << endl;
              else
                cout << "FGMRES is used for solving the linear system." << endl;
              switch (Kind_Linear_Solver_Prec) {
                case ILU: cout << "Using a ILU("<< Linear_Solver_ILU_n <<") preconditioning."<< endl; break;
                case LINELET: cout << "Using a linelet preconditioning."<< endl; break;
                case LU_SGS:  cout << "Using a LU-SGS preconditioning."<< endl; break;
                case JACOBI:  cout << "Using a Jacobi preconditioning."<< endl; break;
              }
              break;
            case SMOOTHER:
              switch (Kind_Linear_Solver_Prec) {
                case ILU:     cout << "A ILU(" << Linear_Solver_ILU_n << ")"; break;
                case LINELET: cout << "A Linelet"; break;
                case LU_SGS:  cout << "A LU-SGS"; break;
                case JACOBI:  cout << "A Jacobi"; break;
              }
              cout << " method is used for smoothing the linear system." << endl;
              break;
          }
          cout << "Convergence criteria of the linear solver: "<< Linear_Solver_Error <<"."<< endl;
          cout << "Max number of linear iterations: "<< Linear_Solver_Iter <<"."<< endl;
          break;
        case CLASSICAL_RK4_EXPLICIT:
          cout << "Classical RK4 explicit method for the flow equations." << endl;
          cout << "Number of steps: " << 4 << endl;
          cout << "Time coefficients: {0.5, 0.5, 1, 1}" << endl;
          cout << "Function coefficients: {1/6, 1/3, 1/3, 1/6}" << endl;
          break;
      }
    }

    if (fea) {
      switch (Kind_TimeIntScheme_FEA) {
        case CD_EXPLICIT:
          cout << "Explicit time integration (NOT IMPLEMENTED YET)." << endl;
          break;
        case GENERALIZED_ALPHA:
          cout << "Generalized-alpha method." << endl;
          break;
        case NEWMARK_IMPLICIT:
          if (Dynamic_Analysis) cout << "Newmark implicit method for the structural time integration." << endl;
          switch (Kind_Linear_Solver) {
            case BCGSTAB:
              cout << "BCGSTAB is used for solving the linear system." << endl;
              cout << "Convergence criteria of the linear solver: "<< Linear_Solver_Error <<"."<< endl;
              cout << "Max number of iterations: "<< Linear_Solver_Iter <<"."<< endl;
              break;
            case FGMRES: case RESTARTED_FGMRES:
              cout << "FGMRES is used for solving the linear system." << endl;
              cout << "Convergence criteria of the linear solver: "<< Linear_Solver_Error <<"."<< endl;
              cout << "Max number of iterations: "<< Linear_Solver_Iter <<"."<< endl;
              break;
            case CONJUGATE_GRADIENT:
              cout << "A Conjugate Gradient method is used for solving the linear system." << endl;
              cout << "Convergence criteria of the linear solver: "<< Linear_Solver_Error <<"."<< endl;
              cout << "Max number of iterations: "<< Linear_Solver_Iter <<"."<< endl;
              break;
          }
          break;
      }
    }

    if ((Kind_Solver == ADJ_EULER) || (Kind_Solver == ADJ_NAVIER_STOKES) || (Kind_Solver == ADJ_RANS)) {
      switch (Kind_TimeIntScheme_AdjFlow) {
        case RUNGE_KUTTA_EXPLICIT:
          cout << "Runge-Kutta explicit method for the adjoint equations." << endl;
          cout << "Number of steps: " << nRKStep << endl;
          cout << "Alpha coefficients: ";
          for (unsigned short iRKStep = 0; iRKStep < nRKStep; iRKStep++) {
            cout << "\t" << RK_Alpha_Step[iRKStep];
          }
          cout << endl;
          break;
        case EULER_EXPLICIT: cout << "Euler explicit method for the adjoint equations." << endl; break;
        case EULER_IMPLICIT: cout << "Euler implicit method for the adjoint equations." << endl; break;
      }
    }

    if(Kind_Solver == FEM_EULER || Kind_Solver == FEM_NAVIER_STOKES ||
       Kind_Solver == FEM_RANS  || Kind_Solver == FEM_LES) {
      switch (Kind_TimeIntScheme_FEM_Flow) {
        case RUNGE_KUTTA_EXPLICIT:
          cout << "Runge-Kutta explicit method for the flow equations." << endl;
          cout << "Number of steps: " << nRKStep << endl;
          cout << "Alpha coefficients: ";
          for (unsigned short iRKStep = 0; iRKStep < nRKStep; iRKStep++) {
            cout << "\t" << RK_Alpha_Step[iRKStep];
          }
          cout << endl;
          break;
        case CLASSICAL_RK4_EXPLICIT:
          cout << "Classical RK4 explicit method for the flow equations." << endl;
          cout << "Number of steps: " << 4 << endl;
          cout << "Time coefficients: {0.5, 0.5, 1, 1}" << endl;
          cout << "Function coefficients: {1/6, 1/3, 1/3, 1/6}" << endl;
          break;

        case ADER_DG:
          if(nLevels_TimeAccurateLTS == 1)
            cout << "ADER-DG for the flow equations with global time stepping." << endl;
          else
            cout << "ADER-DG for the flow equations with " << nLevels_TimeAccurateLTS
                 << " levels for time accurate local time stepping." << endl;

          switch( Kind_ADER_Predictor ) {
            case ADER_ALIASED_PREDICTOR:
              cout << "An aliased approach is used in the predictor step. " << endl;
              break;
            case ADER_NON_ALIASED_PREDICTOR:
              cout << "A non-aliased approach is used in the predictor step. " << endl;
              break;
          }
          cout << "Number of time DOFs ADER-DG predictor step: " << nTimeDOFsADER_DG << endl;
          cout << "Location of time DOFs ADER-DG on the interval [-1,1]: ";
          for (unsigned short iDOF=0; iDOF<nTimeDOFsADER_DG; iDOF++) {
            cout << "\t" << TimeDOFsADER_DG[iDOF];
          }
          cout << endl;
          cout << "Time quadrature factor for ADER-DG: " << Quadrature_Factor_Time_ADER_DG << endl;
          cout << "Number of time integration points ADER-DG: " << nTimeIntegrationADER_DG << endl;
          cout << "Location of time integration points ADER-DG on the interval [-1,1]: ";
          for (unsigned short iDOF=0; iDOF<nTimeIntegrationADER_DG; iDOF++) {
            cout << "\t" << TimeIntegrationADER_DG[iDOF];
          }
          cout << endl;
          cout << "Weights of time integration points ADER-DG on the interval [-1,1]: ";
          for (unsigned short iDOF=0; iDOF<nTimeIntegrationADER_DG; iDOF++) {
            cout << "\t" << WeightsIntegrationADER_DG[iDOF];
          }
          cout << endl;
          break;
      }
    }

    if (nMGLevels !=0) {

      if (nStartUpIter != 0) cout << "A total of " << nStartUpIter << " start up iterations on the fine grid."<< endl;
      if (MGCycle == V_CYCLE) cout << "V Multigrid Cycle, with " << nMGLevels << " multigrid levels."<< endl;
      if (MGCycle == W_CYCLE) cout << "W Multigrid Cycle, with " << nMGLevels << " multigrid levels."<< endl;
      if (MGCycle == FULLMG_CYCLE) cout << "Full Multigrid Cycle, with " << nMGLevels << " multigrid levels."<< endl;

      cout << "Damping factor for the residual restriction: " << Damp_Res_Restric <<"."<< endl;
      cout << "Damping factor for the correction prolongation: " << Damp_Correc_Prolong <<"."<< endl;
    }

    if ((Kind_Solver != FEM_ELASTICITY) && (Kind_Solver != DISC_ADJ_FEM)) {

      if (!CFL_Adapt) cout << "No CFL adaptation." << endl;
      else cout << "CFL adaptation. Factor down: "<< CFL_AdaptParam[0] <<", factor up: "<< CFL_AdaptParam[1]
        <<",\n                lower limit: "<< CFL_AdaptParam[2] <<", upper limit: " << CFL_AdaptParam[3] <<"."<< endl;

      if (nMGLevels !=0) {
        PrintingToolbox::CTablePrinter MGTable(&std::cout);

        MGTable.AddColumn("MG Level",         10);
        MGTable.AddColumn("Presmooth",     10);
        MGTable.AddColumn("PostSmooth",    10);
        MGTable.AddColumn("CorrectSmooth", 10);
        MGTable.SetAlign(PrintingToolbox::CTablePrinter::RIGHT);
        MGTable.PrintHeader();
        for (unsigned short iLevel = 0; iLevel < nMGLevels+1; iLevel++) {
          MGTable << iLevel << MG_PreSmooth[iLevel] << MG_PostSmooth[iLevel] << MG_CorrecSmooth[iLevel];
        }
        MGTable.PrintFooter();
      }
      if (TimeMarching != TIME_STEPPING) {
        cout << "Courant-Friedrichs-Lewy number:   ";
        cout.precision(3);
        cout.width(6); cout << CFL[0];
        cout << endl;
      }

    }

    if ((Kind_Solver == RANS) || (Kind_Solver == DISC_ADJ_RANS) ||
        (Kind_Solver == INC_RANS) || (Kind_Solver == DISC_ADJ_INC_RANS))
      if (Kind_TimeIntScheme_Turb == EULER_IMPLICIT)
        cout << "Euler implicit time integration for the turbulence model." << endl;
  }

  if (val_software == SU2_CFD) {

    cout << endl <<"------------------ Convergence Criteria  ( Zone "  << iZone << " ) ---------------------" << endl;

    cout << "Maximum number of solver subiterations: " << nInnerIter <<"."<< endl;
    if (Multizone_Problem)
      cout << "Maximum number of solver outer iterations: " << nOuterIter <<"."<< endl;
    if (Time_Domain)
      cout << "Maximum number of physical time-steps: " << nTimeIter <<"."<< endl;

    cout << "Begin convergence monitoring at iteration " << StartConv_Iter << "." << endl;
    cout << "Residual minimum value: 1e" << MinLogResidual << "." << endl;
    cout << "Cauchy series min. value: " << Cauchy_Eps << "." << endl;
    cout << "Number of Cauchy elements: " << Cauchy_Elems << "." << endl;
    if(Cauchy_Elems <1){
      SU2_MPI::Error(to_string(Cauchy_Elems) + string(" Cauchy elements are no viable input. Please check your configuration file."), CURRENT_FUNCTION);
    }
    cout << "Begin windowed time average at iteration " << StartWindowIteration << "." << endl;

    if(Wnd_Cauchy_Crit){
      cout << "Begin time convergence monitoring at iteration " << Wnd_StartConv_Iter + StartWindowIteration << "." << endl;
      cout << "Time cauchy series min. value: " << Wnd_Cauchy_Eps << "." << endl;
      cout << "Number of Cauchy elements: " << Wnd_Cauchy_Elems << "." << endl;
      if(Wnd_Cauchy_Elems <1){
        SU2_MPI::Error(to_string(Wnd_Cauchy_Elems) +string(" Cauchy elements are no viable input. Please check your configuration file."), CURRENT_FUNCTION);
      }
    }
  }

  if (val_software == SU2_MSH) {
    cout << endl <<"----------------- Grid adaptation strategy ( Zone "  << iZone << " ) -------------------" << endl;

    switch (Kind_Adaptation) {
      case NONE: break;
      case PERIODIC: cout << "Grid modification to run periodic bc problems." << endl; break;
      case FULL: cout << "Grid adaptation using a complete refinement." << endl; break;
      case WAKE: cout << "Grid adaptation of the wake." << endl; break;
      case FULL_FLOW: cout << "Flow grid adaptation using a complete refinement." << endl; break;
      case FULL_ADJOINT: cout << "Adjoint grid adaptation using a complete refinement." << endl; break;
      case GRAD_FLOW: cout << "Grid adaptation using gradient based strategy (density)." << endl; break;
      case GRAD_ADJOINT: cout << "Grid adaptation using gradient based strategy (adjoint density)." << endl; break;
      case GRAD_FLOW_ADJ: cout << "Grid adaptation using gradient based strategy (density and adjoint density)." << endl; break;
      case COMPUTABLE: cout << "Grid adaptation using computable correction."<< endl; break;
      case REMAINING: cout << "Grid adaptation using remaining error."<< endl; break;
      case SMOOTHING: cout << "Grid smoothing using an implicit method."<< endl; break;
      case SUPERSONIC_SHOCK: cout << "Grid adaptation for a supersonic shock at Mach: " << Mach <<"."<< endl; break;
    }

    switch (Kind_Adaptation) {
      case GRAD_FLOW: case GRAD_ADJOINT: case GRAD_FLOW_ADJ: case COMPUTABLE: case REMAINING:
        cout << "Power of the dual volume in the adaptation sensor: " << DualVol_Power << endl;
        cout << "Percentage of new elements in the adaptation process: " << New_Elem_Adapt << "."<< endl;
        break;
    }

    if (Analytical_Surface != NONE)
      cout << "Use analytical definition for including points in the surfaces." << endl;

  }

  cout << endl <<"-------------------- Output Information ( Zone "  << iZone << " ) ----------------------" << endl;

  if (val_software == SU2_CFD) {

    cout << "Writing solution files every " << VolumeWrtFreq <<" iterations."<< endl;
    cout << "Writing the convergence history file every " << HistoryWrtFreq[2] <<" inner iterations."<< endl;
    if (Multizone_Problem){
      cout << "Writing the convergence history file every " << HistoryWrtFreq[1] <<" outer iterations."<< endl;
    }
    if (Time_Domain) {
      cout << "Writing the convergence history file every " << HistoryWrtFreq[0] <<" time iterations."<< endl;
    }
    cout << "Writing the screen convergence history every " << ScreenWrtFreq[2] <<" inner iterations."<< endl;
    if (Multizone_Problem){
      cout << "Writing the screen convergence history every " << ScreenWrtFreq[1] <<" outer iterations."<< endl;
    }
    if (Time_Domain) {
      cout << "Writing the screen convergence history every " << ScreenWrtFreq[0] <<" time iterations."<< endl;
    }

    switch (Tab_FileFormat) {
      case TAB_CSV: cout << "The tabular file format is CSV (.csv)." << endl; break;
      case TAB_TECPLOT: cout << "The tabular file format is Tecplot (.dat)." << endl; break;
    }

    cout << "Convergence history file name: " << Conv_FileName << "." << endl;

    cout << "Forces breakdown file name: " << Breakdown_FileName << "." << endl;


    if (!ContinuousAdjoint && !DiscreteAdjoint) {
      cout << "Surface file name: " << SurfCoeff_FileName << "." << endl;
      cout << "Volume file name: " << Volume_FileName << "." << endl;
      cout << "Restart file name: " << Restart_FileName << "." << endl;
    }

    if (ContinuousAdjoint || DiscreteAdjoint) {
      cout << "Adjoint solution file name: " << Solution_AdjFileName << "." << endl;
      cout << "Restart adjoint file name: " << Restart_AdjFileName << "." << endl;
      cout << "Adjoint variables file name: " << Adj_FileName << "." << endl;
      cout << "Surface adjoint file name: " << SurfAdjCoeff_FileName << "." << endl;
    }

  }

  if (val_software == SU2_SOL) {
    switch (Tab_FileFormat) {
      case TAB_CSV: cout << "The tabular file format is CSV (.csv)." << endl; break;
      case TAB_TECPLOT: cout << "The tabular file format is Tecplot (.dat)." << endl; break;
    }
    cout << "Flow variables file name: " << Volume_FileName << "." << endl;
  }

  if (val_software == SU2_DEF) {
    cout << "Output mesh file name: " << Mesh_Out_FileName << ". " << endl;
    if (Visualize_Surface_Def) cout << "A file will be created to visualize the surface deformation." << endl;
    if (Visualize_Volume_Def) cout << "A file will be created to visualize the volume deformation." << endl;
    else cout << "No file for visualizing the deformation." << endl;
    switch (GetDeform_Stiffness_Type()) {
      case INVERSE_VOLUME:
        cout << "Cell stiffness scaled by inverse of the cell volume." << endl;
        break;
      case SOLID_WALL_DISTANCE:
        cout << "Cell stiffness scaled by distance to nearest solid surface." << endl;
        break;
      case CONSTANT_STIFFNESS:
        cout << "Imposing constant cell stiffness." << endl;
        break;
    }
  }

  if (val_software == SU2_MSH) {
    cout << "Output mesh file name: " << Mesh_Out_FileName << ". " << endl;
  }

  if (val_software == SU2_DOT) {
    if (DiscreteAdjoint) {
      cout << "Output Volume Sensitivity file name: " << VolSens_FileName << ". " << endl;
      cout << "Output Surface Sensitivity file name: " << SurfSens_FileName << ". " << endl;
    }
    cout << "Output gradient file name: " << ObjFunc_Grad_FileName << ". " << endl;
  }

  if (val_software == SU2_MSH) {
    cout << "Output mesh file name: " << Mesh_Out_FileName << ". " << endl;
    cout << "Restart flow file name: " << Restart_FileName << "." << endl;
    if ((Kind_Adaptation == FULL_ADJOINT) || (Kind_Adaptation == GRAD_ADJOINT) || (Kind_Adaptation == GRAD_FLOW_ADJ) ||
        (Kind_Adaptation == COMPUTABLE) || (Kind_Adaptation == REMAINING)) {
      if (Kind_ObjFunc[0] == DRAG_COEFFICIENT) cout << "Restart adjoint file name: " << Restart_AdjFileName << "." << endl;
      if (Kind_ObjFunc[0] == EQUIVALENT_AREA) cout << "Restart adjoint file name: " << Restart_AdjFileName << "." << endl;
      if (Kind_ObjFunc[0] == NEARFIELD_PRESSURE) cout << "Restart adjoint file name: " << Restart_AdjFileName << "." << endl;
      if (Kind_ObjFunc[0] == LIFT_COEFFICIENT) cout << "Restart adjoint file name: " << Restart_AdjFileName << "." << endl;
    }
  }

  cout << endl <<"------------- Config File Boundary Information ( Zone "  << iZone << " ) ---------------" << endl;

  PrintingToolbox::CTablePrinter BoundaryTable(&std::cout);
  BoundaryTable.AddColumn("Marker Type", 35);
  BoundaryTable.AddColumn("Marker Name", 35);

  BoundaryTable.PrintHeader();

  if (nMarker_Euler != 0) {
    BoundaryTable << "Euler wall";
    for (iMarker_Euler = 0; iMarker_Euler < nMarker_Euler; iMarker_Euler++) {
      BoundaryTable << Marker_Euler[iMarker_Euler];
      if (iMarker_Euler < nMarker_Euler-1)  BoundaryTable << " ";
    }
    BoundaryTable.PrintFooter();
  }

  if (nMarker_FarField != 0) {
    BoundaryTable << "Far-field";
    for (iMarker_FarField = 0; iMarker_FarField < nMarker_FarField; iMarker_FarField++) {
      BoundaryTable << Marker_FarField[iMarker_FarField];
      if (iMarker_FarField < nMarker_FarField-1)  BoundaryTable << " ";
    }
    BoundaryTable.PrintFooter();
  }

  if (nMarker_SymWall != 0) {
    BoundaryTable << "Symmetry plane";
    for (iMarker_SymWall = 0; iMarker_SymWall < nMarker_SymWall; iMarker_SymWall++) {
      BoundaryTable << Marker_SymWall[iMarker_SymWall];
      if (iMarker_SymWall < nMarker_SymWall-1)  BoundaryTable << " ";
    }
    BoundaryTable.PrintFooter();
  }

  if (nMarker_PerBound != 0) {
    BoundaryTable << "Periodic boundary";
    for (iMarker_PerBound = 0; iMarker_PerBound < nMarker_PerBound; iMarker_PerBound++) {
      BoundaryTable << Marker_PerBound[iMarker_PerBound];
      if (iMarker_PerBound < nMarker_PerBound-1)  BoundaryTable << " ";
    }
    BoundaryTable.PrintFooter();
  }

  if (nMarker_NearFieldBound != 0) {
    BoundaryTable << "Near-field boundary";
    for (iMarker_NearFieldBound = 0; iMarker_NearFieldBound < nMarker_NearFieldBound; iMarker_NearFieldBound++) {
      BoundaryTable << Marker_NearFieldBound[iMarker_NearFieldBound];
      if (iMarker_NearFieldBound < nMarker_NearFieldBound-1)  BoundaryTable << " ";
    }
    BoundaryTable.PrintFooter();
  }

  if (nMarker_Deform_Mesh != 0) {
    BoundaryTable << "Deformable mesh boundary";
    for (iMarker_Deform_Mesh = 0; iMarker_Deform_Mesh < nMarker_Deform_Mesh; iMarker_Deform_Mesh++) {
      BoundaryTable << Marker_Deform_Mesh[iMarker_Deform_Mesh];
      if (iMarker_Deform_Mesh < nMarker_Deform_Mesh-1)  BoundaryTable << " ";
    }
    BoundaryTable.PrintFooter();
  }

  if (nMarker_Fluid_Load != 0) {
    BoundaryTable << "Fluid loads boundary";
    for (iMarker_Fluid_Load = 0; iMarker_Fluid_Load < nMarker_Fluid_Load; iMarker_Fluid_Load++) {
      BoundaryTable << Marker_Fluid_Load[iMarker_Fluid_Load];
      if (iMarker_Fluid_Load < nMarker_Fluid_Load-1)  BoundaryTable << " ";
    }
    BoundaryTable.PrintFooter();
  }

  if (nMarker_Fluid_InterfaceBound != 0) {
    BoundaryTable << "Fluid interface boundary";
    for (iMarker_Fluid_InterfaceBound = 0; iMarker_Fluid_InterfaceBound < nMarker_Fluid_InterfaceBound; iMarker_Fluid_InterfaceBound++) {
      BoundaryTable << Marker_Fluid_InterfaceBound[iMarker_Fluid_InterfaceBound];
      if (iMarker_Fluid_InterfaceBound < nMarker_Fluid_InterfaceBound-1)  BoundaryTable << " ";
    }
    BoundaryTable.PrintFooter();
  }

  if (nMarker_FlowLoad != 0) {
    BoundaryTable << "Flow load boundary";
    for (iMarker_FlowLoad = 0; iMarker_FlowLoad < nMarker_FlowLoad; iMarker_FlowLoad++) {
      BoundaryTable << Marker_FlowLoad[iMarker_FlowLoad];
      if (iMarker_FlowLoad < nMarker_FlowLoad-1)  BoundaryTable << " ";
    }
    BoundaryTable.PrintFooter();
  }

  if (nMarker_Internal != 0) {
    BoundaryTable << "Internal boundary";
    for (iMarker_Internal = 0; iMarker_Internal < nMarker_Internal; iMarker_Internal++) {
      BoundaryTable << Marker_Internal[iMarker_Internal];
      if (iMarker_Internal < nMarker_Internal-1)  BoundaryTable << " ";
    }
    BoundaryTable.PrintFooter();
  }

  if (nMarker_Inlet != 0) {
    BoundaryTable << "Inlet boundary";
    for (iMarker_Inlet = 0; iMarker_Inlet < nMarker_Inlet; iMarker_Inlet++) {
      BoundaryTable << Marker_Inlet[iMarker_Inlet];
      if (iMarker_Inlet < nMarker_Inlet-1)  BoundaryTable << " ";
    }
    BoundaryTable.PrintFooter();
  }

  if (nMarker_Riemann != 0) {
    BoundaryTable << "Riemann boundary";
    for (iMarker_Riemann = 0; iMarker_Riemann < nMarker_Riemann; iMarker_Riemann++) {
      BoundaryTable << Marker_Riemann[iMarker_Riemann];
      if (iMarker_Riemann < nMarker_Riemann-1)  BoundaryTable << " ";
    }
    BoundaryTable.PrintFooter();
  }

  if (nMarker_Giles != 0) {
    BoundaryTable << "Giles boundary";
    for (iMarker_Giles = 0; iMarker_Giles < nMarker_Giles; iMarker_Giles++) {
      BoundaryTable << Marker_Giles[iMarker_Giles];
      if (iMarker_Giles < nMarker_Giles-1)  BoundaryTable << " ";
    }
    BoundaryTable.PrintFooter();
  }

  if (nMarker_MixingPlaneInterface != 0) {
    BoundaryTable << "MixingPlane boundary";
    for (iMarker_MixingPlaneInterface = 0; iMarker_MixingPlaneInterface < nMarker_MixingPlaneInterface; iMarker_MixingPlaneInterface++) {
      BoundaryTable << Marker_MixingPlaneInterface[iMarker_MixingPlaneInterface];
      if (iMarker_MixingPlaneInterface < nMarker_MixingPlaneInterface-1)  BoundaryTable << " ";
    }
    BoundaryTable.PrintFooter();
  }

  if (nMarker_EngineInflow != 0) {
    BoundaryTable << "Engine inflow boundary";
    for (iMarker_EngineInflow = 0; iMarker_EngineInflow < nMarker_EngineInflow; iMarker_EngineInflow++) {
      BoundaryTable << Marker_EngineInflow[iMarker_EngineInflow];
      if (iMarker_EngineInflow < nMarker_EngineInflow-1)  BoundaryTable << " ";
    }
    BoundaryTable.PrintFooter();
  }

  if (nMarker_EngineExhaust != 0) {
    BoundaryTable << "Engine exhaust boundary";
    for (iMarker_EngineExhaust = 0; iMarker_EngineExhaust < nMarker_EngineExhaust; iMarker_EngineExhaust++) {
      BoundaryTable << Marker_EngineExhaust[iMarker_EngineExhaust];
      if (iMarker_EngineExhaust < nMarker_EngineExhaust-1)  BoundaryTable << " ";
    }
    BoundaryTable.PrintFooter();
  }

  if (nMarker_Supersonic_Inlet != 0) {
    BoundaryTable << "Supersonic inlet boundary";
    for (iMarker_Supersonic_Inlet = 0; iMarker_Supersonic_Inlet < nMarker_Supersonic_Inlet; iMarker_Supersonic_Inlet++) {
      BoundaryTable << Marker_Supersonic_Inlet[iMarker_Supersonic_Inlet];
      if (iMarker_Supersonic_Inlet < nMarker_Supersonic_Inlet-1)  BoundaryTable << " ";
    }
    BoundaryTable.PrintFooter();
  }

  if (nMarker_Supersonic_Outlet != 0) {
    BoundaryTable << "Supersonic outlet boundary";
    for (iMarker_Supersonic_Outlet = 0; iMarker_Supersonic_Outlet < nMarker_Supersonic_Outlet; iMarker_Supersonic_Outlet++) {
      BoundaryTable << Marker_Supersonic_Outlet[iMarker_Supersonic_Outlet];
      if (iMarker_Supersonic_Outlet < nMarker_Supersonic_Outlet-1)  BoundaryTable << " ";
    }
    BoundaryTable.PrintFooter();
  }

  if (nMarker_Outlet != 0) {
    BoundaryTable << "Outlet boundary";
    for (iMarker_Outlet = 0; iMarker_Outlet < nMarker_Outlet; iMarker_Outlet++) {
      BoundaryTable << Marker_Outlet[iMarker_Outlet];
      if (iMarker_Outlet < nMarker_Outlet-1)  BoundaryTable << " ";
    }
    BoundaryTable.PrintFooter();
  }

  if (nMarker_Isothermal != 0) {
    BoundaryTable << "Isothermal wall";
    for (iMarker_Isothermal = 0; iMarker_Isothermal < nMarker_Isothermal; iMarker_Isothermal++) {
      BoundaryTable << Marker_Isothermal[iMarker_Isothermal];
      if (iMarker_Isothermal < nMarker_Isothermal-1)  BoundaryTable << " ";
    }
    BoundaryTable.PrintFooter();
  }

  if (nMarker_HeatFlux != 0) {
    BoundaryTable << "Heat flux wall";
    for (iMarker_HeatFlux = 0; iMarker_HeatFlux < nMarker_HeatFlux; iMarker_HeatFlux++) {
      BoundaryTable << Marker_HeatFlux[iMarker_HeatFlux];
      if (iMarker_HeatFlux < nMarker_HeatFlux-1)  BoundaryTable << " ";
    }
    BoundaryTable.PrintFooter();
  }

  if (nMarker_Clamped != 0) {
    BoundaryTable << "Clamped boundary";
    for (iMarker_Clamped = 0; iMarker_Clamped < nMarker_Clamped; iMarker_Clamped++) {
      BoundaryTable << Marker_Clamped[iMarker_Clamped];
      if (iMarker_Clamped < nMarker_Clamped-1)  BoundaryTable << " ";
    }
    BoundaryTable.PrintFooter();
  }

  if (nMarker_Displacement != 0) {
    BoundaryTable << "Displacement boundary";
    for (iMarker_Displacement = 0; iMarker_Displacement < nMarker_Displacement; iMarker_Displacement++) {
      BoundaryTable << Marker_Displacement[iMarker_Displacement];
      if (iMarker_Displacement < nMarker_Displacement-1)  BoundaryTable << " ";
    }
    BoundaryTable.PrintFooter();
  }

  if (nMarker_Load != 0) {
    BoundaryTable << "Normal load boundary";
    for (iMarker_Load = 0; iMarker_Load < nMarker_Load; iMarker_Load++) {
      BoundaryTable << Marker_Load[iMarker_Load];
      if (iMarker_Load < nMarker_Load-1)  BoundaryTable << " ";
    }
    BoundaryTable.PrintFooter();
  }

  if (nMarker_Damper != 0) {
    BoundaryTable << "Damper boundary";
    for (iMarker_Damper = 0; iMarker_Damper < nMarker_Damper; iMarker_Damper++) {
      BoundaryTable << Marker_Damper[iMarker_Damper];
      if (iMarker_Damper < nMarker_Damper-1)  BoundaryTable << " ";
    }
    BoundaryTable.PrintFooter();
  }

  if (nMarker_Load_Dir != 0) {
    BoundaryTable << "Load boundary";
    for (iMarker_Load_Dir = 0; iMarker_Load_Dir < nMarker_Load_Dir; iMarker_Load_Dir++) {
      BoundaryTable << Marker_Load_Dir[iMarker_Load_Dir];
      if (iMarker_Load_Dir < nMarker_Load_Dir-1)  BoundaryTable << " ";
    }
    BoundaryTable.PrintFooter();
  }

  if (nMarker_Disp_Dir != 0) {
    BoundaryTable << "Disp boundary";
    for (iMarker_Disp_Dir = 0; iMarker_Disp_Dir < nMarker_Disp_Dir; iMarker_Disp_Dir++) {
      BoundaryTable << Marker_Disp_Dir[iMarker_Disp_Dir];
      if (iMarker_Disp_Dir < nMarker_Disp_Dir-1)  BoundaryTable << " ";
    }
    BoundaryTable.PrintFooter();
  }

  if (nMarker_Load_Sine != 0) {
    BoundaryTable << "Sine-Wave boundary";
    for (iMarker_Load_Sine = 0; iMarker_Load_Sine < nMarker_Load_Sine; iMarker_Load_Sine++) {
      BoundaryTable << Marker_Load_Sine[iMarker_Load_Sine];
      if (iMarker_Load_Sine < nMarker_Load_Sine-1)  BoundaryTable << " ";
    }
    BoundaryTable.PrintFooter();
  }

  if (nMarker_Emissivity != 0) {
    BoundaryTable << "Radiative boundary";
    for (iMarker_Emissivity = 0; iMarker_Emissivity < nMarker_Emissivity; iMarker_Emissivity++) {
      BoundaryTable << Marker_Emissivity[iMarker_Emissivity]; // << "(" << Wall_Emissivity[iMarker_Emissivity] << ")";
      if (iMarker_Emissivity < nMarker_Emissivity-1)  BoundaryTable << " ";
    }
    BoundaryTable.PrintFooter();
  }

  if (nMarker_Custom != 0) {
    BoundaryTable << "Custom boundary";
    for (iMarker_Custom = 0; iMarker_Custom < nMarker_Custom; iMarker_Custom++) {
      BoundaryTable << Marker_Custom[iMarker_Custom];
      if (iMarker_Custom < nMarker_Custom-1)  BoundaryTable << " ";
    }
    BoundaryTable.PrintFooter();
  }

  if (nMarker_ActDiskInlet != 0) {
    BoundaryTable << "Actuator disk (inlet) boundary";
    for (iMarker_ActDiskInlet = 0; iMarker_ActDiskInlet < nMarker_ActDiskInlet; iMarker_ActDiskInlet++) {
      BoundaryTable << Marker_ActDiskInlet[iMarker_ActDiskInlet];
      if (iMarker_ActDiskInlet < nMarker_ActDiskInlet-1)  BoundaryTable << " ";
    }
    BoundaryTable.PrintFooter();
  }

  if (nMarker_ActDiskOutlet != 0) {
    BoundaryTable << "Actuator disk (outlet) boundary";
    for (iMarker_ActDiskOutlet = 0; iMarker_ActDiskOutlet < nMarker_ActDiskOutlet; iMarker_ActDiskOutlet++) {
      BoundaryTable << Marker_ActDiskOutlet[iMarker_ActDiskOutlet];
      if (iMarker_ActDiskOutlet < nMarker_ActDiskOutlet-1)  BoundaryTable << " ";
    }
    BoundaryTable.PrintFooter();
  }

}

bool CConfig::TokenizeString(string & str, string & option_name,
                             vector<string> & option_value) {
  const string delimiters(" (){}:,\t\n\v\f\r");
  // check for comments or empty string
  string::size_type pos, last_pos;
  pos = str.find_first_of("%");
  if ( (str.length() == 0) || (pos == 0) ) {
    // str is empty or a comment line, so no option here
    return false;
  }
  if (pos != string::npos) {
    // remove comment at end if necessary
    str.erase(pos);
  }

  // look for line composed on only delimiters (usually whitespace)
  pos = str.find_first_not_of(delimiters);
  if (pos == string::npos) {
    return false;
  }

  // find the equals sign and split string
  string name_part, value_part;
  pos = str.find("=");
  if (pos == string::npos) {
    cerr << "Error in TokenizeString(): "
    << "line in the configuration file with no \"=\" sign."
    << endl;
    cout << "Look for: " << str << endl;
    cout << "str.length() = " << str.length() << endl;
    throw(-1);
  }
  name_part = str.substr(0, pos);
  value_part = str.substr(pos+1, string::npos);
  //cout << "name_part  = |" << name_part  << "|" << endl;
  //cout << "value_part = |" << value_part << "|" << endl;

  // the first_part should consist of one string with no interior delimiters
  last_pos = name_part.find_first_not_of(delimiters, 0);
  pos = name_part.find_first_of(delimiters, last_pos);
  if ( (name_part.length() == 0) || (last_pos == string::npos) ) {
    cerr << "Error in CConfig::TokenizeString(): "
    << "line in the configuration file with no name before the \"=\" sign."
    << endl;
    throw(-1);
  }
  if (pos == string::npos) pos = name_part.length();
  option_name = name_part.substr(last_pos, pos - last_pos);
  last_pos = name_part.find_first_not_of(delimiters, pos);
  if (last_pos != string::npos) {
    cerr << "Error in TokenizeString(): "
    << "two or more options before an \"=\" sign in the configuration file."
    << endl;
    throw(-1);
  }
  StringToUpperCase(option_name);

  //cout << "option_name = |" << option_name << "|" << endl;
  //cout << "pos = " << pos << ": last_pos = " << last_pos << endl;

  // now fill the option value vector
  option_value.clear();
  last_pos = value_part.find_first_not_of(delimiters, 0);
  pos = value_part.find_first_of(delimiters, last_pos);
  while (string::npos != pos || string::npos != last_pos) {
    // add token to the vector<string>
    option_value.push_back(value_part.substr(last_pos, pos - last_pos));
    // skip delimiters
    last_pos = value_part.find_first_not_of(delimiters, pos);
    // find next "non-delimiter"
    pos = value_part.find_first_of(delimiters, last_pos);
  }
  if (option_value.size() == 0) {
    cerr << "Error in TokenizeString(): "
    << "option " << option_name << " in configuration file with no value assigned."
    << endl;
    throw(-1);
  }

#if 0
  cout << "option value(s) = ";
  for (unsigned int i = 0; i < option_value.size(); i++)
    cout << option_value[i] << " ";
  cout << endl;
#endif

  // look for ';' DV delimiters attached to values
  vector<string>::iterator it;
  it = option_value.begin();
  while (it != option_value.end()) {
    if (it->compare(";") == 0) {
      it++;
      continue;
    }

    pos = it->find(';');
    if (pos != string::npos) {
      string before_semi = it->substr(0, pos);
      string after_semi= it->substr(pos+1, string::npos);
      if (before_semi.empty()) {
        *it = ";";
        it++;
        option_value.insert(it, after_semi);
      } else {
        *it = before_semi;
        it++;
        vector<string> to_insert;
        to_insert.push_back(";");
        if (!after_semi.empty())
          to_insert.push_back(after_semi);
        option_value.insert(it, to_insert.begin(), to_insert.end());
      }
      it = option_value.begin(); // go back to beginning; not efficient
      continue;
    } else {
      it++;
    }
  }
#if 0
  cout << "option value(s) = ";
  for (unsigned int i = 0; i < option_value.size(); i++)
    cout << option_value[i] << " ";
  cout << endl;
#endif
  // remove any consecutive ";"
  it = option_value.begin();
  bool semi_at_prev = false;
  while (it != option_value.end()) {
    if (semi_at_prev) {
      if (it->compare(";") == 0) {
        option_value.erase(it);
        it = option_value.begin();
        semi_at_prev = false;
        continue;
      }
    }
    if (it->compare(";") == 0) {
      semi_at_prev = true;
    } else {
      semi_at_prev = false;
    }
    it++;
  }

#if 0
  cout << "option value(s) = ";
  for (unsigned int i = 0; i < option_value.size(); i++)
    cout << option_value[i] << " ";
  cout << endl;
#endif
  return true;
}

unsigned short CConfig::GetMarker_CfgFile_TagBound(string val_marker) const {

  unsigned short iMarker_CfgFile;

  for (iMarker_CfgFile = 0; iMarker_CfgFile < nMarker_CfgFile; iMarker_CfgFile++)
    if (Marker_CfgFile_TagBound[iMarker_CfgFile] == val_marker)
      return iMarker_CfgFile;

  SU2_MPI::Error(string("The configuration file doesn't have any definition for marker ") + val_marker, CURRENT_FUNCTION);
  return 0;
}

string CConfig::GetMarker_CfgFile_TagBound(unsigned short val_marker) const {
  return Marker_CfgFile_TagBound[val_marker];
}

unsigned short CConfig::GetMarker_CfgFile_KindBC(string val_marker) const {
  unsigned short iMarker_CfgFile;
  for (iMarker_CfgFile = 0; iMarker_CfgFile < nMarker_CfgFile; iMarker_CfgFile++)
    if (Marker_CfgFile_TagBound[iMarker_CfgFile] == val_marker) break;
  return Marker_CfgFile_KindBC[iMarker_CfgFile];
}

unsigned short CConfig::GetMarker_CfgFile_Monitoring(string val_marker) const {
  unsigned short iMarker_CfgFile;
  for (iMarker_CfgFile = 0; iMarker_CfgFile < nMarker_CfgFile; iMarker_CfgFile++)
    if (Marker_CfgFile_TagBound[iMarker_CfgFile] == val_marker) break;
  return Marker_CfgFile_Monitoring[iMarker_CfgFile];
}

unsigned short CConfig::GetMarker_CfgFile_GeoEval(string val_marker) const {
  unsigned short iMarker_CfgFile;
  for (iMarker_CfgFile = 0; iMarker_CfgFile < nMarker_CfgFile; iMarker_CfgFile++)
    if (Marker_CfgFile_TagBound[iMarker_CfgFile] == val_marker) break;
  return Marker_CfgFile_GeoEval[iMarker_CfgFile];
}

unsigned short CConfig::GetMarker_CfgFile_Designing(string val_marker) const {
  unsigned short iMarker_CfgFile;
  for (iMarker_CfgFile = 0; iMarker_CfgFile < nMarker_CfgFile; iMarker_CfgFile++)
    if (Marker_CfgFile_TagBound[iMarker_CfgFile] == val_marker) break;
  return Marker_CfgFile_Designing[iMarker_CfgFile];
}

unsigned short CConfig::GetMarker_CfgFile_Plotting(string val_marker) const {
  unsigned short iMarker_CfgFile;
  for (iMarker_CfgFile = 0; iMarker_CfgFile < nMarker_CfgFile; iMarker_CfgFile++)
    if (Marker_CfgFile_TagBound[iMarker_CfgFile] == val_marker) break;
  return Marker_CfgFile_Plotting[iMarker_CfgFile];
}

unsigned short CConfig::GetMarker_CfgFile_Analyze(string val_marker) const {
  unsigned short iMarker_CfgFile;
  for (iMarker_CfgFile = 0; iMarker_CfgFile < nMarker_CfgFile; iMarker_CfgFile++)
    if (Marker_CfgFile_TagBound[iMarker_CfgFile] == val_marker) break;
  return Marker_CfgFile_Analyze[iMarker_CfgFile];
}

unsigned short CConfig::GetMarker_CfgFile_ZoneInterface(string val_marker) const {
  unsigned short iMarker_CfgFile;
  for (iMarker_CfgFile = 0; iMarker_CfgFile < nMarker_CfgFile; iMarker_CfgFile++)
    if (Marker_CfgFile_TagBound[iMarker_CfgFile] == val_marker) break;
  return Marker_CfgFile_ZoneInterface[iMarker_CfgFile];
}

unsigned short CConfig::GetMarker_CfgFile_Turbomachinery(string val_marker) const {
  unsigned short iMarker_CfgFile;
  for (iMarker_CfgFile = 0; iMarker_CfgFile < nMarker_CfgFile; iMarker_CfgFile++)
    if (Marker_CfgFile_TagBound[iMarker_CfgFile] == val_marker) break;
  return Marker_CfgFile_Turbomachinery[iMarker_CfgFile];
}

unsigned short CConfig::GetMarker_CfgFile_TurbomachineryFlag(string val_marker) const {
  unsigned short iMarker_CfgFile;
  for (iMarker_CfgFile = 0; iMarker_CfgFile < nMarker_CfgFile; iMarker_CfgFile++)
    if (Marker_CfgFile_TagBound[iMarker_CfgFile] == val_marker) break;
  return Marker_CfgFile_TurbomachineryFlag[iMarker_CfgFile];
}

unsigned short CConfig::GetMarker_CfgFile_MixingPlaneInterface(string val_marker) const {
  unsigned short iMarker_CfgFile;
  for (iMarker_CfgFile = 0; iMarker_CfgFile < nMarker_CfgFile; iMarker_CfgFile++)
    if (Marker_CfgFile_TagBound[iMarker_CfgFile] == val_marker) break;
  return Marker_CfgFile_MixingPlaneInterface[iMarker_CfgFile];
}

unsigned short CConfig::GetMarker_CfgFile_DV(string val_marker) const {
  unsigned short iMarker_CfgFile;
  for (iMarker_CfgFile = 0; iMarker_CfgFile < nMarker_CfgFile; iMarker_CfgFile++)
    if (Marker_CfgFile_TagBound[iMarker_CfgFile] == val_marker) break;
  return Marker_CfgFile_DV[iMarker_CfgFile];
}

unsigned short CConfig::GetMarker_CfgFile_Moving(string val_marker) const {
  unsigned short iMarker_CfgFile;
  for (iMarker_CfgFile = 0; iMarker_CfgFile < nMarker_CfgFile; iMarker_CfgFile++)
    if (Marker_CfgFile_TagBound[iMarker_CfgFile] == val_marker) break;
  return Marker_CfgFile_Moving[iMarker_CfgFile];
}

unsigned short CConfig::GetMarker_CfgFile_Deform_Mesh(string val_marker) const {
  unsigned short iMarker_CfgFile;
  for (iMarker_CfgFile = 0; iMarker_CfgFile < nMarker_CfgFile; iMarker_CfgFile++)
    if (Marker_CfgFile_TagBound[iMarker_CfgFile] == val_marker) break;
  return Marker_CfgFile_Deform_Mesh[iMarker_CfgFile];
}

unsigned short CConfig::GetMarker_CfgFile_Fluid_Load(string val_marker) const {
  unsigned short iMarker_CfgFile;
  for (iMarker_CfgFile = 0; iMarker_CfgFile < nMarker_CfgFile; iMarker_CfgFile++)
    if (Marker_CfgFile_TagBound[iMarker_CfgFile] == val_marker) break;
  return Marker_CfgFile_Fluid_Load[iMarker_CfgFile];
}

unsigned short CConfig::GetMarker_CfgFile_PyCustom(string val_marker) const {
  unsigned short iMarker_CfgFile;
  for (iMarker_CfgFile=0; iMarker_CfgFile < nMarker_CfgFile; iMarker_CfgFile++)
    if (Marker_CfgFile_TagBound[iMarker_CfgFile] == val_marker) break;
  return Marker_CfgFile_PyCustom[iMarker_CfgFile];
}

unsigned short CConfig::GetMarker_CfgFile_PerBound(string val_marker) const {
  unsigned short iMarker_CfgFile;
  for (iMarker_CfgFile = 0; iMarker_CfgFile < nMarker_CfgFile; iMarker_CfgFile++)
    if (Marker_CfgFile_TagBound[iMarker_CfgFile] == val_marker) break;
  return Marker_CfgFile_PerBound[iMarker_CfgFile];
}

unsigned short CConfig::GetMarker_ZoneInterface(string val_marker) const {
  unsigned short iMarker_CfgFile;
  for (iMarker_CfgFile = 0; iMarker_CfgFile < nMarker_CfgFile; iMarker_CfgFile++)
    if (Marker_CfgFile_TagBound[iMarker_CfgFile] == val_marker) break;
  return Marker_CfgFile_ZoneInterface[iMarker_CfgFile];
}

bool CConfig::GetSolid_Wall(unsigned short iMarker) const {

  return (Marker_All_KindBC[iMarker] == HEAT_FLUX  ||
          Marker_All_KindBC[iMarker] == ISOTHERMAL ||
          Marker_All_KindBC[iMarker] == CHT_WALL_INTERFACE ||
          Marker_All_KindBC[iMarker] == EULER_WALL);
}

bool CConfig::GetViscous_Wall(unsigned short iMarker) const {

  return (Marker_All_KindBC[iMarker] == HEAT_FLUX  ||
          Marker_All_KindBC[iMarker] == ISOTHERMAL ||
          Marker_All_KindBC[iMarker] == CHT_WALL_INTERFACE);
}

void CConfig::SetSurface_Movement(unsigned short iMarker, unsigned short kind_movement) {

  unsigned short* new_surface_movement = new unsigned short[nMarker_Moving + 1];
  string* new_marker_moving = new string[nMarker_Moving+1];

  for (unsigned short iMarker_Moving = 0; iMarker_Moving < nMarker_Moving; iMarker_Moving++){
    new_surface_movement[iMarker_Moving] = Kind_SurfaceMovement[iMarker_Moving];
    new_marker_moving[iMarker_Moving] = Marker_Moving[iMarker_Moving];
  }

  if (nKind_SurfaceMovement > 0){
    delete [] Marker_Moving;
    delete [] Kind_SurfaceMovement;
  }

  Kind_SurfaceMovement = new_surface_movement;
  Marker_Moving        = new_marker_moving;

  Kind_SurfaceMovement[nMarker_Moving] = kind_movement;
  Marker_Moving[nMarker_Moving] = Marker_All_TagBound[iMarker];

  nMarker_Moving++;
  nKind_SurfaceMovement++;

}
CConfig::~CConfig(void) {

  unsigned long iDV, iMarker, iPeriodic, iFFD;

  /*--- Delete all of the option objects in the global option map ---*/

  for(map<string, COptionBase*>::iterator itr = option_map.begin(); itr != option_map.end(); itr++) {
    delete itr->second;
  }

  delete [] TimeDOFsADER_DG;
  delete [] TimeIntegrationADER_DG;
  delete [] WeightsIntegrationADER_DG;
  delete [] RK_Alpha_Step;
  delete [] MG_PreSmooth;
  delete [] MG_PostSmooth;

  /*--- Free memory for Aeroelastic problems. ---*/

  delete[] Aeroelastic_pitch;
  delete[] Aeroelastic_plunge;

 /*--- Free memory for airfoil sections ---*/

 delete [] LocationStations;

  /*--- motion origin: ---*/

  delete [] MarkerMotion_Origin;

  delete [] MoveMotion_Origin;

  /*--- translation: ---*/

  delete [] MarkerTranslation_Rate;

  /*--- rotation: ---*/

  delete [] MarkerRotation_Rate;

  /*--- pitching: ---*/

  delete [] MarkerPitching_Omega;

  /*--- pitching amplitude: ---*/

  delete [] MarkerPitching_Ampl;

  /*--- pitching phase: ---*/

  delete [] MarkerPitching_Phase;

  /*--- plunging: ---*/

  delete [] MarkerPlunging_Omega;

  /*--- plunging amplitude: ---*/
  delete [] MarkerPlunging_Ampl;

  /*--- reference origin for moments ---*/

  delete [] RefOriginMoment;
  delete [] RefOriginMoment_X;
  delete [] RefOriginMoment_Y;
  delete [] RefOriginMoment_Z;

  /*--- Free memory for Harmonic Blance Frequency  pointer ---*/

  delete [] Omega_HB;

  /*--- Marker pointers ---*/

  delete[] Marker_CfgFile_GeoEval;
  delete[] Marker_All_GeoEval;

  delete[] Marker_CfgFile_TagBound;
  delete[] Marker_All_TagBound;

  delete[] Marker_CfgFile_KindBC;
  delete[] Marker_All_KindBC;

  delete[] Marker_CfgFile_Monitoring;
  delete[] Marker_All_Monitoring;

  delete[] Marker_CfgFile_Designing;
  delete[] Marker_All_Designing;

  delete[] Marker_CfgFile_Plotting;
  delete[] Marker_All_Plotting;

  delete[] Marker_CfgFile_Analyze;
  delete[] Marker_All_Analyze;

  delete[] Marker_CfgFile_ZoneInterface;
  delete[] Marker_All_ZoneInterface;

  delete[] Marker_CfgFile_DV;
  delete[] Marker_All_DV;

  delete[] Marker_CfgFile_Moving;
  delete[] Marker_All_Moving;

  delete[] Marker_CfgFile_Deform_Mesh;
  delete[] Marker_All_Deform_Mesh;

  delete[] Marker_CfgFile_Fluid_Load;
  delete[] Marker_All_Fluid_Load;

  delete[] Marker_CfgFile_PyCustom;
  delete[] Marker_All_PyCustom;

  delete[] Marker_CfgFile_PerBound;
  delete[] Marker_All_PerBound;

  delete [] Marker_CfgFile_Turbomachinery;
  delete [] Marker_All_Turbomachinery;

  delete [] Marker_CfgFile_TurbomachineryFlag;
  delete [] Marker_All_TurbomachineryFlag;

  delete [] Marker_CfgFile_MixingPlaneInterface;
  delete [] Marker_All_MixingPlaneInterface;

                delete[] Marker_DV;
            delete[] Marker_Moving;
       delete[] Marker_Monitoring;
        delete[] Marker_Designing;
          delete[] Marker_GeoEval;
         delete[] Marker_Plotting;
         delete[] Marker_Analyze;
   delete[] Marker_WallFunctions;
         delete[] Marker_ZoneInterface;
              delete [] Marker_PyCustom;
     delete[] Marker_All_SendRecv;

       delete[] Kind_Inc_Inlet;
       delete[] Kind_Inc_Outlet;

  delete[] Kind_WallFunctions;

  delete[] Config_Filenames;

  if (IntInfo_WallFunctions != nullptr) {
    for (iMarker = 0; iMarker < nMarker_WallFunctions; ++iMarker) {
      if (IntInfo_WallFunctions[iMarker] != nullptr)
        delete[] IntInfo_WallFunctions[iMarker];
    }
    delete[] IntInfo_WallFunctions;
  }

  if (DoubleInfo_WallFunctions != nullptr) {
    for (iMarker = 0; iMarker < nMarker_WallFunctions; ++iMarker) {
      if (DoubleInfo_WallFunctions[iMarker] != nullptr)
        delete[] DoubleInfo_WallFunctions[iMarker];
    }
    delete[] DoubleInfo_WallFunctions;
  }

       delete[] Kind_ObjFunc;
       delete[] Weight_ObjFunc;

  if (DV_Value != nullptr) {
    for (iDV = 0; iDV < nDV; iDV++) delete[] DV_Value[iDV];
    delete [] DV_Value;
  }

  if (ParamDV != nullptr) {
    for (iDV = 0; iDV < nDV; iDV++) delete[] ParamDV[iDV];
    delete [] ParamDV;
  }

  if (CoordFFDBox != nullptr) {
    for (iFFD = 0; iFFD < nFFDBox; iFFD++) delete[] CoordFFDBox[iFFD];
    delete [] CoordFFDBox;
  }

  if (DegreeFFDBox != nullptr) {
    for (iFFD = 0; iFFD < nFFDBox; iFFD++) delete[] DegreeFFDBox[iFFD];
    delete [] DegreeFFDBox;
  }

     delete[] Design_Variable;

     delete[]  Exhaust_Temperature_Target;
     delete[]  Exhaust_Pressure_Target;
     delete[] Exhaust_Pressure;
     delete[] Exhaust_Temperature;
     delete[] Exhaust_MassFlow;
     delete[] Exhaust_TotalPressure;
     delete[] Exhaust_TotalTemperature;
     delete[] Exhaust_GrossThrust;
     delete[] Exhaust_Force;
     delete[] Exhaust_Power;

     delete[]  Inflow_Mach;
     delete[] Inflow_Pressure;
     delete[] Inflow_MassFlow;
     delete[] Inflow_ReverseMassFlow;
     delete[] Inflow_TotalPressure;
     delete[] Inflow_Temperature;
     delete[] Inflow_TotalTemperature;
     delete[] Inflow_RamDrag;
     delete[]  Inflow_Force;
     delete[] Inflow_Power;

     delete[]  Engine_Power;
     delete[]  Engine_Mach;
     delete[]  Engine_Force;
     delete[]  Engine_NetThrust;
     delete[]  Engine_GrossThrust;
     delete[]  Engine_Area;
     delete[] EngineInflow_Target;

     delete[]  ActDiskInlet_MassFlow;
     delete[]  ActDiskInlet_Temperature;
     delete[]  ActDiskInlet_TotalTemperature;
     delete[]  ActDiskInlet_Pressure;
     delete[]  ActDiskInlet_TotalPressure;
     delete[]  ActDiskInlet_RamDrag;
     delete[]  ActDiskInlet_Force;
     delete[]  ActDiskInlet_Power;

     delete[]  ActDiskOutlet_MassFlow;
     delete[]  ActDiskOutlet_Temperature;
     delete[]  ActDiskOutlet_TotalTemperature;
     delete[]  ActDiskOutlet_Pressure;
     delete[]  ActDiskOutlet_TotalPressure;
     delete[]  ActDiskOutlet_GrossThrust;
     delete[]  ActDiskOutlet_Force;
     delete[]  ActDiskOutlet_Power;

     delete[]  Outlet_MassFlow;
     delete[]  Outlet_Density;
     delete[]  Outlet_Area;

     delete[]  ActDisk_DeltaPress;
     delete[]  ActDisk_DeltaTemp;
     delete[]  ActDisk_TotalPressRatio;
     delete[]  ActDisk_TotalTempRatio;
     delete[]  ActDisk_StaticPressRatio;
     delete[]  ActDisk_StaticTempRatio;
     delete[]  ActDisk_Power;
     delete[]  ActDisk_MassFlow;
     delete[]  ActDisk_Mach;
     delete[]  ActDisk_Force;
     delete[]  ActDisk_NetThrust;
     delete[]  ActDisk_BCThrust;
     delete[]  ActDisk_BCThrust_Old;
     delete[]  ActDisk_GrossThrust;
     delete[]  ActDisk_Area;
     delete[]  ActDisk_ReverseMassFlow;

     delete[]  Surface_MassFlow;
     delete[]  Surface_Mach;
     delete[]  Surface_Temperature;
     delete[]  Surface_Pressure;
     delete[]  Surface_Density;
     delete[]  Surface_Enthalpy;
     delete[]  Surface_NormalVelocity;
     delete[]  Surface_Uniformity;
     delete[]  Surface_SecondaryStrength;
     delete[]  Surface_SecondOverUniform;
     delete[]  Surface_MomentumDistortion;
     delete[]  Surface_TotalTemperature;
     delete[]  Surface_TotalPressure;
     delete[]  Surface_PressureDrop;
     delete[]  Surface_DC60;
     delete[]  Surface_IDC;
     delete[]  Surface_IDC_Mach;
     delete[]  Surface_IDR;

  delete[]  Inlet_Ttotal;
  delete[]  Inlet_Ptotal;
  if (Inlet_FlowDir != nullptr) {
    for (iMarker = 0; iMarker < nMarker_Inlet; iMarker++)
      delete [] Inlet_FlowDir[iMarker];
    delete [] Inlet_FlowDir;
  }

  if (Inlet_Velocity != nullptr) {
    for (iMarker = 0; iMarker < nMarker_Supersonic_Inlet; iMarker++)
      delete [] Inlet_Velocity[iMarker];
    delete [] Inlet_Velocity;
  }

  if (Riemann_FlowDir != nullptr) {
    for (iMarker = 0; iMarker < nMarker_Riemann; iMarker++)
      delete [] Riemann_FlowDir[iMarker];
    delete [] Riemann_FlowDir;
  }

  if (Giles_FlowDir != nullptr) {
    for (iMarker = 0; iMarker < nMarker_Giles; iMarker++)
      delete [] Giles_FlowDir[iMarker];
    delete [] Giles_FlowDir;
  }

  if (Load_Sine_Dir != nullptr) {
    for (iMarker = 0; iMarker < nMarker_Load_Sine; iMarker++)
      delete [] Load_Sine_Dir[iMarker];
    delete [] Load_Sine_Dir;
  }

  if (Load_Dir != nullptr) {
    for (iMarker = 0; iMarker < nMarker_Load_Dir; iMarker++)
      delete [] Load_Dir[iMarker];
    delete [] Load_Dir;
  }

     delete[] Inlet_Temperature;
     delete[] Inlet_Pressure;
     delete[] Outlet_Pressure;
     delete[] Isothermal_Temperature;
     delete[] Heat_Flux;
     delete[] Displ_Value;
     delete[] Load_Value;
     delete[] Damper_Constant;
     delete[] Load_Dir_Multiplier;
     delete[] Load_Dir_Value;
     delete[] Disp_Dir;
     delete[] Disp_Dir_Multiplier;
     delete[] Disp_Dir_Value;
     delete[] Load_Sine_Amplitude;
     delete[] Load_Sine_Frequency;
     delete[] FlowLoad_Value;
     delete[] Wall_Emissivity;

  /*--- related to periodic boundary conditions ---*/

  for (iMarker = 0; iMarker < nMarker_PerBound; iMarker++) {
    if (Periodic_RotCenter   != nullptr) delete [] Periodic_RotCenter[iMarker];
    if (Periodic_RotAngles   != nullptr) delete [] Periodic_RotAngles[iMarker];
    if (Periodic_Translation != nullptr) delete [] Periodic_Translation[iMarker];
  }
  delete[] Periodic_RotCenter;
  delete[] Periodic_RotAngles;
  delete[] Periodic_Translation;

  for (iPeriodic = 0; iPeriodic < nPeriodic_Index; iPeriodic++) {
    if (Periodic_Center    != nullptr) delete [] Periodic_Center[iPeriodic];
    if (Periodic_Rotation  != nullptr) delete [] Periodic_Rotation[iPeriodic];
    if (Periodic_Translate != nullptr) delete [] Periodic_Translate[iPeriodic];
  }
  delete[] Periodic_Center;
  delete[] Periodic_Rotation;
  delete[] Periodic_Translate;

  delete[] MG_CorrecSmooth;
         delete[] PlaneTag;
              delete[] CFL;

  /*--- String markers ---*/

               delete[] Marker_Euler;
            delete[] Marker_FarField;
              delete[] Marker_Custom;
             delete[] Marker_SymWall;
            delete[] Marker_PerBound;
            delete[] Marker_PerDonor;
      delete[] Marker_NearFieldBound;
         delete[] Marker_Deform_Mesh;
          delete[] Marker_Fluid_Load;
      delete[] Marker_Fluid_InterfaceBound;
               delete[] Marker_Inlet;
    delete[] Marker_Supersonic_Inlet;
    delete[] Marker_Supersonic_Outlet;
              delete[] Marker_Outlet;
          delete[] Marker_Isothermal;
       delete[] Marker_EngineInflow;
      delete[] Marker_EngineExhaust;
        delete[] Marker_Displacement;
                delete[] Marker_Load;
                delete[] Marker_Damper;
                delete[] Marker_Load_Dir;
                delete[] Marker_Disp_Dir;
                delete[] Marker_Load_Sine;
            delete[] Marker_FlowLoad;
             delete[] Marker_Internal;
                delete[] Marker_HeatFlux;
          delete[] Marker_Emissivity;

  delete [] Int_Coeffs;

  delete [] ElasticityMod;
  delete [] PoissonRatio;
  delete [] MaterialDensity;
  delete [] Electric_Constant;
  delete [] Electric_Field_Mod;
  delete [] RefNode_Displacement;
  delete [] Electric_Field_Dir;

  /*--- Delete some arrays needed just for initializing options. ---*/

  delete [] default_cp_polycoeffs;
  delete [] default_mu_polycoeffs;
  delete [] default_kt_polycoeffs;
  delete [] CpPolyCoefficientsND;
  delete [] MuPolyCoefficientsND;
  delete [] KtPolyCoefficientsND;

  delete [] FFDTag;
  delete [] nDV_Value;
  delete [] TagFFDBox;

  delete [] Kind_Data_Riemann;
  delete [] Riemann_Var1;
  delete [] Riemann_Var2;
  delete [] Kind_Data_Giles;
  delete [] Giles_Var1;
  delete [] Giles_Var2;
  delete [] RelaxFactorAverage;
  delete [] RelaxFactorFourier;
  delete [] nSpan_iZones;
  delete [] Kind_TurboMachinery;

  delete [] Marker_MixingPlaneInterface;
  delete [] Marker_TurboBoundIn;
  delete [] Marker_TurboBoundOut;
  delete [] Marker_Riemann;
  delete [] Marker_Giles;
  delete [] Marker_Shroud;

  delete [] nBlades;
  delete [] FreeStreamTurboNormal;

  delete [] top_optim_kernels;
  delete [] top_optim_kernel_params;
  delete [] top_optim_filter_radius;

  delete [] ScreenOutput;
  delete [] HistoryOutput;
  delete [] VolumeOutput;
  delete [] Mesh_Box_Size;
  delete [] VolumeOutputFiles;

  delete [] ConvField;

}

string CConfig::GetFilename(string filename, string ext, unsigned long Iter){

  /*--- Remove any extension --- */

  unsigned short lastindex = filename.find_last_of(".");
  filename = filename.substr(0, lastindex);

  /*--- Add the extension --- */

  filename = filename + string(ext);

  /*--- Append the zone number if multizone problems ---*/
  if (Multizone_Problem)
    filename = GetMultizone_FileName(filename, GetiZone(), ext);

  /*--- Append the zone number if multiple instance problems ---*/
  if (GetnTimeInstances() > 1)
    filename = GetMultiInstance_FileName(filename, GetiInst(), ext);

  if (GetTime_Domain()){
    filename = GetUnsteady_FileName(filename, (int)Iter, ext);
  }

  return filename;
}

string CConfig::GetUnsteady_FileName(string val_filename, int val_iter, string ext) {

  string UnstExt="", UnstFilename = val_filename;
  char buffer[50];

  /*--- Check that a positive value iteration is requested (for now). ---*/

  if (val_iter < 0) {
    SU2_MPI::Error("Requesting a negative iteration number for the restart file!!", CURRENT_FUNCTION);
  }

  unsigned short lastindex = UnstFilename.find_last_of(".");
  UnstFilename = UnstFilename.substr(0, lastindex);

  /*--- Append iteration number for unsteady cases ---*/

  if (Time_Domain) {

    if ((val_iter >= 0)    && (val_iter < 10))    SPRINTF (buffer, "_0000%d", val_iter);
    if ((val_iter >= 10)   && (val_iter < 100))   SPRINTF (buffer, "_000%d",  val_iter);
    if ((val_iter >= 100)  && (val_iter < 1000))  SPRINTF (buffer, "_00%d",   val_iter);
    if ((val_iter >= 1000) && (val_iter < 10000)) SPRINTF (buffer, "_0%d",    val_iter);
    if (val_iter >= 10000) SPRINTF (buffer, "_%d", val_iter);
    UnstExt = string(buffer);
  }
  UnstExt += ext;
  UnstFilename.append(UnstExt);

  return UnstFilename;
}

string CConfig::GetMultizone_FileName(string val_filename, int val_iZone, string ext) {

    string multizone_filename = val_filename;
    char buffer[50];

    unsigned short lastindex = multizone_filename.find_last_of(".");
    multizone_filename = multizone_filename.substr(0, lastindex);

    if (Multizone_Problem) {
        SPRINTF (buffer, "_%d", SU2_TYPE::Int(val_iZone));
        multizone_filename.append(string(buffer));
    }

    multizone_filename += ext;
    return multizone_filename;
}

string CConfig::GetMultizone_HistoryFileName(string val_filename, int val_iZone, string ext) {

    string multizone_filename = val_filename;
    char buffer[50];
    unsigned short lastindex = multizone_filename.find_last_of(".");
    multizone_filename = multizone_filename.substr(0, lastindex);
    if (Multizone_Problem) {
        SPRINTF (buffer, "_%d", SU2_TYPE::Int(val_iZone));
        multizone_filename.append(string(buffer));
    }
    multizone_filename += ext;
    return multizone_filename;
}

string CConfig::GetMultiInstance_FileName(string val_filename, int val_iInst, string ext) {

    string multizone_filename = val_filename;
    char buffer[50];

    unsigned short lastindex = multizone_filename.find_last_of(".");
    multizone_filename = multizone_filename.substr(0, lastindex);
    SPRINTF (buffer, "_%d", SU2_TYPE::Int(val_iInst));
    multizone_filename.append(string(buffer));
    multizone_filename += ext;
    return multizone_filename;
}

string CConfig::GetMultiInstance_HistoryFileName(string val_filename, int val_iInst) {

    string multizone_filename = val_filename;
    char buffer[50];

    unsigned short lastindex = multizone_filename.find_last_of(".");
    multizone_filename = multizone_filename.substr(0, lastindex);
    SPRINTF (buffer, "_%d", SU2_TYPE::Int(val_iInst));
    multizone_filename.append(string(buffer));

    return multizone_filename;
}

string CConfig::GetObjFunc_Extension(string val_filename) {

  string AdjExt, Filename = val_filename;

  if (ContinuousAdjoint || DiscreteAdjoint) {

    /*--- Remove filename extension (.dat) ---*/

    unsigned short lastindex = Filename.find_last_of(".");
    Filename = Filename.substr(0, lastindex);

    if (nObj==1) {
      switch (Kind_ObjFunc[0]) {
        case DRAG_COEFFICIENT:            AdjExt = "_cd";       break;
        case LIFT_COEFFICIENT:            AdjExt = "_cl";       break;
        case SIDEFORCE_COEFFICIENT:       AdjExt = "_csf";      break;
        case INVERSE_DESIGN_PRESSURE:     AdjExt = "_invpress"; break;
        case INVERSE_DESIGN_HEATFLUX:     AdjExt = "_invheat";  break;
        case MOMENT_X_COEFFICIENT:        AdjExt = "_cmx";      break;
        case MOMENT_Y_COEFFICIENT:        AdjExt = "_cmy";      break;
        case MOMENT_Z_COEFFICIENT:        AdjExt = "_cmz";      break;
        case EFFICIENCY:                  AdjExt = "_eff";      break;
        case EQUIVALENT_AREA:             AdjExt = "_ea";       break;
        case NEARFIELD_PRESSURE:          AdjExt = "_nfp";      break;
        case FORCE_X_COEFFICIENT:         AdjExt = "_cfx";      break;
        case FORCE_Y_COEFFICIENT:         AdjExt = "_cfy";      break;
        case FORCE_Z_COEFFICIENT:         AdjExt = "_cfz";      break;
        case THRUST_COEFFICIENT:          AdjExt = "_ct";       break;
        case TORQUE_COEFFICIENT:          AdjExt = "_cq";       break;
        case TOTAL_HEATFLUX:              AdjExt = "_totheat";  break;
        case MAXIMUM_HEATFLUX:            AdjExt = "_maxheat";  break;
        case TOTAL_AVG_TEMPERATURE:       AdjExt = "_avtp";     break;
        case FIGURE_OF_MERIT:             AdjExt = "_merit";    break;
        case BUFFET_SENSOR:               AdjExt = "_buffet";    break;
        case SURFACE_TOTAL_PRESSURE:      AdjExt = "_pt";       break;
        case SURFACE_STATIC_PRESSURE:     AdjExt = "_pe";       break;
        case SURFACE_MASSFLOW:            AdjExt = "_mfr";      break;
        case SURFACE_UNIFORMITY:          AdjExt = "_uniform";  break;
        case SURFACE_SECONDARY:           AdjExt = "_second";   break;
        case SURFACE_MOM_DISTORTION:      AdjExt = "_distort";  break;
        case SURFACE_SECOND_OVER_UNIFORM: AdjExt = "_sou";      break;
        case SURFACE_PRESSURE_DROP:       AdjExt = "_dp";       break;
        case SURFACE_MACH:                AdjExt = "_mach";     break;
        case CUSTOM_OBJFUNC:              AdjExt = "_custom";   break;
        case KINETIC_ENERGY_LOSS:         AdjExt = "_ke";       break;
        case TOTAL_PRESSURE_LOSS:         AdjExt = "_pl";       break;
        case FLOW_ANGLE_OUT:              AdjExt = "_fao";      break;
        case FLOW_ANGLE_IN:               AdjExt = "_fai";      break;
        case TOTAL_EFFICIENCY:            AdjExt = "_teff";     break;
        case TOTAL_STATIC_EFFICIENCY:     AdjExt = "_tseff";    break;
        case EULERIAN_WORK:               AdjExt = "_ew";       break;
        case MASS_FLOW_IN:                AdjExt = "_mfi";      break;
        case MASS_FLOW_OUT:               AdjExt = "_mfo";      break;
        case ENTROPY_GENERATION:          AdjExt = "_entg";     break;
        case REFERENCE_GEOMETRY:          AdjExt = "_refgeom";  break;
        case REFERENCE_NODE:              AdjExt = "_refnode";  break;
        case VOLUME_FRACTION:             AdjExt = "_volfrac";  break;
        case TOPOL_DISCRETENESS:          AdjExt = "_topdisc";  break;
        case TOPOL_COMPLIANCE:            AdjExt = "_topcomp";  break;
      }
    }
    else{
      AdjExt = "_combo";
    }
    Filename.append(AdjExt);

    /*--- Lastly, add the .dat extension ---*/
    Filename.append(".dat");

  }

  return Filename;
}

unsigned short CConfig::GetContainerPosition(unsigned short val_eqsystem) {

  switch (val_eqsystem) {
    case RUNTIME_FLOW_SYS:      return FLOW_SOL;
    case RUNTIME_TURB_SYS:      return TURB_SOL;
    case RUNTIME_TRANS_SYS:     return TRANS_SOL;
    case RUNTIME_HEAT_SYS:      return HEAT_SOL;
    case RUNTIME_POISSON_SYS:   return POISSON_SOL;
    case RUNTIME_FEA_SYS:       return FEA_SOL;
    case RUNTIME_ADJPOT_SYS:    return ADJFLOW_SOL;
    case RUNTIME_ADJFLOW_SYS:   return ADJFLOW_SOL;
    case RUNTIME_ADJTURB_SYS:   return ADJTURB_SOL;
    case RUNTIME_ADJFEA_SYS:    return ADJFEA_SOL;
    case RUNTIME_RADIATION_SYS: return RAD_SOL;
    case RUNTIME_MULTIGRID_SYS: return 0;
  }
  return 0;
}

void CConfig::SetKind_ConvNumScheme(unsigned short val_kind_convnumscheme,
                                    unsigned short val_kind_centered, unsigned short val_kind_upwind,
                                    unsigned short val_kind_slopelimit, bool val_muscl,
                                    unsigned short val_kind_fem) {

  Kind_ConvNumScheme = val_kind_convnumscheme;
  Kind_Centered = val_kind_centered;
  Kind_Upwind = val_kind_upwind;
  Kind_FEM = val_kind_fem;
  Kind_SlopeLimit = val_kind_slopelimit;
  MUSCL = val_muscl;

}

void CConfig::SetGlobalParam(unsigned short val_solver,
                             unsigned short val_system) {

  /*--- Set the simulation global time ---*/

  Current_UnstTime = static_cast<su2double>(TimeIter)*Delta_UnstTime;
  Current_UnstTimeND = static_cast<su2double>(TimeIter)*Delta_UnstTimeND;

  /*--- Set the solver methods ---*/

  switch (val_solver) {
    case EULER: case INC_EULER:
      if (val_system == RUNTIME_FLOW_SYS) {
        SetKind_ConvNumScheme(Kind_ConvNumScheme_Flow, Kind_Centered_Flow,
                              Kind_Upwind_Flow, Kind_SlopeLimit_Flow,
                              MUSCL_Flow, NONE);
        SetKind_TimeIntScheme(Kind_TimeIntScheme_Flow);
      }
      break;
    case NAVIER_STOKES: case INC_NAVIER_STOKES:
      if (val_system == RUNTIME_FLOW_SYS) {
        SetKind_ConvNumScheme(Kind_ConvNumScheme_Flow, Kind_Centered_Flow,
                              Kind_Upwind_Flow, Kind_SlopeLimit_Flow,
                              MUSCL_Flow, NONE);
        SetKind_TimeIntScheme(Kind_TimeIntScheme_Flow);
      }
      if (val_system == RUNTIME_HEAT_SYS) {
        SetKind_ConvNumScheme(Kind_ConvNumScheme_Heat, NONE, NONE, NONE, NONE, NONE);
        SetKind_TimeIntScheme(Kind_TimeIntScheme_Heat);
      }
      break;
    case RANS: case INC_RANS:
      if (val_system == RUNTIME_FLOW_SYS) {
        SetKind_ConvNumScheme(Kind_ConvNumScheme_Flow, Kind_Centered_Flow,
                              Kind_Upwind_Flow, Kind_SlopeLimit_Flow,
                              MUSCL_Flow, NONE);
        SetKind_TimeIntScheme(Kind_TimeIntScheme_Flow);
      }
      if (val_system == RUNTIME_TURB_SYS) {
        SetKind_ConvNumScheme(Kind_ConvNumScheme_Turb, Kind_Centered_Turb,
                              Kind_Upwind_Turb, Kind_SlopeLimit_Turb,
                              MUSCL_Turb, NONE);
        SetKind_TimeIntScheme(Kind_TimeIntScheme_Turb);
      }
      if (val_system == RUNTIME_TRANS_SYS) {
        SetKind_ConvNumScheme(Kind_ConvNumScheme_Turb, Kind_Centered_Turb,
                              Kind_Upwind_Turb, Kind_SlopeLimit_Turb,
                              MUSCL_Turb, NONE);
        SetKind_TimeIntScheme(Kind_TimeIntScheme_Turb);
      }
      if (val_system == RUNTIME_HEAT_SYS) {
        SetKind_ConvNumScheme(Kind_ConvNumScheme_Heat, NONE, NONE, NONE, NONE, NONE);
        SetKind_TimeIntScheme(Kind_TimeIntScheme_Heat);
      }
      break;
    case FEM_EULER:
      if (val_system == RUNTIME_FLOW_SYS) {
        SetKind_ConvNumScheme(Kind_ConvNumScheme_FEM_Flow, Kind_Centered_Flow,
                              Kind_Upwind_Flow, Kind_SlopeLimit_Flow,
                              MUSCL_Flow, Kind_FEM_Flow);
        SetKind_TimeIntScheme(Kind_TimeIntScheme_FEM_Flow);
      }
      break;
    case FEM_NAVIER_STOKES:
      if (val_system == RUNTIME_FLOW_SYS) {
        SetKind_ConvNumScheme(Kind_ConvNumScheme_Flow, Kind_Centered_Flow,
                              Kind_Upwind_Flow, Kind_SlopeLimit_Flow,
                              MUSCL_Flow, Kind_FEM_Flow);
        SetKind_TimeIntScheme(Kind_TimeIntScheme_FEM_Flow);
      }
      break;
    case FEM_LES:
      if (val_system == RUNTIME_FLOW_SYS) {
        SetKind_ConvNumScheme(Kind_ConvNumScheme_Flow, Kind_Centered_Flow,
                              Kind_Upwind_Flow, Kind_SlopeLimit_Flow,
                              MUSCL_Flow, Kind_FEM_Flow);
        SetKind_TimeIntScheme(Kind_TimeIntScheme_FEM_Flow);
      }
      break;
    case ADJ_EULER:
      if (val_system == RUNTIME_FLOW_SYS) {
        SetKind_ConvNumScheme(Kind_ConvNumScheme_Flow, Kind_Centered_Flow,
                              Kind_Upwind_Flow, Kind_SlopeLimit_Flow,
                              MUSCL_Flow, NONE);
        SetKind_TimeIntScheme(Kind_TimeIntScheme_Flow);
      }
      if (val_system == RUNTIME_ADJFLOW_SYS) {
        SetKind_ConvNumScheme(Kind_ConvNumScheme_AdjFlow, Kind_Centered_AdjFlow,
                              Kind_Upwind_AdjFlow, Kind_SlopeLimit_AdjFlow,
                              MUSCL_AdjFlow, NONE);
        SetKind_TimeIntScheme(Kind_TimeIntScheme_AdjFlow);
      }
      break;
    case ADJ_NAVIER_STOKES:
      if (val_system == RUNTIME_FLOW_SYS) {
        SetKind_ConvNumScheme(Kind_ConvNumScheme_Flow, Kind_Centered_Flow,
                              Kind_Upwind_Flow, Kind_SlopeLimit_Flow,
                              MUSCL_Flow, NONE);
        SetKind_TimeIntScheme(Kind_TimeIntScheme_Flow);
      }
      if (val_system == RUNTIME_ADJFLOW_SYS) {
        SetKind_ConvNumScheme(Kind_ConvNumScheme_AdjFlow, Kind_Centered_AdjFlow,
                              Kind_Upwind_AdjFlow, Kind_SlopeLimit_AdjFlow,
                              MUSCL_AdjFlow, NONE);
        SetKind_TimeIntScheme(Kind_TimeIntScheme_AdjFlow);
      }
      break;
    case ADJ_RANS:
      if (val_system == RUNTIME_FLOW_SYS) {
        SetKind_ConvNumScheme(Kind_ConvNumScheme_Flow, Kind_Centered_Flow,
                              Kind_Upwind_Flow, Kind_SlopeLimit_Flow,
                              MUSCL_Flow, NONE);
        SetKind_TimeIntScheme(Kind_TimeIntScheme_Flow);
      }
      if (val_system == RUNTIME_ADJFLOW_SYS) {
        SetKind_ConvNumScheme(Kind_ConvNumScheme_AdjFlow, Kind_Centered_AdjFlow,
                              Kind_Upwind_AdjFlow, Kind_SlopeLimit_AdjFlow,
                              MUSCL_AdjFlow, NONE);
        SetKind_TimeIntScheme(Kind_TimeIntScheme_AdjFlow);
      }
      if (val_system == RUNTIME_TURB_SYS) {
        SetKind_ConvNumScheme(Kind_ConvNumScheme_Turb, Kind_Centered_Turb,
                              Kind_Upwind_Turb, Kind_SlopeLimit_Turb,
                              MUSCL_Turb, NONE);
        SetKind_TimeIntScheme(Kind_TimeIntScheme_Turb);
      }
      if (val_system == RUNTIME_ADJTURB_SYS) {
        SetKind_ConvNumScheme(Kind_ConvNumScheme_AdjTurb, Kind_Centered_AdjTurb,
                              Kind_Upwind_AdjTurb, Kind_SlopeLimit_AdjTurb,
                              MUSCL_AdjTurb, NONE);
        SetKind_TimeIntScheme(Kind_TimeIntScheme_AdjTurb);
      }
      break;
    case HEAT_EQUATION:
      if (val_system == RUNTIME_HEAT_SYS) {
        SetKind_ConvNumScheme(NONE, NONE, NONE, NONE, NONE, NONE);
        SetKind_TimeIntScheme(Kind_TimeIntScheme_Heat);
      }
      break;
     
     case POISSON_EQUATION:
      if (val_system == RUNTIME_POISSON_SYS) {
        SetKind_ConvNumScheme(NONE, NONE, NONE, NONE, NONE, NONE);
        SetKind_TimeIntScheme(Kind_TimeIntScheme_Poisson);
      }
      break;

    case FEM_ELASTICITY:

      Current_DynTime = static_cast<su2double>(TimeIter)*Delta_DynTime;

      if (val_system == RUNTIME_FEA_SYS) {
        SetKind_ConvNumScheme(NONE, NONE, NONE, NONE, NONE, NONE);
        SetKind_TimeIntScheme(Kind_TimeIntScheme_FEA);
      }
      break;
  }
}

su2double* CConfig::GetPeriodicRotCenter(string val_marker) {
  unsigned short iMarker_PerBound;
  for (iMarker_PerBound = 0; iMarker_PerBound < nMarker_PerBound; iMarker_PerBound++)
    if (Marker_PerBound[iMarker_PerBound] == val_marker) break;
  return Periodic_RotCenter[iMarker_PerBound];
}

su2double* CConfig::GetPeriodicRotAngles(string val_marker) {
  unsigned short iMarker_PerBound;
  for (iMarker_PerBound = 0; iMarker_PerBound < nMarker_PerBound; iMarker_PerBound++)
    if (Marker_PerBound[iMarker_PerBound] == val_marker) break;
  return Periodic_RotAngles[iMarker_PerBound];
}

su2double* CConfig::GetPeriodicTranslation(string val_marker) {
  unsigned short iMarker_PerBound;
  for (iMarker_PerBound = 0; iMarker_PerBound < nMarker_PerBound; iMarker_PerBound++)
    if (Marker_PerBound[iMarker_PerBound] == val_marker) break;
  return Periodic_Translation[iMarker_PerBound];
}

unsigned short CConfig::GetMarker_Periodic_Donor(string val_marker) const {
  unsigned short iMarker_PerBound, jMarker_PerBound, kMarker_All;

  /*--- Find the marker for this periodic boundary. ---*/
  for (iMarker_PerBound = 0; iMarker_PerBound < nMarker_PerBound; iMarker_PerBound++)
    if (Marker_PerBound[iMarker_PerBound] == val_marker) break;

  /*--- Find corresponding donor. ---*/
  for (jMarker_PerBound = 0; jMarker_PerBound < nMarker_PerBound; jMarker_PerBound++)
    if (Marker_PerBound[jMarker_PerBound] == Marker_PerDonor[iMarker_PerBound]) break;

  /*--- Find and return global marker index for donor boundary. ---*/
  for (kMarker_All = 0; kMarker_All < nMarker_CfgFile; kMarker_All++)
    if (Marker_PerBound[jMarker_PerBound] == Marker_All_TagBound[kMarker_All]) break;

  return kMarker_All;
}

su2double CConfig::GetActDisk_NetThrust(string val_marker) const {
  unsigned short iMarker_ActDisk;
  for (iMarker_ActDisk = 0; iMarker_ActDisk < nMarker_ActDiskInlet; iMarker_ActDisk++)
    if ((Marker_ActDiskInlet[iMarker_ActDisk] == val_marker) ||
        (Marker_ActDiskOutlet[iMarker_ActDisk] == val_marker)) break;
  return ActDisk_NetThrust[iMarker_ActDisk];
}

su2double CConfig::GetActDisk_Power(string val_marker) const {
  unsigned short iMarker_ActDisk;
  for (iMarker_ActDisk = 0; iMarker_ActDisk < nMarker_ActDiskInlet; iMarker_ActDisk++)
    if ((Marker_ActDiskInlet[iMarker_ActDisk] == val_marker) ||
        (Marker_ActDiskOutlet[iMarker_ActDisk] == val_marker)) break;
  return ActDisk_Power[iMarker_ActDisk];
}

su2double CConfig::GetActDisk_MassFlow(string val_marker) const {
  unsigned short iMarker_ActDisk;
  for (iMarker_ActDisk = 0; iMarker_ActDisk < nMarker_ActDiskInlet; iMarker_ActDisk++)
    if ((Marker_ActDiskInlet[iMarker_ActDisk] == val_marker) ||
        (Marker_ActDiskOutlet[iMarker_ActDisk] == val_marker)) break;
  return ActDisk_MassFlow[iMarker_ActDisk];
}

su2double CConfig::GetActDisk_Mach(string val_marker) const {
  unsigned short iMarker_ActDisk;
  for (iMarker_ActDisk = 0; iMarker_ActDisk < nMarker_ActDiskInlet; iMarker_ActDisk++)
    if ((Marker_ActDiskInlet[iMarker_ActDisk] == val_marker) ||
        (Marker_ActDiskOutlet[iMarker_ActDisk] == val_marker)) break;
  return ActDisk_Mach[iMarker_ActDisk];
}

su2double CConfig::GetActDisk_Force(string val_marker) const {
  unsigned short iMarker_ActDisk;
  for (iMarker_ActDisk = 0; iMarker_ActDisk < nMarker_ActDiskInlet; iMarker_ActDisk++)
    if ((Marker_ActDiskInlet[iMarker_ActDisk] == val_marker) ||
        (Marker_ActDiskOutlet[iMarker_ActDisk] == val_marker)) break;
  return ActDisk_Force[iMarker_ActDisk];
}

su2double CConfig::GetActDisk_BCThrust(string val_marker) const {
  unsigned short iMarker_ActDisk;
  for (iMarker_ActDisk = 0; iMarker_ActDisk < nMarker_ActDiskInlet; iMarker_ActDisk++)
    if ((Marker_ActDiskInlet[iMarker_ActDisk] == val_marker) ||
        (Marker_ActDiskOutlet[iMarker_ActDisk] == val_marker)) break;
  return ActDisk_BCThrust[iMarker_ActDisk];
}

su2double CConfig::GetActDisk_BCThrust_Old(string val_marker) const {
  unsigned short iMarker_ActDisk;
  for (iMarker_ActDisk = 0; iMarker_ActDisk < nMarker_ActDiskInlet; iMarker_ActDisk++)
    if ((Marker_ActDiskInlet[iMarker_ActDisk] == val_marker) ||
        (Marker_ActDiskOutlet[iMarker_ActDisk] == val_marker)) break;
  return ActDisk_BCThrust_Old[iMarker_ActDisk];
}

void CConfig::SetActDisk_BCThrust(string val_marker, su2double val_actdisk_bcthrust) {
  unsigned short iMarker_ActDisk;
  for (iMarker_ActDisk = 0; iMarker_ActDisk < nMarker_ActDiskInlet; iMarker_ActDisk++)
    if ((Marker_ActDiskInlet[iMarker_ActDisk] == val_marker) ||
        (Marker_ActDiskOutlet[iMarker_ActDisk] == val_marker)) break;
  ActDisk_BCThrust[iMarker_ActDisk] = val_actdisk_bcthrust;
}

void CConfig::SetActDisk_BCThrust_Old(string val_marker, su2double val_actdisk_bcthrust_old) {
  unsigned short iMarker_ActDisk;
  for (iMarker_ActDisk = 0; iMarker_ActDisk < nMarker_ActDiskInlet; iMarker_ActDisk++)
    if ((Marker_ActDiskInlet[iMarker_ActDisk] == val_marker) ||
        (Marker_ActDiskOutlet[iMarker_ActDisk] == val_marker)) break;
  ActDisk_BCThrust_Old[iMarker_ActDisk] = val_actdisk_bcthrust_old;
}

su2double CConfig::GetActDisk_Area(string val_marker) const {
  unsigned short iMarker_ActDisk;
  for (iMarker_ActDisk = 0; iMarker_ActDisk < nMarker_ActDiskInlet; iMarker_ActDisk++)
    if ((Marker_ActDiskInlet[iMarker_ActDisk] == val_marker) ||
        (Marker_ActDiskOutlet[iMarker_ActDisk] == val_marker)) break;
  return ActDisk_Area[iMarker_ActDisk];
}

su2double CConfig::GetActDisk_ReverseMassFlow(string val_marker) const {
  unsigned short iMarker_ActDisk;
  for (iMarker_ActDisk = 0; iMarker_ActDisk < nMarker_ActDiskInlet; iMarker_ActDisk++)
    if ((Marker_ActDiskInlet[iMarker_ActDisk] == val_marker) ||
        (Marker_ActDiskOutlet[iMarker_ActDisk] == val_marker)) break;
  return ActDisk_ReverseMassFlow[iMarker_ActDisk];
}

su2double CConfig::GetActDisk_PressJump(string val_marker, unsigned short val_value) const {
  unsigned short iMarker_ActDisk;
  for (iMarker_ActDisk = 0; iMarker_ActDisk < nMarker_ActDiskInlet; iMarker_ActDisk++)
    if ((Marker_ActDiskInlet[iMarker_ActDisk] == val_marker) ||
        (Marker_ActDiskOutlet[iMarker_ActDisk] == val_marker)) break;
  return ActDisk_PressJump[iMarker_ActDisk][val_value];
}

su2double CConfig::GetActDisk_TempJump(string val_marker, unsigned short val_value) const {
  unsigned short iMarker_ActDisk;
  for (iMarker_ActDisk = 0; iMarker_ActDisk < nMarker_ActDiskInlet; iMarker_ActDisk++)
    if ((Marker_ActDiskInlet[iMarker_ActDisk] == val_marker) ||
        (Marker_ActDiskOutlet[iMarker_ActDisk] == val_marker)) break;
  return ActDisk_TempJump[iMarker_ActDisk][val_value];;
}

su2double CConfig::GetActDisk_Omega(string val_marker, unsigned short val_value) const {
  unsigned short iMarker_ActDisk;
  for (iMarker_ActDisk = 0; iMarker_ActDisk < nMarker_ActDiskInlet; iMarker_ActDisk++)
    if ((Marker_ActDiskInlet[iMarker_ActDisk] == val_marker) ||
        (Marker_ActDiskOutlet[iMarker_ActDisk] == val_marker)) break;
  return ActDisk_Omega[iMarker_ActDisk][val_value];;
}

su2double CConfig::GetOutlet_MassFlow(string val_marker) const {
  unsigned short iMarker_Outlet;
  for (iMarker_Outlet = 0; iMarker_Outlet < nMarker_Outlet; iMarker_Outlet++)
    if ((Marker_Outlet[iMarker_Outlet] == val_marker)) break;
  return Outlet_MassFlow[iMarker_Outlet];
}

su2double CConfig::GetOutlet_Density(string val_marker) const {
  unsigned short iMarker_Outlet;
  for (iMarker_Outlet = 0; iMarker_Outlet < nMarker_Outlet; iMarker_Outlet++)
    if ((Marker_Outlet[iMarker_Outlet] == val_marker)) break;
  return Outlet_Density[iMarker_Outlet];
}

su2double CConfig::GetOutlet_Area(string val_marker) const {
  unsigned short iMarker_Outlet;
  for (iMarker_Outlet = 0; iMarker_Outlet < nMarker_Outlet; iMarker_Outlet++)
    if ((Marker_Outlet[iMarker_Outlet] == val_marker)) break;
  return Outlet_Area[iMarker_Outlet];
}

unsigned short CConfig::GetMarker_CfgFile_ActDiskOutlet(string val_marker) const {
  unsigned short iMarker_ActDisk, kMarker_All;

  /*--- Find the marker for this actuator disk inlet. ---*/

  for (iMarker_ActDisk = 0; iMarker_ActDisk < nMarker_ActDiskInlet; iMarker_ActDisk++)
    if (Marker_ActDiskInlet[iMarker_ActDisk] == val_marker) break;

  /*--- Find and return global marker index for the actuator disk outlet. ---*/

  for (kMarker_All = 0; kMarker_All < nMarker_CfgFile; kMarker_All++)
    if (Marker_ActDiskOutlet[iMarker_ActDisk] == Marker_CfgFile_TagBound[kMarker_All]) break;

  return kMarker_All;
}

unsigned short CConfig::GetMarker_CfgFile_EngineExhaust(string val_marker) const {
  unsigned short iMarker_Engine, kMarker_All;

  /*--- Find the marker for this engine inflow. ---*/

  for (iMarker_Engine = 0; iMarker_Engine < nMarker_EngineInflow; iMarker_Engine++)
    if (Marker_EngineInflow[iMarker_Engine] == val_marker) break;

  /*--- Find and return global marker index for the engine exhaust. ---*/

  for (kMarker_All = 0; kMarker_All < nMarker_CfgFile; kMarker_All++)
    if (Marker_EngineExhaust[iMarker_Engine] == Marker_CfgFile_TagBound[kMarker_All]) break;

  return kMarker_All;
}

bool CConfig::GetVolumetric_Movement() const {
  bool volumetric_movement = false;

  if (GetSurface_Movement(AEROELASTIC) ||
      GetSurface_Movement(AEROELASTIC_RIGID_MOTION)||
      GetSurface_Movement(FLUID_STRUCTURE) ||
      GetSurface_Movement(EXTERNAL) ||
      GetSurface_Movement(EXTERNAL_ROTATION)){
    volumetric_movement = true;
  }

  if (Kind_SU2 == SU2_DEF ||
      Kind_SU2 == SU2_DOT ||
      DirectDiff)
  { volumetric_movement = true;}
  return volumetric_movement;
}

bool CConfig::GetSurface_Movement(unsigned short kind_movement) const {
  for (unsigned short iMarkerMoving = 0; iMarkerMoving < nKind_SurfaceMovement; iMarkerMoving++){
    if (Kind_SurfaceMovement[iMarkerMoving] == kind_movement){
      return true;
    }
  }
  return false;
}

unsigned short CConfig::GetMarker_Moving(string val_marker) const {
  unsigned short iMarker_Moving;

  /*--- Find the marker for this moving boundary. ---*/
  for (iMarker_Moving = 0; iMarker_Moving < nMarker_Moving; iMarker_Moving++)
    if (Marker_Moving[iMarker_Moving] == val_marker) break;

  return iMarker_Moving;
}

bool CConfig::GetMarker_Moving_Bool(string val_marker) const {
  unsigned short iMarker_Moving;

  /*--- Find the marker for this moving boundary, if it exists. ---*/
  for (iMarker_Moving = 0; iMarker_Moving < nMarker_Moving; iMarker_Moving++)
    if (Marker_Moving[iMarker_Moving] == val_marker) return true;

  return false;
}

unsigned short CConfig::GetMarker_Deform_Mesh(string val_marker) const {
  unsigned short iMarker_Deform_Mesh;

  /*--- Find the marker for this interface boundary. ---*/
  for (iMarker_Deform_Mesh = 0; iMarker_Deform_Mesh < nMarker_Deform_Mesh; iMarker_Deform_Mesh++)
    if (Marker_Deform_Mesh[iMarker_Deform_Mesh] == val_marker) break;

  return iMarker_Deform_Mesh;
}

unsigned short CConfig::GetMarker_Fluid_Load(string val_marker) const {
  unsigned short iMarker_Fluid_Load;

  /*--- Find the marker for this interface boundary. ---*/
  for (iMarker_Fluid_Load = 0; iMarker_Fluid_Load < nMarker_Fluid_Load; iMarker_Fluid_Load++)
    if (Marker_Fluid_Load[iMarker_Fluid_Load] == val_marker) break;

  return iMarker_Fluid_Load;
}

su2double CConfig::GetExhaust_Temperature_Target(string val_marker) const {
  unsigned short iMarker_EngineExhaust;
  for (iMarker_EngineExhaust = 0; iMarker_EngineExhaust < nMarker_EngineExhaust; iMarker_EngineExhaust++)
    if (Marker_EngineExhaust[iMarker_EngineExhaust] == val_marker) break;
  return Exhaust_Temperature_Target[iMarker_EngineExhaust];
}

su2double CConfig::GetExhaust_Pressure_Target(string val_marker) const {
  unsigned short iMarker_EngineExhaust;
  for (iMarker_EngineExhaust = 0; iMarker_EngineExhaust < nMarker_EngineExhaust; iMarker_EngineExhaust++)
    if (Marker_EngineExhaust[iMarker_EngineExhaust] == val_marker) break;
  return Exhaust_Pressure_Target[iMarker_EngineExhaust];
}

unsigned short CConfig::GetKind_Inc_Inlet(string val_marker) const {
  unsigned short iMarker_Inlet;
  for (iMarker_Inlet = 0; iMarker_Inlet < nMarker_Inlet; iMarker_Inlet++)
    if (Marker_Inlet[iMarker_Inlet] == val_marker) break;
  return Kind_Inc_Inlet[iMarker_Inlet];
}

unsigned short CConfig::GetKind_Inc_Outlet(string val_marker) const {
  unsigned short iMarker_Outlet;
  for (iMarker_Outlet = 0; iMarker_Outlet < nMarker_Outlet; iMarker_Outlet++)
    if (Marker_Outlet[iMarker_Outlet] == val_marker) break;
  return Kind_Inc_Outlet[iMarker_Outlet];
}

su2double CConfig::GetInlet_Ttotal(string val_marker) const {
  unsigned short iMarker_Inlet;
  for (iMarker_Inlet = 0; iMarker_Inlet < nMarker_Inlet; iMarker_Inlet++)
    if (Marker_Inlet[iMarker_Inlet] == val_marker) break;
  return Inlet_Ttotal[iMarker_Inlet];
}

su2double CConfig::GetInlet_Ptotal(string val_marker) const {
  unsigned short iMarker_Inlet;
  for (iMarker_Inlet = 0; iMarker_Inlet < nMarker_Inlet; iMarker_Inlet++)
    if (Marker_Inlet[iMarker_Inlet] == val_marker) break;
  return Inlet_Ptotal[iMarker_Inlet];
}

void CConfig::SetInlet_Ptotal(su2double val_pressure, string val_marker) {
  unsigned short iMarker_Inlet;
  for (iMarker_Inlet = 0; iMarker_Inlet < nMarker_Inlet; iMarker_Inlet++)
    if (Marker_Inlet[iMarker_Inlet] == val_marker)
      Inlet_Ptotal[iMarker_Inlet] = val_pressure;
}

su2double* CConfig::GetInlet_FlowDir(string val_marker) {
  unsigned short iMarker_Inlet;
  for (iMarker_Inlet = 0; iMarker_Inlet < nMarker_Inlet; iMarker_Inlet++)
    if (Marker_Inlet[iMarker_Inlet] == val_marker) break;
  return Inlet_FlowDir[iMarker_Inlet];
}

su2double CConfig::GetInlet_Temperature(string val_marker) const {
  unsigned short iMarker_Supersonic_Inlet;
  for (iMarker_Supersonic_Inlet = 0; iMarker_Supersonic_Inlet < nMarker_Supersonic_Inlet; iMarker_Supersonic_Inlet++)
    if (Marker_Supersonic_Inlet[iMarker_Supersonic_Inlet] == val_marker) break;
  return Inlet_Temperature[iMarker_Supersonic_Inlet];
}

su2double CConfig::GetInlet_Pressure(string val_marker) const {
  unsigned short iMarker_Supersonic_Inlet;
  for (iMarker_Supersonic_Inlet = 0; iMarker_Supersonic_Inlet < nMarker_Supersonic_Inlet; iMarker_Supersonic_Inlet++)
    if (Marker_Supersonic_Inlet[iMarker_Supersonic_Inlet] == val_marker) break;
  return Inlet_Pressure[iMarker_Supersonic_Inlet];
}

su2double* CConfig::GetInlet_Velocity(string val_marker) {
  unsigned short iMarker_Supersonic_Inlet;
  for (iMarker_Supersonic_Inlet = 0; iMarker_Supersonic_Inlet < nMarker_Supersonic_Inlet; iMarker_Supersonic_Inlet++)
    if (Marker_Supersonic_Inlet[iMarker_Supersonic_Inlet] == val_marker) break;
  return Inlet_Velocity[iMarker_Supersonic_Inlet];
}

su2double CConfig::GetOutlet_Pressure(string val_marker) const {
  unsigned short iMarker_Outlet;
  for (iMarker_Outlet = 0; iMarker_Outlet < nMarker_Outlet; iMarker_Outlet++)
    if (Marker_Outlet[iMarker_Outlet] == val_marker) break;
  return Outlet_Pressure[iMarker_Outlet];
}

void CConfig::SetOutlet_Pressure(su2double val_pressure, string val_marker) {
  unsigned short iMarker_Outlet;
  for (iMarker_Outlet = 0; iMarker_Outlet < nMarker_Outlet; iMarker_Outlet++)
    if (Marker_Outlet[iMarker_Outlet] == val_marker)
      Outlet_Pressure[iMarker_Outlet] = val_pressure;
}

su2double CConfig::GetRiemann_Var1(string val_marker) const {
  unsigned short iMarker_Riemann;
  for (iMarker_Riemann = 0; iMarker_Riemann < nMarker_Riemann; iMarker_Riemann++)
    if (Marker_Riemann[iMarker_Riemann] == val_marker) break;
  return Riemann_Var1[iMarker_Riemann];
}

su2double CConfig::GetRiemann_Var2(string val_marker) const {
  unsigned short iMarker_Riemann;
  for (iMarker_Riemann = 0; iMarker_Riemann < nMarker_Riemann; iMarker_Riemann++)
    if (Marker_Riemann[iMarker_Riemann] == val_marker) break;
  return Riemann_Var2[iMarker_Riemann];
}

su2double* CConfig::GetRiemann_FlowDir(string val_marker) {
  unsigned short iMarker_Riemann;
  for (iMarker_Riemann = 0; iMarker_Riemann < nMarker_Riemann; iMarker_Riemann++)
    if (Marker_Riemann[iMarker_Riemann] == val_marker) break;
  return Riemann_FlowDir[iMarker_Riemann];
}

unsigned short CConfig::GetKind_Data_Riemann(string val_marker) const {
  unsigned short iMarker_Riemann;
  for (iMarker_Riemann = 0; iMarker_Riemann < nMarker_Riemann; iMarker_Riemann++)
    if (Marker_Riemann[iMarker_Riemann] == val_marker) break;
  return Kind_Data_Riemann[iMarker_Riemann];
}


su2double CConfig::GetGiles_Var1(string val_marker) const {
  unsigned short iMarker_Giles;
  for (iMarker_Giles = 0; iMarker_Giles < nMarker_Giles; iMarker_Giles++)
    if (Marker_Giles[iMarker_Giles] == val_marker) break;
  return Giles_Var1[iMarker_Giles];
}

void CConfig::SetGiles_Var1(su2double newVar1, string val_marker) {
  unsigned short iMarker_Giles;
  for (iMarker_Giles = 0; iMarker_Giles < nMarker_Giles; iMarker_Giles++)
    if (Marker_Giles[iMarker_Giles] == val_marker) break;
  Giles_Var1[iMarker_Giles] = newVar1;
}

su2double CConfig::GetGiles_Var2(string val_marker) const {
  unsigned short iMarker_Giles;
  for (iMarker_Giles = 0; iMarker_Giles < nMarker_Giles; iMarker_Giles++)
    if (Marker_Giles[iMarker_Giles] == val_marker) break;
  return Giles_Var2[iMarker_Giles];
}

su2double CConfig::GetGiles_RelaxFactorAverage(string val_marker) const {
  unsigned short iMarker_Giles;
  for (iMarker_Giles = 0; iMarker_Giles < nMarker_Giles; iMarker_Giles++)
    if (Marker_Giles[iMarker_Giles] == val_marker) break;
  return RelaxFactorAverage[iMarker_Giles];
}

su2double CConfig::GetGiles_RelaxFactorFourier(string val_marker) const {
  unsigned short iMarker_Giles;
  for (iMarker_Giles = 0; iMarker_Giles < nMarker_Giles; iMarker_Giles++)
    if (Marker_Giles[iMarker_Giles] == val_marker) break;
  return RelaxFactorFourier[iMarker_Giles];
}

su2double* CConfig::GetGiles_FlowDir(string val_marker) {
  unsigned short iMarker_Giles;
  for (iMarker_Giles = 0; iMarker_Giles < nMarker_Giles; iMarker_Giles++)
    if (Marker_Giles[iMarker_Giles] == val_marker) break;
  return Giles_FlowDir[iMarker_Giles];
}

unsigned short CConfig::GetKind_Data_Giles(string val_marker) const {
  unsigned short iMarker_Giles;
  for (iMarker_Giles = 0; iMarker_Giles < nMarker_Giles; iMarker_Giles++)
    if (Marker_Giles[iMarker_Giles] == val_marker) break;
  return Kind_Data_Giles[iMarker_Giles];
}

su2double CConfig::GetPressureOut_BC() const {
  unsigned short iMarker_BC;
  su2double pres_out = 0.0;
  for (iMarker_BC = 0; iMarker_BC < nMarker_Giles; iMarker_BC++){
    if (Kind_Data_Giles[iMarker_BC] == STATIC_PRESSURE || Kind_Data_Giles[iMarker_BC] == STATIC_PRESSURE_1D || Kind_Data_Giles[iMarker_BC] == RADIAL_EQUILIBRIUM ){
      pres_out = Giles_Var1[iMarker_BC];
    }
  }
  for (iMarker_BC = 0; iMarker_BC < nMarker_Riemann; iMarker_BC++){
    if (Kind_Data_Riemann[iMarker_BC] == STATIC_PRESSURE || Kind_Data_Riemann[iMarker_BC] == RADIAL_EQUILIBRIUM){
      pres_out = Riemann_Var1[iMarker_BC];
    }
  }
  return pres_out/Pressure_Ref;
}

void CConfig::SetPressureOut_BC(su2double val_press) {
  unsigned short iMarker_BC;
  for (iMarker_BC = 0; iMarker_BC < nMarker_Giles; iMarker_BC++){
    if (Kind_Data_Giles[iMarker_BC] == STATIC_PRESSURE || Kind_Data_Giles[iMarker_BC] == STATIC_PRESSURE_1D || Kind_Data_Giles[iMarker_BC] == RADIAL_EQUILIBRIUM ){
      Giles_Var1[iMarker_BC] = val_press*Pressure_Ref;
    }
  }
  for (iMarker_BC = 0; iMarker_BC < nMarker_Riemann; iMarker_BC++){
    if (Kind_Data_Riemann[iMarker_BC] == STATIC_PRESSURE || Kind_Data_Riemann[iMarker_BC] == RADIAL_EQUILIBRIUM){
      Riemann_Var1[iMarker_BC] = val_press*Pressure_Ref;
    }
  }
}

su2double CConfig::GetTotalPressureIn_BC() const {
  unsigned short iMarker_BC;
  su2double tot_pres_in = 0.0;
  for (iMarker_BC = 0; iMarker_BC < nMarker_Giles; iMarker_BC++){
    if (Kind_Data_Giles[iMarker_BC] == TOTAL_CONDITIONS_PT || Kind_Data_Giles[iMarker_BC] == TOTAL_CONDITIONS_PT_1D){
      tot_pres_in = Giles_Var1[iMarker_BC];
    }
  }
  for (iMarker_BC = 0; iMarker_BC < nMarker_Riemann; iMarker_BC++){
    if (Kind_Data_Riemann[iMarker_BC] == TOTAL_CONDITIONS_PT ){
      tot_pres_in = Riemann_Var1[iMarker_BC];
    }
  }
  if(nMarker_Inlet == 1 && Kind_Inlet == TOTAL_CONDITIONS){
    tot_pres_in = Inlet_Ptotal[0];
  }
  return tot_pres_in/Pressure_Ref;
}

su2double CConfig::GetTotalTemperatureIn_BC() const {
  unsigned short iMarker_BC;
  su2double tot_temp_in = 0.0;
  for (iMarker_BC = 0; iMarker_BC < nMarker_Giles; iMarker_BC++){
    if (Kind_Data_Giles[iMarker_BC] == TOTAL_CONDITIONS_PT || Kind_Data_Giles[iMarker_BC] == TOTAL_CONDITIONS_PT_1D){
      tot_temp_in = Giles_Var2[iMarker_BC];
    }
  }
  for (iMarker_BC = 0; iMarker_BC < nMarker_Riemann; iMarker_BC++){
    if (Kind_Data_Riemann[iMarker_BC] == TOTAL_CONDITIONS_PT ){
      tot_temp_in = Riemann_Var2[iMarker_BC];
    }
  }

  if(nMarker_Inlet == 1 && Kind_Inlet == TOTAL_CONDITIONS){
    tot_temp_in = Inlet_Ttotal[0];
  }
  return tot_temp_in/Temperature_Ref;
}

void CConfig::SetTotalTemperatureIn_BC(su2double val_temp) {
  unsigned short iMarker_BC;
  for (iMarker_BC = 0; iMarker_BC < nMarker_Giles; iMarker_BC++){
    if (Kind_Data_Giles[iMarker_BC] == TOTAL_CONDITIONS_PT || Kind_Data_Giles[iMarker_BC] == TOTAL_CONDITIONS_PT_1D){
      Giles_Var2[iMarker_BC] = val_temp*Temperature_Ref;
    }
  }
  for (iMarker_BC = 0; iMarker_BC < nMarker_Riemann; iMarker_BC++){
    if (Kind_Data_Riemann[iMarker_BC] == TOTAL_CONDITIONS_PT ){
      Riemann_Var2[iMarker_BC] = val_temp*Temperature_Ref;
    }
  }

  if(nMarker_Inlet == 1 && Kind_Inlet == TOTAL_CONDITIONS){
    Inlet_Ttotal[0] = val_temp*Temperature_Ref;
  }
}

su2double CConfig::GetFlowAngleIn_BC() const {
  unsigned short iMarker_BC;
  su2double alpha_in = 0.0;
  for (iMarker_BC = 0; iMarker_BC < nMarker_Giles; iMarker_BC++){
    if (Kind_Data_Giles[iMarker_BC] == TOTAL_CONDITIONS_PT || Kind_Data_Giles[iMarker_BC] == TOTAL_CONDITIONS_PT_1D){
      alpha_in = atan(Giles_FlowDir[iMarker_BC][1]/Giles_FlowDir[iMarker_BC][0]);
    }
  }
  for (iMarker_BC = 0; iMarker_BC < nMarker_Riemann; iMarker_BC++){
    if (Kind_Data_Riemann[iMarker_BC] == TOTAL_CONDITIONS_PT ){
      alpha_in = atan(Riemann_FlowDir[iMarker_BC][1]/Riemann_FlowDir[iMarker_BC][0]);
    }
  }

  if(nMarker_Inlet == 1 && Kind_Inlet == TOTAL_CONDITIONS){
    alpha_in = atan(Inlet_FlowDir[0][1]/Inlet_FlowDir[0][0]);
  }

  return alpha_in;
}

su2double CConfig::GetIncInlet_BC() const {

  su2double val_out = 0.0;

  if (nMarker_Inlet > 0) {
    if (Kind_Inc_Inlet[0] == VELOCITY_INLET)
      val_out = Inlet_Ptotal[0]/Velocity_Ref;
    else if (Kind_Inc_Inlet[0] == PRESSURE_INLET)
      val_out = Inlet_Ptotal[0]/Pressure_Ref;
  }

  return val_out;
}

void CConfig::SetIncInlet_BC(su2double val_in) {

  if (nMarker_Inlet > 0) {
    if (Kind_Inc_Inlet[0] == VELOCITY_INLET)
      Inlet_Ptotal[0] = val_in*Velocity_Ref;
    else if (Kind_Inc_Inlet[0] == PRESSURE_INLET)
      Inlet_Ptotal[0] = val_in*Pressure_Ref;
  }
}

su2double CConfig::GetIncTemperature_BC() const {

  su2double val_out = 0.0;

  if (nMarker_Inlet > 0)
    val_out = Inlet_Ttotal[0]/Temperature_Ref;

  return val_out;
}

void CConfig::SetIncTemperature_BC(su2double val_temperature) {
  if (nMarker_Inlet > 0)
    Inlet_Ttotal[0] = val_temperature*Temperature_Ref;
}

su2double CConfig::GetIncPressureOut_BC() const {

  su2double pressure_out = 0.0;

  if (nMarker_FarField > 0){
    pressure_out = Pressure_FreeStreamND;
  } else if (nMarker_Outlet > 0) {
    pressure_out = Outlet_Pressure[0]/Pressure_Ref;
  }

  return pressure_out;
}

void CConfig::SetIncPressureOut_BC(su2double val_pressure) {

  if (nMarker_FarField > 0){
    Pressure_FreeStreamND = val_pressure;
  } else if (nMarker_Outlet > 0) {
    Outlet_Pressure[0] = val_pressure*Pressure_Ref;
  }

}

su2double CConfig::GetIsothermal_Temperature(string val_marker) const {

  unsigned short iMarker_Isothermal = 0;

  if (nMarker_Isothermal > 0) {
    for (iMarker_Isothermal = 0; iMarker_Isothermal < nMarker_Isothermal; iMarker_Isothermal++)
      if (Marker_Isothermal[iMarker_Isothermal] == val_marker) break;
  }

  return Isothermal_Temperature[iMarker_Isothermal];
}

su2double CConfig::GetWall_HeatFlux(string val_marker) const {
  unsigned short iMarker_HeatFlux = 0;

  if (nMarker_HeatFlux > 0) {
  for (iMarker_HeatFlux = 0; iMarker_HeatFlux < nMarker_HeatFlux; iMarker_HeatFlux++)
    if (Marker_HeatFlux[iMarker_HeatFlux] == val_marker) break;
  }

  return Heat_Flux[iMarker_HeatFlux];
}

unsigned short CConfig::GetWallFunction_Treatment(string val_marker) const {
  unsigned short WallFunction = NO_WALL_FUNCTION;

  for(unsigned short iMarker=0; iMarker<nMarker_WallFunctions; iMarker++) {
    if(Marker_WallFunctions[iMarker] == val_marker) {
      WallFunction = Kind_WallFunctions[iMarker];
      break;
    }
  }

  return WallFunction;
}

unsigned short* CConfig::GetWallFunction_IntInfo(string val_marker) {
  unsigned short *intInfo = nullptr;

  for(unsigned short iMarker=0; iMarker<nMarker_WallFunctions; iMarker++) {
    if(Marker_WallFunctions[iMarker] == val_marker) {
      intInfo = IntInfo_WallFunctions[iMarker];
      break;
    }
  }

  return intInfo;
}

su2double* CConfig::GetWallFunction_DoubleInfo(string val_marker) {
  su2double *doubleInfo = nullptr;

  for(unsigned short iMarker=0; iMarker<nMarker_WallFunctions; iMarker++) {
    if(Marker_WallFunctions[iMarker] == val_marker) {
      doubleInfo = DoubleInfo_WallFunctions[iMarker];
      break;
    }
  }

  return doubleInfo;
}

su2double CConfig::GetEngineInflow_Target(string val_marker) const {
  unsigned short iMarker_EngineInflow;
  for (iMarker_EngineInflow = 0; iMarker_EngineInflow < nMarker_EngineInflow; iMarker_EngineInflow++)
    if (Marker_EngineInflow[iMarker_EngineInflow] == val_marker) break;
  return EngineInflow_Target[iMarker_EngineInflow];
}

su2double CConfig::GetInflow_Pressure(string val_marker) const {
  unsigned short iMarker_EngineInflow;
  for (iMarker_EngineInflow = 0; iMarker_EngineInflow < nMarker_EngineInflow; iMarker_EngineInflow++)
    if (Marker_EngineInflow[iMarker_EngineInflow] == val_marker) break;
  return Inflow_Pressure[iMarker_EngineInflow];
}

su2double CConfig::GetInflow_MassFlow(string val_marker) const {
  unsigned short iMarker_EngineInflow;
  for (iMarker_EngineInflow = 0; iMarker_EngineInflow < nMarker_EngineInflow; iMarker_EngineInflow++)
    if (Marker_EngineInflow[iMarker_EngineInflow] == val_marker) break;
  return Inflow_MassFlow[iMarker_EngineInflow];
}

su2double CConfig::GetInflow_ReverseMassFlow(string val_marker) const {
  unsigned short iMarker_EngineInflow;
  for (iMarker_EngineInflow = 0; iMarker_EngineInflow < nMarker_EngineInflow; iMarker_EngineInflow++)
    if (Marker_EngineInflow[iMarker_EngineInflow] == val_marker) break;
  return Inflow_ReverseMassFlow[iMarker_EngineInflow];
}

su2double CConfig::GetInflow_TotalPressure(string val_marker) const {
  unsigned short iMarker_EngineInflow;
  for (iMarker_EngineInflow = 0; iMarker_EngineInflow < nMarker_EngineInflow; iMarker_EngineInflow++)
    if (Marker_EngineInflow[iMarker_EngineInflow] == val_marker) break;
  return Inflow_TotalPressure[iMarker_EngineInflow];
}

su2double CConfig::GetInflow_Temperature(string val_marker) const {
  unsigned short iMarker_EngineInflow;
  for (iMarker_EngineInflow = 0; iMarker_EngineInflow < nMarker_EngineInflow; iMarker_EngineInflow++)
    if (Marker_EngineInflow[iMarker_EngineInflow] == val_marker) break;
  return Inflow_Temperature[iMarker_EngineInflow];
}

su2double CConfig::GetInflow_TotalTemperature(string val_marker) const {
  unsigned short iMarker_EngineInflow;
  for (iMarker_EngineInflow = 0; iMarker_EngineInflow < nMarker_EngineInflow; iMarker_EngineInflow++)
    if (Marker_EngineInflow[iMarker_EngineInflow] == val_marker) break;
  return Inflow_TotalTemperature[iMarker_EngineInflow];
}

su2double CConfig::GetInflow_RamDrag(string val_marker) const {
  unsigned short iMarker_EngineInflow;
  for (iMarker_EngineInflow = 0; iMarker_EngineInflow < nMarker_EngineInflow; iMarker_EngineInflow++)
    if (Marker_EngineInflow[iMarker_EngineInflow] == val_marker) break;
  return Inflow_RamDrag[iMarker_EngineInflow];
}

su2double CConfig::GetInflow_Force(string val_marker) const {
  unsigned short iMarker_EngineInflow;
  for (iMarker_EngineInflow = 0; iMarker_EngineInflow < nMarker_EngineInflow; iMarker_EngineInflow++)
    if (Marker_EngineInflow[iMarker_EngineInflow] == val_marker) break;
  return Inflow_Force[iMarker_EngineInflow];
}

su2double CConfig::GetInflow_Power(string val_marker) const {
  unsigned short iMarker_EngineInflow;
  for (iMarker_EngineInflow = 0; iMarker_EngineInflow < nMarker_EngineInflow; iMarker_EngineInflow++)
    if (Marker_EngineInflow[iMarker_EngineInflow] == val_marker) break;
  return Inflow_Power[iMarker_EngineInflow];
}

su2double CConfig::GetInflow_Mach(string val_marker) const {
  unsigned short iMarker_EngineInflow;
  for (iMarker_EngineInflow = 0; iMarker_EngineInflow < nMarker_EngineInflow; iMarker_EngineInflow++)
    if (Marker_EngineInflow[iMarker_EngineInflow] == val_marker) break;
  return Inflow_Mach[iMarker_EngineInflow];
}

su2double CConfig::GetExhaust_Pressure(string val_marker) const {
  unsigned short iMarker_EngineExhaust;
  for (iMarker_EngineExhaust = 0; iMarker_EngineExhaust < nMarker_EngineExhaust; iMarker_EngineExhaust++)
    if (Marker_EngineExhaust[iMarker_EngineExhaust] == val_marker) break;
  return Exhaust_Pressure[iMarker_EngineExhaust];
}

su2double CConfig::GetExhaust_Temperature(string val_marker) const {
  unsigned short iMarker_EngineExhaust;
  for (iMarker_EngineExhaust = 0; iMarker_EngineExhaust < nMarker_EngineExhaust; iMarker_EngineExhaust++)
    if (Marker_EngineExhaust[iMarker_EngineExhaust] == val_marker) break;
  return Exhaust_Temperature[iMarker_EngineExhaust];
}

su2double CConfig::GetExhaust_MassFlow(string val_marker) const {
  unsigned short iMarker_EngineExhaust;
  for (iMarker_EngineExhaust = 0; iMarker_EngineExhaust < nMarker_EngineExhaust; iMarker_EngineExhaust++)
    if (Marker_EngineExhaust[iMarker_EngineExhaust] == val_marker) break;
  return Exhaust_MassFlow[iMarker_EngineExhaust];
}

su2double CConfig::GetExhaust_TotalPressure(string val_marker) const {
  unsigned short iMarker_EngineExhaust;
  for (iMarker_EngineExhaust = 0; iMarker_EngineExhaust < nMarker_EngineExhaust; iMarker_EngineExhaust++)
    if (Marker_EngineExhaust[iMarker_EngineExhaust] == val_marker) break;
  return Exhaust_TotalPressure[iMarker_EngineExhaust];
}

su2double CConfig::GetExhaust_TotalTemperature(string val_marker) const {
  unsigned short iMarker_EngineExhaust;
  for (iMarker_EngineExhaust = 0; iMarker_EngineExhaust < nMarker_EngineExhaust; iMarker_EngineExhaust++)
    if (Marker_EngineExhaust[iMarker_EngineExhaust] == val_marker) break;
  return Exhaust_TotalTemperature[iMarker_EngineExhaust];
}

su2double CConfig::GetExhaust_GrossThrust(string val_marker) const {
  unsigned short iMarker_EngineExhaust;
  for (iMarker_EngineExhaust = 0; iMarker_EngineExhaust < nMarker_EngineExhaust; iMarker_EngineExhaust++)
    if (Marker_EngineExhaust[iMarker_EngineExhaust] == val_marker) break;
  return Exhaust_GrossThrust[iMarker_EngineExhaust];
}

su2double CConfig::GetExhaust_Force(string val_marker) const {
  unsigned short iMarker_EngineExhaust;
  for (iMarker_EngineExhaust = 0; iMarker_EngineExhaust < nMarker_EngineExhaust; iMarker_EngineExhaust++)
    if (Marker_EngineExhaust[iMarker_EngineExhaust] == val_marker) break;
  return Exhaust_Force[iMarker_EngineExhaust];
}

su2double CConfig::GetExhaust_Power(string val_marker) const {
  unsigned short iMarker_EngineExhaust;
  for (iMarker_EngineExhaust = 0; iMarker_EngineExhaust < nMarker_EngineExhaust; iMarker_EngineExhaust++)
    if (Marker_EngineExhaust[iMarker_EngineExhaust] == val_marker) break;
  return Exhaust_Power[iMarker_EngineExhaust];
}

su2double CConfig::GetActDiskInlet_Pressure(string val_marker) const {
  unsigned short iMarker_ActDiskInlet;
  for (iMarker_ActDiskInlet = 0; iMarker_ActDiskInlet < nMarker_ActDiskInlet; iMarker_ActDiskInlet++)
    if (Marker_ActDiskInlet[iMarker_ActDiskInlet] == val_marker) break;
  return ActDiskInlet_Pressure[iMarker_ActDiskInlet];
}

su2double CConfig::GetActDiskInlet_TotalPressure(string val_marker) const {
  unsigned short iMarker_ActDiskInlet;
  for (iMarker_ActDiskInlet = 0; iMarker_ActDiskInlet < nMarker_ActDiskInlet; iMarker_ActDiskInlet++)
    if (Marker_ActDiskInlet[iMarker_ActDiskInlet] == val_marker) break;
  return ActDiskInlet_TotalPressure[iMarker_ActDiskInlet];
}

su2double CConfig::GetActDiskInlet_RamDrag(string val_marker) const {
  unsigned short iMarker_ActDiskInlet;
  for (iMarker_ActDiskInlet = 0; iMarker_ActDiskInlet < nMarker_ActDiskInlet; iMarker_ActDiskInlet++)
    if (Marker_ActDiskInlet[iMarker_ActDiskInlet] == val_marker) break;
  return ActDiskInlet_RamDrag[iMarker_ActDiskInlet];
}

su2double CConfig::GetActDiskInlet_Force(string val_marker) const {
  unsigned short iMarker_ActDiskInlet;
  for (iMarker_ActDiskInlet = 0; iMarker_ActDiskInlet < nMarker_ActDiskInlet; iMarker_ActDiskInlet++)
    if (Marker_ActDiskInlet[iMarker_ActDiskInlet] == val_marker) break;
  return ActDiskInlet_Force[iMarker_ActDiskInlet];
}

su2double CConfig::GetActDiskInlet_Power(string val_marker) const {
  unsigned short iMarker_ActDiskInlet;
  for (iMarker_ActDiskInlet = 0; iMarker_ActDiskInlet < nMarker_ActDiskInlet; iMarker_ActDiskInlet++)
    if (Marker_ActDiskInlet[iMarker_ActDiskInlet] == val_marker) break;
  return ActDiskInlet_Power[iMarker_ActDiskInlet];
}

su2double CConfig::GetActDiskOutlet_Pressure(string val_marker) const {
  unsigned short iMarker_ActDiskOutlet;
  for (iMarker_ActDiskOutlet = 0; iMarker_ActDiskOutlet < nMarker_ActDiskOutlet; iMarker_ActDiskOutlet++)
    if (Marker_ActDiskOutlet[iMarker_ActDiskOutlet] == val_marker) break;
  return ActDiskOutlet_Pressure[iMarker_ActDiskOutlet];
}

su2double CConfig::GetActDiskOutlet_TotalPressure(string val_marker) const {
  unsigned short iMarker_ActDiskOutlet;
  for (iMarker_ActDiskOutlet = 0; iMarker_ActDiskOutlet < nMarker_ActDiskOutlet; iMarker_ActDiskOutlet++)
    if (Marker_ActDiskOutlet[iMarker_ActDiskOutlet] == val_marker) break;
  return ActDiskOutlet_TotalPressure[iMarker_ActDiskOutlet];
}

su2double CConfig::GetActDiskOutlet_GrossThrust(string val_marker) const {
  unsigned short iMarker_ActDiskOutlet;
  for (iMarker_ActDiskOutlet = 0; iMarker_ActDiskOutlet < nMarker_ActDiskOutlet; iMarker_ActDiskOutlet++)
    if (Marker_ActDiskOutlet[iMarker_ActDiskOutlet] == val_marker) break;
  return ActDiskOutlet_GrossThrust[iMarker_ActDiskOutlet];
}

su2double CConfig::GetActDiskOutlet_Force(string val_marker) const {
  unsigned short iMarker_ActDiskOutlet;
  for (iMarker_ActDiskOutlet = 0; iMarker_ActDiskOutlet < nMarker_ActDiskOutlet; iMarker_ActDiskOutlet++)
    if (Marker_ActDiskOutlet[iMarker_ActDiskOutlet] == val_marker) break;
  return ActDiskOutlet_Force[iMarker_ActDiskOutlet];
}

su2double CConfig::GetActDiskOutlet_Power(string val_marker) const {
  unsigned short iMarker_ActDiskOutlet;
  for (iMarker_ActDiskOutlet = 0; iMarker_ActDiskOutlet < nMarker_ActDiskOutlet; iMarker_ActDiskOutlet++)
    if (Marker_ActDiskOutlet[iMarker_ActDiskOutlet] == val_marker) break;
  return ActDiskOutlet_Power[iMarker_ActDiskOutlet];
}

su2double CConfig::GetActDiskInlet_Temperature(string val_marker) const {
  unsigned short iMarker_ActDiskInlet;
  for (iMarker_ActDiskInlet = 0; iMarker_ActDiskInlet < nMarker_ActDiskInlet; iMarker_ActDiskInlet++)
    if (Marker_ActDiskInlet[iMarker_ActDiskInlet] == val_marker) break;
  return ActDiskInlet_Temperature[iMarker_ActDiskInlet];
}

su2double CConfig::GetActDiskInlet_TotalTemperature(string val_marker) const {
  unsigned short iMarker_ActDiskInlet;
  for (iMarker_ActDiskInlet = 0; iMarker_ActDiskInlet < nMarker_ActDiskInlet; iMarker_ActDiskInlet++)
    if (Marker_ActDiskInlet[iMarker_ActDiskInlet] == val_marker) break;
  return ActDiskInlet_TotalTemperature[iMarker_ActDiskInlet];
}

su2double CConfig::GetActDiskOutlet_Temperature(string val_marker) const {
  unsigned short iMarker_ActDiskOutlet;
  for (iMarker_ActDiskOutlet = 0; iMarker_ActDiskOutlet < nMarker_ActDiskOutlet; iMarker_ActDiskOutlet++)
    if (Marker_ActDiskOutlet[iMarker_ActDiskOutlet] == val_marker) break;
  return ActDiskOutlet_Temperature[iMarker_ActDiskOutlet];
}

su2double CConfig::GetActDiskOutlet_TotalTemperature(string val_marker) const {
  unsigned short iMarker_ActDiskOutlet;
  for (iMarker_ActDiskOutlet = 0; iMarker_ActDiskOutlet < nMarker_ActDiskOutlet; iMarker_ActDiskOutlet++)
    if (Marker_ActDiskOutlet[iMarker_ActDiskOutlet] == val_marker) break;
  return ActDiskOutlet_TotalTemperature[iMarker_ActDiskOutlet];
}

su2double CConfig::GetActDiskInlet_MassFlow(string val_marker) const {
  unsigned short iMarker_ActDiskInlet;
  for (iMarker_ActDiskInlet = 0; iMarker_ActDiskInlet < nMarker_ActDiskInlet; iMarker_ActDiskInlet++)
    if (Marker_ActDiskInlet[iMarker_ActDiskInlet] == val_marker) break;
  return ActDiskInlet_MassFlow[iMarker_ActDiskInlet];
}

su2double CConfig::GetActDiskOutlet_MassFlow(string val_marker) const {
  unsigned short iMarker_ActDiskOutlet;
  for (iMarker_ActDiskOutlet = 0; iMarker_ActDiskOutlet < nMarker_ActDiskOutlet; iMarker_ActDiskOutlet++)
    if (Marker_ActDiskOutlet[iMarker_ActDiskOutlet] == val_marker) break;
  return ActDiskOutlet_MassFlow[iMarker_ActDiskOutlet];
}

su2double CConfig::GetDispl_Value(string val_marker) const {
  unsigned short iMarker_Displacement;
  for (iMarker_Displacement = 0; iMarker_Displacement < nMarker_Displacement; iMarker_Displacement++)
    if (Marker_Displacement[iMarker_Displacement] == val_marker) break;
  return Displ_Value[iMarker_Displacement];
}

su2double CConfig::GetLoad_Value(string val_marker) const {
  unsigned short iMarker_Load;
  for (iMarker_Load = 0; iMarker_Load < nMarker_Load; iMarker_Load++)
    if (Marker_Load[iMarker_Load] == val_marker) break;
  return Load_Value[iMarker_Load];
}

su2double CConfig::GetDamper_Constant(string val_marker) const {
  unsigned short iMarker_Damper;
  for (iMarker_Damper = 0; iMarker_Damper < nMarker_Damper; iMarker_Damper++)
    if (Marker_Damper[iMarker_Damper] == val_marker) break;
  return Damper_Constant[iMarker_Damper];
}

su2double CConfig::GetLoad_Dir_Value(string val_marker) const {
  unsigned short iMarker_Load_Dir;
  for (iMarker_Load_Dir = 0; iMarker_Load_Dir < nMarker_Load_Dir; iMarker_Load_Dir++)
    if (Marker_Load_Dir[iMarker_Load_Dir] == val_marker) break;
  return Load_Dir_Value[iMarker_Load_Dir];
}

su2double CConfig::GetLoad_Dir_Multiplier(string val_marker) const {
  unsigned short iMarker_Load_Dir;
  for (iMarker_Load_Dir = 0; iMarker_Load_Dir < nMarker_Load_Dir; iMarker_Load_Dir++)
    if (Marker_Load_Dir[iMarker_Load_Dir] == val_marker) break;
  return Load_Dir_Multiplier[iMarker_Load_Dir];
}

su2double CConfig::GetDisp_Dir_Value(string val_marker) const {
  unsigned short iMarker_Disp_Dir;
  for (iMarker_Disp_Dir = 0; iMarker_Disp_Dir < nMarker_Disp_Dir; iMarker_Disp_Dir++)
    if (Marker_Disp_Dir[iMarker_Disp_Dir] == val_marker) break;
  return Disp_Dir_Value[iMarker_Disp_Dir];
}

su2double CConfig::GetDisp_Dir_Multiplier(string val_marker) const {
  unsigned short iMarker_Disp_Dir;
  for (iMarker_Disp_Dir = 0; iMarker_Disp_Dir < nMarker_Disp_Dir; iMarker_Disp_Dir++)
    if (Marker_Disp_Dir[iMarker_Disp_Dir] == val_marker) break;
  return Disp_Dir_Multiplier[iMarker_Disp_Dir];
}

const su2double* CConfig::GetLoad_Dir(string val_marker) const {
  unsigned short iMarker_Load_Dir;
  for (iMarker_Load_Dir = 0; iMarker_Load_Dir < nMarker_Load_Dir; iMarker_Load_Dir++)
    if (Marker_Load_Dir[iMarker_Load_Dir] == val_marker) break;
  return Load_Dir[iMarker_Load_Dir];
}

const su2double* CConfig::GetDisp_Dir(string val_marker) const {
  unsigned short iMarker_Disp_Dir;
  for (iMarker_Disp_Dir = 0; iMarker_Disp_Dir < nMarker_Disp_Dir; iMarker_Disp_Dir++)
    if (Marker_Disp_Dir[iMarker_Disp_Dir] == val_marker) break;
  return Disp_Dir[iMarker_Disp_Dir];
}

su2double CConfig::GetLoad_Sine_Amplitude(string val_marker) const {
  unsigned short iMarker_Load_Sine;
  for (iMarker_Load_Sine = 0; iMarker_Load_Sine < nMarker_Load_Sine; iMarker_Load_Sine++)
    if (Marker_Load_Sine[iMarker_Load_Sine] == val_marker) break;
  return Load_Sine_Amplitude[iMarker_Load_Sine];
}

su2double CConfig::GetLoad_Sine_Frequency(string val_marker) const {
  unsigned short iMarker_Load_Sine;
  for (iMarker_Load_Sine = 0; iMarker_Load_Sine < nMarker_Load_Sine; iMarker_Load_Sine++)
    if (Marker_Load_Sine[iMarker_Load_Sine] == val_marker) break;
  return Load_Sine_Frequency[iMarker_Load_Sine];
}

const su2double* CConfig::GetLoad_Sine_Dir(string val_marker) const {
  unsigned short iMarker_Load_Sine;
  for (iMarker_Load_Sine = 0; iMarker_Load_Sine < nMarker_Load_Sine; iMarker_Load_Sine++)
    if (Marker_Load_Sine[iMarker_Load_Sine] == val_marker) break;
  return Load_Sine_Dir[iMarker_Load_Sine];
}

su2double CConfig::GetWall_Emissivity(string val_marker) const {

  unsigned short iMarker_Emissivity = 0;

  if (nMarker_Emissivity > 0) {
    for (iMarker_Emissivity = 0; iMarker_Emissivity < nMarker_Emissivity; iMarker_Emissivity++)
      if (Marker_Emissivity[iMarker_Emissivity] == val_marker) break;
  }

  return Wall_Emissivity[iMarker_Emissivity];
}

su2double CConfig::GetFlowLoad_Value(string val_marker) const {
  unsigned short iMarker_FlowLoad;
  for (iMarker_FlowLoad = 0; iMarker_FlowLoad < nMarker_FlowLoad; iMarker_FlowLoad++)
    if (Marker_FlowLoad[iMarker_FlowLoad] == val_marker) break;
  return FlowLoad_Value[iMarker_FlowLoad];
}

short CConfig::FindInterfaceMarker(unsigned short iInterface) const {

  /*--- The names of the two markers that form the interface. ---*/
  const auto& sideA = Marker_ZoneInterface[2*iInterface];
  const auto& sideB = Marker_ZoneInterface[2*iInterface+1];

  for (unsigned short iMarker = 0; iMarker < nMarker_All; iMarker++) {
    /*--- If the marker is sideA or sideB of the interface (order does not matter). ---*/
    const auto& tag = Marker_All_TagBound[iMarker];
    if ((tag == sideA) || (tag == sideB)) return iMarker;
  }
  return -1;
}

void CConfig::SetSpline(vector<su2double> &x, vector<su2double> &y, unsigned long n, su2double yp1, su2double ypn, vector<su2double> &y2) {
  unsigned long i, k;
  su2double p, qn, sig, un, *u;

  u = new su2double [n];

  if (yp1 > 0.99e30)      // The lower boundary condition is set either to be "nat
    y2[0]=u[0]=0.0;       // -ural"
  else {                  // or else to have a specified first derivative.
    y2[0] = -0.5;
    u[0]=(3.0/(x[1]-x[0]))*((y[1]-y[0])/(x[1]-x[0])-yp1);
  }

  for (i=2; i<=n-1; i++) {                  //  This is the decomposition loop of the tridiagonal al-
    sig=(x[i-1]-x[i-2])/(x[i]-x[i-2]);    //  gorithm. y2 and u are used for tem-
    p=sig*y2[i-2]+2.0;                    //  porary storage of the decomposed
    y2[i-1]=(sig-1.0)/p;                    //  factors.
    u[i-1]=(y[i]-y[i-1])/(x[i]-x[i-1]) - (y[i-1]-y[i-2])/(x[i-1]-x[i-2]);
    u[i-1]=(6.0*u[i-1]/(x[i]-x[i-2])-sig*u[i-2])/p;
  }

  if (ypn > 0.99e30)            // The upper boundary condition is set either to be
    qn=un=0.0;                  // "natural"
  else {                        // or else to have a specified first derivative.
    qn=0.5;
    un=(3.0/(x[n-1]-x[n-2]))*(ypn-(y[n-1]-y[n-2])/(x[n-1]-x[n-2]));
  }
  y2[n-1]=(un-qn*u[n-2])/(qn*y2[n-2]+1.0);
  for (k=n-1; k>=1; k--)          // This is the backsubstitution loop of the tridiagonal
    y2[k-1]=y2[k-1]*y2[k]+u[k-1];   // algorithm.

  delete[] u;

}

su2double CConfig::GetSpline(vector<su2double>&xa, vector<su2double>&ya, vector<su2double>&y2a, unsigned long n, su2double x) {
  unsigned long klo, khi, k;
  su2double h, b, a, y;

  klo=1;                    // We will find the right place in the table by means of
  khi=n;                    // bisection. This is optimal if sequential calls to this
  while (khi-klo > 1) {     // routine are at random values of x. If sequential calls
    k=(khi+klo) >> 1;       // are in order, and closely spaced, one would do better
    if (xa[k-1] > x) khi=k;   // to store previous values of klo and khi and test if
    else klo=k;             // they remain appropriate on the next call.
  }               // klo and khi now bracket the input value of x
  h=xa[khi-1]-xa[klo-1];
  if (h == 0.0) cout << "Bad xa input to routine splint" << endl; // The xa?s must be dis-
  a=(xa[khi-1]-x)/h;                                                // tinct.
  b=(x-xa[klo-1])/h;        // Cubic spline polynomial is now evaluated.
  y=a*ya[klo-1]+b*ya[khi-1]+((a*a*a-a)*y2a[klo-1]+(b*b*b-b)*y2a[khi-1])*(h*h)/6.0;

  return y;
}

void CConfig::Tick(double *val_start_time) {

#ifdef PROFILE
  *val_start_time = SU2_MPI::Wtime();
#endif

}

void CConfig::Tock(double val_start_time, string val_function_name, int val_group_id) {

#ifdef PROFILE

  double val_stop_time = 0.0, val_elapsed_time = 0.0;

  val_stop_time = SU2_MPI::Wtime();

  /*--- Compute the elapsed time for this subroutine ---*/
  val_elapsed_time = val_stop_time - val_start_time;

  /*--- Store the subroutine name and the elapsed time ---*/
  Profile_Function_tp.push_back(val_function_name);
  Profile_Time_tp.push_back(val_elapsed_time);
  Profile_ID_tp.push_back(val_group_id);

#endif

}

void CConfig::SetProfilingCSV(void) {

#ifdef PROFILE

  int rank = MASTER_NODE;
  int size = SINGLE_NODE;
#ifdef HAVE_MPI
  SU2_MPI::Comm_rank(MPI_COMM_WORLD, &rank);
  SU2_MPI::Comm_size(MPI_COMM_WORLD, &size);
#endif

  /*--- Each rank has the same stack trace, so the they have the same
   function calls and ordering in the vectors. We're going to reduce
   the timings from each rank and extract the avg, min, and max timings. ---*/

  /*--- First, create a local mapping, so that we can extract the
   min and max values for each function. ---*/

  for (unsigned int i = 0; i < Profile_Function_tp.size(); i++) {

    /*--- Add the function and initialize if not already stored (the ID
     only needs to be stored the first time).---*/
    if (Profile_Map_tp.find(Profile_Function_tp[i]) == Profile_Map_tp.end()) {

      vector<int> profile; profile.push_back(i);
      Profile_Map_tp.insert(pair<string,vector<int> >(Profile_Function_tp[i],profile));

    } else {

      /*--- This function has already been added, so simply increment the
       number of calls and total time for this function. ---*/

      Profile_Map_tp[Profile_Function_tp[i]].push_back(i);

    }
  }

  /*--- We now have everything gathered by function name, so we can loop over
   each function and store the min/max times. ---*/

  int map_size = 0;
  for (map<string,vector<int> >::iterator it=Profile_Map_tp.begin(); it!=Profile_Map_tp.end(); ++it) {
    map_size++;
  }

  /*--- Allocate and initialize memory ---*/

  double *l_min_red = NULL, *l_max_red = NULL, *l_tot_red = NULL, *l_avg_red = NULL;
  int *n_calls_red = NULL;
  double* l_min = new double[map_size];
  double* l_max = new double[map_size];
  double* l_tot = new double[map_size];
  double* l_avg = new double[map_size];
  int* n_calls  = new int[map_size];
  for (int i = 0; i < map_size; i++)
  {
    l_min[i]   = 1e10;
    l_max[i]   = 0.0;
    l_tot[i]   = 0.0;
    l_avg[i]   = 0.0;
    n_calls[i] = 0;
  }

  /*--- Collect the info for each function from the current rank ---*/

  int func_counter = 0;
  for (map<string,vector<int> >::iterator it=Profile_Map_tp.begin(); it!=Profile_Map_tp.end(); ++it) {

    for (unsigned int i = 0; i < (it->second).size(); i++) {
      n_calls[func_counter]++;
      l_tot[func_counter] += Profile_Time_tp[(it->second)[i]];
      if (Profile_Time_tp[(it->second)[i]] < l_min[func_counter])
        l_min[func_counter] = Profile_Time_tp[(it->second)[i]];
      if (Profile_Time_tp[(it->second)[i]] > l_max[func_counter])
        l_max[func_counter] = Profile_Time_tp[(it->second)[i]];

    }
    l_avg[func_counter] = l_tot[func_counter]/((double)n_calls[func_counter]);
    func_counter++;
  }

  /*--- Now reduce the data ---*/

  if (rank == MASTER_NODE) {
    l_min_red = new double[map_size];
    l_max_red = new double[map_size];
    l_tot_red = new double[map_size];
    l_avg_red = new double[map_size];
    n_calls_red  = new int[map_size];
  }

#ifdef HAVE_MPI
  MPI_Reduce(n_calls, n_calls_red, map_size, MPI_INT, MPI_SUM, MASTER_NODE, MPI_COMM_WORLD);
  MPI_Reduce(l_tot, l_tot_red, map_size, MPI_DOUBLE, MPI_SUM, MASTER_NODE, MPI_COMM_WORLD);
  MPI_Reduce(l_avg, l_avg_red, map_size, MPI_DOUBLE, MPI_SUM, MASTER_NODE, MPI_COMM_WORLD);
  MPI_Reduce(l_min, l_min_red, map_size, MPI_DOUBLE, MPI_MIN, MASTER_NODE, MPI_COMM_WORLD);
  MPI_Reduce(l_max, l_max_red, map_size, MPI_DOUBLE, MPI_MAX, MASTER_NODE, MPI_COMM_WORLD);
#else
  memcpy(n_calls_red, n_calls, map_size*sizeof(int));
  memcpy(l_tot_red,   l_tot,   map_size*sizeof(double));
  memcpy(l_avg_red,   l_avg,   map_size*sizeof(double));
  memcpy(l_min_red,   l_min,   map_size*sizeof(double));
  memcpy(l_max_red,   l_max,   map_size*sizeof(double));
#endif

  /*--- The master rank will write the file ---*/

  if (rank == MASTER_NODE) {

    /*--- Take averages over all ranks on the master ---*/

    for (int i = 0; i < map_size; i++) {
      l_tot_red[i]   = l_tot_red[i]/(double)size;
      l_avg_red[i]   = l_avg_red[i]/(double)size;
      n_calls_red[i] = n_calls_red[i]/size;
    }

    /*--- Now write a CSV file with the processed results ---*/

    char cstr[200];
    ofstream Profile_File;
    strcpy (cstr, "profiling.csv");

    /*--- Prepare and open the file ---*/

    Profile_File.precision(15);
    Profile_File.open(cstr, ios::out);

    /*--- Create the CSV header ---*/

    Profile_File << "\"Function_Name\", \"N_Calls\", \"Avg_Total_Time\", \"Avg_Time\", \"Min_Time\", \"Max_Time\", \"Function_ID\"" << endl;

    /*--- Loop through the map and write the results to the file ---*/

    func_counter = 0;
    for (map<string,vector<int> >::iterator it=Profile_Map_tp.begin(); it!=Profile_Map_tp.end(); ++it) {

      Profile_File << scientific << it->first << ", " << n_calls_red[func_counter] << ", " << l_tot_red[func_counter] << ", " << l_avg_red[func_counter] << ", " << l_min_red[func_counter] << ", " << l_max_red[func_counter] << ", " << (int)Profile_ID_tp[(it->second)[0]] << endl;
      func_counter++;
    }

    Profile_File.close();

  }

  delete [] l_min;
  delete [] l_max;
  delete [] l_avg;
  delete [] l_tot;
  delete [] n_calls;
  if (rank == MASTER_NODE) {
    delete [] l_min_red;
    delete [] l_max_red;
    delete [] l_avg_red;
    delete [] l_tot_red;
    delete [] n_calls_red;
  }

#endif

}

void CConfig::GEMM_Tick(double *val_start_time) {

#ifdef PROFILE

#ifdef HAVE_MKL
  *val_start_time = dsecnd();
#else
  *val_start_time = SU2_MPI::Wtime();
#endif

#endif

}

void CConfig::GEMM_Tock(double val_start_time, int M, int N, int K) {

#ifdef PROFILE

  /* Determine the timing value. The actual function called depends on
     the type of executable. */
  double val_stop_time = 0.0;

#ifdef HAVE_MKL
  val_stop_time = dsecnd();
#else
  val_stop_time = SU2_MPI::Wtime();
#endif

  /* Compute the elapsed time. */
  const double val_elapsed_time = val_stop_time - val_start_time;

  /* Create the CLong3T from the M-N-K values and check if it is already
     stored in the map GEMM_Profile_MNK. */
  CLong3T MNK(M, N, K);
  map<CLong3T, int>::iterator MI = GEMM_Profile_MNK.find(MNK);

  if(MI == GEMM_Profile_MNK.end()) {

    /* Entry is not present yet. Create it. */
    const int ind = GEMM_Profile_MNK.size();
    GEMM_Profile_MNK[MNK] = ind;

    GEMM_Profile_NCalls.push_back(1);
    GEMM_Profile_TotTime.push_back(val_elapsed_time);
    GEMM_Profile_MinTime.push_back(val_elapsed_time);
    GEMM_Profile_MaxTime.push_back(val_elapsed_time);
  }
  else {

    /* Entry is already present. Determine its index in the
       map and update the corresponding vectors. */
    const int ind = MI->second;
    ++GEMM_Profile_NCalls[ind];
    GEMM_Profile_TotTime[ind] += val_elapsed_time;
    GEMM_Profile_MinTime[ind]  = min(GEMM_Profile_MinTime[ind], val_elapsed_time);
    GEMM_Profile_MaxTime[ind]  = max(GEMM_Profile_MaxTime[ind], val_elapsed_time);
  }

#endif

}

void CConfig::GEMMProfilingCSV(void) {

#ifdef PROFILE

  /* Initialize the rank to the master node. */
  int rank = MASTER_NODE;

#ifdef HAVE_MPI
  /* Parallel executable. The profiling data must be sent to the master node.
     First determine the rank and size. */
  int size;
  SU2_MPI::Comm_rank(MPI_COMM_WORLD, &rank);
  SU2_MPI::Comm_size(MPI_COMM_WORLD, &size);

  /* Check for the master node. */
  if(rank == MASTER_NODE) {

    /* Master node. Loop over the other ranks to receive their data. */
    for(int proc=1; proc<size; ++proc) {

      /* Block until a message from this processor arrives. Determine
         the number of entries in the receive buffers. */
      SU2_MPI::Status status;
      SU2_MPI::Probe(proc, 0, MPI_COMM_WORLD, &status);

      int nEntries;
      SU2_MPI::Get_count(&status, MPI_LONG, &nEntries);

      /* Allocate the memory for the receive buffers and receive the
         three messages using blocking receives. */
      vector<long>   recvBufNCalls(nEntries);
      vector<double> recvBufTotTime(nEntries);
      vector<double> recvBufMinTime(nEntries);
      vector<double> recvBufMaxTime(nEntries);
      vector<long>   recvBufMNK(3*nEntries);

      SU2_MPI::Recv(recvBufNCalls.data(), recvBufNCalls.size(),
                    MPI_LONG, proc, 0, MPI_COMM_WORLD, &status);
      SU2_MPI::Recv(recvBufTotTime.data(), recvBufTotTime.size(),
                    MPI_DOUBLE, proc, 1, MPI_COMM_WORLD, &status);
      SU2_MPI::Recv(recvBufMinTime.data(), recvBufMinTime.size(),
                    MPI_DOUBLE, proc, 2, MPI_COMM_WORLD, &status);
      SU2_MPI::Recv(recvBufMaxTime.data(), recvBufMaxTime.size(),
                    MPI_DOUBLE, proc, 3, MPI_COMM_WORLD, &status);
      SU2_MPI::Recv(recvBufMNK.data(), recvBufMNK.size(),
                    MPI_LONG, proc, 4, MPI_COMM_WORLD, &status);

      /* Loop over the number of entries. */
      for(int i=0; i<nEntries; ++i) {

        /* Create the CLong3T from the M-N-K values and check if it is already
           stored in the map GEMM_Profile_MNK. */
        CLong3T MNK(recvBufMNK[3*i], recvBufMNK[3*i+1], recvBufMNK[3*i+2]);
        map<CLong3T, int>::iterator MI = GEMM_Profile_MNK.find(MNK);

        if(MI == GEMM_Profile_MNK.end()) {

          /* Entry is not present yet. Create it. */
          const int ind = GEMM_Profile_MNK.size();
          GEMM_Profile_MNK[MNK] = ind;

          GEMM_Profile_NCalls.push_back(recvBufNCalls[i]);
          GEMM_Profile_TotTime.push_back(recvBufTotTime[i]);
          GEMM_Profile_MinTime.push_back(recvBufMinTime[i]);
          GEMM_Profile_MaxTime.push_back(recvBufMaxTime[i]);
        }
        else {

          /* Entry is already present. Determine its index in the
             map and update the corresponding vectors. */
          const int ind = MI->second;
          GEMM_Profile_NCalls[ind]  += recvBufNCalls[i];
          GEMM_Profile_TotTime[ind] += recvBufTotTime[i];
          GEMM_Profile_MinTime[ind]  = min(GEMM_Profile_MinTime[ind], recvBufMinTime[i]);
          GEMM_Profile_MaxTime[ind]  = max(GEMM_Profile_MaxTime[ind], recvBufMaxTime[i]);
        }
      }
    }
  }
  else {

    /* Not the master node. Create the send buffer for the MNK data. */
    vector<long> sendBufMNK(3*GEMM_Profile_NCalls.size());
    for(map<CLong3T, int>::iterator MI =GEMM_Profile_MNK.begin();
                                    MI!=GEMM_Profile_MNK.end(); ++MI) {

      const int ind = 3*MI->second;
      sendBufMNK[ind]   = MI->first.long0;
      sendBufMNK[ind+1] = MI->first.long1;
      sendBufMNK[ind+2] = MI->first.long2;
    }

    /* Send the data to the master node using blocking sends. */
    SU2_MPI::Send(GEMM_Profile_NCalls.data(), GEMM_Profile_NCalls.size(),
                  MPI_LONG, MASTER_NODE, 0, MPI_COMM_WORLD);
    SU2_MPI::Send(GEMM_Profile_TotTime.data(), GEMM_Profile_TotTime.size(),
                  MPI_DOUBLE, MASTER_NODE, 1, MPI_COMM_WORLD);
    SU2_MPI::Send(GEMM_Profile_MinTime.data(), GEMM_Profile_MinTime.size(),
                  MPI_DOUBLE, MASTER_NODE, 2, MPI_COMM_WORLD);
    SU2_MPI::Send(GEMM_Profile_MaxTime.data(), GEMM_Profile_MaxTime.size(),
                  MPI_DOUBLE, MASTER_NODE, 3, MPI_COMM_WORLD);
    SU2_MPI::Send(sendBufMNK.data(), sendBufMNK.size(),
                  MPI_LONG, MASTER_NODE, 4, MPI_COMM_WORLD);
  }

#endif

  /*--- The master rank will write the file ---*/
  if (rank == MASTER_NODE) {

    /* Store the elements of the map GEMM_Profile_MNK in
       vectors for post processing reasons. */
    const unsigned int nItems = GEMM_Profile_MNK.size();
    vector<long> M(nItems), N(nItems), K(nItems);
    for(map<CLong3T, int>::iterator MI =GEMM_Profile_MNK.begin();
                                    MI!=GEMM_Profile_MNK.end(); ++MI) {

      const int ind = MI->second;
      M[ind] = MI->first.long0;
      N[ind] = MI->first.long1;
      K[ind] = MI->first.long2;
    }

    /* In order to create a nicer output the profiling data is sorted in
       terms of CPU time spent. Create a vector of pairs for carrying
       out this sort. */
    vector<pair<double, unsigned int> > sortedTime;

    for(unsigned int i=0; i<GEMM_Profile_TotTime.size(); ++i)
      sortedTime.push_back(make_pair(GEMM_Profile_TotTime[i], i));

    sort(sortedTime.begin(), sortedTime.end());

    /* Open the profiling file. */
    char cstr[200];
    ofstream Profile_File;
    strcpy (cstr, "gemm_profiling.csv");

    Profile_File.precision(15);
    Profile_File.open(cstr, ios::out);

    /* Create the CSV header */
    Profile_File << "\"Total_Time\", \"N_Calls\", \"Avg_Time\", \"Min_Time\", \"Max_Time\", \"M\", \"N\", \"K\", \"Avg GFLOPs\"" << endl;

    /* Loop through the different items, where the item with the largest total time is
       written first. As sortedTime is sorted in increasing order, the sequence of
       sortedTime must be reversed. */
    for(vector<pair<double, unsigned int> >::reverse_iterator rit =sortedTime.rbegin();
                                                              rit!=sortedTime.rend(); ++rit) {
      /* Determine the original index in the profiling vectors. */
      const unsigned int ind = rit->second;
      const double AvgTime = GEMM_Profile_TotTime[ind]/GEMM_Profile_NCalls[ind];
      const double GFlops   = 2.0e-9*M[ind]*N[ind]*K[ind]/AvgTime;

      /* Write the data. */
      Profile_File << scientific << GEMM_Profile_TotTime[ind] << ", " << GEMM_Profile_NCalls[ind] << ", "
                   << AvgTime << ", " << GEMM_Profile_MinTime[ind] << ", " << GEMM_Profile_MaxTime[ind] << ", "
                   << M[ind] << ", " << N[ind] << ", " << K[ind] << ", " << GFlops << endl;
    }

    /* Close the file. */
    Profile_File.close();
  }

#endif

}

void CConfig::SetFreeStreamTurboNormal(su2double* turboNormal){

  FreeStreamTurboNormal[0] = turboNormal[0];
  FreeStreamTurboNormal[1] = turboNormal[1];
  FreeStreamTurboNormal[2] = 0.0;

}

void CConfig::SetMultizone(CConfig *driver_config, CConfig **config_container){

  for (unsigned short iZone = 0; iZone < nZone; iZone++){

    if (config_container[iZone]->GetTime_Domain() != GetTime_Domain()){
      SU2_MPI::Error("Option TIME_DOMAIN must be the same in all zones.", CURRENT_FUNCTION);
    }
    if (config_container[iZone]->GetnTime_Iter() != GetnTime_Iter()){
      SU2_MPI::Error("Option TIME_ITER must be the same in all zones.", CURRENT_FUNCTION);
    }
    if (config_container[iZone]->GetnOuter_Iter() != GetnOuter_Iter()){
      SU2_MPI::Error("Option OUTER_ITER must be the same in all zones.", CURRENT_FUNCTION);
    }
    if (config_container[iZone]->GetTime_Step() != GetTime_Step()){
      SU2_MPI::Error("Option TIME_STEP must be the same in all zones.", CURRENT_FUNCTION);
    }
    if (config_container[iZone]->GetMultizone_Problem() != GetMultizone_Problem()){
      SU2_MPI::Error("Option MULTIZONE must be the same in all zones.", CURRENT_FUNCTION);
    }
    if (config_container[iZone]->GetMultizone_Mesh() != GetMultizone_Mesh()){
      SU2_MPI::Error("Option MULTIZONE_MESH must be the same in all zones.", CURRENT_FUNCTION);
    }
    if(config_container[iZone]->GetWnd_Cauchy_Crit() == true){
      SU2_MPI::Error("Option WINDOW_CAUCHY_CRIT must be deactivated for multizone problems.", CURRENT_FUNCTION);
    }
  }
  if(driver_config->GetWnd_Cauchy_Crit() == true){
    SU2_MPI::Error("Option WINDOW_CAUCHY_CRIT must be deactivated for multizone problems.", CURRENT_FUNCTION);
  }

  bool multiblockDriver = false;
  for (unsigned short iFiles = 0; iFiles < driver_config->GetnVolumeOutputFiles(); iFiles++){
    if (driver_config->GetVolumeOutputFiles()[iFiles] == PARAVIEW_MULTIBLOCK){
      multiblockDriver = true;
    }
  }

  bool multiblockZone = false;
  for (unsigned short iZone = 0; iZone < nZone; iZone++){
    multiblockZone = false;
    for (unsigned short iFiles = 0; iFiles < config_container[iZone]->GetnVolumeOutputFiles(); iFiles++){
      if (config_container[iZone]->GetVolumeOutputFiles()[iFiles] == PARAVIEW_MULTIBLOCK){
        multiblockZone = true;
      }
    }
    if (multiblockZone != multiblockDriver){
      SU2_MPI::Error("To enable PARAVIEW_MULTIBLOCK output, add it to OUTPUT_FILES option in main config and\n"
                     "remove option from sub-config files.", CURRENT_FUNCTION);
    }
  }

  /*--- Set the Restart iter for time dependent problems ---*/
  if (driver_config->GetRestart()){
    Unst_RestartIter = driver_config->GetRestart_Iter();
    Dyn_RestartIter  = driver_config->GetRestart_Iter();
  }

  /*--- Fix the Time Step for all subdomains, for the case of time-dependent problems ---*/
  if (driver_config->GetTime_Domain()){
    Delta_UnstTime = driver_config->GetTime_Step();
    Delta_DynTime  = driver_config->GetTime_Step();

    Time_Domain = true;
  }

  /*------------------------------------------------------------*/
  /*------ Determine the special properties of the problem -----*/
  /*------------------------------------------------------------*/

  bool structural_zone = false;
  bool fluid_zone = false;

  unsigned short iZone = 0;

  /*--- If there is at least a fluid and a structural zone ---*/
  for (iZone = 0; iZone < nZone; iZone++){
    switch (config_container[iZone]->GetKind_Solver()) {
    case EULER: case NAVIER_STOKES: case RANS:
    case INC_EULER: case INC_NAVIER_STOKES: case INC_RANS:
      fluid_zone = true;
      break;
    case FEM_ELASTICITY:
      structural_zone = true;
      Relaxation = true;
      break;
    }
  }

  /*--- If the problem has FSI properties ---*/
  FSI_Problem = fluid_zone && structural_zone;

  Multizone_Residual = true;

}<|MERGE_RESOLUTION|>--- conflicted
+++ resolved
@@ -1701,21 +1701,16 @@
   addUnsignedShortOption("LINEAR_SOLVER_ILU_FILL_IN", Linear_Solver_ILU_n, 0);
   /* DESCRIPTION: Maximum number of iterations of the linear solver for the implicit formulation */
   addUnsignedLongOption("LINEAR_SOLVER_RESTART_FREQUENCY", Linear_Solver_Restart_Frequency, 10);
+  /* DESCRIPTION: Relaxation factor for iterative linear smoothers (SMOOTHER_ILU/JACOBI/LU-SGS/LINELET) */
+  addDoubleOption("LINEAR_SOLVER_SMOOTHER_RELAXATION", Linear_Solver_Smoother_Relaxation, 1.0);
   /* DESCRIPTION: Custom number of threads used for additive domain decomposition for ILU and LU_SGS (0 is "auto"). */
   addUnsignedLongOption("LINEAR_SOLVER_PREC_THREADS", Linear_Solver_Prec_Threads, 0);
-<<<<<<< HEAD
-  /* DESCRIPTION: Relaxation factor for iterative linear smoothers (SMOOTHER_ILU/JACOBI/LU-SGS/LINELET) */
-  addDoubleOption("LINEAR_SOLVER_SMOOTHER_RELAXATION", Linear_Solver_Smoother_Relaxation, 1.0);
   /* DESCRIPTION: Relaxation of the pressure based flow corrections */
   addDoubleOption("RELAXATION_FACTOR_PBFLOW", Relaxation_Factor_PBFlow, 0.5);
   /* DESCRIPTION: Relaxation of the Rhie Chow interpolation contribution in pressure based flow. */
   addDoubleOption("RELAXATION_FACTOR_RHIECHOW", RCFactor, 0.5);
-  /* DESCRIPTION: Relaxation of the flow equations solver for the implicit formulation */
-  addDoubleOption("RELAXATION_FACTOR_ADJFLOW", Relaxation_Factor_AdjFlow, 1.0);
-=======
   /* DESCRIPTION: Relaxation factor for updates of adjoint variables. */
   addDoubleOption("RELAXATION_FACTOR_ADJOINT", Relaxation_Factor_Adjoint, 1.0);
->>>>>>> f8d46030
   /* DESCRIPTION: Relaxation of the CHT coupling */
   addDoubleOption("RELAXATION_FACTOR_CHT", Relaxation_Factor_CHT, 1.0);
   /* DESCRIPTION: Roe coefficient */
