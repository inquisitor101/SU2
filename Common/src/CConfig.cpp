/*!
 * \file CConfig.cpp
 * \brief Main file for managing the config file
 * \author F. Palacios, T. Economon, B. Tracey, H. Kline
 * \version 7.1.0 "Blackbird"
 *
 * SU2 Project Website: https://su2code.github.io
 *
 * The SU2 Project is maintained by the SU2 Foundation
 * (http://su2foundation.org)
 *
 * Copyright 2012-2020, SU2 Contributors (cf. AUTHORS.md)
 *
 * SU2 is free software; you can redistribute it and/or
 * modify it under the terms of the GNU Lesser General Public
 * License as published by the Free Software Foundation; either
 * version 2.1 of the License, or (at your option) any later version.
 *
 * SU2 is distributed in the hope that it will be useful,
 * but WITHOUT ANY WARRANTY; without even the implied warranty of
 * MERCHANTABILITY or FITNESS FOR A PARTICULAR PURPOSE. See the GNU
 * Lesser General Public License for more details.
 *
 * You should have received a copy of the GNU Lesser General Public
 * License along with SU2. If not, see <http://www.gnu.org/licenses/>.
 */

#define ENABLE_MAPS
#include "../include/CConfig.hpp"
#undef ENABLE_MAPS

#include "../include/fem/fem_gauss_jacobi_quadrature.hpp"
#include "../include/fem/fem_geometry_structure.hpp"

#include "../include/basic_types/ad_structure.hpp"
#include "../include/toolboxes/printing_toolbox.hpp"

using namespace PrintingToolbox;

#ifdef PROFILE
#ifdef HAVE_MKL
#include "mkl.h"
#endif
#endif

vector<string> Profile_Function_tp;       /*!< \brief Vector of string names for profiled functions. */
vector<double> Profile_Time_tp;           /*!< \brief Vector of elapsed time for profiled functions. */
vector<double> Profile_ID_tp;             /*!< \brief Vector of group ID number for profiled functions. */
map<string, vector<int> > Profile_Map_tp; /*!< \brief Map containing the final results for profiled functions. */

map<CLong3T, int> GEMM_Profile_MNK;       /*!< \brief Map, which maps the GEMM size to the index where
                                                      the data for this GEMM is stored in several vectors. */
vector<long>   GEMM_Profile_NCalls;       /*!< \brief Vector, which stores the number of calls to this
                                                      GEMM size. */
vector<double> GEMM_Profile_TotTime;      /*!< \brief Total time spent for this GEMM size. */
vector<double> GEMM_Profile_MinTime;      /*!< \brief Minimum time spent for this GEMM size. */
vector<double> GEMM_Profile_MaxTime;      /*!< \brief Maximum time spent for this GEMM size. */

//#pragma omp threadprivate(Profile_Function_tp, Profile_Time_tp, Profile_ID_tp, Profile_Map_tp)


CConfig::CConfig(char case_filename[MAX_STRING_SIZE], unsigned short val_software, bool verb_high) {

  /*--- Set the case name to the base config file name without extension ---*/

  caseName = PrintingToolbox::split(string(case_filename),'.')[0];

  base_config = true;

  /*--- Store MPI rank and size ---*/

  rank = SU2_MPI::GetRank();
  size = SU2_MPI::GetSize();

  iZone = 0;
  nZone = 1;

  Init();

  /*--- Parsing the config file  ---*/

  SetConfig_Parsing(case_filename);

  /*--- Set the default values for all of the options that weren't set ---*/

  SetDefault();

  /*--- Set number of zone ---*/

  SetnZone();

  /*--- Configuration file postprocessing ---*/

  SetPostprocessing(val_software, iZone, 0);

  /*--- Configuration file boundaries/markers setting ---*/

  SetMarkers(val_software);

  /*--- Configuration file output ---*/

  if ((rank == MASTER_NODE) && verb_high)
    SetOutput(val_software, iZone);

}

CConfig::CConfig(istream &case_buffer, unsigned short val_software, bool verb_high) {

  base_config = true;

  iZone = 0;
  nZone = 1;

  Init();

  /*--- Parsing the config file  ---*/

  SetConfig_Parsing(case_buffer);

  /*--- Set the default values for all of the options that weren't set ---*/

  SetDefault();

  /*--- Set number of zone ---*/

  SetnZone();

  /*--- Configuration file postprocessing ---*/

  SetPostprocessing(val_software, iZone, 0);

  /*--- Configuration file boundaries/markers setting ---*/

  SetMarkers(val_software);

  /*--- Configuration file output ---*/

  if ((rank == MASTER_NODE) && verb_high)
    SetOutput(val_software, iZone);

}

CConfig::CConfig(CConfig* config, char case_filename[MAX_STRING_SIZE], unsigned short val_software, unsigned short val_iZone, unsigned short val_nZone, bool verb_high) {

  caseName = config->GetCaseName();

  unsigned short val_nDim;

  base_config = false;

  iZone = val_iZone;
  nZone = val_nZone;

  Init();

  /*--- Parsing the config file  ---*/

  SetConfig_Parsing(case_filename);

  /*--- Set default options from base config ---*/

  SetDefaultFromConfig(config);

  /*--- Set the default values for all of the options that weren't set ---*/

  SetDefault();

  /*--- Get the dimension --- */

  val_nDim = GetnDim(Mesh_FileName, Mesh_FileFormat);

  /*--- Configuration file postprocessing ---*/

  SetPostprocessing(val_software, val_iZone, val_nDim);

  /*--- Configuration file boundaries/markers setting ---*/

  SetMarkers(val_software);

  /*--- Configuration file output ---*/

  if ((rank == MASTER_NODE) && verb_high)
    SetOutput(val_software, val_iZone);

  Multizone_Problem = config->GetMultizone_Problem();

}

CConfig::CConfig(char case_filename[MAX_STRING_SIZE], unsigned short val_software) {

  /*--- Set the case name to the base config file name without extension ---*/

  caseName = PrintingToolbox::split(string(case_filename),'.')[0];

  base_config = true;

  nZone = 1;
  iZone = 0;

  Init();

  /*--- Parsing the config file  ---*/

  SetConfig_Parsing(case_filename);

  /*--- Set the default values for all of the options that weren't set ---*/

  SetDefault();

  /*--- Set number of zones --- */

  SetnZone();

  /*--- Configuration file postprocessing ---*/

  SetPostprocessing(val_software, 0, 1);

  /*--- Configuration file boundaries/markers setting ---*/

  SetMarkers(val_software);

  /*--- Print the header --- */

  SetHeader(val_software);

}

CConfig::CConfig(char case_filename[MAX_STRING_SIZE], CConfig *config) {

  /*--- Set the case name to the base config file name without extension ---*/

  caseName = PrintingToolbox::split(string(case_filename),'.')[0];

  base_config = true;

  bool runtime_file = false;

  Init();

  /*--- Parsing the config file  ---*/

  runtime_file = SetRunTime_Parsing(case_filename);

  /*--- Set the default values for all of the options that weren't set ---*/

  SetDefault();

  /*--- Update original config file ---*/

  if (runtime_file) {
    if (all_options.find("TIME_ITER") == all_options.end())
      config->SetnTime_Iter(nTimeIter);
  }
}

SU2_MPI::Comm CConfig::GetMPICommunicator() const {

  return SU2_Communicator;

}

void CConfig::Init(){

  /*--- Store MPI rank and size ---*/

  rank = SU2_MPI::GetRank();
  size = SU2_MPI::GetSize();

  /*--- Initialize pointers to Null---*/

  SetPointersNull();

  /*--- Reading config options  ---*/

  SetConfig_Options();

}

void CConfig::SetMPICommunicator(SU2_MPI::Comm Communicator) {

  SU2_Communicator = Communicator;

}

void CConfig::addDoubleOption(const string name, su2double & option_field, su2double default_value) {
  // Check if the key is already in the map. If this fails, it is coder error
  // and not user error, so throw.
  assert(option_map.find(name) == option_map.end());

  // Add this option to the list of all the options
  all_options.insert(pair<string, bool>(name, true));

  // Create the parser for a su2double option with a reference to the option_field and the desired
  // default value. This will take the string in the config file, convert it to a su2double, and
  // place that su2double in the memory location specified by the reference.
  COptionBase* val = new COptionDouble(name, option_field, default_value);

  // Create an association between the option name ("CFL") and the parser generated above.
  // During configuration, the parsing script will get the option name, and use this map
  // to find how to parse that option.
  option_map.insert(pair<string, COptionBase *>(name, val));
}

void CConfig::addStringOption(const string name, string & option_field, string default_value) {

  assert(option_map.find(name) == option_map.end());
  all_options.insert(pair<string, bool>(name, true));
  COptionBase* val = new COptionString(name, option_field, default_value);
  option_map.insert(pair<string, COptionBase *>(name, val));
}

void CConfig::addIntegerOption(const string name, int & option_field, int default_value) {
  assert(option_map.find(name) == option_map.end());
  all_options.insert(pair<string, bool>(name, true));
  COptionBase* val = new COptionInt(name, option_field, default_value);
  option_map.insert(pair<string, COptionBase *>(name, val));
}

void CConfig::addUnsignedLongOption(const string name, unsigned long & option_field, unsigned long default_value) {
  assert(option_map.find(name) == option_map.end());
  all_options.insert(pair<string, bool>(name, true));
  COptionBase* val = new COptionULong(name, option_field, default_value);
  option_map.insert(pair<string, COptionBase *>(name, val));
}

void CConfig::addUnsignedShortOption(const string name, unsigned short & option_field, unsigned short default_value) {
  assert(option_map.find(name) == option_map.end());
  all_options.insert(pair<string, bool>(name, true));
  COptionBase* val = new COptionUShort(name, option_field, default_value);
  option_map.insert(pair<string, COptionBase *>(name, val));
}

void CConfig::addLongOption(const string name, long & option_field, long default_value) {
  assert(option_map.find(name) == option_map.end());
  all_options.insert(pair<string, bool>(name, true));
  COptionBase* val = new COptionLong(name, option_field, default_value);
  option_map.insert(pair<string, COptionBase *>(name, val));
}

void CConfig::addBoolOption(const string name, bool & option_field, bool default_value) {
  assert(option_map.find(name) == option_map.end());
  all_options.insert(pair<string, bool>(name, true));
  COptionBase* val = new COptionBool(name, option_field, default_value);
  option_map.insert(pair<string, COptionBase *>(name, val));
}

// enum types work differently than all of the others because there are a small number of valid
// string entries for the type. One must also provide a list of all the valid strings of that type.
template <class Tenum>
void CConfig::addEnumOption(const string name, unsigned short & option_field, const map<string, Tenum> & enum_map, Tenum default_value) {
  assert(option_map.find(name) == option_map.end());
  all_options.insert(pair<string, bool>(name, true));
  COptionBase* val = new COptionEnum<Tenum>(name, enum_map, option_field, default_value);
  option_map.insert(pair<string, COptionBase *>(name, val));
  return;
}

// input_size is the number of options read in from the config file
template <class Tenum>
void CConfig::addEnumListOption(const string name, unsigned short & input_size, unsigned short * & option_field, const map<string, Tenum> & enum_map) {
  input_size = 0;
  assert(option_map.find(name) == option_map.end());
  all_options.insert(pair<string, bool>(name, true));
  COptionBase* val = new COptionEnumList<Tenum>(name, enum_map, option_field, input_size);
  option_map.insert( pair<string, COptionBase*>(name, val) );
}

void CConfig::addDoubleArrayOption(const string name, const int size, su2double* option_field) {
  assert(option_map.find(name) == option_map.end());
  all_options.insert(pair<string, bool>(name, true));
  COptionBase* val = new COptionDoubleArray(name, size, option_field);
  option_map.insert(pair<string, COptionBase *>(name, val));
}

void CConfig::addDoubleListOption(const string name, unsigned short & size, su2double * & option_field) {
  assert(option_map.find(name) == option_map.end());
  all_options.insert(pair<string, bool>(name, true));
  COptionBase* val = new COptionDoubleList(name, size, option_field);
  option_map.insert(pair<string, COptionBase *>(name, val));
}

void CConfig::addShortListOption(const string name, unsigned short & size, short * & option_field) {
  assert(option_map.find(name) == option_map.end());
  all_options.insert(pair<string, bool>(name, true));
  COptionBase* val = new COptionShortList(name, size, option_field);
  option_map.insert(pair<string, COptionBase *>(name, val));
}

void CConfig::addUShortListOption(const string name, unsigned short & size, unsigned short * & option_field) {
  assert(option_map.find(name) == option_map.end());
  all_options.insert(pair<string, bool>(name, true));
  COptionBase* val = new COptionUShortList(name, size, option_field);
  option_map.insert(pair<string, COptionBase *>(name, val));
}

void CConfig::addStringListOption(const string name, unsigned short & num_marker, string* & option_field) {
  assert(option_map.find(name) == option_map.end());
  all_options.insert(pair<string, bool>(name, true));
  COptionBase* val = new COptionStringList(name, num_marker, option_field);
  option_map.insert(pair<string, COptionBase *>(name, val));
}

void CConfig::addConvectOption(const string name, unsigned short & space_field, unsigned short & centered_field, unsigned short & upwind_field) {
  assert(option_map.find(name) == option_map.end());
  all_options.insert(pair<string, bool>(name, true));
  COptionBase* val = new COptionConvect(name, space_field, centered_field, upwind_field);
  option_map.insert(pair<string, COptionBase *>(name, val));
}

void CConfig::addConvectFEMOption(const string name, unsigned short & space_field, unsigned short & fem_field) {
  assert(option_map.find(name) == option_map.end());
  all_options.insert(pair<string, bool>(name, true));
  COptionBase* val = new COptionFEMConvect(name, space_field, fem_field);
  option_map.insert(pair<string, COptionBase *>(name, val));
}

void CConfig::addMathProblemOption(const string name, bool & ContinuousAdjoint, const bool & ContinuousAdjoint_default,
                          bool & DiscreteAdjoint, const bool & DiscreteAdjoint_default,
                          bool & Restart_Flow, const bool & Restart_Flow_default) {
  assert(option_map.find(name) == option_map.end());
  all_options.insert(pair<string, bool>(name, true));
  COptionBase* val = new COptionMathProblem(name, ContinuousAdjoint, ContinuousAdjoint_default, DiscreteAdjoint, DiscreteAdjoint_default, Restart_Flow, Restart_Flow_default);
  option_map.insert(pair<string, COptionBase *>(name, val));
}

void CConfig::addDVParamOption(const string name, unsigned short & nDV_field, su2double** & paramDV, string* & FFDTag,
                      unsigned short* & design_variable) {
  assert(option_map.find(name) == option_map.end());
  all_options.insert(pair<string, bool>(name, true));
  COptionBase* val = new COptionDVParam(name, nDV_field, paramDV, FFDTag, design_variable);
  option_map.insert(pair<string, COptionBase *>(name, val));
}

void CConfig::addDVValueOption(const string name, unsigned short* & nDVValue_field, su2double** & valueDV, unsigned short & nDV_field,  su2double** & paramDV,
                      unsigned short* & design_variable) {
  assert(option_map.find(name) == option_map.end());
  all_options.insert(pair<string, bool>(name, true));
  COptionBase* val = new COptionDVValue(name, nDVValue_field, valueDV, nDV_field, paramDV, design_variable);
  option_map.insert(pair<string, COptionBase *>(name, val));
}

void CConfig::addFFDDefOption(const string name, unsigned short & nFFD_field, su2double** & coordFFD, string* & FFDTag) {
  assert(option_map.find(name) == option_map.end());
  all_options.insert(pair<string, bool>(name, true));
  COptionBase* val = new COptionFFDDef(name, nFFD_field, coordFFD, FFDTag);
  option_map.insert(pair<string, COptionBase *>(name, val));
}

void CConfig::addFFDDegreeOption(const string name, unsigned short & nFFD_field, unsigned short** & degreeFFD) {
  assert(option_map.find(name) == option_map.end());
  all_options.insert(pair<string, bool>(name, true));
  COptionBase* val = new COptionFFDDegree(name, nFFD_field, degreeFFD);
  option_map.insert(pair<string, COptionBase *>(name, val));
}

void CConfig::addStringDoubleListOption(const string name, unsigned short & list_size, string * & string_field,
                               su2double* & double_field) {
  assert(option_map.find(name) == option_map.end());
  all_options.insert(pair<string, bool>(name, true));
  COptionBase* val = new COptionStringDoubleList(name, list_size, string_field, double_field);
  option_map.insert(pair<string, COptionBase *>(name, val));
}

void CConfig::addInletOption(const string name, unsigned short & nMarker_Inlet, string * & Marker_Inlet,
                    su2double* & Ttotal, su2double* & Ptotal, su2double** & FlowDir) {
  assert(option_map.find(name) == option_map.end());
  all_options.insert(pair<string, bool>(name, true));
  COptionBase* val = new COptionInlet(name, nMarker_Inlet, Marker_Inlet, Ttotal, Ptotal, FlowDir);
  option_map.insert(pair<string, COptionBase *>(name, val));
}

template <class Tenum>
void CConfig::addRiemannOption(const string name, unsigned short & nMarker_Riemann, string * & Marker_Riemann, unsigned short* & option_field, const map<string, Tenum> & enum_map,
                               su2double* & var1, su2double* & var2, su2double** & FlowDir) {
  assert(option_map.find(name) == option_map.end());
  all_options.insert(pair<string, bool>(name, true));
  COptionBase* val = new COptionRiemann<Tenum>(name, nMarker_Riemann, Marker_Riemann, option_field, enum_map, var1, var2, FlowDir);
  option_map.insert(pair<string, COptionBase *>(name, val));
}

template <class Tenum>
void CConfig::addGilesOption(const string name, unsigned short & nMarker_Giles, string * & Marker_Giles, unsigned short* & option_field, const map<string, Tenum> & enum_map,
                             su2double* & var1, su2double* & var2, su2double** & FlowDir, su2double* & relaxfactor1, su2double* & relaxfactor2) {
  assert(option_map.find(name) == option_map.end());
  all_options.insert(pair<string, bool>(name, true));
  COptionBase* val = new COptionGiles<Tenum>(name, nMarker_Giles, Marker_Giles, option_field, enum_map, var1, var2, FlowDir, relaxfactor1, relaxfactor2);
  option_map.insert(pair<string, COptionBase *>(name, val));
}

void CConfig::addExhaustOption(const string name, unsigned short & nMarker_Exhaust, string * & Marker_Exhaust,
                               su2double* & Ttotal, su2double* & Ptotal) {
  assert(option_map.find(name) == option_map.end());
  all_options.insert(pair<string, bool>(name, true));
  COptionBase* val = new COptionExhaust(name, nMarker_Exhaust, Marker_Exhaust, Ttotal, Ptotal);
  option_map.insert(pair<string, COptionBase *>(name, val));
}

void CConfig::addPeriodicOption(const string & name, unsigned short & nMarker_PerBound,
                                string* & Marker_PerBound, string* & Marker_PerDonor,
                                su2double** & RotCenter, su2double** & RotAngles, su2double** & Translation) {
  assert(option_map.find(name) == option_map.end());
  all_options.insert(pair<string, bool>(name, true));
  COptionBase* val = new COptionPeriodic(name, nMarker_PerBound, Marker_PerBound, Marker_PerDonor, RotCenter, RotAngles, Translation);
  option_map.insert(pair<string, COptionBase *>(name, val));
}

void CConfig::addTurboPerfOption(const string & name, unsigned short & nMarker_TurboPerf,
                                 string* & Marker_TurboBoundIn, string* & Marker_TurboBoundOut) {
  assert(option_map.find(name) == option_map.end());
  all_options.insert(pair<string, bool>(name, true));
  COptionBase* val = new COptionTurboPerformance(name, nMarker_TurboPerf, Marker_TurboBoundIn, Marker_TurboBoundOut);
  option_map.insert(pair<string, COptionBase *>(name, val));
}

void CConfig::addActDiskOption(const string & name, unsigned short & nMarker_ActDiskInlet,
                               unsigned short & nMarker_ActDiskOutlet, string* & Marker_ActDiskInlet,
                               string* & Marker_ActDiskOutlet, su2double** & ActDisk_PressJump,
                               su2double** & ActDisk_TempJump, su2double** & ActDisk_Omega) {
  assert(option_map.find(name) == option_map.end());
  all_options.insert(pair<string, bool>(name, true));
  COptionBase* val = new COptionActDisk(name, nMarker_ActDiskInlet, nMarker_ActDiskOutlet, Marker_ActDiskInlet,
                                        Marker_ActDiskOutlet, ActDisk_PressJump, ActDisk_TempJump, ActDisk_Omega);
  option_map.insert(pair<string, COptionBase *>(name, val));
}

void CConfig::addWallFunctionOption(const string &name, unsigned short &list_size, string* &string_field,
                                    unsigned short* &val_Kind_WF, unsigned short** &val_IntInfo_WF,
                                    su2double** &val_DoubleInfo_WF) {
  assert(option_map.find(name) == option_map.end());
  all_options.insert(pair<string, bool>(name, true));
  COptionBase* val = new COptionWallFunction(name, list_size, string_field, val_Kind_WF,
                                             val_IntInfo_WF, val_DoubleInfo_WF);
  option_map.insert(pair<string, COptionBase *>(name, val));
}

void CConfig::addPythonOption(const string name) {
  assert(option_map.find(name) == option_map.end());
  all_options.insert(pair<string, bool>(name, true));
  COptionBase* val = new COptionPython(name);
  option_map.insert(pair<string, COptionBase *>(name, val));
}

unsigned short CConfig::GetnZone(string val_mesh_filename, unsigned short val_format) {

  int nZone = 1; /* Default value if nothing is specified. */

  switch (val_format) {
    case SU2: {

      /*--- Local variables for reading the SU2 file. ---*/
      string text_line;
      ifstream mesh_file;

      /*--- Check if the mesh file can be opened for reading. ---*/
      mesh_file.open(val_mesh_filename.c_str(), ios::in);
      if (mesh_file.fail())
        SU2_MPI::Error(string("There is no geometry file called ") + val_mesh_filename,
                              CURRENT_FUNCTION);

      /*--- Read the SU2 mesh file until the zone data is reached or
            when it can be decided that it is not present. ---*/
      while( getline (mesh_file, text_line) ) {

        /*--- Search for the "NZONE" keyword to see if there are multiple Zones ---*/
        if(text_line.find ("NZONE=",0) != string::npos) {
          text_line.erase (0,6); nZone = atoi(text_line.c_str());
          break;
        }

        /*--- If one of the keywords IZONE, NELEM or NPOIN, NMARK is encountered,
              it can be assumed that the NZONE keyword is not present and the loop
              can be terminated. ---*/
        if(text_line.find ("IZONE=",0) != string::npos) break;
        if(text_line.find ("NELEM=",0) != string::npos) break;
        if(text_line.find ("NPOIN=",0) != string::npos) break;
        if(text_line.find ("NMARK=",0) != string::npos) break;
      }

      mesh_file.close();
      break;

    }

    case CGNS_GRID: {

#ifdef HAVE_CGNS

      /*--- Local variables which are needed when calling the CGNS mid-level API. ---*/

      int fn, nbases = 0, nzones = 0, file_type;
      int cell_dim = 0, phys_dim = 0;
      char basename[CGNS_STRING_SIZE];

      /*--- Check whether the supplied file is truly a CGNS file. ---*/

      if ( cg_is_cgns(val_mesh_filename.c_str(), &file_type) != CG_OK ) {
        SU2_MPI::Error(val_mesh_filename +
                       string(" was not found or is not a properly formatted CGNS file.\n") +
                       string("Note that SU2 expects unstructured CGNS files in ADF data format."),
                       CURRENT_FUNCTION);
      }

      /*--- Open the CGNS file for reading. The value of fn returned
       is the specific index number for this file and will be
       repeatedly used in the function calls. ---*/

      if (cg_open(val_mesh_filename.c_str(), CG_MODE_READ, &fn)) cg_error_exit();

      /*--- Get the number of databases. This is the highest node
       in the CGNS heirarchy. ---*/

      if (cg_nbases(fn, &nbases)) cg_error_exit();

      /*--- Check if there is more than one database. Throw an
       error if there is because this reader can currently
       only handle one database. ---*/

      if ( nbases > 1 ) {
        SU2_MPI::Error("CGNS reader currently incapable of handling more than 1 database." ,
                       CURRENT_FUNCTION);
      }

      /*--- Read the databases. Note that the indexing starts at 1. ---*/

      for ( int i = 1; i <= nbases; i++ ) {

        if (cg_base_read(fn, i, basename, &cell_dim, &phys_dim)) cg_error_exit();

        /*--- Get the number of zones for this base. ---*/

        if (cg_nzones(fn, i, &nzones)) cg_error_exit();

      }

      /*--- Close the CGNS file. ---*/

      if ( cg_close(fn) ) cg_error_exit();

      /*--- Set the number of zones as read from the CGNS file ---*/

      nZone = nzones;

#else
      SU2_MPI::Error(string(" SU2 built without CGNS support. \n") +
                     string(" To use CGNS, build SU2 accordingly."),
                     CURRENT_FUNCTION);
#endif

      break;
    }
    case RECTANGLE: {
      nZone = 1;
      break;
    }
    case BOX: {
      nZone = 1;
      break;
    }
  }

  return (unsigned short) nZone;

}

unsigned short CConfig::GetnDim(string val_mesh_filename, unsigned short val_format) {

  short nDim = -1;

  switch (val_format) {
    case SU2: {

      /*--- Local variables for reading the SU2 file. ---*/
      string text_line;
      ifstream mesh_file;

      /*--- Open grid file ---*/
      mesh_file.open(val_mesh_filename.c_str(), ios::in);
      if (mesh_file.fail()) {
        SU2_MPI::Error(string("The SU2 mesh file named ") + val_mesh_filename + string(" was not found."), CURRENT_FUNCTION);
      }

      /*--- Read the SU2 mesh file until the dimension data is reached
            or when it can be decided that it is not present. ---*/
      while( getline (mesh_file, text_line) ) {

        /*--- Search for the "NDIME" keyword to determine the number
              of dimensions.  ---*/
        if(text_line.find ("NDIME=",0) != string::npos) {
          text_line.erase (0,6); nDim = atoi(text_line.c_str());
          break;
        }

        /*--- If one of the keywords NELEM or NPOIN, NMARK is encountered,
              it can be assumed that the NZONE keyword is not present and
              the loop can be terminated. ---*/
        if(text_line.find ("NELEM=",0) != string::npos) break;
        if(text_line.find ("NPOIN=",0) != string::npos) break;
        if(text_line.find ("NMARK=",0) != string::npos) break;
      }

      mesh_file.close();

      /*--- Throw an error if the dimension was not found. ---*/
      if (nDim == -1) {
        SU2_MPI::Error(val_mesh_filename + string(" is not an SU2 mesh file or has the wrong format \n ('NDIME=' not found). Please check."),
                       CURRENT_FUNCTION);
      }

      break;
    }

    case CGNS_GRID: {

#ifdef HAVE_CGNS

      /*--- Local variables which are needed when calling the CGNS mid-level API. ---*/
      int fn, nbases, file_type;
      int cell_dim, phys_dim;
      char basename[CGNS_STRING_SIZE];

      /*--- Check whether the supplied file is truly a CGNS file. ---*/
      if ( cg_is_cgns(val_mesh_filename.c_str(), &file_type) != CG_OK ) {
        SU2_MPI::Error(val_mesh_filename +
                       string(" was not found or is not a properly formatted CGNS file.\n") +
                       string("Note that SU2 expects unstructured CGNS files in ADF data format."),
                       CURRENT_FUNCTION);
      }

      /*--- Open the CGNS file for reading. The value of fn returned
            is the specific index number for this file and will be
            repeatedly used in the function calls. ---*/
      if (cg_open(val_mesh_filename.c_str(), CG_MODE_READ, &fn) != CG_OK) cg_error_exit();

      /*--- Get the number of databases. This is the highest node
            in the CGNS heirarchy. ---*/
      if (cg_nbases(fn, &nbases) != CG_OK) cg_error_exit();

      /*--- Check if there is more than one database. Throw an
            error if there is because this reader can currently
            only handle one database. ---*/
      if ( nbases > 1 )
        SU2_MPI::Error("CGNS reader currently incapable of handling more than 1 database." ,
                       CURRENT_FUNCTION);

      /*--- Read the database. Note that the indexing starts at 1.
            Afterwards close the file again. ---*/
      if (cg_base_read(fn, 1, basename, &cell_dim, &phys_dim) != CG_OK) cg_error_exit();
      if (cg_close(fn) != CG_OK) cg_error_exit();

      /*--- Set the problem dimension as read from the CGNS file ---*/
      nDim = cell_dim;

#else
      SU2_MPI::Error(string(" SU2 built without CGNS support. \n") +
                     string(" To use CGNS, build SU2 accordingly."),
                     CURRENT_FUNCTION);
#endif

      break;
    }
    case RECTANGLE: {
      nDim = 2;
      break;
    }
    case BOX: {
      nDim = 3;
      break;
    }
  }

  /*--- After reading the mesh, assert that the dimension is equal to 2 or 3. ---*/
  assert((nDim == 2) || (nDim == 3));

  return (unsigned short) nDim;
}

void CConfig::SetPointersNull(void) {

  Marker_CfgFile_GeoEval      = nullptr;   Marker_All_GeoEval       = nullptr;
  Marker_CfgFile_Monitoring   = nullptr;   Marker_All_Monitoring    = nullptr;
  Marker_CfgFile_Designing    = nullptr;   Marker_All_Designing     = nullptr;
  Marker_CfgFile_Plotting     = nullptr;   Marker_All_Plotting      = nullptr;
  Marker_CfgFile_Analyze      = nullptr;   Marker_All_Analyze       = nullptr;
  Marker_CfgFile_DV           = nullptr;   Marker_All_DV            = nullptr;
  Marker_CfgFile_Moving       = nullptr;   Marker_All_Moving        = nullptr;
  Marker_CfgFile_PerBound     = nullptr;   Marker_All_PerBound      = nullptr;    Marker_PerBound   = nullptr;
  Marker_CfgFile_Turbomachinery = nullptr; Marker_All_Turbomachinery = nullptr;
  Marker_CfgFile_TurbomachineryFlag = nullptr; Marker_All_TurbomachineryFlag = nullptr;
  Marker_CfgFile_MixingPlaneInterface = nullptr; Marker_All_MixingPlaneInterface = nullptr;
  Marker_CfgFile_ZoneInterface = nullptr;
  Marker_CfgFile_Deform_Mesh   = nullptr;  Marker_All_Deform_Mesh   = nullptr;
  Marker_CfgFile_Deform_Mesh_Sym_Plane   = nullptr;  Marker_All_Deform_Mesh_Sym_Plane   = nullptr;
  Marker_CfgFile_Fluid_Load    = nullptr;  Marker_All_Fluid_Load    = nullptr;

  Marker_CfgFile_Turbomachinery       = nullptr; Marker_All_Turbomachinery       = nullptr;
  Marker_CfgFile_TurbomachineryFlag   = nullptr; Marker_All_TurbomachineryFlag   = nullptr;
  Marker_CfgFile_MixingPlaneInterface = nullptr; Marker_All_MixingPlaneInterface = nullptr;

  Marker_CfgFile_PyCustom     = nullptr;   Marker_All_PyCustom      = nullptr;

  Marker_DV                   = nullptr;   Marker_Moving            = nullptr;    Marker_Monitoring = nullptr;
  Marker_Designing            = nullptr;   Marker_GeoEval           = nullptr;    Marker_Plotting   = nullptr;
  Marker_Analyze              = nullptr;   Marker_PyCustom          = nullptr;    Marker_WallFunctions        = nullptr;
  Marker_CfgFile_KindBC       = nullptr;   Marker_All_KindBC        = nullptr;

  Kind_WallFunctions       = nullptr;
  IntInfo_WallFunctions    = nullptr;
  DoubleInfo_WallFunctions = nullptr;
  Kind_Wall                = nullptr;

  Config_Filenames = nullptr;

  /*--- Marker Pointers ---*/

  Marker_Euler                = nullptr;    Marker_FarField         = nullptr;    Marker_Custom         = nullptr;
  Marker_SymWall              = nullptr;    Marker_PerBound         = nullptr;
  Marker_PerDonor             = nullptr;    Marker_NearFieldBound   = nullptr;
  Marker_Deform_Mesh          = nullptr;    Marker_Deform_Mesh_Sym_Plane= nullptr; Marker_Fluid_Load    = nullptr;
  Marker_Inlet                = nullptr;    Marker_Outlet           = nullptr;
  Marker_Supersonic_Inlet     = nullptr;    Marker_Supersonic_Outlet= nullptr;    Marker_Smoluchowski_Maxwell   = nullptr;
  Marker_Isothermal           = nullptr;    Marker_HeatFlux         = nullptr;    Marker_EngineInflow   = nullptr;
  Marker_Load                 = nullptr;    Marker_Disp_Dir         = nullptr;    Marker_RoughWall      = nullptr;
  Marker_EngineExhaust        = nullptr;    Marker_Displacement     = nullptr;    Marker_Load           = nullptr;
  Marker_Load_Dir             = nullptr;    Marker_Load_Sine        = nullptr;    Marker_Clamped        = nullptr;
  Marker_FlowLoad             = nullptr;    Marker_Internal         = nullptr;
  Marker_All_TagBound         = nullptr;    Marker_CfgFile_TagBound = nullptr;    Marker_All_KindBC     = nullptr;
  Marker_CfgFile_KindBC       = nullptr;    Marker_All_SendRecv     = nullptr;    Marker_All_PerBound   = nullptr;
  Marker_ZoneInterface        = nullptr;    Marker_All_ZoneInterface= nullptr;    Marker_Riemann        = nullptr;
  Marker_Fluid_InterfaceBound = nullptr;    Marker_CHTInterface     = nullptr;    Marker_Damper         = nullptr;
  Marker_Emissivity           = nullptr;

    /*--- Boundary Condition settings ---*/

  Isothermal_Temperature = nullptr;
  Heat_Flux              = nullptr;    Displ_Value            = nullptr;    Load_Value             = nullptr;
  FlowLoad_Value         = nullptr;    Damper_Constant        = nullptr;    Wall_Emissivity        = nullptr;
  Roughness_Height       = nullptr;

  /*--- Inlet Outlet Boundary Condition settings ---*/

  Inlet_Ttotal    = nullptr;    Inlet_Ptotal      = nullptr;
  Inlet_FlowDir   = nullptr;    Inlet_Temperature = nullptr;    Inlet_Pressure = nullptr;
  Inlet_Velocity  = nullptr;    Inlet_MassFrac    = nullptr;
  Outlet_Pressure = nullptr;

  /*--- Engine Boundary Condition settings ---*/

  Inflow_Pressure      = nullptr;    Inflow_MassFlow    = nullptr;    Inflow_ReverseMassFlow  = nullptr;
  Inflow_TotalPressure = nullptr;    Inflow_Temperature = nullptr;    Inflow_TotalTemperature = nullptr;
  Inflow_RamDrag       = nullptr;    Inflow_Force       = nullptr;    Inflow_Power            = nullptr;
  Inflow_Mach          = nullptr;

  Exhaust_Pressure        = nullptr;   Exhaust_Temperature        = nullptr;    Exhaust_MassFlow = nullptr;
  Exhaust_TotalPressure   = nullptr;   Exhaust_TotalTemperature   = nullptr;
  Exhaust_GrossThrust     = nullptr;   Exhaust_Force              = nullptr;
  Exhaust_Power           = nullptr;   Exhaust_Temperature_Target = nullptr;
  Exhaust_Pressure_Target = nullptr;

  Engine_Mach  = nullptr;    Engine_Force        = nullptr;
  Engine_Power = nullptr;    Engine_NetThrust    = nullptr;    Engine_GrossThrust = nullptr;
  Engine_Area  = nullptr;    EngineInflow_Target = nullptr;

  Exhaust_Temperature_Target  = nullptr;     Exhaust_Temperature   = nullptr;
  Exhaust_Pressure_Target   = nullptr;     Inlet_Ttotal                = nullptr;     Inlet_Ptotal          = nullptr;
  Inlet_FlowDir             = nullptr;     Inlet_Temperature           = nullptr;     Inlet_Pressure        = nullptr;
  Inlet_Velocity            = nullptr;     Inflow_Mach                 = nullptr;     Inflow_Pressure       = nullptr;
  Exhaust_Pressure          = nullptr;     Outlet_Pressure             = nullptr;     Isothermal_Temperature= nullptr;

  ElasticityMod             = nullptr;     PoissonRatio                = nullptr;     MaterialDensity       = nullptr;

  Load_Dir = nullptr;            Load_Dir_Value = nullptr;          Load_Dir_Multiplier = nullptr;
  Disp_Dir = nullptr;            Disp_Dir_Value = nullptr;          Disp_Dir_Multiplier = nullptr;
  Load_Sine_Dir = nullptr;       Load_Sine_Amplitude = nullptr;     Load_Sine_Frequency = nullptr;
  Electric_Field_Mod = nullptr;  Electric_Field_Dir = nullptr;      RefNode_Displacement = nullptr;

  Electric_Constant = nullptr;

  /*--- Actuator Disk Boundary Condition settings ---*/

  ActDiskInlet_Pressure         = nullptr;    ActDiskInlet_TotalPressure = nullptr;    ActDiskInlet_Temperature = nullptr;
  ActDiskInlet_TotalTemperature = nullptr;    ActDiskInlet_MassFlow      = nullptr;    ActDiskInlet_RamDrag     = nullptr;
  ActDiskInlet_Force            = nullptr;    ActDiskInlet_Power         = nullptr;

  ActDiskOutlet_Pressure      = nullptr;
  ActDiskOutlet_TotalPressure = nullptr;   ActDiskOutlet_GrossThrust = nullptr;  ActDiskOutlet_Force            = nullptr;
  ActDiskOutlet_Power         = nullptr;   ActDiskOutlet_Temperature = nullptr;  ActDiskOutlet_TotalTemperature = nullptr;
  ActDiskOutlet_MassFlow      = nullptr;

  ActDisk_DeltaPress      = nullptr;    ActDisk_DeltaTemp      = nullptr;
  ActDisk_TotalPressRatio = nullptr;    ActDisk_TotalTempRatio = nullptr;    ActDisk_StaticPressRatio = nullptr;
  ActDisk_StaticTempRatio = nullptr;    ActDisk_NetThrust      = nullptr;    ActDisk_GrossThrust      = nullptr;
  ActDisk_Power           = nullptr;    ActDisk_MassFlow       = nullptr;    ActDisk_Area             = nullptr;
  ActDisk_ReverseMassFlow = nullptr;    Surface_MassFlow        = nullptr;   Surface_Mach             = nullptr;
  Surface_Temperature      = nullptr;   Surface_Pressure         = nullptr;  Surface_Density          = nullptr;   Surface_Enthalpy          = nullptr;
  Surface_NormalVelocity   = nullptr;   Surface_TotalTemperature = nullptr;  Surface_TotalPressure    = nullptr;   Surface_PressureDrop    = nullptr;
  Surface_DC60             = nullptr;    Surface_IDC = nullptr;

  Outlet_MassFlow      = nullptr;       Outlet_Density      = nullptr;      Outlet_Area     = nullptr;

  Surface_Uniformity = nullptr; Surface_SecondaryStrength = nullptr; Surface_SecondOverUniform = nullptr;
  Surface_MomentumDistortion = nullptr;

  Surface_IDC_Mach        = nullptr;    Surface_IDR            = nullptr;    ActDisk_Mach             = nullptr;
  ActDisk_Force           = nullptr;    ActDisk_BCThrust       = nullptr;    ActDisk_BCThrust_Old     = nullptr;

  /*--- Miscellaneous/unsorted ---*/

  Aeroelastic_plunge  = nullptr;
  Aeroelastic_pitch   = nullptr;

  CFL_AdaptParam      = nullptr;
  CFL                 = nullptr;
  PlaneTag            = nullptr;
  ParamDV             = nullptr;
  DV_Value            = nullptr;
  Design_Variable     = nullptr;

  TimeDOFsADER_DG           = nullptr;
  TimeIntegrationADER_DG    = nullptr;
  WeightsIntegrationADER_DG = nullptr;
  RK_Alpha_Step             = nullptr;
  MG_CorrecSmooth           = nullptr;
  MG_PreSmooth              = nullptr;
  MG_PostSmooth             = nullptr;
  Int_Coeffs                = nullptr;

  Kind_Inc_Inlet = nullptr;
  Kind_Inc_Outlet = nullptr;

  Kind_ObjFunc   = nullptr;

  Weight_ObjFunc = nullptr;

  /*--- Moving mesh pointers ---*/

  nKind_SurfaceMovement = 0;
  Kind_SurfaceMovement = nullptr;
  LocationStations   = nullptr;
  MarkerMotion_Origin     = nullptr;
  MarkerTranslation_Rate  = nullptr;
  MarkerRotation_Rate     = nullptr;
  MarkerPitching_Omega    = nullptr;
  MarkerPitching_Ampl     = nullptr;
  MarkerPitching_Phase    = nullptr;
  MarkerPlunging_Omega    = nullptr;
  MarkerPlunging_Ampl     = nullptr;
  RefOriginMoment_X   = nullptr;    RefOriginMoment_Y   = nullptr;    RefOriginMoment_Z   = nullptr;
  MoveMotion_Origin   = nullptr;

  /*--- Periodic BC pointers. ---*/

  Periodic_Translate  = nullptr;    Periodic_Rotation   = nullptr;    Periodic_Center     = nullptr;
  Periodic_Translation= nullptr;    Periodic_RotAngles  = nullptr;    Periodic_RotCenter  = nullptr;

  /* Harmonic Balance Frequency pointer */

  Omega_HB = nullptr;

  /*--- Initialize some default arrays to NULL. ---*/

  Riemann_FlowDir       = nullptr;
  Giles_FlowDir         = nullptr;
  CoordFFDBox           = nullptr;
  DegreeFFDBox          = nullptr;
  FFDTag                = nullptr;
  nDV_Value             = nullptr;
  TagFFDBox             = nullptr;

  Kind_Data_Riemann        = nullptr;
  Riemann_Var1             = nullptr;
  Riemann_Var2             = nullptr;
  Kind_Data_Giles          = nullptr;
  Giles_Var1               = nullptr;
  Giles_Var2               = nullptr;
  RelaxFactorAverage       = nullptr;
  RelaxFactorFourier       = nullptr;
  nSpan_iZones             = nullptr;
  Kind_TurboMachinery      = nullptr;

  Marker_MixingPlaneInterface  = nullptr;
  Marker_TurboBoundIn          = nullptr;
  Marker_TurboBoundOut         = nullptr;
  Marker_Giles                 = nullptr;
  Marker_Shroud                = nullptr;

  nBlades                      = nullptr;
  FreeStreamTurboNormal        = nullptr;

  top_optim_kernels       = nullptr;
  top_optim_kernel_params = nullptr;
  top_optim_filter_radius = nullptr;

  ScreenOutput = nullptr;
  HistoryOutput = nullptr;
  VolumeOutput = nullptr;
  VolumeOutputFiles = nullptr;
  ConvField = nullptr;

  /*--- Variable initialization ---*/

  TimeIter   = 0;
  InnerIter  = 0;
  nIntCoeffs = 0;
  OuterIter  = 0;

  AoA_Offset = 0;
  AoS_Offset = 0;

  nMarker_PerBound = 0;
  nPeriodic_Index  = 0;

  Aeroelastic_Simulation = false;

  nSpanMaxAllZones = 1;

  Restart_Bandwidth_Agg = 0.0;

  Mesh_Box_Size = nullptr;

  Time_Ref = 1.0;

  Delta_UnstTime   = 0.0;
  Delta_UnstTimeND = 0.0;
  Total_UnstTime   = 0.0;
  Total_UnstTimeND = 0.0;

  Kind_TimeNumScheme = EULER_IMPLICIT;

  Gas_Composition = nullptr;

}

void CConfig::SetRunTime_Options(void) {

  /* DESCRIPTION: Number of external iterations */

  addUnsignedLongOption("TIME_ITER", nTimeIter, 999999);

  /* DESCRIPTION: CFL Number */

  addDoubleOption("CFL_NUMBER", CFLFineGrid, 10);

}

void CConfig::SetConfig_Options() {

  // This config file is parsed by a number of programs to make it easy to write SU2
  // wrapper scripts (in python, go, etc.) so please do
  // the best you can to follow the established format. It's very hard to parse c++ code
  // and none of us that write the parsers want to write a full c++ interpreter. Please
  // play nice with the existing format so that you don't break the existing scripts.

  /* BEGIN_CONFIG_OPTIONS */

  /*!\par CONFIG_CATEGORY: Problem Definition \ingroup Config */
  /*--- Options related to problem definition and partitioning ---*/

  /*!\brief SOLVER \n DESCRIPTION: Type of solver \n Options: see \link Solver_Map \endlink \n DEFAULT: NO_SOLVER \ingroup Config*/
  addEnumOption("SOLVER", Kind_Solver, Solver_Map, NO_SOLVER);
  /*!\brief MULTIZONE \n DESCRIPTION: Enable multizone mode \ingroup Config*/
  addBoolOption("MULTIZONE", Multizone_Problem, NO);
  /*!\brief PHYSICAL_PROBLEM \n DESCRIPTION: Physical governing equations \n Options: see \link Solver_Map \endlink \n DEFAULT: NO_SOLVER \ingroup Config*/
  addEnumOption("MULTIZONE_SOLVER", Kind_MZSolver, Multizone_Map, MZ_BLOCK_GAUSS_SEIDEL);
#ifdef CODI_REVERSE_TYPE
  const bool discAdjDefault = true;
#else
  const bool discAdjDefault = false;
#endif
  /*!\brief MATH_PROBLEM  \n DESCRIPTION: Mathematical problem \n  Options: DIRECT, ADJOINT \ingroup Config*/
  addMathProblemOption("MATH_PROBLEM", ContinuousAdjoint, false, DiscreteAdjoint, discAdjDefault, Restart_Flow, discAdjDefault);
  /*!\brief KIND_TURB_MODEL \n DESCRIPTION: Specify turbulence model \n Options: see \link Turb_Model_Map \endlink \n DEFAULT: NO_TURB_MODEL \ingroup Config*/
  addEnumOption("KIND_TURB_MODEL", Kind_Turb_Model, Turb_Model_Map, NO_TURB_MODEL);
  /*!\brief KIND_TRANS_MODEL \n DESCRIPTION: Specify transition model OPTIONS: see \link Trans_Model_Map \endlink \n DEFAULT: NO_TRANS_MODEL \ingroup Config*/
  addEnumOption("KIND_TRANS_MODEL", Kind_Trans_Model, Trans_Model_Map, NO_TRANS_MODEL);

  /*!\brief KIND_SGS_MODEL \n DESCRIPTION: Specify subgrid scale model OPTIONS: see \link SGS_Model_Map \endlink \n DEFAULT: NO_SGS_MODEL \ingroup Config*/
  addEnumOption("KIND_SGS_MODEL", Kind_SGS_Model, SGS_Model_Map, NO_SGS_MODEL);

  /*!\brief KIND_FEM_DG_SHOCK \n DESCRIPTION: Specify shock capturing method for DG OPTIONS: see \link ShockCapturingDG_Map \endlink \n DEFAULT: NO_SHOCK_CAPTURING \ingroup Config*/
  addEnumOption("KIND_FEM_DG_SHOCK", Kind_FEM_DG_Shock, ShockCapturingDG_Map, NO_SHOCK_CAPTURING);

  /*!\brief KIND_VERIFICATION_SOLUTION \n DESCRIPTION: Specify the verification solution OPTIONS: see \link Verification_Solution_Map \endlink \n DEFAULT: NO_VERIFICATION_SOLUTION \ingroup Config*/
  addEnumOption("KIND_VERIFICATION_SOLUTION", Kind_Verification_Solution, Verification_Solution_Map, NO_VERIFICATION_SOLUTION);

  /*!\brief KIND_MATRIX_COLORING \n DESCRIPTION: Specify the method for matrix coloring for Jacobian computations OPTIONS: see \link MatrixColoring_Map \endlink \n DEFAULT GREEDY_COLORING \ingroup Config*/
  addEnumOption("KIND_MATRIX_COLORING", Kind_Matrix_Coloring, MatrixColoring_Map, GREEDY_COLORING);

  /*!\brief WEAKLY_COUPLED_HEAT_EQUATION \n DESCRIPTION: Enable heat equation for incompressible flows. \ingroup Config*/
  addBoolOption("WEAKLY_COUPLED_HEAT_EQUATION", Weakly_Coupled_Heat, NO);

  /*\brief AXISYMMETRIC \n DESCRIPTION: Axisymmetric simulation \n DEFAULT: false \ingroup Config */
  addBoolOption("AXISYMMETRIC", Axisymmetric, false);
  /* DESCRIPTION: Add the gravity force */
  addBoolOption("GRAVITY_FORCE", GravityForce, false);
  /* DESCRIPTION: Apply a body force as a source term (NO, YES) */
  addBoolOption("BODY_FORCE", Body_Force, false);
  body_force[0] = 0.0; body_force[1] = 0.0; body_force[2] = 0.0;
  /* DESCRIPTION: Vector of body force values (BodyForce_X, BodyForce_Y, BodyForce_Z) */
<<<<<<< HEAD
  addDoubleArrayOption("BODY_FORCE_VECTOR", 3, Body_Force_Vector, default_body_force);

  /* DESCRIPTION: Apply a body force as a source term for periodic boundary conditions (NONE, PRESSURE_DROP, MASSFLOW) */
  addEnumOption("KIND_STREAMWISE_PERIODIC", Kind_Streamwise_Periodic, Streamwise_Periodic_Map, NO_STREAMWISE_PERIODIC);
  /*!\brief STREAMWISE_PERIODIC_TEMPERATURE \n DESCRIPTION: Use real periodicty for temperature: NO, YES \ingroup Config */
  addBoolOption("STREAMWISE_PERIODIC_TEMPERATURE", Streamwise_Periodic_Temperature, false);
  /* DESCRIPTION: Heatflux boundary at streamwise periodic 'outlet', choose heat [W] such that net domain heatflux is zero. Only active if STREAMWISE_PERIODIC_TEMPERATURE is active. */
  addDoubleOption("STREAMWISE_PERIODIC_OUTLET_HEAT", Streamwise_Periodic_OutletHeat, 0.0);
  /* DESCRIPTION: Delta pressure [Pa] on which basis body force will be computed, serves as initial value if MASSFLOW is chosen */
  addDoubleOption("STREAMWISE_PERIODIC_PRESSURE_DROP", Streamwise_Periodic_PressureDrop, 1.0);
  /* DESCRIPTION: Target Massflow [kg/s], Delta P will be adapted until m_dot is met.  */
  addDoubleOption("STREAMWISE_PERIODIC_MASSFLOW", Streamwise_Periodic_TargetMassFlow, 0.0);
  
=======
  addDoubleArrayOption("BODY_FORCE_VECTOR", 3, body_force);
>>>>>>> 5c530937
  /*!\brief RESTART_SOL \n DESCRIPTION: Restart solution from native solution file \n Options: NO, YES \ingroup Config */
  addBoolOption("RESTART_SOL", Restart, false);
  /*!\brief BINARY_RESTART \n DESCRIPTION: Read binary SU2 native restart files. \n Options: YES, NO \ingroup Config */
  addBoolOption("READ_BINARY_RESTART", Read_Binary_Restart, true);
  /*!\brief SYSTEM_MEASUREMENTS \n DESCRIPTION: System of measurements \n OPTIONS: see \link Measurements_Map \endlink \n DEFAULT: SI \ingroup Config*/
  addEnumOption("SYSTEM_MEASUREMENTS", SystemMeasurements, Measurements_Map, SI);

  /*!\par CONFIG_CATEGORY: FluidModel \ingroup Config*/
  /*!\brief FLUID_MODEL \n DESCRIPTION: Fluid model \n OPTIONS: See \link FluidModel_Map \endlink \n DEFAULT: STANDARD_AIR \ingroup Config*/
  addEnumOption("FLUID_MODEL", Kind_FluidModel, FluidModel_Map, STANDARD_AIR);


  /*!\par CONFIG_CATEGORY: Freestream Conditions \ingroup Config*/
  /*--- Options related to freestream specification ---*/

  /*!\brief GAS_CONSTANT \n DESCRIPTION: Specific gas constant (287.058 J/kg*K (air), only for compressible flows) \ingroup Config*/
  addDoubleOption("GAS_CONSTANT", Gas_Constant, 287.058);
  /*!\brief GAMMA_VALUE  \n DESCRIPTION: Ratio of specific heats (1.4 (air), only for compressible flows) \ingroup Config*/
  addDoubleOption("GAMMA_VALUE", Gamma, 1.4);
  /*!\brief CP_VALUE  \n DESCRIPTION: Specific heat at constant pressure, Cp (1004.703 J/kg*K (air), constant density incompressible fluids only) \ingroup Config*/
  addDoubleOption("SPECIFIC_HEAT_CP", Specific_Heat_Cp, 1004.703);
  /*!\brief CP_VALUE  \n DESCRIPTION: Specific heat at constant volume, Cp (717.645 J/kg*K (air), constant density incompressible fluids only) \ingroup Config*/
  addDoubleOption("SPECIFIC_HEAT_CV", Specific_Heat_Cv, 717.645);
  /*!\brief THERMAL_EXPANSION_COEFF  \n DESCRIPTION: Thermal expansion coefficient (0.00347 K^-1 (air), used for Boussinesq approximation for liquids/non-ideal gases) \ingroup Config*/
  addDoubleOption("THERMAL_EXPANSION_COEFF", Thermal_Expansion_Coeff, 0.00347);
  /*!\brief MOLECULAR_WEIGHT \n DESCRIPTION: Molecular weight for an incompressible ideal gas (28.96 g/mol (air) default) \ingroup Config*/
  addDoubleOption("MOLECULAR_WEIGHT", Molecular_Weight, 28.96);

  ///* DESCRIPTION: Specify if Mutation++ library is used */
  /*--- Reading gas model as string or integer depending on TC library used. ---*/
  /* DESCRIPTION: Specify chemical model for multi-species simulations - read by Mutation++ library*/
  addStringOption("GAS_MODEL", GasModel, string("N2"));
  /* DESCRIPTION: Specify transport coefficient model for multi-species simulations */
  addEnumOption("TRANSPORT_COEFF_MODEL", Kind_TransCoeffModel, TransCoeffModel_Map, WILKE);
  /* DESCRIPTION: Specify mass fraction of each species */
  addDoubleListOption("GAS_COMPOSITION", nSpecies, Gas_Composition);
  /* DESCRIPTION: Specify if mixture is frozen */
  addBoolOption("FROZEN_MIXTURE", frozen, false);
  /* DESCRIPTION: Specify if there is ionization */
  addBoolOption("IONIZATION", ionization, false);
  /* DESCRIPTION: Specify if there is VT transfer residual limiting */
  addBoolOption("VT_RESIDUAL_LIMITING", vt_transfer_res_limit, false);
  /* DESCRIPTION: List of catalytic walls */
  addStringListOption("CATALYTIC_WALL", nWall_Catalytic, Wall_Catalytic);
  /*!\brief MARKER_MONITORING\n DESCRIPTION: Marker(s) of the surface where evaluate the non-dimensional coefficients \ingroup Config*/


  /*--- Options related to VAN der WAALS MODEL and PENG ROBINSON ---*/

  /* DESCRIPTION: Critical Temperature, default value for AIR */
  addDoubleOption("CRITICAL_TEMPERATURE", Temperature_Critical, 131.00);
  /* DESCRIPTION: Critical Pressure, default value for MDM */
  addDoubleOption("CRITICAL_PRESSURE", Pressure_Critical, 3588550.0);
  /* DESCRIPTION: Critical Density, default value for MDM */
  addDoubleOption("CRITICAL_DENSITY", Density_Critical, 263.0);

  /*--- Options related to VAN der WAALS MODEL and PENG ROBINSON ---*/
  /* DESCRIPTION: Critical Density, default value for MDM */
   addDoubleOption("ACENTRIC_FACTOR", Acentric_Factor, 0.035);

   /*--- Options related to Viscosity Model ---*/
  /*!\brief VISCOSITY_MODEL \n DESCRIPTION: model of the viscosity \n OPTIONS: See \link ViscosityModel_Map \endlink \n DEFAULT: SUTHERLAND \ingroup Config*/
  addEnumOption("VISCOSITY_MODEL", Kind_ViscosityModel, ViscosityModel_Map, SUTHERLAND);

  /*--- Options related to Constant Viscosity Model ---*/

  /* DESCRIPTION: default value for AIR */
  addDoubleOption("MU_CONSTANT", Mu_Constant , 1.716E-5);

  /*--- Options related to Sutherland Viscosity Model ---*/

  /* DESCRIPTION: Sutherland Viscosity Ref default value for AIR SI */
  addDoubleOption("MU_REF", Mu_Ref, 1.716E-5);
  /* DESCRIPTION: Sutherland Temperature Ref, default value for AIR SI */
  addDoubleOption("MU_T_REF", Mu_Temperature_Ref, 273.15);
  /* DESCRIPTION: Sutherland constant, default value for AIR SI */
  addDoubleOption("SUTHERLAND_CONSTANT", Mu_S, 110.4);

  /*--- Options related to Thermal Conductivity Model ---*/

  addEnumOption("CONDUCTIVITY_MODEL", Kind_ConductivityModel, ConductivityModel_Map, CONSTANT_PRANDTL);

  /* DESCRIPTION: Definition of the turbulent thermal conductivity model (CONSTANT_PRANDTL_TURB (default), NONE). */
  addEnumOption("TURBULENT_CONDUCTIVITY_MODEL", Kind_ConductivityModel_Turb, TurbConductivityModel_Map, CONSTANT_PRANDTL_TURB);

 /*--- Options related to Constant Thermal Conductivity Model ---*/

 /* DESCRIPTION: default value for AIR */
  addDoubleOption("KT_CONSTANT", Kt_Constant , 0.0257);

  /*--- Options related to temperature polynomial coefficients for fluid models. ---*/

  /* DESCRIPTION: Definition of the temperature polynomial coefficients for specific heat Cp. */
  addDoubleArrayOption("CP_POLYCOEFFS", N_POLY_COEFFS, cp_polycoeffs.data());
  /* DESCRIPTION: Definition of the temperature polynomial coefficients for specific heat Cp. */
  addDoubleArrayOption("MU_POLYCOEFFS", N_POLY_COEFFS, mu_polycoeffs.data());
  /* DESCRIPTION: Definition of the temperature polynomial coefficients for specific heat Cp. */
  addDoubleArrayOption("KT_POLYCOEFFS", N_POLY_COEFFS, kt_polycoeffs.data());

  /*!\brief REYNOLDS_NUMBER \n DESCRIPTION: Reynolds number (non-dimensional, based on the free-stream values). Needed for viscous solvers. For incompressible solvers the Reynolds length will always be 1.0 \n DEFAULT: 0.0 \ingroup Config */
  addDoubleOption("REYNOLDS_NUMBER", Reynolds, 0.0);
  /*!\brief REYNOLDS_LENGTH \n DESCRIPTION: Reynolds length (1 m by default). Used for compressible solver: incompressible solver will use 1.0. \ingroup Config */
  addDoubleOption("REYNOLDS_LENGTH", Length_Reynolds, 1.0);
  /*!\brief PRANDTL_LAM \n DESCRIPTION: Laminar Prandtl number (0.72 (air), only for compressible flows) \n DEFAULT: 0.72 \ingroup Config*/
  addDoubleOption("PRANDTL_LAM", Prandtl_Lam, 0.72);
  /*!\brief PRANDTL_TURB \n DESCRIPTION: Turbulent Prandtl number (0.9 (air), only for compressible flows) \n DEFAULT 0.90 \ingroup Config*/
  addDoubleOption("PRANDTL_TURB", Prandtl_Turb, 0.90);
  /*!\brief BULK_MODULUS \n DESCRIPTION: Value of the Bulk Modulus  \n DEFAULT 1.42E5 \ingroup Config*/
  addDoubleOption("BULK_MODULUS", Bulk_Modulus, 1.42E5);
  /* DESCRIPTION: Epsilon^2 multipier in Beta calculation for incompressible preconditioner.  */
  addDoubleOption("BETA_FACTOR", Beta_Factor, 4.1);
  /*!\brief MACH_NUMBER  \n DESCRIPTION:  Mach number (non-dimensional, based on the free-stream values). 0.0 by default \ingroup Config*/
  addDoubleOption("MACH_NUMBER", Mach, 0.0);
  /*!\brief INIT_OPTION \n DESCRIPTION: Init option to choose between Reynolds or thermodynamics quantities for initializing the solution \n OPTIONS: see \link InitOption_Map \endlink \n DEFAULT REYNOLDS \ingroup Config*/
  addEnumOption("INIT_OPTION", Kind_InitOption, InitOption_Map, REYNOLDS);
  /* DESCRIPTION: Free-stream option to choose between density and temperature for initializing the solution */
  addEnumOption("FREESTREAM_OPTION", Kind_FreeStreamOption, FreeStreamOption_Map, TEMPERATURE_FS);
  /*!\brief FREESTREAM_PRESSURE\n DESCRIPTION: Free-stream pressure (101325.0 N/m^2 by default) \ingroup Config*/
  addDoubleOption("FREESTREAM_PRESSURE", Pressure_FreeStream, 101325.0);
  /*!\brief FREESTREAM_DENSITY\n DESCRIPTION: Free-stream density (1.2886 Kg/m^3 (air), 998.2 Kg/m^3 (water)) \n DEFAULT -1.0 (calculated from others) \ingroup Config*/
  addDoubleOption("FREESTREAM_DENSITY", Density_FreeStream, -1.0);
  /*!\brief FREESTREAM_TEMPERATURE\n DESCRIPTION: Free-stream temperature (288.15 K by default) \ingroup Config*/
  addDoubleOption("FREESTREAM_TEMPERATURE", Temperature_FreeStream, 288.15);
  /*!\brief FREESTREAM_TEMPERATURE_VE\n DESCRIPTION: Free-stream vibrational-electronic temperature (288.15 K by default) \ingroup Config*/
  addDoubleOption("FREESTREAM_TEMPERATURE_VE", Temperature_ve_FreeStream, 288.15);


  /*--- Options related to incompressible flow solver ---*/

  /* DESCRIPTION: Option to choose the density model used in the incompressible flow solver. */
  addEnumOption("INC_DENSITY_MODEL", Kind_DensityModel, DensityModel_Map, CONSTANT);
    /*!\brief ENERGY_EQUATION \n DESCRIPTION: Solve the energy equation in the incompressible flow solver. \ingroup Config*/
  addBoolOption("INC_ENERGY_EQUATION", Energy_Equation, false);
  /*!\brief INC_DENSITY_REF \n DESCRIPTION: Reference density for incompressible flows  \ingroup Config*/
  addDoubleOption("INC_DENSITY_REF", Inc_Density_Ref, 1.0);
  /*!\brief INC_VELOCITY_REF \n DESCRIPTION: Reference velocity for incompressible flows (1.0 by default) \ingroup Config*/
  addDoubleOption("INC_VELOCITY_REF", Inc_Velocity_Ref, 1.0);
  /*!\brief INC_TEMPERATURE_REF \n DESCRIPTION: Reference temperature for incompressible flows with the energy equation (1.0 by default) \ingroup Config*/
  addDoubleOption("INC_TEMPERATURE_REF", Inc_Temperature_Ref, 1.0);
  /*!\brief INC_DENSITY_INIT \n DESCRIPTION: Initial density for incompressible flows (1.2886 kg/m^3 by default) \ingroup Config*/
  addDoubleOption("INC_DENSITY_INIT", Inc_Density_Init, 1.2886);
  /*!\brief INC_VELOCITY_INIT \n DESCRIPTION: Initial velocity for incompressible flows (1.0,0,0 m/s by default) \ingroup Config*/
  vel_init[0] = 1.0; vel_init[1] = 0.0; vel_init[2] = 0.0;
  addDoubleArrayOption("INC_VELOCITY_INIT", 3, vel_init);
  /*!\brief INC_TEMPERATURE_INIT \n DESCRIPTION: Initial temperature for incompressible flows with the energy equation (288.15 K by default) \ingroup Config*/
  addDoubleOption("INC_TEMPERATURE_INIT", Inc_Temperature_Init, 288.15);
  /*!\brief INC_NONDIM \n DESCRIPTION: Non-dimensionalization scheme for incompressible flows. \ingroup Config*/
  addEnumOption("INC_NONDIM", Ref_Inc_NonDim, NonDim_Map, INITIAL_VALUES);
    /*!\brief INC_INLET_USENORMAL \n DESCRIPTION: Use the local boundary normal for the flow direction with the incompressible pressure inlet. \ingroup Config*/
  addBoolOption("INC_INLET_USENORMAL", Inc_Inlet_UseNormal, false);
  /*!\brief INC_INLET_DAMPING \n DESCRIPTION: Damping factor applied to the iterative updates to the velocity at a pressure inlet in incompressible flow (0.1 by default). \ingroup Config*/
  addDoubleOption("INC_INLET_DAMPING", Inc_Inlet_Damping, 0.1);
  /*!\brief INC_OUTLET_DAMPING \n DESCRIPTION: Damping factor applied to the iterative updates to the pressure at a mass flow outlet in incompressible flow (0.1 by default). \ingroup Config*/
  addDoubleOption("INC_OUTLET_DAMPING", Inc_Outlet_Damping, 0.1);

  vel_inf[0] = 1.0; vel_inf[1] = 0.0; vel_inf[2] = 0.0;
  /*!\brief FREESTREAM_VELOCITY\n DESCRIPTION: Free-stream velocity (m/s) */
  addDoubleArrayOption("FREESTREAM_VELOCITY", 3, vel_inf);
  /* DESCRIPTION: Free-stream viscosity (1.853E-5 Ns/m^2 (air), 0.798E-3 Ns/m^2 (water)) */
  addDoubleOption("FREESTREAM_VISCOSITY", Viscosity_FreeStream, -1.0);
  /* DESCRIPTION: Thermal conductivity used for heat equation */
  addDoubleOption("SOLID_THERMAL_CONDUCTIVITY", Thermal_Conductivity_Solid, 0.0);
  /* DESCRIPTION: Solids temperature at freestream conditions */
  addDoubleOption("SOLID_TEMPERATURE_INIT", Temperature_Freestream_Solid, 288.15);
  /* DESCRIPTION: Density used in solids */
  addDoubleOption("SOLID_DENSITY", Density_Solid, 2710.0);
  /* DESCRIPTION:  */
  addDoubleOption("FREESTREAM_INTERMITTENCY", Intermittency_FreeStream, 1.0);
  /* DESCRIPTION:  */
  addDoubleOption("FREESTREAM_TURBULENCEINTENSITY", TurbulenceIntensity_FreeStream, 0.05);
  /* DESCRIPTION:  */
  addDoubleOption("FREESTREAM_NU_FACTOR", NuFactor_FreeStream, 3.0);
  /* DESCRIPTION:  */
  addDoubleOption("ENGINE_NU_FACTOR", NuFactor_Engine, 3.0);
  /* DESCRIPTION:  */
  addDoubleOption("ACTDISK_SECONDARY_FLOW", SecondaryFlow_ActDisk, 0.0);
  /* DESCRIPTION:  */
  addDoubleOption("INITIAL_BCTHRUST", Initial_BCThrust, 4000.0);
  /* DESCRIPTION:  */
  addDoubleOption("FREESTREAM_TURB2LAMVISCRATIO", Turb2LamViscRatio_FreeStream, 10.0);
  /* DESCRIPTION: Side-slip angle (degrees, only for compressible flows) */
  addDoubleOption("SIDESLIP_ANGLE", AoS, 0.0);
  /*!\brief AOA  \n DESCRIPTION: Angle of attack (degrees, only for compressible flows) \ingroup Config*/
  addDoubleOption("AOA", AoA, 0.0);
  /* DESCRIPTION: Activate fixed CL mode (specify a CL instead of AoA). */
  addBoolOption("FIXED_CL_MODE", Fixed_CL_Mode, false);
  /* DESCRIPTION: Activate fixed CM mode (specify a CM instead of iH). */
  addBoolOption("FIXED_CM_MODE", Fixed_CM_Mode, false);
  /* DESCRIPTION: Evaluate the dOF_dCL or dOF_dCMy during run time. */
  addBoolOption("EVAL_DOF_DCX", Eval_dOF_dCX, false);
  /* DESCRIPTION: DIscard the angle of attack in the solution and the increment in the geometry files. */
  addBoolOption("DISCARD_INFILES", Discard_InFiles, false);
  /* DESCRIPTION: Specify a fixed coefficient of lift instead of AoA (only for compressible flows) */
  addDoubleOption("TARGET_CL", Target_CL, 0.0);
  /* DESCRIPTION: Specify a fixed coefficient of lift instead of AoA (only for compressible flows) */
  addDoubleOption("TARGET_CM", Target_CM, 0.0);
  /* DESCRIPTION: Damping factor for fixed CL mode. */
  addDoubleOption("DCL_DALPHA", dCL_dAlpha, 0.2);
  /* DESCRIPTION: Damping factor for fixed CL mode. */
  addDoubleOption("DCM_DIH", dCM_diH, 0.05);
  /* DESCRIPTION: Maximum number of iterations between AoA updates for fixed CL problem. */
  addUnsignedLongOption("UPDATE_AOA_ITER_LIMIT", Update_AoA_Iter_Limit, 200);
  /* DESCRIPTION: Number of times Alpha is updated in a fix CL problem. */
  addUnsignedLongOption("UPDATE_IH", Update_iH, 5);
  /* DESCRIPTION: Number of iterations to evaluate dCL_dAlpha . */
  addUnsignedLongOption("ITER_DCL_DALPHA", Iter_dCL_dAlpha, 500);
  /* DESCRIPTION: Damping factor for fixed CL mode. */
  addDoubleOption("DNETTHRUST_DBCTHRUST", dNetThrust_dBCThrust, 1.0);
  /* DESCRIPTION: Number of times Alpha is updated in a fix CL problem. */
  addUnsignedLongOption("UPDATE_BCTHRUST", Update_BCThrust, 5);


  /*!\par CONFIG_CATEGORY: Reference Conditions \ingroup Config*/
  /*--- Options related to reference values for nondimensionalization ---*/

  Length_Ref = 1.0; //<---- NOTE: this should be given an option or set as a const

  /*!\brief REF_ORIGIN_MOMENT_X\n DESCRIPTION: X Reference origin for moment computation \ingroup Config*/
  addDoubleListOption("REF_ORIGIN_MOMENT_X", nRefOriginMoment_X, RefOriginMoment_X);
  /*!\brief REF_ORIGIN_MOMENT_Y\n DESCRIPTION: Y Reference origin for moment computation \ingroup Config*/
  addDoubleListOption("REF_ORIGIN_MOMENT_Y", nRefOriginMoment_Y, RefOriginMoment_Y);
  /*!\brief REF_ORIGIN_MOMENT_Z\n DESCRIPTION: Z Reference origin for moment computation \ingroup Config*/
  addDoubleListOption("REF_ORIGIN_MOMENT_Z", nRefOriginMoment_Z, RefOriginMoment_Z);
  /*!\brief REF_AREA\n DESCRIPTION: Reference area for force coefficients (0 implies automatic calculation) \ingroup Config*/
  addDoubleOption("REF_AREA", RefArea, 1.0);
  /*!\brief SEMI_SPAN\n DESCRIPTION: Wing semi-span (0 implies automatic calculation) \ingroup Config*/
  addDoubleOption("SEMI_SPAN", SemiSpan, 0.0);
  /*!\brief REF_LENGTH\n DESCRIPTION: Reference length for pitching, rolling, and yawing non-dimensional moment \ingroup Config*/
  addDoubleOption("REF_LENGTH", RefLength, 1.0);
  /*!\brief REF_SHARP_EDGES\n DESCRIPTION: Reference coefficient for detecting sharp edges \ingroup Config*/
  addDoubleOption("REF_SHARP_EDGES", RefSharpEdges, 3.0);
  /*!\brief REF_VELOCITY\n DESCRIPTION: Reference velocity (incompressible only)  \ingroup Config*/
  addDoubleOption("REF_VELOCITY", Velocity_Ref, -1.0);
  /* !\brief REF_VISCOSITY  \n DESCRIPTION: Reference viscosity (incompressible only)  \ingroup Config*/
  addDoubleOption("REF_VISCOSITY", Viscosity_Ref, -1.0);
  /* DESCRIPTION: Type of mesh motion */
  addEnumOption("REF_DIMENSIONALIZATION", Ref_NonDim, NonDim_Map, DIMENSIONAL);

  /*!\par CONFIG_CATEGORY: Boundary Markers \ingroup Config*/
  /*--- Options related to various boundary markers ---*/

  /*!\brief HTP_AXIS\n DESCRIPTION: Location of the HTP axis*/
  htp_axis[0] = 0.0; htp_axis[1] = 0.0;
  addDoubleArrayOption("HTP_AXIS", 2, htp_axis);
  /*!\brief MARKER_PLOTTING\n DESCRIPTION: Marker(s) of the surface in the surface flow solution file  \ingroup Config*/
  addStringListOption("MARKER_PLOTTING", nMarker_Plotting, Marker_Plotting);
  /*!\brief MARKER_MONITORING\n DESCRIPTION: Marker(s) of the surface where evaluate the non-dimensional coefficients \ingroup Config*/
  addStringListOption("MARKER_MONITORING", nMarker_Monitoring, Marker_Monitoring);
  /*!\brief MARKER_CONTROL_VOLUME\n DESCRIPTION: Marker(s) of the surface in the surface flow solution file  \ingroup Config*/
  addStringListOption("MARKER_ANALYZE", nMarker_Analyze, Marker_Analyze);
  /*!\brief MARKER_DESIGNING\n DESCRIPTION: Marker(s) of the surface where objective function (design problem) will be evaluated \ingroup Config*/
  addStringListOption("MARKER_DESIGNING", nMarker_Designing, Marker_Designing);
  /*!\brief GEO_MARKER\n DESCRIPTION: Marker(s) of the surface where evaluate the geometrical functions \ingroup Config*/
  addStringListOption("GEO_MARKER", nMarker_GeoEval, Marker_GeoEval);
  /*!\brief MARKER_EULER\n DESCRIPTION: Euler wall boundary marker(s) \ingroup Config*/
  addStringListOption("MARKER_EULER", nMarker_Euler, Marker_Euler);
  /*!\brief MARKER_FAR\n DESCRIPTION: Far-field boundary marker(s) \ingroup Config*/
  addStringListOption("MARKER_FAR", nMarker_FarField, Marker_FarField);
  /*!\brief MARKER_SYM\n DESCRIPTION: Symmetry boundary condition \ingroup Config*/
  addStringListOption("MARKER_SYM", nMarker_SymWall, Marker_SymWall);
  /*!\brief MARKER_NEARFIELD\n DESCRIPTION: Near-Field boundary condition \ingroup Config*/
  addStringListOption("MARKER_NEARFIELD", nMarker_NearFieldBound, Marker_NearFieldBound);
  /*!\brief MARKER_FLUID_INTERFACE\n DESCRIPTION: Fluid interface boundary marker(s) \ingroup Config*/
  addStringListOption("MARKER_FLUID_INTERFACE", nMarker_Fluid_InterfaceBound, Marker_Fluid_InterfaceBound);
  /*!\brief MARKER_DEFORM_MESH\n DESCRIPTION: Deformable marker(s) at the interface \ingroup Config*/
  addStringListOption("MARKER_DEFORM_MESH", nMarker_Deform_Mesh, Marker_Deform_Mesh);
  /*!\brief MARKER_DEFORM_MESH_SYM_PLANE\n DESCRIPTION: Symmetry plane for mesh deformation only \ingroup Config*/
  addStringListOption("MARKER_DEFORM_MESH_SYM_PLANE", nMarker_Deform_Mesh_Sym_Plane, Marker_Deform_Mesh_Sym_Plane);
  /*!\brief MARKER_FLUID_LOAD\n DESCRIPTION: Marker(s) in which the flow load is computed/applied \ingroup Config*/
  addStringListOption("MARKER_FLUID_LOAD", nMarker_Fluid_Load, Marker_Fluid_Load);
  /*!\brief MARKER_FSI_INTERFACE \n DESCRIPTION: ZONE interface boundary marker(s) \ingroup Config*/
  addStringListOption("MARKER_ZONE_INTERFACE", nMarker_ZoneInterface, Marker_ZoneInterface);
  /*!\brief MARKER_CHT_INTERFACE \n DESCRIPTION: CHT interface boundary marker(s) \ingroup Config*/
  addStringListOption("MARKER_CHT_INTERFACE", nMarker_CHTInterface, Marker_CHTInterface);
  /* DESCRIPTION: Internal boundary marker(s) */
  addStringListOption("MARKER_INTERNAL", nMarker_Internal, Marker_Internal);
  /* DESCRIPTION: Custom boundary marker(s) */
  addStringListOption("MARKER_CUSTOM", nMarker_Custom, Marker_Custom);
  /* DESCRIPTION: Periodic boundary marker(s)
   Format: ( periodic marker, donor marker, rotation_center_x, rotation_center_y,
   rotation_center_z, rotation_angle_x-axis, rotation_angle_y-axis,
   rotation_angle_z-axis, translation_x, translation_y, translation_z, ... ) */
  addPeriodicOption("MARKER_PERIODIC", nMarker_PerBound, Marker_PerBound, Marker_PerDonor,
                    Periodic_RotCenter, Periodic_RotAngles, Periodic_Translation);

  /*!\brief MARKER_PYTHON_CUSTOM\n DESCRIPTION: Python customizable marker(s) \ingroup Config*/
  addStringListOption("MARKER_PYTHON_CUSTOM", nMarker_PyCustom, Marker_PyCustom);

  /*!\brief MARKER_WALL_FUNCTIONS\n DESCRIPTION: Viscous wall markers for which wall functions must be applied.
   Format: (Wall function marker, wall function type, ...) \ingroup Config*/
  addWallFunctionOption("MARKER_WALL_FUNCTIONS", nMarker_WallFunctions, Marker_WallFunctions,
                        Kind_WallFunctions, IntInfo_WallFunctions, DoubleInfo_WallFunctions);

  /*!\brief ACTDISK_TYPE  \n DESCRIPTION: Actuator Disk boundary type \n OPTIONS: see \link ActDisk_Map \endlink \n Default: VARIABLES_JUMP \ingroup Config*/
  addEnumOption("ACTDISK_TYPE", Kind_ActDisk, ActDisk_Map, VARIABLES_JUMP);

  /*!\brief MARKER_ACTDISK\n DESCRIPTION: \ingroup Config*/
  addActDiskOption("MARKER_ACTDISK",
                   nMarker_ActDiskInlet, nMarker_ActDiskOutlet,  Marker_ActDiskInlet, Marker_ActDiskOutlet,
                   ActDisk_PressJump, ActDisk_TempJump, ActDisk_Omega);

  /*!\brief ACTDISK_FILENAME \n DESCRIPTION: Input file for a specified actuator disk (w/ extension) \n DEFAULT: actdiskinput.dat \ingroup Config*/
  addStringOption("ACTDISK_FILENAME", ActDisk_FileName, string("actdiskinput.dat"));

  /*!\brief INLET_TYPE  \n DESCRIPTION: Inlet boundary type \n OPTIONS: see \link Inlet_Map \endlink \n DEFAULT: TOTAL_CONDITIONS \ingroup Config*/
  addEnumOption("INLET_TYPE", Kind_Inlet, Inlet_Map, TOTAL_CONDITIONS);
  /*!\brief INC_INLET_TYPE \n DESCRIPTION: List of inlet types for incompressible flows. List length must match number of inlet markers. Options: VELOCITY_INLET, PRESSURE_INLET. \ingroup Config*/
  addEnumListOption("INC_INLET_TYPE", nInc_Inlet, Kind_Inc_Inlet, Inlet_Map);
  addBoolOption("SPECIFIED_INLET_PROFILE", Inlet_From_File, false);
  /*!\brief INLET_FILENAME \n DESCRIPTION: Input file for a specified inlet profile (w/ extension) \n DEFAULT: inlet.dat \ingroup Config*/
  addStringOption("INLET_FILENAME", Inlet_Filename, string("inlet.dat"));
  /*!\brief INLET_MATCHING_TOLERANCE
   * \n DESCRIPTION: If a file is provided to specify the inlet profile,
   * this tolerance will be used to match the coordinates in the input file to
   * the points on the grid. \n DEFAULT: 1E-6 \ingroup Config*/
  addDoubleOption("INLET_MATCHING_TOLERANCE", Inlet_Matching_Tol, 1e-6);
  /*!\brief MARKER_INLET  \n DESCRIPTION: Inlet boundary marker(s) with the following formats,
   Total Conditions: (inlet marker, total temp, total pressure, flow_direction_x,
   flow_direction_y, flow_direction_z, ... ) where flow_direction is
   a unit vector.
   Mass Flow: (inlet marker, density, velocity magnitude, flow_direction_x,
   flow_direction_y, flow_direction_z, ... ) where flow_direction is
   a unit vector. \ingroup Config*/
  addInletOption("MARKER_INLET", nMarker_Inlet, Marker_Inlet, Inlet_Ttotal, Inlet_Ptotal, Inlet_FlowDir);

  /*!\brief MARKER_RIEMANN \n DESCRIPTION: Riemann boundary marker(s) with the following formats, a unit vector.
   * \n OPTIONS: See \link Riemann_Map \endlink. The variables indicated by the option and the flow direction unit vector must be specified. \ingroup Config*/
  addRiemannOption("MARKER_RIEMANN", nMarker_Riemann, Marker_Riemann, Kind_Data_Riemann, Riemann_Map, Riemann_Var1, Riemann_Var2, Riemann_FlowDir);
  /*!\brief MARKER_GILES \n DESCRIPTION: Giles boundary marker(s) with the following formats, a unit vector. */
  /* \n OPTIONS: See \link Giles_Map \endlink. The variables indicated by the option and the flow direction unit vector must be specified. \ingroup Config*/
  addGilesOption("MARKER_GILES", nMarker_Giles, Marker_Giles, Kind_Data_Giles, Giles_Map, Giles_Var1, Giles_Var2, Giles_FlowDir, RelaxFactorAverage, RelaxFactorFourier);
  /*!\brief SPATIAL_FOURIER \n DESCRIPTION: Option to compute the spatial fourier trasformation for the Giles BC. */
  addBoolOption("SPATIAL_FOURIER", SpatialFourier, false);
  /*!\brief GILES_EXTRA_RELAXFACTOR \n DESCRIPTION: the 1st coeff the value of the under relaxation factor to apply to the shroud and hub,
   * the 2nd coefficient is the the percentage of span-wise height influenced by this extra under relaxation factor.*/
  extrarelfac[0] = 0.1; extrarelfac[1] = 0.1;
  addDoubleArrayOption("GILES_EXTRA_RELAXFACTOR", 2, extrarelfac);
  /*!\brief AVERAGE_PROCESS_TYPE \n DESCRIPTION: types of mixing process for averaging quantities at the boundaries.
    \n OPTIONS: see \link MixingProcess_Map \endlink \n DEFAULT: AREA_AVERAGE \ingroup Config*/
  addEnumOption("MIXINGPLANE_INTERFACE_KIND", Kind_MixingPlaneInterface, MixingPlaneInterface_Map, NEAREST_SPAN);
  /*!\brief AVERAGE_PROCESS_KIND \n DESCRIPTION: types of mixing process for averaging quantities at the boundaries.
    \n OPTIONS: see \link MixingProcess_Map \endlink \n DEFAULT: AREA_AVERAGE \ingroup Config*/
  addEnumOption("AVERAGE_PROCESS_KIND", Kind_AverageProcess, AverageProcess_Map, AREA);
  /*!\brief PERFORMANCE_AVERAGE_PROCESS_KIND \n DESCRIPTION: types of mixing process for averaging quantities at the boundaries for performance computation.
      \n OPTIONS: see \link MixingProcess_Map \endlink \n DEFAULT: AREA_AVERAGE \ingroup Config*/
  addEnumOption("PERFORMANCE_AVERAGE_PROCESS_KIND", Kind_PerformanceAverageProcess, AverageProcess_Map, AREA);
  mixedout_coeff[0] = 1.0; mixedout_coeff[1] = 1.0E-05; mixedout_coeff[2] = 15.0;
  /*!\brief MIXEDOUT_COEFF \n DESCRIPTION: the 1st coeff is an under relaxation factor for the Newton method,
   * the 2nd coefficient is the tolerance for the Newton method, 3rd coefficient is the maximum number of
   * iteration for the Newton Method.*/
  addDoubleArrayOption("MIXEDOUT_COEFF", 3, mixedout_coeff);
  /*!\brief RAMP_ROTATING_FRAME\n DESCRIPTION: option to ramp up or down the rotating frame velocity value*/
  addBoolOption("RAMP_ROTATING_FRAME", RampRotatingFrame, false);
  rampRotFrame_coeff[0] = 0; rampRotFrame_coeff[1] = 1.0; rampRotFrame_coeff[2] = 1000.0;
      /*!\brief RAMP_ROTATING_FRAME_COEFF \n DESCRIPTION: the 1st coeff is the staring velocity,
   * the 2nd coeff is the number of iterations for the update, 3rd is the number of iteration */
  addDoubleArrayOption("RAMP_ROTATING_FRAME_COEFF", 3, rampRotFrame_coeff);
  /* DESCRIPTION: AVERAGE_MACH_LIMIT is a limit value for average procedure based on the mass flux. */
  addDoubleOption("AVERAGE_MACH_LIMIT", AverageMachLimit, 0.03);
  /*!\brief RAMP_OUTLET_PRESSURE\n DESCRIPTION: option to ramp up or down the rotating frame velocity value*/
  addBoolOption("RAMP_OUTLET_PRESSURE", RampOutletPressure, false);
  rampOutPres_coeff[0] = 100000.0; rampOutPres_coeff[1] = 1.0; rampOutPres_coeff[2] = 1000.0;
  /*!\brief RAMP_OUTLET_PRESSURE_COEFF \n DESCRIPTION: the 1st coeff is the staring outlet pressure,
   * the 2nd coeff is the number of iterations for the update, 3rd is the number of total iteration till reaching the final outlet pressure value */
  addDoubleArrayOption("RAMP_OUTLET_PRESSURE_COEFF", 3, rampOutPres_coeff);
  /*!\brief MARKER_MIXINGPLANE \n DESCRIPTION: Identify the boundaries in which the mixing plane is applied. \ingroup Config*/
  addStringListOption("MARKER_MIXINGPLANE_INTERFACE", nMarker_MixingPlaneInterface, Marker_MixingPlaneInterface);
  /*!\brief TURBULENT_MIXINGPLANE \n DESCRIPTION: Activate mixing plane also for turbulent quantities \ingroup Config*/
  addBoolOption("TURBULENT_MIXINGPLANE", turbMixingPlane, false);
  /*!\brief MARKER_TURBOMACHINERY \n DESCRIPTION: Identify the inflow and outflow boundaries in which the turbomachinery settings are  applied. \ingroup Config*/
  addTurboPerfOption("MARKER_TURBOMACHINERY", nMarker_Turbomachinery, Marker_TurboBoundIn, Marker_TurboBoundOut);
  /*!\brief NUM_SPANWISE_SECTIONS \n DESCRIPTION: Integer number of spanwise sections to compute 3D turbo BC and Performance for turbomachinery */
  addUnsignedShortOption("NUM_SPANWISE_SECTIONS", nSpanWiseSections_User, 1);
  /*!\brief SPANWISE_KIND \n DESCRIPTION: type of algorithm to identify the span-wise sections at the turbo boundaries.
   \n OPTIONS: see \link SpanWise_Map \endlink \n Default: AUTOMATIC */
  addEnumOption("SPANWISE_KIND", Kind_SpanWise, SpanWise_Map, AUTOMATIC);
  /*!\brief TURBOMACHINERY_KIND \n DESCRIPTION: types of turbomachynery architecture.
      \n OPTIONS: see \link TurboMachinery_Map \endlink \n Default: AXIAL */
  addEnumListOption("TURBOMACHINERY_KIND",nTurboMachineryKind, Kind_TurboMachinery, TurboMachinery_Map);
  /*!\brief MARKER_SHROUD \n DESCRIPTION: markers in which velocity is forced to 0.0 .
   * \n Format: (shroud1, shroud2, ...)*/
  addStringListOption("MARKER_SHROUD", nMarker_Shroud, Marker_Shroud);
  /*!\brief MARKER_SUPERSONIC_INLET  \n DESCRIPTION: Supersonic inlet boundary marker(s)
   * \n   Format: (inlet marker, temperature, static pressure, velocity_x,   velocity_y, velocity_z, ... ), i.e. primitive variables specified. \ingroup Config*/
  addInletOption("MARKER_SUPERSONIC_INLET", nMarker_Supersonic_Inlet, Marker_Supersonic_Inlet, Inlet_Temperature, Inlet_Pressure, Inlet_Velocity);
  /*!\brief MARKER_SUPERSONIC_OUTLET \n DESCRIPTION: Supersonic outlet boundary marker(s) \ingroup Config*/
  addStringListOption("MARKER_SUPERSONIC_OUTLET", nMarker_Supersonic_Outlet, Marker_Supersonic_Outlet);
  /*!\brief MARKER_OUTLET  \n DESCRIPTION: Outlet boundary marker(s)\n
   Format: ( outlet marker, back pressure (static), ... ) \ingroup Config*/
  addStringDoubleListOption("MARKER_OUTLET", nMarker_Outlet, Marker_Outlet, Outlet_Pressure);
  /*!\brief INC_INLET_TYPE \n DESCRIPTION: List of inlet types for incompressible flows. List length must match number of inlet markers. Options: VELOCITY_INLET, PRESSURE_INLET. \ingroup Config*/
  addEnumListOption("INC_OUTLET_TYPE", nInc_Outlet, Kind_Inc_Outlet, Outlet_Map);
  /*!\brief MARKER_ISOTHERMAL DESCRIPTION: Isothermal wall boundary marker(s)\n
   * Format: ( isothermal marker, wall temperature (static), ... ) \ingroup Config  */
  addStringDoubleListOption("MARKER_ISOTHERMAL", nMarker_Isothermal, Marker_Isothermal, Isothermal_Temperature);
  /*!\brief MARKER_HEATFLUX  \n DESCRIPTION: Specified heat flux wall boundary marker(s)
   Format: ( Heat flux marker, wall heat flux (static), ... ) \ingroup Config*/
  addStringDoubleListOption("MARKER_HEATFLUX", nMarker_HeatFlux, Marker_HeatFlux, Heat_Flux);
  /*!\brief Smluchowski/Maxwell wall boundary marker(s)  \n DESCRIPTION: Slip velocity and temperature jump wall boundary marker(s)
   Format: ( Heat flux marker,  wall temperature (static), momentum accomodation coefficient, thermal accomodation coefficient ... ) \ingroup Config*/
  addStringDoubleListOption("MARKER_SMOLUCHOWSKI_MAXWELL", nMarker_Smoluchowski_Maxwell, Marker_Smoluchowski_Maxwell, Isothermal_Temperature); //Missing TMAC and TAC
  /*!\brief WALL_ROUGHNESS  \n DESCRIPTION: Specified roughness heights at wall boundary marker(s)
   Format: ( Wall marker, roughness_height (static), ... ) \ingroup Config*/
  addStringDoubleListOption("WALL_ROUGHNESS", nRough_Wall, Marker_RoughWall, Roughness_Height);
  /*!\brief MARKER_ENGINE_INFLOW  \n DESCRIPTION: Engine inflow boundary marker(s)
   Format: ( nacelle inflow marker, fan face Mach, ... ) \ingroup Config*/
  addStringDoubleListOption("MARKER_ENGINE_INFLOW", nMarker_EngineInflow, Marker_EngineInflow, EngineInflow_Target);
  /* DESCRIPTION: Highlite area */
  addDoubleOption("HIGHLITE_AREA", Highlite_Area, 1.0);
  /* DESCRIPTION: Fan poly efficiency */
  addDoubleOption("FAN_POLY_EFF", Fan_Poly_Eff, 1.0);
  /*!\brief SUBSONIC_ENGINE\n DESCRIPTION: Engine subsonic intake region \ingroup Config*/
  addBoolOption("INTEGRATED_HEATFLUX", Integrated_HeatFlux, false);
  /*!\brief SUBSONIC_ENGINE\n DESCRIPTION: Engine subsonic intake region \ingroup Config*/
  addBoolOption("SUBSONIC_ENGINE", SubsonicEngine, false);
  /* DESCRIPTION: Actuator disk double surface */
  addBoolOption("ACTDISK_DOUBLE_SURFACE", ActDisk_DoubleSurface, false);
  /* DESCRIPTION: Only half engine is in the computational grid */
  addBoolOption("ENGINE_HALF_MODEL", Engine_HalfModel, false);
  /* DESCRIPTION: Actuator disk double surface */
  addBoolOption("ACTDISK_SU2_DEF", ActDisk_SU2_DEF, false);
  /* DESCRIPTION: Definition of the distortion rack (radial number of proves / circumferential density (degree) */
  distortion[0] =  5.0; distortion[1] =  15.0;
  addDoubleArrayOption("DISTORTION_RACK", 2, distortion);
  /* DESCRIPTION: Values of the box to impose a subsonic nacellle (mach, Pressure, Temperature) */
  eng_val[0]=0.0; eng_val[1]=0.0; eng_val[2]=0.0; eng_val[3]=0.0;  eng_val[4]=0.0;
  addDoubleArrayOption("SUBSONIC_ENGINE_VALUES", 5, eng_val);
  /* DESCRIPTION: Coordinates of the box to impose a subsonic nacellle cylinder (Xmin, Ymin, Zmin, Xmax, Ymax, Zmax, Radius) */
  eng_cyl[0] = 0.0; eng_cyl[1] = 0.0; eng_cyl[2] = 0.0;
  eng_cyl[3] = 1E15; eng_cyl[4] = 1E15; eng_cyl[5] = 1E15; eng_cyl[6] = 1E15;
  addDoubleArrayOption("SUBSONIC_ENGINE_CYL", 7, eng_cyl);
  /* DESCRIPTION: Engine exhaust boundary marker(s)
   Format: (nacelle exhaust marker, total nozzle temp, total nozzle pressure, ... )*/
  addExhaustOption("MARKER_ENGINE_EXHAUST", nMarker_EngineExhaust, Marker_EngineExhaust, Exhaust_Temperature_Target, Exhaust_Pressure_Target);
  /* DESCRIPTION: Clamped boundary marker(s) */
  addStringListOption("MARKER_CLAMPED", nMarker_Clamped, Marker_Clamped);
  /* DESCRIPTION: Displacement boundary marker(s) */
  addStringDoubleListOption("MARKER_NORMAL_DISPL", nMarker_Displacement, Marker_Displacement, Displ_Value);
  /* DESCRIPTION: Load boundary marker(s) - uniform pressure in Pa */
  addStringDoubleListOption("MARKER_PRESSURE", nMarker_Load, Marker_Load, Load_Value);
  /* DESCRIPTION: Load boundary marker(s) */
  addStringDoubleListOption("MARKER_DAMPER", nMarker_Damper, Marker_Damper, Damper_Constant);
  /* DESCRIPTION: Load boundary marker(s)
   Format: (inlet marker, load, multiplier, dir_x, dir_y, dir_z, ... ), i.e. primitive variables specified. */
  addInletOption("MARKER_LOAD", nMarker_Load_Dir, Marker_Load_Dir, Load_Dir_Value, Load_Dir_Multiplier, Load_Dir);
  /* DESCRIPTION: Load boundary marker(s)
   Format: (inlet marker, load, multiplier, dir_x, dir_y, dir_z, ... ), i.e. primitive variables specified. */
  addInletOption("MARKER_DISPLACEMENT", nMarker_Disp_Dir, Marker_Disp_Dir, Disp_Dir_Value, Disp_Dir_Multiplier, Disp_Dir);
  /* DESCRIPTION: Sine load boundary marker(s)
   Format: (inlet marker, load, multiplier, dir_x, dir_y, dir_z, ... ), i.e. primitive variables specified. */
  addInletOption("MARKER_SINE_LOAD", nMarker_Load_Sine, Marker_Load_Sine, Load_Sine_Amplitude, Load_Sine_Frequency, Load_Sine_Dir);
  /*!\brief SINE_LOAD\n DESCRIPTION: option to apply the load as a sine*/
  addBoolOption("SINE_LOAD", Sine_Load, false);
  sineload_coeff[0] = 0.0; sineload_coeff[1] = 0.0; sineload_coeff[2] = 0.0;
  /*!\brief SINE_LOAD_COEFF \n DESCRIPTION: the 1st coeff is the amplitude, the 2nd is the frequency, 3rd is the phase in radians */
  addDoubleArrayOption("SINE_LOAD_COEFF", 3, sineload_coeff);
  /*!\brief RAMP_AND_RELEASE\n DESCRIPTION: release the load after applying the ramp*/
  addBoolOption("RAMP_AND_RELEASE_LOAD", RampAndRelease, false);

  /* DESCRIPTION: Flow load boundary marker(s) */
  addStringDoubleListOption("MARKER_FLOWLOAD", nMarker_FlowLoad, Marker_FlowLoad, FlowLoad_Value);
  /* DESCRIPTION: Damping factor for engine inlet condition */
  addDoubleOption("DAMP_ENGINE_INFLOW", Damp_Engine_Inflow, 0.95);
  /* DESCRIPTION: Damping factor for engine exhaust condition */
  addDoubleOption("DAMP_ENGINE_EXHAUST", Damp_Engine_Exhaust, 0.95);
  /*!\brief ENGINE_INFLOW_TYPE  \n DESCRIPTION: Inlet boundary type \n OPTIONS: see \link Engine_Inflow_Map \endlink \n Default: FAN_FACE_MACH \ingroup Config*/
  addEnumOption("ENGINE_INFLOW_TYPE", Kind_Engine_Inflow, Engine_Inflow_Map, FAN_FACE_MACH);
  /* DESCRIPTION: Evaluate a problem with engines */
  addBoolOption("ENGINE", Engine, false);

  /* DESCRIPTION:  Sharpness coefficient for the buffet sensor */
  addDoubleOption("BUFFET_K", Buffet_k, 10.0);
  /* DESCRIPTION:  Offset parameter for the buffet sensor */
  addDoubleOption("BUFFET_LAMBDA", Buffet_lambda, 0.0);

  /* DESCRIPTION: Number of samples for quasi-Newton methods. */
  addUnsignedShortOption("QUASI_NEWTON_NUM_SAMPLES", nQuasiNewtonSamples, 0);
  /* DESCRIPTION: Whether to use vectorized numerical schemes, less robust against transients. */
  addBoolOption("USE_VECTORIZATION", UseVectorization, false);

  /*!\par CONFIG_CATEGORY: Time-marching \ingroup Config*/
  /*--- Options related to time-marching ---*/

  /* DESCRIPTION: Unsteady simulation  */
  addEnumOption("TIME_MARCHING", TimeMarching, TimeMarching_Map, STEADY);
  /* DESCRIPTION:  Courant-Friedrichs-Lewy condition of the finest grid */
  addDoubleOption("CFL_NUMBER", CFLFineGrid, 1.25);
  /* DESCRIPTION:  Max time step in local time stepping simulations */
  addDoubleOption("MAX_DELTA_TIME", Max_DeltaTime, 1000000);
  /* DESCRIPTION: Activate The adaptive CFL number. */
  addBoolOption("CFL_ADAPT", CFL_Adapt, false);
  /* !\brief CFL_ADAPT_PARAM
   * DESCRIPTION: Parameters of the adaptive CFL number (factor down, factor up, CFL limit (min and max), acceptable linear residual )
   * Factor down generally <1.0, factor up generally > 1.0 to cause the CFL to increase when the under-relaxation parameter is 1.0
   * and to decrease when the under-relaxation parameter is less than 0.1. Factor is multiplicative. \ingroup Config*/
  default_cfl_adapt[0] = 1.0; default_cfl_adapt[1] = 1.0; default_cfl_adapt[2] = 10.0; default_cfl_adapt[3] = 100.0;
  default_cfl_adapt[4] = 0.001;
  addDoubleListOption("CFL_ADAPT_PARAM", nCFL_AdaptParam, CFL_AdaptParam);
  /* DESCRIPTION: Reduction factor of the CFL coefficient in the adjoint problem */
  addDoubleOption("CFL_REDUCTION_ADJFLOW", CFLRedCoeff_AdjFlow, 0.8);
  /* DESCRIPTION: Reduction factor of the CFL coefficient in the level set problem */
  addDoubleOption("CFL_REDUCTION_TURB", CFLRedCoeff_Turb, 1.0);
  /* DESCRIPTION: Reduction factor of the CFL coefficient in the turbulent adjoint problem */
  addDoubleOption("CFL_REDUCTION_ADJTURB", CFLRedCoeff_AdjTurb, 1.0);
  /* DESCRIPTION: External iteration offset due to restart */
  addUnsignedLongOption("EXT_ITER_OFFSET", ExtIter_OffSet, 0);
  // these options share nRKStep as their size, which is not a good idea in general
  /* DESCRIPTION: Runge-Kutta alpha coefficients */
  addDoubleListOption("RK_ALPHA_COEFF", nRKStep, RK_Alpha_Step);
  /* DESCRIPTION: Number of time levels for time accurate local time stepping. */
  addUnsignedShortOption("LEVELS_TIME_ACCURATE_LTS", nLevels_TimeAccurateLTS, 1);
  /* DESCRIPTION: Number of time DOFs used in the predictor step of ADER-DG. */
  addUnsignedShortOption("TIME_DOFS_ADER_DG", nTimeDOFsADER_DG, 2);
  /* DESCRIPTION: Unsteady Courant-Friedrichs-Lewy number of the finest grid */
  addDoubleOption("UNST_CFL_NUMBER", Unst_CFL, 0.0);
  /* DESCRIPTION: Integer number of periodic time instances for Harmonic Balance */
  addUnsignedShortOption("TIME_INSTANCES", nTimeInstances, 1);
  /* DESCRIPTION: Time period for Harmonic Balance wihtout moving meshes */
  addDoubleOption("HB_PERIOD", HarmonicBalance_Period, -1.0);
  /* DESCRIPTION:  Turn on/off harmonic balance preconditioning */
  addBoolOption("HB_PRECONDITION", HB_Precondition, false);
  /* DESCRIPTION: Iteration number to begin unsteady restarts (dual time method) */
  addLongOption("UNST_RESTART_ITER", Unst_RestartIter, 0);
  /* DESCRIPTION: Starting direct solver iteration for the unsteady adjoint */
  addLongOption("UNST_ADJOINT_ITER", Unst_AdjointIter, 0);
  /* DESCRIPTION: Number of iterations to average the objective */
  addLongOption("ITER_AVERAGE_OBJ", Iter_Avg_Objective , 0);
  /* DESCRIPTION: Iteration number to begin unsteady restarts (structural analysis) */
  addLongOption("DYN_RESTART_ITER", Dyn_RestartIter, 0);
  /* DESCRIPTION: Time discretization */
  addEnumOption("TIME_DISCRE_FLOW", Kind_TimeIntScheme_Flow, Time_Int_Map, EULER_IMPLICIT);
  /* DESCRIPTION: Time discretization */
  addEnumOption("TIME_DISCRE_FEM_FLOW", Kind_TimeIntScheme_FEM_Flow, Time_Int_Map, RUNGE_KUTTA_EXPLICIT);
  /* DESCRIPTION: ADER-DG predictor step */
  addEnumOption("ADER_PREDICTOR", Kind_ADER_Predictor, Ader_Predictor_Map, ADER_ALIASED_PREDICTOR);
  /* DESCRIPTION: Time discretization */
  addEnumOption("TIME_DISCRE_ADJFLOW", Kind_TimeIntScheme_AdjFlow, Time_Int_Map, EULER_IMPLICIT);
  /* DESCRIPTION: Time discretization */
  addEnumOption("TIME_DISCRE_TURB", Kind_TimeIntScheme_Turb, Time_Int_Map, EULER_IMPLICIT);
  /* DESCRIPTION: Time discretization */
  addEnumOption("TIME_DISCRE_ADJTURB", Kind_TimeIntScheme_AdjTurb, Time_Int_Map, EULER_IMPLICIT);
  /* DESCRIPTION: Time discretization */
  addEnumOption("TIME_DISCRE_FEA", Kind_TimeIntScheme_FEA, Time_Int_Map_FEA, NEWMARK_IMPLICIT);
  /* DESCRIPTION: Time discretization for radiation problems*/
  addEnumOption("TIME_DISCRE_RADIATION", Kind_TimeIntScheme_Radiation, Time_Int_Map, EULER_IMPLICIT);
  /* DESCRIPTION: Time discretization */
  addEnumOption("TIME_DISCRE_HEAT", Kind_TimeIntScheme_Heat, Time_Int_Map, EULER_IMPLICIT);
  /* DESCRIPTION: Time discretization */
  addEnumOption("TIMESTEP_HEAT", Kind_TimeStep_Heat, Heat_TimeStep_Map, MINIMUM);

  /*!\par CONFIG_CATEGORY: Linear solver definition \ingroup Config*/
  /*--- Options related to the linear solvers ---*/

  /*!\brief LINEAR_SOLVER
   *  \n DESCRIPTION: Linear solver for the implicit, mesh deformation, or discrete adjoint systems \n OPTIONS: see \link Linear_Solver_Map \endlink \n DEFAULT: FGMRES \ingroup Config*/
  addEnumOption("LINEAR_SOLVER", Kind_Linear_Solver, Linear_Solver_Map, FGMRES);
  /*!\brief LINEAR_SOLVER_PREC
   *  \n DESCRIPTION: Preconditioner for the Krylov linear solvers \n OPTIONS: see \link Linear_Solver_Prec_Map \endlink \n DEFAULT: LU_SGS \ingroup Config*/
  addEnumOption("LINEAR_SOLVER_PREC", Kind_Linear_Solver_Prec, Linear_Solver_Prec_Map, ILU);
  /* DESCRIPTION: Minimum error threshold for the linear solver for the implicit formulation */
  addDoubleOption("LINEAR_SOLVER_ERROR", Linear_Solver_Error, 1E-6);
  /* DESCRIPTION: Maximum number of iterations of the linear solver for the implicit formulation */
  addUnsignedLongOption("LINEAR_SOLVER_ITER", Linear_Solver_Iter, 10);
  /* DESCRIPTION: Fill in level for the ILU preconditioner */
  addUnsignedShortOption("LINEAR_SOLVER_ILU_FILL_IN", Linear_Solver_ILU_n, 0);
  /* DESCRIPTION: Maximum number of iterations of the linear solver for the implicit formulation */
  addUnsignedLongOption("LINEAR_SOLVER_RESTART_FREQUENCY", Linear_Solver_Restart_Frequency, 10);
  /* DESCRIPTION: Relaxation factor for iterative linear smoothers (SMOOTHER_ILU/JACOBI/LU-SGS/LINELET) */
  addDoubleOption("LINEAR_SOLVER_SMOOTHER_RELAXATION", Linear_Solver_Smoother_Relaxation, 1.0);
  /* DESCRIPTION: Custom number of threads used for additive domain decomposition for ILU and LU_SGS (0 is "auto"). */
  addUnsignedLongOption("LINEAR_SOLVER_PREC_THREADS", Linear_Solver_Prec_Threads, 0);
  /* DESCRIPTION: Relaxation factor for updates of adjoint variables. */
  addDoubleOption("RELAXATION_FACTOR_ADJOINT", Relaxation_Factor_Adjoint, 1.0);
  /* DESCRIPTION: Relaxation of the CHT coupling */
  addDoubleOption("RELAXATION_FACTOR_CHT", Relaxation_Factor_CHT, 1.0);
  /* DESCRIPTION: Roe coefficient */
  addDoubleOption("ROE_KAPPA", Roe_Kappa, 0.5);
  /* DESCRIPTION: Roe-Turkel preconditioning for low Mach number flows */
  addBoolOption("LOW_MACH_PREC", Low_Mach_Precon, false);
  /* DESCRIPTION: Post-reconstruction correction for low Mach number flows */
  addBoolOption("LOW_MACH_CORR", Low_Mach_Corr, false);
  /* DESCRIPTION: Time Step for dual time stepping simulations (s) */
  addDoubleOption("MIN_ROE_TURKEL_PREC", Min_Beta_RoeTurkel, 0.01);
  /* DESCRIPTION: Time Step for dual time stepping simulations (s) */
  addDoubleOption("MAX_ROE_TURKEL_PREC", Max_Beta_RoeTurkel, 0.2);
  /* DESCRIPTION: Linear solver for the turbulent adjoint systems */
  addEnumOption("ADJTURB_LIN_SOLVER", Kind_AdjTurb_Linear_Solver, Linear_Solver_Map, FGMRES);
  /* DESCRIPTION: Preconditioner for the turbulent adjoint Krylov linear solvers */
  addEnumOption("ADJTURB_LIN_PREC", Kind_AdjTurb_Linear_Prec, Linear_Solver_Prec_Map, ILU);
  /* DESCRIPTION: Minimum error threshold for the turbulent adjoint linear solver for the implicit formulation */
  addDoubleOption("ADJTURB_LIN_ERROR", AdjTurb_Linear_Error, 1E-5);
  /* DESCRIPTION: Maximum number of iterations of the turbulent adjoint linear solver for the implicit formulation */
  addUnsignedShortOption("ADJTURB_LIN_ITER", AdjTurb_Linear_Iter, 10);
  /* DESCRIPTION: Entropy fix factor */
  addDoubleOption("ENTROPY_FIX_COEFF", EntropyFix_Coeff, 0.001);
  /* DESCRIPTION: Linear solver for the discete adjoint systems */
  addEnumOption("DISCADJ_LIN_SOLVER", Kind_DiscAdj_Linear_Solver, Linear_Solver_Map, FGMRES);
  /* DESCRIPTION: Preconditioner for the discrete adjoint Krylov linear solvers */
  addEnumOption("DISCADJ_LIN_PREC", Kind_DiscAdj_Linear_Prec, Linear_Solver_Prec_Map, ILU);
  /* DESCRIPTION: Linear solver for the discete adjoint systems */

  /*!\par CONFIG_CATEGORY: Convergence\ingroup Config*/
  /*--- Options related to convergence ---*/

  /*!\brief CONV_CRITERIA
   *  \n DESCRIPTION: Convergence criteria \n OPTIONS: see \link Converge_Crit_Map \endlink \n DEFAULT: RESIDUAL \ingroup Config*/
  addEnumOption("CONV_CRITERIA", ConvCriteria, Converge_Crit_Map, RESIDUAL);
  /*!\brief CONV_RESIDUAL_MINVAL\n DESCRIPTION: Min value of the residual (log10 of the residual)\n DEFAULT: -14.0 \ingroup Config*/
  addDoubleOption("CONV_RESIDUAL_MINVAL", MinLogResidual, -14.0);
  /*!\brief CONV_STARTITER\n DESCRIPTION: Iteration number to begin convergence monitoring\n DEFAULT: 5 \ingroup Config*/
  addUnsignedLongOption("CONV_STARTITER", StartConv_Iter, 5);
  /*!\brief CONV_CAUCHY_ELEMS\n DESCRIPTION: Number of elements to apply the criteria. \n DEFAULT 100 \ingroup Config*/
  addUnsignedShortOption("CONV_CAUCHY_ELEMS", Cauchy_Elems, 100);
  /*!\brief CONV_CAUCHY_EPS\n DESCRIPTION: Epsilon to control the series convergence \n DEFAULT: 1e-10 \ingroup Config*/
  addDoubleOption("CONV_CAUCHY_EPS", Cauchy_Eps, 1E-10);
  /*!\brief CONV_FIELD\n DESCRIPTION: Output field to monitor \n Default: depends on solver \ingroup Config*/
  addStringListOption("CONV_FIELD", nConvField, ConvField);

  /*!\brief CONV_WINDOW_STARTITER\n DESCRIPTION: Iteration number after START_ITER_WND  to begin convergence monitoring\n DEFAULT: 15 \ingroup Config*/
  addUnsignedLongOption("CONV_WINDOW_STARTITER", Wnd_StartConv_Iter, 15);
  /*!\brief CONV_WINDOW_CAUCHY_ELEMS\n DESCRIPTION: Number of elements to apply the criteria. \n DEFAULT 100 \ingroup Config*/
  addUnsignedShortOption("CONV_WINDOW_CAUCHY_ELEMS", Wnd_Cauchy_Elems, 100);
  /*!\brief CONV_WINDOW_CAUCHY_EPS\n DESCRIPTION: Epsilon to control the series convergence \n DEFAULT: 1e-3 \ingroup Config*/
  addDoubleOption("CONV_WINDOW_CAUCHY_EPS", Wnd_Cauchy_Eps, 1E-3);
  /*!\brief WINDOW_CAUCHY_CRIT \n DESCRIPTION: Determines, if the cauchy convergence criterion should be used for windowed time averaged objective functions*/
  addBoolOption("WINDOW_CAUCHY_CRIT",Wnd_Cauchy_Crit, false);
  /*!\brief CONV_WINDOW_FIELD
   * \n DESCRIPTION: Output fields  for the Cauchy criterium for the TIME iteration. The criterium is applied to the windowed time average of the chosen funcion. */
  addStringListOption("CONV_WINDOW_FIELD",nWndConvField, WndConvField);
  /*!\par CONFIG_CATEGORY: Multi-grid \ingroup Config*/
  /*--- Options related to Multi-grid ---*/

  /*!\brief START_UP_ITER \n DESCRIPTION: Start up iterations using the fine grid only. DEFAULT: 0 \ingroup Config*/
  addUnsignedShortOption("START_UP_ITER", nStartUpIter, 0);
  /*!\brief MGLEVEL\n DESCRIPTION: Multi-grid Levels. DEFAULT: 0 \ingroup Config*/
  addUnsignedShortOption("MGLEVEL", nMGLevels, 0);
  /*!\brief MGCYCLE\n DESCRIPTION: Multi-grid cycle. OPTIONS: See \link MG_Cycle_Map \endlink. Defualt V_CYCLE \ingroup Config*/
  addEnumOption("MGCYCLE", MGCycle, MG_Cycle_Map, V_CYCLE);
  /*!\brief MG_PRE_SMOOTH\n DESCRIPTION: Multi-grid pre-smoothing level \ingroup Config*/
  addUShortListOption("MG_PRE_SMOOTH", nMG_PreSmooth, MG_PreSmooth);
  /*!\brief MG_POST_SMOOTH\n DESCRIPTION: Multi-grid post-smoothing level \ingroup Config*/
  addUShortListOption("MG_POST_SMOOTH", nMG_PostSmooth, MG_PostSmooth);
  /*!\brief MG_CORRECTION_SMOOTH\n DESCRIPTION: Jacobi implicit smoothing of the correction \ingroup Config*/
  addUShortListOption("MG_CORRECTION_SMOOTH", nMG_CorrecSmooth, MG_CorrecSmooth);
  /*!\brief MG_DAMP_RESTRICTION\n DESCRIPTION: Damping factor for the residual restriction. DEFAULT: 0.75 \ingroup Config*/
  addDoubleOption("MG_DAMP_RESTRICTION", Damp_Res_Restric, 0.75);
  /*!\brief MG_DAMP_PROLONGATION\n DESCRIPTION: Damping factor for the correction prolongation. DEFAULT 0.75 \ingroup Config*/
  addDoubleOption("MG_DAMP_PROLONGATION", Damp_Correc_Prolong, 0.75);

  /*!\par CONFIG_CATEGORY: Spatial Discretization \ingroup Config*/
  /*--- Options related to the spatial discretization ---*/

  /*!\brief NUM_METHOD_GRAD
   *  \n DESCRIPTION: Numerical method for spatial gradients \n OPTIONS: See \link Gradient_Map \endlink. \n DEFAULT: WEIGHTED_LEAST_SQUARES. \ingroup Config*/
  addEnumOption("NUM_METHOD_GRAD", Kind_Gradient_Method, Gradient_Map, WEIGHTED_LEAST_SQUARES);
  /*!\brief NUM_METHOD_GRAD
   *  \n DESCRIPTION: Numerical method for spatial gradients used only for upwind reconstruction \n OPTIONS: See \link Gradient_Map \endlink. \n DEFAULT: NO_GRADIENT. \ingroup Config*/
  addEnumOption("NUM_METHOD_GRAD_RECON", Kind_Gradient_Method_Recon, Gradient_Map, NO_GRADIENT);
  /*!\brief VENKAT_LIMITER_COEFF
   *  \n DESCRIPTION: Coefficient for the limiter. DEFAULT value 0.5. Larger values decrease the extent of limiting, values approaching zero cause lower-order approximation to the solution. \ingroup Config */
  addDoubleOption("VENKAT_LIMITER_COEFF", Venkat_LimiterCoeff, 0.05);
  /*!\brief ADJ_SHARP_LIMITER_COEFF
   *  \n DESCRIPTION: Coefficient for detecting the limit of the sharp edges. DEFAULT value 3.0.  Use with sharp edges limiter. \ingroup Config*/
  addDoubleOption("ADJ_SHARP_LIMITER_COEFF", AdjSharp_LimiterCoeff, 3.0);
  /*!\brief LIMITER_ITER
   *  \n DESCRIPTION: Freeze the value of the limiter after a number of iterations. DEFAULT value 999999. \ingroup Config*/
  addUnsignedLongOption("LIMITER_ITER", LimiterIter, 999999);

  /*!\brief CONV_NUM_METHOD_FLOW
   *  \n DESCRIPTION: Convective numerical method \n OPTIONS: See \link Upwind_Map \endlink , \link Centered_Map \endlink. \ingroup Config*/
  addConvectOption("CONV_NUM_METHOD_FLOW", Kind_ConvNumScheme_Flow, Kind_Centered_Flow, Kind_Upwind_Flow);

  /*!\brief NUM_METHOD_FEM_FLOW
   *  \n DESCRIPTION: Numerical method \n OPTIONS: See \link FEM_Map \endlink , \link Centered_Map \endlink. \ingroup Config*/
  addConvectFEMOption("NUM_METHOD_FEM_FLOW", Kind_ConvNumScheme_FEM_Flow, Kind_FEM_Flow);

  /*!\brief MUSCL_FLOW \n DESCRIPTION: Check if the MUSCL scheme should be used \ingroup Config*/
  addBoolOption("MUSCL_FLOW", MUSCL_Flow, true);
  /*!\brief SLOPE_LIMITER_FLOW
   * DESCRIPTION: Slope limiter for the direct solution. \n OPTIONS: See \link Limiter_Map \endlink \n DEFAULT VENKATAKRISHNAN \ingroup Config*/
  addEnumOption("SLOPE_LIMITER_FLOW", Kind_SlopeLimit_Flow, Limiter_Map, VENKATAKRISHNAN);
  jst_coeff[0] = 0.5; jst_coeff[1] = 0.02;
  /*!\brief JST_SENSOR_COEFF \n DESCRIPTION: 2nd and 4th order artificial dissipation coefficients for the JST method \ingroup Config*/
  addDoubleArrayOption("JST_SENSOR_COEFF", 2, jst_coeff);
  /*!\brief LAX_SENSOR_COEFF \n DESCRIPTION: 1st order artificial dissipation coefficients for the Lax-Friedrichs method. \ingroup Config*/
  addDoubleOption("LAX_SENSOR_COEFF", Kappa_1st_Flow, 0.15);
  ad_coeff_heat[0] = 0.5; ad_coeff_heat[1] = 0.02;
  /*!\brief JST_SENSOR_COEFF_HEAT \n DESCRIPTION: 2nd and 4th order artificial dissipation coefficients for the JST method \ingroup Config*/
  addDoubleArrayOption("JST_SENSOR_COEFF_HEAT", 2, ad_coeff_heat);
  /*!\brief USE_ACCURATE_FLUX_JACOBIANS \n DESCRIPTION: Use numerically computed Jacobians for AUSM+up(2) and SLAU(2) \ingroup Config*/
  addBoolOption("USE_ACCURATE_FLUX_JACOBIANS", Use_Accurate_Jacobians, false);
  /*!\brief CENTRAL_JACOBIAN_FIX_FACTOR \n DESCRIPTION: Improve the numerical properties (diagonal dominance) of the global Jacobian matrix, 3 to 4 is "optimum" (central schemes) \ingroup Config*/
  addDoubleOption("CENTRAL_JACOBIAN_FIX_FACTOR", Cent_Jac_Fix_Factor, 4.0);
  /*!\brief CENTRAL_JACOBIAN_FIX_FACTOR \n DESCRIPTION: Control numerical properties of the global Jacobian matrix using a multiplication factor for incompressible central schemes \ingroup Config*/
  addDoubleOption("CENTRAL_INC_JACOBIAN_FIX_FACTOR", Cent_Inc_Jac_Fix_Factor, 1.0);

  /*!\brief CONV_NUM_METHOD_ADJFLOW
   *  \n DESCRIPTION: Convective numerical method for the adjoint solver.
   *  \n OPTIONS:  See \link Upwind_Map \endlink , \link Centered_Map \endlink. Note: not all methods are guaranteed to be implemented for the adjoint solver. \ingroup Config */
  addConvectOption("CONV_NUM_METHOD_ADJFLOW", Kind_ConvNumScheme_AdjFlow, Kind_Centered_AdjFlow, Kind_Upwind_AdjFlow);
  /*!\brief MUSCL_FLOW \n DESCRIPTION: Check if the MUSCL scheme should be used \ingroup Config*/
  addBoolOption("MUSCL_ADJFLOW", MUSCL_AdjFlow, true);
  /*!\brief SLOPE_LIMITER_ADJFLOW
     * DESCRIPTION: Slope limiter for the adjoint solution. \n OPTIONS: See \link Limiter_Map \endlink \n DEFAULT VENKATAKRISHNAN \ingroup Config*/
  addEnumOption("SLOPE_LIMITER_ADJFLOW", Kind_SlopeLimit_AdjFlow, Limiter_Map, VENKATAKRISHNAN);
  jst_adj_coeff[0] = 0.5; jst_adj_coeff[1] = 0.02;
  /*!\brief ADJ_JST_SENSOR_COEFF \n DESCRIPTION: 2nd and 4th order artificial dissipation coefficients for the adjoint JST method. \ingroup Config*/
  addDoubleArrayOption("ADJ_JST_SENSOR_COEFF", 2, jst_adj_coeff);
  /*!\brief LAX_SENSOR_COEFF \n DESCRIPTION: 1st order artificial dissipation coefficients for the adjoint Lax-Friedrichs method. \ingroup Config*/
  addDoubleOption("ADJ_LAX_SENSOR_COEFF", Kappa_1st_AdjFlow, 0.15);

  /*!\brief MUSCL_FLOW \n DESCRIPTION: Check if the MUSCL scheme should be used \ingroup Config*/
  addBoolOption("MUSCL_TURB", MUSCL_Turb, false);
  /*!\brief SLOPE_LIMITER_TURB
   *  \n DESCRIPTION: Slope limiter  \n OPTIONS: See \link Limiter_Map \endlink \n DEFAULT VENKATAKRISHNAN \ingroup Config*/
  addEnumOption("SLOPE_LIMITER_TURB", Kind_SlopeLimit_Turb, Limiter_Map, VENKATAKRISHNAN);
  /*!\brief CONV_NUM_METHOD_TURB
   *  \n DESCRIPTION: Convective numerical method \ingroup Config*/
  addConvectOption("CONV_NUM_METHOD_TURB", Kind_ConvNumScheme_Turb, Kind_Centered_Turb, Kind_Upwind_Turb);

  /*!\brief MUSCL_FLOW \n DESCRIPTION: Check if the MUSCL scheme should be used \ingroup Config*/
  addBoolOption("MUSCL_ADJTURB", MUSCL_AdjTurb, false);
  /*!\brief SLOPE_LIMITER_ADJTURB
   *  \n DESCRIPTION: Slope limiter \n OPTIONS: See \link Limiter_Map \endlink \n DEFAULT VENKATAKRISHNAN \ingroup Config */
  addEnumOption("SLOPE_LIMITER_ADJTURB", Kind_SlopeLimit_AdjTurb, Limiter_Map, VENKATAKRISHNAN);
  /*!\brief CONV_NUM_METHOD_ADJTURB\n DESCRIPTION: Convective numerical method for the adjoint/turbulent problem \ingroup Config*/
  addConvectOption("CONV_NUM_METHOD_ADJTURB", Kind_ConvNumScheme_AdjTurb, Kind_Centered_AdjTurb, Kind_Upwind_AdjTurb);

  /*!\brief MUSCL_FLOW \n DESCRIPTION: Check if the MUSCL scheme should be used \ingroup Config*/
  addBoolOption("MUSCL_HEAT", MUSCL_Heat, false);
  /*!\brief CONV_NUM_METHOD_HEAT
   *  \n DESCRIPTION: Convective numerical method \n DEFAULT: UPWIND */
  addEnumOption("CONV_NUM_METHOD_HEAT", Kind_ConvNumScheme_Heat, Space_Map, SPACE_UPWIND);

  /*!\par CONFIG_CATEGORY: Adjoint and Gradient \ingroup Config*/
  /*--- Options related to the adjoint and gradient ---*/

  /*!\brief LIMIT_ADJFLOW \n DESCRIPTION: Limit value for the adjoint variable.\n DEFAULT: 1E6. \ingroup Config*/
  addDoubleOption("LIMIT_ADJFLOW", AdjointLimit, 1E6);
  /*!\brief MG_ADJFLOW\n DESCRIPTION: Multigrid with the adjoint problem. \n Defualt: YES \ingroup Config*/
  addBoolOption("MG_ADJFLOW", MG_AdjointFlow, true);

  /*!\brief OBJECTIVE_WEIGHT  \n DESCRIPTION: Adjoint problem boundary condition weights. Applies scaling factor to objective(s) \ingroup Config*/
  addDoubleListOption("OBJECTIVE_WEIGHT", nObjW, Weight_ObjFunc);
  /*!\brief OBJECTIVE_FUNCTION
   *  \n DESCRIPTION: Adjoint problem boundary condition \n OPTIONS: see \link Objective_Map \endlink \n DEFAULT: DRAG_COEFFICIENT \ingroup Config*/
  addEnumListOption("OBJECTIVE_FUNCTION", nObj, Kind_ObjFunc, Objective_Map);

  /* DESCRIPTION: parameter for the definition of a complex objective function */
  addDoubleOption("DCD_DCL_VALUE", dCD_dCL, 0.0);
  /* DESCRIPTION: parameter for the definition of a complex objective function */
  addDoubleOption("DCMX_DCL_VALUE", dCMx_dCL, 0.0);
  /* DESCRIPTION: parameter for the definition of a complex objective function */
  addDoubleOption("DCMY_DCL_VALUE", dCMy_dCL, 0.0);
  /* DESCRIPTION: parameter for the definition of a complex objective function */
  addDoubleOption("DCMZ_DCL_VALUE", dCMz_dCL, 0.0);

  /* DESCRIPTION: parameter for the definition of a complex objective function */
  addDoubleOption("DCD_DCMY_VALUE", dCD_dCMy, 0.0);

  obj_coeff[0]=0.0; obj_coeff[1]=0.0; obj_coeff[2]=0.0; obj_coeff[3]=0.0; obj_coeff[4]=0.0;
  /*!\brief OBJ_CHAIN_RULE_COEFF
  * \n DESCRIPTION: Coefficients defining the objective function gradient using the chain rule
  * with area-averaged outlet primitive variables. This is used with the genereralized outflow
  * objective.  \ingroup Config   */
  addDoubleArrayOption("OBJ_CHAIN_RULE_COEFF", 5, obj_coeff);

  geo_loc[0] = 0.0; geo_loc[1] = 1.0;
  /* DESCRIPTION: Definition of the airfoil section */
  addDoubleArrayOption("GEO_BOUNDS", 2, geo_loc);
  /* DESCRIPTION: Identify the body to slice */
  addEnumOption("GEO_DESCRIPTION", Geo_Description, Geo_Description_Map, WING);
  /* DESCRIPTION: Z location of the waterline */
  addDoubleOption("GEO_WATERLINE_LOCATION", Geo_Waterline_Location, 0.0);
  /* DESCRIPTION: Number of section cuts to make when calculating internal volume */
  addUnsignedShortOption("GEO_NUMBER_STATIONS", nWingStations, 25);
  /* DESCRIPTION: Definition of the airfoil sections */
  addDoubleListOption("GEO_LOCATION_STATIONS", nLocationStations, LocationStations);
  nacelle_location[0] = 0.0; nacelle_location[1] = 0.0; nacelle_location[2] = 0.0;
  nacelle_location[3] = 0.0; nacelle_location[4] = 0.0;
  /* DESCRIPTION: Definition of the nacelle location (higlite coordinates, tilt angle, toe angle) */
  addDoubleArrayOption("GEO_NACELLE_LOCATION", 5, nacelle_location);
  /* DESCRIPTION: Output sectional forces for specified markers. */
  addBoolOption("GEO_PLOT_STATIONS", Plot_Section_Forces, false);
  /* DESCRIPTION: Mode of the GDC code (analysis, or gradient) */
  addEnumOption("GEO_MODE", GeometryMode, GeometryMode_Map, FUNCTION);

  /* DESCRIPTION: Drag weight in sonic boom Objective Function (from 0.0 to 1.0) */
  addDoubleOption("DRAG_IN_SONICBOOM", WeightCd, 0.0);
  /* DESCRIPTION: Sensitivity smoothing  */
  addEnumOption("SENS_SMOOTHING", Kind_SensSmooth, Sens_Smoothing_Map, NO_SMOOTH);
  /* DESCRIPTION: Continuous Adjoint frozen viscosity */
  addBoolOption("FROZEN_VISC_CONT", Frozen_Visc_Cont, true);
  /* DESCRIPTION: Discrete Adjoint frozen viscosity */
  addBoolOption("FROZEN_VISC_DISC", Frozen_Visc_Disc, false);
  /* DESCRIPTION: Discrete Adjoint frozen limiter */
  addBoolOption("FROZEN_LIMITER_DISC", Frozen_Limiter_Disc, false);
  /* DESCRIPTION: Use an inconsistent (primal/dual) discrete adjoint formulation */
  addBoolOption("INCONSISTENT_DISC", Inconsistent_Disc, false);
   /* DESCRIPTION:  */
  addDoubleOption("FIX_AZIMUTHAL_LINE", FixAzimuthalLine, 90.0);
  /*!\brief SENS_REMOVE_SHARP
   * \n DESCRIPTION: Remove sharp edges from the sensitivity evaluation  \n Format: SENS_REMOVE_SHARP = YES \n DEFAULT: NO \ingroup Config*/
  addBoolOption("SENS_REMOVE_SHARP", Sens_Remove_Sharp, false);

  /* DESCRIPTION: Automatically reorient elements that seem flipped */
  addBoolOption("REORIENT_ELEMENTS",ReorientElements, true);

  /*!\par CONFIG_CATEGORY: Input/output files and formats \ingroup Config */
  /*--- Options related to input/output files and formats ---*/

  /*!\brief OUTPUT_FORMAT \n DESCRIPTION: I/O format for output plots. \n OPTIONS: see \link TabOutput_Map \endlink \n DEFAULT: TECPLOT \ingroup Config */
  addEnumOption("TABULAR_FORMAT", Tab_FileFormat, TabOutput_Map, TAB_CSV);
  /*!\brief OUTPUT_PRECISION \n DESCRIPTION: Set <ofstream>.precision(value) to specified value for SU2_DOT and HISTORY output. Useful for exact gradient validation. */
  addUnsignedShortOption("OUTPUT_PRECISION", output_precision, 6);
  /*!\brief ACTDISK_JUMP \n DESCRIPTION: The jump is given by the difference in values or a ratio */
  addEnumOption("ACTDISK_JUMP", ActDisk_Jump, Jump_Map, DIFFERENCE);
  /*!\brief MESH_FORMAT \n DESCRIPTION: Mesh input file format \n OPTIONS: see \link Input_Map \endlink \n DEFAULT: SU2 \ingroup Config*/
  addEnumOption("MESH_FORMAT", Mesh_FileFormat, Input_Map, SU2);
  /* DESCRIPTION:  Mesh input file */
  addStringOption("MESH_FILENAME", Mesh_FileName, string("mesh.su2"));
  /*!\brief MESH_OUT_FILENAME \n DESCRIPTION: Mesh output file name. Used when converting, scaling, or deforming a mesh. \n DEFAULT: mesh_out.su2 \ingroup Config*/
  addStringOption("MESH_OUT_FILENAME", Mesh_Out_FileName, string("mesh_out.su2"));

  /* DESCRIPTION: List of the number of grid points in the RECTANGLE or BOX grid in the x,y,z directions. (default: (33,33,33) ). */
  addShortListOption("MESH_BOX_SIZE", nMesh_Box_Size, Mesh_Box_Size);

  /* DESCRIPTION: List of the length of the RECTANGLE or BOX grid in the x,y,z directions. (default: (1.0,1.0,1.0) ).  */
  mesh_box_length[0] = 1.0; mesh_box_length[1] = 1.0; mesh_box_length[2] = 1.0;
  addDoubleArrayOption("MESH_BOX_LENGTH", 3, mesh_box_length);

  /* DESCRIPTION: List of the offset from 0.0 of the RECTANGLE or BOX grid in the x,y,z directions. (default: (0.0,0.0,0.0) ). */
  mesh_box_offset[0] = 0.0; mesh_box_offset[1] = 0.0; mesh_box_offset[2] = 0.0;
  addDoubleArrayOption("MESH_BOX_OFFSET", 3, mesh_box_offset);

  /* DESCRIPTION: Determine if the mesh file supports multizone. \n DEFAULT: true (temporarily) */
  addBoolOption("MULTIZONE_MESH", Multizone_Mesh, true);
  /* DESCRIPTION: Determine if we need to allocate memory to store the multizone residual. \n DEFAULT: true (temporarily) */
  addBoolOption("MULTIZONE_RESIDUAL", Multizone_Residual, false);

  /*!\brief CONV_FILENAME \n DESCRIPTION: Output file convergence history (w/o extension) \n DEFAULT: history \ingroup Config*/
  addStringOption("CONV_FILENAME", Conv_FileName, string("history"));
  /*!\brief BREAKDOWN_FILENAME \n DESCRIPTION: Output file forces breakdown \ingroup Config*/
  addStringOption("BREAKDOWN_FILENAME", Breakdown_FileName, string("forces_breakdown.dat"));
  /*!\brief SOLUTION_FLOW_FILENAME \n DESCRIPTION: Restart flow input file (the file output under the filename set by RESTART_FLOW_FILENAME) \n DEFAULT: solution_flow.dat \ingroup Config */
  addStringOption("SOLUTION_FILENAME", Solution_FileName, string("solution.dat"));
  /*!\brief SOLUTION_ADJ_FILENAME\n DESCRIPTION: Restart adjoint input file. Objective function abbreviation is expected. \ingroup Config*/
  addStringOption("SOLUTION_ADJ_FILENAME", Solution_AdjFileName, string("solution_adj.dat"));
  /*!\brief RESTART_FLOW_FILENAME \n DESCRIPTION: Output file restart flow \ingroup Config*/
  addStringOption("RESTART_FILENAME", Restart_FileName, string("restart.dat"));
  /*!\brief RESTART_ADJ_FILENAME  \n DESCRIPTION: Output file restart adjoint. Objective function abbreviation will be appended. \ingroup Config*/
  addStringOption("RESTART_ADJ_FILENAME", Restart_AdjFileName, string("restart_adj.dat"));
  /*!\brief VOLUME_FLOW_FILENAME  \n DESCRIPTION: Output file flow (w/o extension) variables \ingroup Config */
  addStringOption("VOLUME_FILENAME", Volume_FileName, string("vol_solution"));
  /*!\brief VOLUME_ADJ_FILENAME
   *  \n DESCRIPTION: Output file adjoint (w/o extension) variables  \ingroup Config*/
  addStringOption("VOLUME_ADJ_FILENAME", Adj_FileName, string("adj_vol_solution"));
  /*!\brief GRAD_OBJFUNC_FILENAME
   *  \n DESCRIPTION: Output objective function gradient  \ingroup Config*/
  addStringOption("GRAD_OBJFUNC_FILENAME", ObjFunc_Grad_FileName, string("of_grad.dat"));
  /*!\brief VALUE_OBJFUNC_FILENAME
   *  \n DESCRIPTION: Output objective function  \ingroup Config*/
  addStringOption("VALUE_OBJFUNC_FILENAME", ObjFunc_Value_FileName, string("of_func.dat"));
  /*!\brief SURFACE_FLOW_FILENAME
   *  \n DESCRIPTION: Output file surface flow coefficient (w/o extension)  \ingroup Config*/
  addStringOption("SURFACE_FILENAME", SurfCoeff_FileName, string("surface"));
  /*!\brief SURFACE_ADJ_FILENAME
   *  \n DESCRIPTION: Output file surface adjoint coefficient (w/o extension)  \ingroup Config*/
  addStringOption("SURFACE_ADJ_FILENAME", SurfAdjCoeff_FileName, string("surface_adjoint"));
  /*!\brief SURFACE_SENS_FILENAME_FILENAME
   *  \n DESCRIPTION: Output file surface sensitivity (discrete adjoint) (w/o extension)  \ingroup Config*/
  addStringOption("SURFACE_SENS_FILENAME", SurfSens_FileName, string("surface_sens"));
  /*!\brief VOLUME_SENS_FILENAME
   *  \n DESCRIPTION: Output file volume sensitivity (discrete adjoint))  \ingroup Config*/
  addStringOption("VOLUME_SENS_FILENAME", VolSens_FileName, string("volume_sens"));
  /* DESCRIPTION: Output the performance summary to the console at the end of SU2_CFD  \ingroup Config*/
  addBoolOption("WRT_PERFORMANCE", Wrt_Performance, false);
  /* DESCRIPTION: Output the tape statistics (discrete adjoint)  \ingroup Config*/
  addBoolOption("WRT_AD_STATISTICS", Wrt_AD_Statistics, false);
  /*!\brief MARKER_ANALYZE_AVERAGE
   *  \n DESCRIPTION: Output averaged flow values on specified analyze marker.
   *  Options: AREA, MASSFLUX
   *  \n Use with MARKER_ANALYZE. \ingroup Config*/
  addEnumOption("MARKER_ANALYZE_AVERAGE", Kind_Average, Average_Map, AVERAGE_MASSFLUX);
  /*!\brief COMM_LEVEL
   *  \n DESCRIPTION: Level of MPI communications during runtime  \ingroup Config*/
  addEnumOption("COMM_LEVEL", Comm_Level, Comm_Map, COMM_FULL);

  /*!\par CONFIG_CATEGORY: Dynamic mesh definition \ingroup Config*/
  /*--- Options related to dynamic meshes ---*/

  /* DESCRIPTION: Type of mesh motion */
  addEnumOption("GRID_MOVEMENT", Kind_GridMovement, GridMovement_Map, NO_MOVEMENT);
  /* DESCRIPTION: Type of surface motion */
  addEnumListOption("SURFACE_MOVEMENT",nKind_SurfaceMovement, Kind_SurfaceMovement, SurfaceMovement_Map);
  /* DESCRIPTION: Marker(s) of moving surfaces (MOVING_WALL or DEFORMING grid motion). */
  addStringListOption("MARKER_MOVING", nMarker_Moving, Marker_Moving);
  /* DESCRIPTION: Mach number (non-dimensional, based on the mesh velocity and freestream vals.) */
  addDoubleOption("MACH_MOTION", Mach_Motion, 0.0);
  /* DESCRIPTION: Coordinates of the rigid motion origin */
  addDoubleArrayOption("MOTION_ORIGIN", 3, Motion_Origin);
  /* DESCRIPTION: Translational velocity vector (m/s) in the x, y, & z directions (RIGID_MOTION only) */
  addDoubleArrayOption("TRANSLATION_RATE", 3, Translation_Rate);
  /* DESCRIPTION: Angular velocity vector (rad/s) about x, y, & z axes (RIGID_MOTION only) */
  addDoubleArrayOption("ROTATION_RATE", 3, Rotation_Rate);
  /* DESCRIPTION: Pitching angular freq. (rad/s) about x, y, & z axes (RIGID_MOTION only) */
  addDoubleArrayOption("PITCHING_OMEGA", 3, Pitching_Omega);
  /* DESCRIPTION: Pitching amplitude (degrees) about x, y, & z axes (RIGID_MOTION only) */
  addDoubleArrayOption("PITCHING_AMPL", 3, Pitching_Ampl);
  /* DESCRIPTION: Pitching phase offset (degrees) about x, y, & z axes (RIGID_MOTION only) */
  addDoubleArrayOption("PITCHING_PHASE", 3, Pitching_Phase);
  /* DESCRIPTION: Plunging angular freq. (rad/s) in x, y, & z directions (RIGID_MOTION only) */
  addDoubleArrayOption("PLUNGING_OMEGA", 3, Plunging_Omega);
  /* DESCRIPTION: Plunging amplitude (m) in x, y, & z directions (RIGID_MOTION only) */
  addDoubleArrayOption("PLUNGING_AMPL", 3, Plunging_Ampl);
  /* DESCRIPTION: Coordinates of the rigid motion origin */
  addDoubleListOption("SURFACE_MOTION_ORIGIN", nMarkerMotion_Origin, MarkerMotion_Origin);
  /* DESCRIPTION: Translational velocity vector (m/s) in the x, y, & z directions (DEFORMING only) */
  addDoubleListOption("SURFACE_TRANSLATION_RATE", nMarkerTranslation, MarkerTranslation_Rate);
  /* DESCRIPTION: Angular velocity vector (rad/s) about x, y, & z axes (DEFORMING only) */
  addDoubleListOption("SURFACE_ROTATION_RATE", nMarkerRotation_Rate, MarkerRotation_Rate);
  /* DESCRIPTION: Pitching angular freq. (rad/s) about x, y, & z axes (DEFORMING only) */
  addDoubleListOption("SURFACE_PITCHING_OMEGA", nMarkerPitching_Omega, MarkerPitching_Omega);
  /* DESCRIPTION: Pitching amplitude (degrees) about x, y, & z axes (DEFORMING only) */
  addDoubleListOption("SURFACE_PITCHING_AMPL", nMarkerPitching_Ampl, MarkerPitching_Ampl);
  /* DESCRIPTION: Pitching phase offset (degrees) about x, y, & z axes (DEFORMING only) */
  addDoubleListOption("SURFACE_PITCHING_PHASE", nMarkerPitching_Phase, MarkerPitching_Phase);
  /* DESCRIPTION: Plunging angular freq. (rad/s) in x, y, & z directions (DEFORMING only) */
  addDoubleListOption("SURFACE_PLUNGING_OMEGA", nMarkerPlunging_Omega, MarkerPlunging_Omega);
  /* DESCRIPTION: Plunging amplitude (m) in x, y, & z directions (DEFORMING only) */
  addDoubleListOption("SURFACE_PLUNGING_AMPL", nMarkerPlunging_Ampl, MarkerPlunging_Ampl);
  /* DESCRIPTION: Value to move motion origins (1 or 0) */
  addUShortListOption("MOVE_MOTION_ORIGIN", nMoveMotion_Origin, MoveMotion_Origin);

  /* DESCRIPTION: Before each computation, implicitly smooth the nodal coordinates */
  addUnsignedShortOption("SMOOTH_GEOMETRY", SmoothNumGrid, 0);

  /*!\par CONFIG_CATEGORY: Aeroelastic Simulation (Typical Section Model) \ingroup Config*/
  /*--- Options related to aeroelastic simulations using the Typical Section Model) ---*/
  /* DESCRIPTION: The flutter speed index (modifies the freestream condition) */
  addDoubleOption("FLUTTER_SPEED_INDEX", FlutterSpeedIndex, 0.6);
  /* DESCRIPTION: Natural frequency of the spring in the plunging direction (rad/s). */
  addDoubleOption("PLUNGE_NATURAL_FREQUENCY", PlungeNaturalFrequency, 100);
  /* DESCRIPTION: Natural frequency of the spring in the pitching direction (rad/s). */
  addDoubleOption("PITCH_NATURAL_FREQUENCY", PitchNaturalFrequency, 100);
  /* DESCRIPTION: The airfoil mass ratio. */
  addDoubleOption("AIRFOIL_MASS_RATIO", AirfoilMassRatio, 60);
  /* DESCRIPTION: Distance in semichords by which the center of gravity lies behind the elastic axis. */
  addDoubleOption("CG_LOCATION", CG_Location, 1.8);
  /* DESCRIPTION: The radius of gyration squared (expressed in semichords) of the typical section about the elastic axis. */
  addDoubleOption("RADIUS_GYRATION_SQUARED", RadiusGyrationSquared, 3.48);
  /* DESCRIPTION: Solve the aeroelastic equations every given number of internal iterations. */
  addUnsignedShortOption("AEROELASTIC_ITER", AeroelasticIter, 3);

  /*!\par CONFIG_CATEGORY: Optimization Problem*/

  /* DESCRIPTION: Scale the line search in the optimizer */
  addDoubleOption("OPT_RELAX_FACTOR", Opt_RelaxFactor, 1.0);

  /* DESCRIPTION: Bound the line search in the optimizer */
  addDoubleOption("OPT_LINE_SEARCH_BOUND", Opt_LineSearch_Bound, 1E6);

  /*!\par CONFIG_CATEGORY: Wind Gust \ingroup Config*/
  /*--- Options related to wind gust simulations ---*/

  /* DESCRIPTION: Apply a wind gust */
  addBoolOption("WIND_GUST", Wind_Gust, false);
  /* DESCRIPTION: Type of gust */
  addEnumOption("GUST_TYPE", Gust_Type, Gust_Type_Map, NO_GUST);
  /* DESCRIPTION: Gust wavelenght (meters) */
  addDoubleOption("GUST_WAVELENGTH", Gust_WaveLength, 0.0);
  /* DESCRIPTION: Number of gust periods */
  addDoubleOption("GUST_PERIODS", Gust_Periods, 1.0);
  /* DESCRIPTION: Gust amplitude (m/s) */
  addDoubleOption("GUST_AMPL", Gust_Ampl, 0.0);
  /* DESCRIPTION: Time at which to begin the gust (sec) */
  addDoubleOption("GUST_BEGIN_TIME", Gust_Begin_Time, 0.0);
  /* DESCRIPTION: Location at which the gust begins (meters) */
  addDoubleOption("GUST_BEGIN_LOC", Gust_Begin_Loc, 0.0);
  /* DESCRIPTION: Direction of the gust X or Y dir */
  addEnumOption("GUST_DIR", Gust_Dir, Gust_Dir_Map, Y_DIR);

  /* Harmonic Balance config */
  /* DESCRIPTION: Omega_HB = 2*PI*frequency - frequencies for Harmonic Balance method */
  addDoubleListOption("OMEGA_HB", nOmega_HB, Omega_HB);

  /*!\par CONFIG_CATEGORY: Equivalent Area \ingroup Config*/
  /*--- Options related to the equivalent area ---*/

  /* DESCRIPTION: Evaluate equivalent area on the Near-Field  */
  addBoolOption("EQUIV_AREA", EquivArea, false);
  ea_lim[0] = 0.0; ea_lim[1] = 1.0; ea_lim[2] = 1.0;
  /* DESCRIPTION: Integration limits of the equivalent area ( xmin, xmax, Dist_NearField ) */
  addDoubleArrayOption("EA_INT_LIMIT", 3, ea_lim);
  /* DESCRIPTION: Equivalent area scaling factor */
  addDoubleOption("EA_SCALE_FACTOR", EA_ScaleFactor, 1.0);

  // these options share nDV as their size in the option references; not a good idea
  /*!\par CONFIG_CATEGORY: Grid deformation \ingroup Config*/
  /*--- Options related to the grid deformation ---*/

  /* DESCRIPTION: Kind of deformation */
  addEnumListOption("DV_KIND", nDV, Design_Variable, Param_Map);
  /* DESCRIPTION: Marker of the surface to which we are going apply the shape deformation */
  addStringListOption("DV_MARKER", nMarker_DV, Marker_DV);
  /* DESCRIPTION: Parameters of the shape deformation
   - FFD_CONTROL_POINT_2D ( FFDBox ID, i_Ind, j_Ind, x_Disp, y_Disp )
   - FFD_RADIUS_2D ( FFDBox ID )
   - FFD_CAMBER_2D ( FFDBox ID, i_Ind )
   - FFD_THICKNESS_2D ( FFDBox ID, i_Ind )
   - HICKS_HENNE ( Lower Surface (0)/Upper Surface (1)/Only one Surface (2), x_Loc )
   - SURFACE_BUMP ( x_start, x_end, x_Loc )
   - CST ( Lower Surface (0)/Upper Surface (1), Kulfan parameter number, Total number of Kulfan parameters for surface )
   - NACA_4DIGITS ( 1st digit, 2nd digit, 3rd and 4th digit )
   - PARABOLIC ( Center, Thickness )
   - TRANSLATION ( x_Disp, y_Disp, z_Disp )
   - ROTATION ( x_Orig, y_Orig, z_Orig, x_End, y_End, z_End )
   - OBSTACLE ( Center, Bump size )
   - SPHERICAL ( ControlPoint_Index, Theta_Disp, R_Disp )
   - FFD_CONTROL_POINT ( FFDBox ID, i_Ind, j_Ind, k_Ind, x_Disp, y_Disp, z_Disp )
   - FFD_TWIST ( FFDBox ID, x_Orig, y_Orig, z_Orig, x_End, y_End, z_End )
   - FFD_TWIST_2D ( FFDBox ID, x_Orig, y_Orig, z_Orig, x_End, y_End, z_End )
   - FFD_ROTATION ( FFDBox ID, x_Orig, y_Orig, z_Orig, x_End, y_End, z_End )
   - FFD_CONTROL_SURFACE ( FFDBox ID, x_Orig, y_Orig, z_Orig, x_End, y_End, z_End )
   - FFD_CAMBER ( FFDBox ID, i_Ind, j_Ind )
   - FFD_THICKNESS ( FFDBox ID, i_Ind, j_Ind ) */
  addDVParamOption("DV_PARAM", nDV, ParamDV, FFDTag, Design_Variable);
  /* DESCRIPTION: New value of the shape deformation */
  addDVValueOption("DV_VALUE", nDV_Value, DV_Value, nDV, ParamDV, Design_Variable);
  /* DESCRIPTION: Provide a file of surface positions from an external parameterization. */
  addStringOption("DV_FILENAME", DV_Filename, string("surface_positions.dat"));
  /* DESCRIPTION: File of sensitivities as an unordered ASCII file with rows of x, y, z, dJ/dx, dJ/dy, dJ/dz for each volume grid point. */
  addStringOption("DV_UNORDERED_SENS_FILENAME", DV_Unordered_Sens_Filename, string("unordered_sensitivity.dat"));
  /* DESCRIPTION: File of sensitivities as an ASCII file with rows of x, y, z, dJ/dx, dJ/dy, dJ/dz for each surface grid point. */
  addStringOption("DV_SENS_FILENAME", DV_Sens_Filename, string("surface_sensitivity.dat"));
  /*!\brief OUTPUT_FORMAT \n DESCRIPTION: I/O format for output plots. \n OPTIONS: see \link Output_Map \endlink \n DEFAULT: TECPLOT \ingroup Config */
  addEnumOption("DV_SENSITIVITY_FORMAT", Sensitivity_FileFormat, Sensitivity_Map, SU2_NATIVE);
  /* DESCRIPTION: Hold the grid fixed in a region */
  addBoolOption("HOLD_GRID_FIXED", Hold_GridFixed, false);
  grid_fix[0] = -1E15; grid_fix[1] = -1E15; grid_fix[2] = -1E15;
  grid_fix[3] =  1E15; grid_fix[4] =  1E15; grid_fix[5] =  1E15;
  /* DESCRIPTION: Coordinates of the box where the grid will be deformed (Xmin, Ymin, Zmin, Xmax, Ymax, Zmax) */
  addDoubleArrayOption("HOLD_GRID_FIXED_COORD", 6, grid_fix);

  /*!\par CONFIG_CATEGORY: Deformable mesh \ingroup Config*/
  /*--- option related to deformable meshes ---*/
  /* DESCRIPTION: Decide whether the mesh will undergo deformations */
  addBoolOption("DEFORM_MESH", Deform_Mesh, false);
  /* DESCRIPTION: Print the residuals during mesh deformation to the console */
  addBoolOption("DEFORM_CONSOLE_OUTPUT", Deform_Output, false);
  /* DESCRIPTION: Number of nonlinear deformation iterations (surface deformation increments) */
  addUnsignedLongOption("DEFORM_NONLINEAR_ITER", GridDef_Nonlinear_Iter, 1);
  /* DESCRIPTION: Deform coefficient (-1.0 to 0.5) */
  addDoubleOption("DEFORM_COEFF", Deform_Coeff, 1E6);
  /* DESCRIPTION: Deform limit in m or inches */
  addDoubleOption("DEFORM_LIMIT", Deform_Limit, 1E6);
  /* DESCRIPTION: Type of element stiffness imposed for FEA mesh deformation (INVERSE_VOLUME, WALL_DISTANCE, CONSTANT_STIFFNESS) */
  addEnumOption("DEFORM_STIFFNESS_TYPE", Deform_StiffnessType, Deform_Stiffness_Map, SOLID_WALL_DISTANCE);
  /* DESCRIPTION: Poisson's ratio for constant stiffness FEA method of grid deformation */
  addDoubleOption("DEFORM_ELASTICITY_MODULUS", Deform_ElasticityMod, 2E11);
  /* DESCRIPTION: Young's modulus and Poisson's ratio for constant stiffness FEA method of grid deformation */
  addDoubleOption("DEFORM_POISSONS_RATIO", Deform_PoissonRatio, 0.3);
  /* DESCRIPTION: Size of the layer of highest stiffness for wall distance-based mesh stiffness */
  addDoubleOption("DEFORM_STIFF_LAYER_SIZE", Deform_StiffLayerSize, 0.0);
  /*  DESCRIPTION: Linear solver for the mesh deformation\n OPTIONS: see \link Linear_Solver_Map \endlink \n DEFAULT: FGMRES \ingroup Config*/
  addEnumOption("DEFORM_LINEAR_SOLVER", Kind_Deform_Linear_Solver, Linear_Solver_Map, FGMRES);
  /*  \n DESCRIPTION: Preconditioner for the Krylov linear solvers \n OPTIONS: see \link Linear_Solver_Prec_Map \endlink \n DEFAULT: LU_SGS \ingroup Config*/
  addEnumOption("DEFORM_LINEAR_SOLVER_PREC", Kind_Deform_Linear_Solver_Prec, Linear_Solver_Prec_Map, ILU);
  /* DESCRIPTION: Minimum error threshold for the linear solver for the implicit formulation */
  addDoubleOption("DEFORM_LINEAR_SOLVER_ERROR", Deform_Linear_Solver_Error, 1E-14);
  /* DESCRIPTION: Maximum number of iterations of the linear solver for the implicit formulation */
  addUnsignedLongOption("DEFORM_LINEAR_SOLVER_ITER", Deform_Linear_Solver_Iter, 1000);

  /*!\par CONFIG_CATEGORY: Rotorcraft problem \ingroup Config*/
  /*--- option related to rotorcraft problems ---*/

  /* DESCRIPTION: MISSING ---*/
  addDoubleOption("CYCLIC_PITCH", Cyclic_Pitch, 0.0);
  /* DESCRIPTION: MISSING ---*/
  addDoubleOption("COLLECTIVE_PITCH", Collective_Pitch, 0.0);

  /*!\par CONFIG_CATEGORY: FEM flow solver definition \ingroup Config*/
  /*--- Options related to the finite element flow solver---*/

  /* DESCRIPTION: Riemann solver used for DG (ROE, LAX-FRIEDRICH, AUSM, AUSMPW+, HLLC, VAN_LEER) */
  addEnumOption("RIEMANN_SOLVER_FEM", Riemann_Solver_FEM, Upwind_Map, ROE);
  /* DESCRIPTION: Constant factor applied for quadrature with straight elements (2.0 by default) */
  addDoubleOption("QUADRATURE_FACTOR_STRAIGHT_FEM", Quadrature_Factor_Straight, 2.0);
  /* DESCRIPTION: Constant factor applied for quadrature with curved elements (3.0 by default) */
  addDoubleOption("QUADRATURE_FACTOR_CURVED_FEM", Quadrature_Factor_Curved, 3.0);
  /* DESCRIPTION: Factor applied during quadrature in time for ADER-DG. (2.0 by default) */
  addDoubleOption("QUADRATURE_FACTOR_TIME_ADER_DG", Quadrature_Factor_Time_ADER_DG, 2.0);
  /* DESCRIPTION: Factor for the symmetrizing terms in the DG FEM discretization (1.0 by default) */
  addDoubleOption("THETA_INTERIOR_PENALTY_DG_FEM", Theta_Interior_Penalty_DGFEM, 1.0);
  /* DESCRIPTION: Compute the entropy in the fluid model (YES, NO) */
  addBoolOption("COMPUTE_ENTROPY_FLUID_MODEL", Compute_Entropy, true);
  /* DESCRIPTION: Use the lumped mass matrix for steady DGFEM computations */
  addBoolOption("USE_LUMPED_MASSMATRIX_DGFEM", Use_Lumped_MassMatrix_DGFEM, false);
  /* DESCRIPTION: Only compute the exact Jacobian of the spatial discretization (NO, YES) */
  addBoolOption("JACOBIAN_SPATIAL_DISCRETIZATION_ONLY", Jacobian_Spatial_Discretization_Only, false);

  /* DESCRIPTION: Number of aligned bytes for the matrix multiplications. Multiple of 64. (128 by default) */
  addUnsignedShortOption("ALIGNED_BYTES_MATMUL", byteAlignmentMatMul, 128);

  /*!\par CONFIG_CATEGORY: FEA solver \ingroup Config*/
  /*--- Options related to the FEA solver ---*/

  /*!\brief FEA_FILENAME \n DESCRIPTION: Filename to input for element-based properties \n Default: element_properties.dat \ingroup Config */
  addStringOption("FEA_FILENAME", FEA_FileName, string("default_element_properties.dat"));
  /* DESCRIPTION: Determine if advanced features are used from the element-based FEA analysis (NO, YES = experimental) */
  addBoolOption("FEA_ADVANCED_MODE", FEAAdvancedMode, false);

  /* DESCRIPTION: Modulus of elasticity */
  addDoubleListOption("ELASTICITY_MODULUS", nElasticityMod, ElasticityMod);
  /* DESCRIPTION: Poisson ratio */
  addDoubleListOption("POISSON_RATIO", nPoissonRatio, PoissonRatio);
  /* DESCRIPTION: Material density */
  addDoubleListOption("MATERIAL_DENSITY", nMaterialDensity, MaterialDensity);
  /* DESCRIPTION: Knowles B constant */
  addDoubleOption("KNOWLES_B", Knowles_B, 1.0);
  /* DESCRIPTION: Knowles N constant */
  addDoubleOption("KNOWLES_N", Knowles_N, 1.0);

  /*  DESCRIPTION: Include DE effects
  *  Options: NO, YES \ingroup Config */
  addBoolOption("DE_EFFECTS", DE_Effects, false);
  /*!\brief ELECTRIC_FIELD_CONST \n DESCRIPTION: Value of the Dielectric Elastomer constant */
  addDoubleListOption("ELECTRIC_FIELD_CONST", nElectric_Constant, Electric_Constant);
  /* DESCRIPTION: Modulus of the Electric Fields */
  addDoubleListOption("ELECTRIC_FIELD_MOD", nElectric_Field, Electric_Field_Mod);
  /* DESCRIPTION: Direction of the Electic Fields */
  addDoubleListOption("ELECTRIC_FIELD_DIR", nDim_Electric_Field, Electric_Field_Dir);

  /*!\brief DESIGN_VARIABLE_FEA
   *  \n DESCRIPTION: Design variable for FEA problems \n OPTIONS: See \link DVFEA_Map \endlink \n DEFAULT VENKATAKRISHNAN \ingroup Config */
  addEnumOption("DESIGN_VARIABLE_FEA", Kind_DV_FEA, DVFEA_Map, NODV_FEA);

  /*  DESCRIPTION: Consider a reference solution for the structure (optimization applications)
  *  Options: NO, YES \ingroup Config */
  addBoolOption("REFERENCE_GEOMETRY", RefGeom, false);
  /*!\brief REFERENCE_GEOMETRY_PENALTY\n DESCRIPTION: Penalty weight value for the objective function \ingroup Config*/
  addDoubleOption("REFERENCE_GEOMETRY_PENALTY", RefGeom_Penalty, 1E6);
  /*!\brief REFERENCE_GEOMETRY_FILENAME \n DESCRIPTION: Reference geometry filename \n Default: reference_geometry.dat \ingroup Config */
  addStringOption("REFERENCE_GEOMETRY_FILENAME", RefGeom_FEMFileName, string("reference_geometry.dat"));
<<<<<<< HEAD
  /*!\brief REFERENCE_GEOMETRY_FORMAT \n DESCRIPTION: Format of the reference geometry file \n OPTIONS: see \link Input_Ref_Map \endlink \n DEFAULT: SU2 \ingroup Config*/
=======
  /*!\brief REFERENCE_GEOMETRY_FORMAT \n DESCRIPTION: Reference geometry format \n DEFAULT: SU2 \ingroup Config*/
>>>>>>> 5c530937
  addEnumOption("REFERENCE_GEOMETRY_FORMAT", RefGeom_FileFormat, Input_Ref_Map, SU2_REF);
  /*!\brief REFERENCE_GEOMETRY_SURFACE\n DESCRIPTION: If true consider only the surfaces where loads are applied. \ingroup Config*/
  addBoolOption("REFERENCE_GEOMETRY_SURFACE", RefGeomSurf, false);

  /*!\brief TOTAL_DV_PENALTY\n DESCRIPTION: Penalty weight value to maintain the total sum of DV constant \ingroup Config*/
  addDoubleOption("TOTAL_DV_PENALTY", DV_Penalty, 0);

  /*!\brief REFERENCE_NODE\n  DESCRIPTION: Reference node for the structure (optimization applications) */
  addUnsignedLongOption("REFERENCE_NODE", refNodeID, 0);
  /*!\brief REFERENCE_NODE_DISPLACEMENT\n DESCRIPTION: Target displacement of the reference node \ingroup Config*/
  addDoubleListOption("REFERENCE_NODE_DISPLACEMENT", nDim_RefNode, RefNode_Displacement);
  /*!\brief REFERENCE_NODE_PENALTY\n DESCRIPTION: Penalty weight value for the objective function \ingroup Config*/
  addDoubleOption("REFERENCE_NODE_PENALTY", RefNode_Penalty, 1E3);

  /*!\brief STRESS_PENALTY_PARAM\n DESCRIPTION: Maximum allowed stress and KS exponent for structural optimization \ingroup Config*/
  addDoubleArrayOption("STRESS_PENALTY_PARAM", 2, StressPenaltyParam.data());

  /*!\brief REGIME_TYPE \n  DESCRIPTION: Geometric condition \n OPTIONS: see \link Struct_Map \endlink \ingroup Config*/
  addEnumOption("GEOMETRIC_CONDITIONS", Kind_Struct_Solver, Struct_Map, SMALL_DEFORMATIONS);
  /*!\brief REGIME_TYPE \n  DESCRIPTION: Material model \n OPTIONS: see \link Material_Map \endlink \ingroup Config*/
  addEnumOption("MATERIAL_MODEL", Kind_Material, Material_Map, LINEAR_ELASTIC);
  /*!\brief REGIME_TYPE \n  DESCRIPTION: Compressibility of the material \n OPTIONS: see \link MatComp_Map \endlink \ingroup Config*/
  addEnumOption("MATERIAL_COMPRESSIBILITY", Kind_Material_Compress, MatComp_Map, COMPRESSIBLE_MAT);

  /*  DESCRIPTION: Consider a prestretch in the structural domain
  *  Options: NO, YES \ingroup Config */
  addBoolOption("PRESTRETCH", Prestretch, false);
  /*!\brief PRESTRETCH_FILENAME \n DESCRIPTION: Filename to input for prestretching membranes \n Default: prestretch_file.dat \ingroup Config */
  addStringOption("PRESTRETCH_FILENAME", Prestretch_FEMFileName, string("prestretch_file.dat"));

  /* DESCRIPTION: Iterative method for non-linear structural analysis */
  addEnumOption("NONLINEAR_FEM_SOLUTION_METHOD", Kind_SpaceIteScheme_FEA, Space_Ite_Map_FEA, NEWTON_RAPHSON);
  /* DESCRIPTION: Formulation for bidimensional elasticity solver */
  addEnumOption("FORMULATION_ELASTICITY_2D", Kind_2DElasForm, ElasForm_2D, PLANE_STRAIN);
  /*  DESCRIPTION: Apply dead loads
  *  Options: NO, YES \ingroup Config */
  addBoolOption("DEAD_LOAD", DeadLoad, false);
  /*  DESCRIPTION: Temporary: pseudo static analysis (no density in dynamic analysis)
  *  Options: NO, YES \ingroup Config */
  addBoolOption("PSEUDO_STATIC", PseudoStatic, false);
  /* DESCRIPTION: Dynamic or static structural analysis */
  addEnumOption("DYNAMIC_ANALYSIS", Dynamic_Analysis, Dynamic_Map, STATIC);
  /* DESCRIPTION: Time Step for dynamic analysis (s) */
  addDoubleOption("DYN_TIMESTEP", Delta_DynTime, 0.0);
  /* DESCRIPTION: Total Physical Time for dual time stepping simulations (s) */
  addDoubleOption("DYN_TIME", Total_DynTime, 1.0);
  /* DESCRIPTION: Parameter alpha for Newmark scheme (s) */
  addDoubleOption("NEWMARK_BETA", Newmark_beta, 0.25);
  /* DESCRIPTION: Parameter delta for Newmark scheme (s) */
  addDoubleOption("NEWMARK_GAMMA", Newmark_gamma, 0.5);
  /* DESCRIPTION: Apply the load as a ramp */
  addBoolOption("RAMP_LOADING", Ramp_Load, false);
  /* DESCRIPTION: Time while the load is to be increased linearly */
  addDoubleOption("RAMP_TIME", Ramp_Time, 1.0);
  /* DESCRIPTION: Transfer method used for multiphysics problems */
  addEnumOption("DYNAMIC_LOAD_TRANSFER", Dynamic_LoadTransfer, Dyn_Transfer_Method_Map, POL_ORDER_1);

  /* DESCRIPTION: Newmark - Generalized alpha - coefficients */
  addDoubleListOption("TIME_INT_STRUCT_COEFFS", nIntCoeffs, Int_Coeffs);

  /*  DESCRIPTION: Apply dead loads. Options: NO, YES \ingroup Config */
  addBoolOption("INCREMENTAL_LOAD", IncrementalLoad, false);
  /* DESCRIPTION: Maximum number of increments of the  */
  addUnsignedLongOption("NUMBER_INCREMENTS", IncLoad_Nincrements, 10);

  inc_crit[0] = 0.0; inc_crit[1] = 0.0; inc_crit[2] = 0.0;
  /* DESCRIPTION: Definition of the  UTOL RTOL ETOL*/
  addDoubleArrayOption("INCREMENTAL_CRITERIA", 3, inc_crit);

  /* DESCRIPTION: Use of predictor */
  addBoolOption("PREDICTOR", Predictor, false);
  /* DESCRIPTION: Order of the predictor */
  addUnsignedShortOption("PREDICTOR_ORDER", Pred_Order, 0);

  /* DESCRIPTION: Topology optimization options */
  addBoolOption("TOPOLOGY_OPTIMIZATION", topology_optimization, false);
  addStringOption("TOPOL_OPTIM_OUTFILE", top_optim_output_file, string("element_derivatives.dat"));
  addDoubleOption("TOPOL_OPTIM_SIMP_EXPONENT", simp_exponent, 1.0);
  addDoubleOption("TOPOL_OPTIM_SIMP_MINSTIFF", simp_minimum_stiffness, 0.001);
  addEnumListOption("TOPOL_OPTIM_FILTER_KERNEL", top_optim_nKernel, top_optim_kernels, Filter_Kernel_Map);
  addDoubleListOption("TOPOL_OPTIM_FILTER_RADIUS", top_optim_nRadius, top_optim_filter_radius);
  addDoubleListOption("TOPOL_OPTIM_KERNEL_PARAM", top_optim_nKernelParams, top_optim_kernel_params);
  addUnsignedShortOption("TOPOL_OPTIM_SEARCH_LIMIT", top_optim_search_lim, 0);
  addEnumOption("TOPOL_OPTIM_PROJECTION_TYPE", top_optim_proj_type, Projection_Function_Map, NO_PROJECTION);
  addDoubleOption("TOPOL_OPTIM_PROJECTION_PARAM", top_optim_proj_param, 0.0);

  /* CONFIG_CATEGORY: FSI solver */
  /*--- Options related to the FSI solver ---*/

  /* DESCRIPTION: ID of the region we want to compute the sensitivities using direct differentiation */
  addUnsignedShortOption("FEA_ID_DIRECTDIFF", nID_DV, 0);

  /* DESCRIPTION: Restart from a steady state (sets grid velocities to 0 when loading the restart). */
  addBoolOption("RESTART_STEADY_STATE", SteadyRestart, false);

  /*!\par CONFIG_CATEGORY: Multizone definition \ingroup Config*/
  /*--- Options related to multizone problems ---*/

  /*!\brief MARKER_PLOTTING\n DESCRIPTION: Marker(s) of the surface in the surface flow solution file  \ingroup Config*/
  addStringListOption("CONFIG_LIST", nConfig_Files, Config_Filenames);

  /* DESCRIPTION: Determines if the multizone problem is solved for time-domain. */
  addBoolOption("TIME_DOMAIN", Time_Domain, false);
  /* DESCRIPTION: Number of outer iterations in the multizone problem. */
  addUnsignedLongOption("OUTER_ITER", nOuterIter, 1);
  /* DESCRIPTION: Number of inner iterations in each multizone block. */
  addUnsignedLongOption("INNER_ITER", nInnerIter, 1);
  /* DESCRIPTION: Number of time steps solved in the multizone problem. */
  addUnsignedLongOption("TIME_ITER", nTimeIter, 1);
  /* DESCRIPTION: Number of iterations in each single-zone block. */
  addUnsignedLongOption("ITER", nIter, 1000);
  /* DESCRIPTION: Restart iteration in the multizone problem. */
  addUnsignedLongOption("RESTART_ITER", Restart_Iter, 1);
  /* DESCRIPTION: Minimum error threshold for the linear solver for the implicit formulation */
  addDoubleOption("TIME_STEP", Time_Step, 0.0);
  /* DESCRIPTION: Total Physical Time for time-domain problems (s) */
  addDoubleOption("MAX_TIME", Max_Time, 1.0);
  /* DESCRIPTION: Determines if the single-zone driver is used. (TEMPORARY) */
  addBoolOption("SINGLEZONE_DRIVER", SinglezoneDriver, true);
  /* DESCRIPTION: Determines if the special output is written out */
  addBoolOption("SPECIAL_OUTPUT", SpecialOutput, false);

  /* DESCRIPTION: Determines if the convergence history of each individual zone is written to screen */
  addBoolOption("WRT_ZONE_CONV", Wrt_ZoneConv, false);
  /* DESCRIPTION: Determines if the convergence history of each individual zone is written to file */
  addBoolOption("WRT_ZONE_HIST", Wrt_ZoneHist, false);

  /* DESCRIPTION: Determines if the special output is written out */
  addBoolOption("WRT_FORCES_BREAKDOWN", Wrt_ForcesBreakdown, false);


  /*!\par KIND_INTERPOLATION \n
   * DESCRIPTION: Type of interpolation to use for multi-zone problems. \n OPTIONS: see \link Interpolator_Map \endlink
   * Sets Kind_Interpolation \ingroup Config
   */
  addEnumOption("KIND_INTERPOLATION", Kind_Interpolation, Interpolator_Map, NEAREST_NEIGHBOR);

  /*  DESCRIPTION: Use conservative approach for interpolating between meshes. */
  addBoolOption("CONSERVATIVE_INTERPOLATION", ConservativeInterpolation, true);

  addUnsignedShortOption("NUM_NEAREST_NEIGHBORS", NumNearestNeighbors, 1);

  /*!\par KIND_INTERPOLATION \n
   * DESCRIPTION: Type of radial basis function to use for radial basis function interpolation. \n OPTIONS: see \link RadialBasis_Map \endlink
   * Sets Kind_RadialBasis \ingroup Config
   */
  addEnumOption("KIND_RADIAL_BASIS_FUNCTION", Kind_RadialBasisFunction, RadialBasisFunction_Map, WENDLAND_C2);

  /*  DESCRIPTION: Use polynomial term in radial basis function interpolation.
  *  Options: NO, YES \ingroup Config */
  addBoolOption("RADIAL_BASIS_FUNCTION_POLYNOMIAL_TERM", RadialBasisFunction_PolynomialOption, true);

  /* DESCRIPTION: Radius for radial basis function. */
  addDoubleOption("RADIAL_BASIS_FUNCTION_PARAMETER", RadialBasisFunction_Parameter, 1.0);

  /* DESCRIPTION: Tolerance to prune small coefficients from the RBF interpolation matrix. */
  addDoubleOption("RADIAL_BASIS_FUNCTION_PRUNE_TOLERANCE", RadialBasisFunction_PruneTol, 1e-6);

   /*!\par INLETINTERPOLATION \n
   * DESCRIPTION: Type of spanwise interpolation to use for the inlet face. \n OPTIONS: see \link Inlet_SpanwiseInterpolation_Map \endlink
   * Sets Kind_InletInterpolation \ingroup Config
   */
  addEnumOption("INLET_INTERPOLATION_FUNCTION",Kind_InletInterpolationFunction, Inlet_SpanwiseInterpolation_Map, NO_INTERPOLATION);

   /*!\par INLETINTERPOLATION \n
   * DESCRIPTION: Type of spanwise interpolation to use for the inlet face. \n OPTIONS: see \link Inlet_SpanwiseInterpolation_Map \endlink
   * Sets Kind_InletInterpolation \ingroup Config
   */
  addEnumOption("INLET_INTERPOLATION_DATA_TYPE", Kind_Inlet_InterpolationType, Inlet_SpanwiseInterpolationType_Map, VR_VTHETA);

  addBoolOption("PRINT_INLET_INTERPOLATED_DATA", PrintInlet_InterpolatedData, false);

  /* DESCRIPTION: Number of FSI iterations during which a ramp is applied */
  addUnsignedShortOption("RAMP_FSI_ITER", nIterFSI_Ramp, 2);
  /* DESCRIPTION: Aitken's static relaxation factor */
  addDoubleOption("STAT_RELAX_PARAMETER", AitkenStatRelax, 0.4);
  /* DESCRIPTION: Aitken's dynamic maximum relaxation factor for the first iteration */
  addDoubleOption("AITKEN_DYN_MAX_INITIAL", AitkenDynMaxInit, 0.5);
  /* DESCRIPTION: Aitken's dynamic minimum relaxation factor for the first iteration */
  addDoubleOption("AITKEN_DYN_MIN_INITIAL", AitkenDynMinInit, 0.5);
  /* DESCRIPTION: Kind of relaxation */
  addEnumOption("BGS_RELAXATION", Kind_BGS_RelaxMethod, AitkenForm_Map, NO_RELAXATION);
  /* DESCRIPTION: Relaxation required */
  addBoolOption("RELAXATION", Relaxation, false);

  /*!\par CONFIG_CATEGORY: Radiation solver \ingroup Config*/
  /*--- Options related to the radiation solver ---*/

  /* DESCRIPTION: Type of radiation model */
  addEnumOption("RADIATION_MODEL", Kind_Radiation, Radiation_Map, NO_RADIATION);

  /* DESCRIPTION: Kind of initialization of the P1 model  */
  addEnumOption("P1_INITIALIZATION", Kind_P1_Init, P1_Init_Map, P1_INIT_TEMP);

  /* DESCRIPTION: Absorption coefficient */
  addDoubleOption("ABSORPTION_COEFF", Absorption_Coeff, 1.0);
  /* DESCRIPTION: Scattering coefficient */
  addDoubleOption("SCATTERING_COEFF", Scattering_Coeff, 0.0);

  /* DESCRIPTION: Apply a volumetric heat source as a source term (NO, YES) in the form of an ellipsoid*/
  addBoolOption("HEAT_SOURCE", HeatSource, false);
  /* DESCRIPTION: Value of the volumetric heat source */
  addDoubleOption("HEAT_SOURCE_VAL", ValHeatSource, 0.0);
  /* DESCRIPTION: Rotation of the volumetric heat source respect to Z axis */
  addDoubleOption("HEAT_SOURCE_ROTATION_Z", Heat_Source_Rot_Z, 0.0);
  /* DESCRIPTION: Position of heat source center (Heat_Source_Center_X, Heat_Source_Center_Y, Heat_Source_Center_Z) */
  hs_center[0] = 0.0; hs_center[1] = 0.0; hs_center[2] = 0.0;
  addDoubleArrayOption("HEAT_SOURCE_CENTER", 3, hs_center);
  /* DESCRIPTION: Vector of heat source radii (Heat_Source_Axes_A, Heat_Source_Axes_B, Heat_Source_Axes_C) */
  hs_axes[0] = 1.0; hs_axes[1] = 1.0; hs_axes[2] = 1.0;
  addDoubleArrayOption("HEAT_SOURCE_AXES", 3, hs_axes);

  /*!\brief MARKER_EMISSIVITY DESCRIPTION: Wall emissivity of the marker for radiation purposes \n
   * Format: ( marker, emissivity of the marker, ... ) \ingroup Config  */
  addStringDoubleListOption("MARKER_EMISSIVITY", nMarker_Emissivity, Marker_Emissivity, Wall_Emissivity);

  /* DESCRIPTION:  Courant-Friedrichs-Lewy condition of the finest grid in radiation solvers */
  addDoubleOption("CFL_NUMBER_RAD", CFL_Rad, 1.0);

  /*!\par CONFIG_CATEGORY: Heat solver \ingroup Config*/
  /*--- options related to the heat solver ---*/

  /* DESCRIPTION: CHT interface coupling methods */
  /*  Options: NO, YES \ingroup Config */
  addEnumOption("CHT_COUPLING_METHOD", Kind_CHT_Coupling, CHT_Coupling_Map, DIRECT_TEMPERATURE_ROBIN_HEATFLUX);

  /* DESCRIPTION: Thermal diffusivity constant */
  addDoubleOption("THERMAL_DIFFUSIVITY", Thermal_Diffusivity, 1.172E-5);

  /* DESCRIPTION: Thermal diffusivity constant */
  addDoubleOption("THERMAL_DIFFUSIVITY_SOLID", Thermal_Diffusivity_Solid, 1.172E-5);

  /*!\par CONFIG_CATEGORY: Visualize Control Volumes \ingroup Config*/
  /*--- options related to visualizing control volumes ---*/

  /* DESCRIPTION: Node number for the CV to be visualized */
  addLongOption("VISUALIZE_CV", Visualize_CV, -1);

  /*!\par CONFIG_CATEGORY: Inverse design problem \ingroup Config*/
  /*--- options related to inverse design problem ---*/

  /* DESCRIPTION: Evaluate inverse design on the surface  */
  addBoolOption("INV_DESIGN_CP", InvDesign_Cp, false);

  /* DESCRIPTION: Evaluate inverse design on the surface  */
  addBoolOption("INV_DESIGN_HEATFLUX", InvDesign_HeatFlux, false);

  /*!\par CONFIG_CATEGORY: Unsupported options \ingroup Config*/
  /*--- Options that are experimental and not intended for general use ---*/

  /* DESCRIPTION: Write extra output */
  addBoolOption("EXTRA_OUTPUT", ExtraOutput, false);

  /* DESCRIPTION: Write extra heat output for a given zone heat solver zone */
  addLongOption("EXTRA_HEAT_ZONE_OUTPUT", ExtraHeatOutputZone, -1);

  /*--- options related to the FFD problem ---*/
  /*!\par CONFIG_CATEGORY:FFD point inversion \ingroup Config*/

  /* DESCRIPTION: Fix I plane */
  addShortListOption("FFD_FIX_I", nFFD_Fix_IDir, FFD_Fix_IDir);

  /* DESCRIPTION: Fix J plane */
  addShortListOption("FFD_FIX_J", nFFD_Fix_JDir, FFD_Fix_JDir);

  /* DESCRIPTION: Fix K plane */
  addShortListOption("FFD_FIX_K", nFFD_Fix_KDir, FFD_Fix_KDir);

  /* DESCRIPTION: FFD symmetry plane (j=0) */
  addBoolOption("FFD_SYMMETRY_PLANE", FFD_Symmetry_Plane, false);

  /* DESCRIPTION: Define different coordinates systems for the FFD */
  addEnumOption("FFD_COORD_SYSTEM", FFD_CoordSystem, CoordSystem_Map, CARTESIAN);

  /* DESCRIPTION: Axis information for the spherical and cylindrical coord system */
  ffd_axis[0] = 0.0; ffd_axis[1] = 0.0; ffd_axis[2] =0.0;
  addDoubleArrayOption("FFD_AXIS", 3, ffd_axis);

  /* DESCRIPTION: Number of total iterations in the FFD point inversion */
  addUnsignedShortOption("FFD_ITERATIONS", nFFD_Iter, 500);

  /* DESCRIPTION: Free surface damping coefficient */
  addDoubleOption("FFD_TOLERANCE", FFD_Tol, 1E-10);

  /* DESCRIPTION: Procedure to prevent self-intersections within the FFD box based on Jacobian determinant */
  addBoolOption("FFD_INTPREV", FFD_IntPrev, NO);

  /* DESCRIPTION: Number of total iterations in the convexity check procedure */
  addUnsignedShortOption("FFD_INTPREV_ITER", FFD_IntPrev_MaxIter, 10);

  /* DESCRIPTION: Recursion depth in the FFD self-intersection prevention */
  addUnsignedShortOption("FFD_INTPREV_DEPTH", FFD_IntPrev_MaxDepth, 3);

  /* DESCRIPTION: Convexity check on all mesh elements */
  addBoolOption("CONVEXITY_CHECK", ConvexityCheck, NO);

  /* DESCRIPTION: Number of total iterations in the convexity check procedure */
  addUnsignedShortOption("CONVEXITY_CHECK_ITER", ConvexityCheck_MaxIter, 10);

  /* DESCRIPTION: Recursion depth in the FFD self-intersection prevention */
  addUnsignedShortOption("CONVEXITY_CHECK_DEPTH", ConvexityCheck_MaxDepth, 3);

  /* DESCRIPTION: Definition of the FFD boxes */
  addFFDDefOption("FFD_DEFINITION", nFFDBox, CoordFFDBox, TagFFDBox);

  /* DESCRIPTION: Definition of the FFD boxes */
  addFFDDegreeOption("FFD_DEGREE", nFFDBox, DegreeFFDBox);

  /* DESCRIPTION: Surface continuity at the intersection with the FFD */
  addEnumOption("FFD_CONTINUITY", FFD_Continuity, Continuity_Map, DERIVATIVE_2ND);

  /* DESCRIPTION: Kind of blending for the FFD definition */
  addEnumOption("FFD_BLENDING", FFD_Blending, Blending_Map, BEZIER );

  /* DESCRIPTION: Order of the BSplines for BSpline Blending function */
  ffd_coeff[0] = 2; ffd_coeff[1] = 2; ffd_coeff[2] = 2;
  addDoubleArrayOption("FFD_BSPLINE_ORDER", 3, ffd_coeff);

  /*--- Options for the automatic differentiation methods ---*/
  /*!\par CONFIG_CATEGORY: Automatic Differentation options\ingroup Config*/

  /* DESCRIPTION: Direct differentiation mode (forward) */
  addEnumOption("DIRECT_DIFF", DirectDiff, DirectDiff_Var_Map, NO_DERIVATIVE);

  /* DESCRIPTION: Automatic differentiation mode (reverse) */
  addBoolOption("AUTO_DIFF", AD_Mode, NO);

  /* DESCRIPTION: Preaccumulation in the AD mode. */
  addBoolOption("PREACC", AD_Preaccumulation, YES);

  /*--- options that are used in the python optimization scripts. These have no effect on the c++ toolsuite ---*/
  /*!\par CONFIG_CATEGORY:Python Options\ingroup Config*/

  /* DESCRIPTION: Gradient method */
  addPythonOption("GRADIENT_METHOD");

  /* DESCRIPTION: Geometrical Parameter */
  addPythonOption("GEO_PARAM");

  /* DESCRIPTION: Setup for design variables */
  addPythonOption("DEFINITION_DV");

  /* DESCRIPTION: Maximum number of iterations */
  addPythonOption("OPT_ITERATIONS");

  /* DESCRIPTION: Requested accuracy */
  addPythonOption("OPT_ACCURACY");

  /*!\brief OPT_COMBINE_OBJECTIVE
   *  \n DESCRIPTION: Flag specifying whether to internally combine a multi-objective function or treat separately */
  addPythonOption("OPT_COMBINE_OBJECTIVE");

  /* DESCRIPTION: Current value of the design variables */
  addPythonOption("DV_VALUE_NEW");

  /* DESCRIPTION: Previous value of the design variables */
  addPythonOption("DV_VALUE_OLD");

  /* DESCRIPTION: Number of partitions of the mesh */
  addPythonOption("NUMBER_PART");

  /* DESCRIPTION: Optimization objective function with optional scaling factor*/
  addPythonOption("OPT_OBJECTIVE");

  /* DESCRIPTION: Optimization constraint functions with optional scaling factor */
  addPythonOption("OPT_CONSTRAINT");

  /* DESCRIPTION: Finite different step for gradient estimation */
  addPythonOption("FIN_DIFF_STEP");

  /* DESCRIPTION: Verbosity of the python scripts to Stdout */
  addPythonOption("CONSOLE");

  /* DESCRIPTION: Flag specifying if the mesh was decomposed */
  addPythonOption("DECOMPOSED");

  /* DESCRIPTION: Optimization gradient factor */
  addPythonOption("OPT_GRADIENT_FACTOR");

  /* DESCRIPTION: Upper bound for the optimizer */
  addPythonOption("OPT_BOUND_UPPER");

  /* DESCRIPTION: Lower bound for the optimizer */
  addPythonOption("OPT_BOUND_LOWER");

  /* DESCRIPTION: Number of zones of the problem */
  addPythonOption("NZONES");

  /* DESCRIPTION: ParMETIS load balancing tolerance */
  addDoubleOption("PARMETIS_TOLERANCE", ParMETIS_tolerance, 0.02);

  /* DESCRIPTION: ParMETIS load balancing weight for points */
  addLongOption("PARMETIS_POINT_WEIGHT", ParMETIS_pointWgt, 0);

  /* DESCRIPTION: ParMETIS load balancing weight for edges (equiv. to neighbors) */
  addLongOption("PARMETIS_EDGE_WEIGHT", ParMETIS_edgeWgt, 1);

  /*--- options that are used in the Hybrid RANS/LES Simulations  ---*/
  /*!\par CONFIG_CATEGORY:Hybrid_RANSLES Options\ingroup Config*/

  /* DESCRIPTION: Starting Iteration for windowing approach */
  addUnsignedLongOption("WINDOW_START_ITER", StartWindowIteration, 0);

  /* DESCRIPTION: Window (weight) function for the cost-functional in the reverse sweep */
  addEnumOption("WINDOW_FUNCTION", Kind_WindowFct,Window_Map, SQUARE);

  /* DESCRIPTION: DES Constant */
  addDoubleOption("DES_CONST", Const_DES, 0.65);

  /* DESCRIPTION: Specify Hybrid RANS/LES model */
  addEnumOption("HYBRID_RANSLES", Kind_HybridRANSLES, HybridRANSLES_Map, NO_HYBRIDRANSLES);

  /* DESCRIPTION: Roe with low dissipation for unsteady flows */
  addEnumOption("ROE_LOW_DISSIPATION", Kind_RoeLowDiss, RoeLowDiss_Map, NO_ROELOWDISS);

  /* DESCRIPTION: Activate SA Quadratic Constitutive Relation, 2000 version */
  addBoolOption("SA_QCR", QCR, false);

  /* DESCRIPTION: Compute Average for unsteady simulations */
  addBoolOption("COMPUTE_AVERAGE", Compute_Average, false);

  /* DESCRIPTION: Multipoint design Mach number*/
  addPythonOption("MULTIPOINT_MACH_NUMBER");

  /* DESCRIPTION: Multipoint design Weight */
  addPythonOption("MULTIPOINT_WEIGHT");

  /* DESCRIPTION: Multipoint design Angle of Attack */
  addPythonOption("MULTIPOINT_AOA");

  /* DESCRIPTION: Multipoint design Sideslip angle */
  addPythonOption("MULTIPOINT_SIDESLIP_ANGLE");

  /* DESCRIPTION: Multipoint design target CL*/
  addPythonOption("MULTIPOINT_TARGET_CL");

  /* DESCRIPTION: Multipoint design Reynolds number */
  addPythonOption("MULTIPOINT_REYNOLDS_NUMBER");

  /* DESCRIPTION: Multipoint design freestream temperature */
  addPythonOption("MULTIPOINT_FREESTREAM_TEMPERATURE");

  /* DESCRIPTION: Multipoint design freestream pressure */
  addPythonOption("MULTIPOINT_FREESTREAM_PRESSURE");

  /* DESCRIPTION: Multipoint design for outlet quantities (varying back pressure or mass flow operating points). */
  addPythonOption("MULTIPOINT_OUTLET_VALUE");

  /* DESCRIPTION: Multipoint mesh filenames, if using different meshes for each point */
  addPythonOption("MULTIPOINT_MESH_FILENAME");

  /*--- options that are used for the output ---*/
  /*!\par CONFIG_CATEGORY:Output Options\ingroup Config*/

  /* DESCRIPTION: Type of screen output */
  addStringListOption("SCREEN_OUTPUT", nScreenOutput, ScreenOutput);
  /* DESCRIPTION: Type of output printed to the history file */
  addStringListOption("HISTORY_OUTPUT", nHistoryOutput, HistoryOutput);
  /* DESCRIPTION: Type of output printed to the volume solution file */
  addStringListOption("VOLUME_OUTPUT", nVolumeOutput, VolumeOutput);

  /* DESCRIPTION: History writing frequency (INNER_ITER) */
  addUnsignedLongOption("HISTORY_WRT_FREQ_INNER", HistoryWrtFreq[2], 1);
  /* DESCRIPTION: History writing frequency (OUTER_ITER) */
  addUnsignedLongOption("HISTORY_WRT_FREQ_OUTER", HistoryWrtFreq[1], 1);
  /* DESCRIPTION: History writing frequency (TIME_ITER) */
  addUnsignedLongOption("HISTORY_WRT_FREQ_TIME", HistoryWrtFreq[0], 1);

  /* DESCRIPTION: Screen writing frequency (INNER_ITER) */
  addUnsignedLongOption("SCREEN_WRT_FREQ_INNER", ScreenWrtFreq[2], 1);
  /* DESCRIPTION: Screen writing frequency (OUTER_ITER) */
  addUnsignedLongOption("SCREEN_WRT_FREQ_OUTER", ScreenWrtFreq[1], 1);
  /* DESCRIPTION: Screen writing frequency (TIME_ITER) */
  addUnsignedLongOption("SCREEN_WRT_FREQ_TIME", ScreenWrtFreq[0], 1);
  /* DESCRIPTION: Volume solution writing frequency */
  addUnsignedLongOption("OUTPUT_WRT_FREQ", VolumeWrtFreq, 250);
  /* DESCRIPTION: Volume solution files */
  addEnumListOption("OUTPUT_FILES", nVolumeOutputFiles, VolumeOutputFiles, Output_Map);

  /* DESCRIPTION: Using Uncertainty Quantification with SST Turbulence Model */
  addBoolOption("USING_UQ", using_uq, false);

  /* DESCRIPTION: Parameter to perturb eigenvalues */
  addDoubleOption("UQ_DELTA_B", uq_delta_b, 1.0);

  /* DESCRIPTION: Parameter to determine kind of perturbation */
  addUnsignedShortOption("UQ_COMPONENT", eig_val_comp, 1);

  /* DESCRIPTION: Parameter to perturb eigenvalues */
  addDoubleOption("UQ_URLX", uq_urlx, 0.1);

  /* DESCRIPTION: Permuting eigenvectors for UQ analysis */
  addBoolOption("UQ_PERMUTE", uq_permute, false);

  /* DESCRIPTION: Number of calls to 'Build' that trigger re-factorization (0 means only once). */
  addUnsignedLongOption("PASTIX_FACTORIZATION_FREQUENCY", pastix_fact_freq, 1);

  /* DESCRIPTION: 0 - Quiet, 1 - During factorization and cleanup, 2 - Even more detail. */
  addUnsignedShortOption("PASTIX_VERBOSITY_LEVEL", pastix_verb_lvl, 0);

  /* DESCRIPTION: Level of fill for PaStiX incomplete LU factorization. */
  addUnsignedShortOption("PASTIX_FILL_LEVEL", pastix_fill_lvl, 1);

  /* DESCRIPTION: Size of the edge groups colored for thread parallel edge loops (0 forces the reducer strategy). */
  addUnsignedLongOption("EDGE_COLORING_GROUP_SIZE", edgeColorGroupSize, 512);
  /* END_CONFIG_OPTIONS */

}

void CConfig::SetConfig_Parsing(char case_filename[MAX_STRING_SIZE]) {

  ifstream case_file;

  /*--- Read the configuration file ---*/

  case_file.open(case_filename, ios::in);

  if (case_file.fail()) {
    SU2_MPI::Error("The configuration file (.cfg) is missing!!", CURRENT_FUNCTION);
  }

  SetConfig_Parsing(case_file);

  case_file.close();

}

void CConfig::SetConfig_Parsing(istream& config_buffer){

  string text_line, option_name;
  vector<string> option_value;

  string errorString;

  int err_count = 0;  // How many errors have we found in the config file
  int max_err_count = 30; // Maximum number of errors to print before stopping
  int line_count = 1;

  map<string, bool> included_options;

  /*--- Parse the configuration file and set the options ---*/

  while (getline (config_buffer, text_line)) {

    if (err_count >= max_err_count) {
      errorString.append("too many errors. Stopping parse");

      cout << errorString << endl;
      throw(1);
    }

     PrintingToolbox::trim(text_line);

    /*--- Check if there is a line continuation character at the
     * end of the current line or somewhere in between (the rest is ignored then).
     * If yes, read until there is a line without one or an empty line.
     * If there is a statement after a cont. char
     * throw an error. ---*/

     if (text_line.size() && (text_line.front() != '%')){
       while (text_line.back() == '\\' ||
              (PrintingToolbox::split(text_line, '\\').size() > 1)){
         string tmp;
         getline (config_buffer, tmp);
         line_count++;
         if (tmp.find_first_of('=') != string::npos){
           errorString.append("Line " + to_string(line_count)  + ": Statement found after continuation character.\n");
         }
         PrintingToolbox::trim(tmp);
         if (tmp.front() != '%'){
           text_line = PrintingToolbox::split(text_line, '\\')[0];
           text_line += " " + tmp;
         }
       }
     }

    if (TokenizeString(text_line, option_name, option_value)) {

      /*--- See if it's a python option ---*/

      if (option_map.find(option_name) == option_map.end()) {
          string newString;
          newString.append("Line " + to_string(line_count)  + " " + option_name);
          newString.append(": invalid option name");
          newString.append(". Check current SU2 options in config_template.cfg.");
          newString.append("\n");
          if (!option_name.compare("RELAXATION_FACTOR_ADJFLOW"))
            newString.append("Option RELAXATION_FACTOR_ADJFLOW is now RELAXATION_FACTOR_ADJOINT, "
                             "and it also applies to discrete adjoint problems.\n\n");
          if (!option_name.compare("WRT_MESH_QUALITY"))
            newString.append("WRT_MESH_QUALITY is deprecated. Use VOLUME_OUTPUT= (MESH_QUALITY, ...) instead.\n\n");
          if (!option_name.compare("VISUALIZE_SURFACE_DEF"))
            newString.append("VISUALIZE_SURFACE_DEF is deprecated. Simply add a surface format to OUTPUT_FILES.\n\n");
          if (!option_name.compare("VISUALIZE_VOLUME_DEF"))
            newString.append("VISUALIZE_VOLUME_DEF is deprecated. Simply add a volume format to OUTPUT_FILES.\n\n");
          if (!option_name.compare("WRT_BINARY_RESTART"))
            newString.append("WRT_BINARY_RESTART is deprecated. The type of restart is determined from the OUTPUT_FILES list.\n\n");
          if (!option_name.compare("WRT_RESIDUALS"))
            newString.append("WRT_RESIDUALS is deprecated. Use VOLUME_OUTPUT= ( RESIDUAL, ... ) instead.\n\n");
          if (!option_name.compare("WRT_LIMITERS"))
            newString.append("WRT_LIMITERS is deprecated. Use VOLUME_OUTPUT= ( LIMITER, ... ) instead.\n\n");
          if (!option_name.compare("WRT_CON_FREQ"))
            newString.append("WRT_CON_FREQ is deprecated. Use SCREEN_WRT_FREQ_INNER or SCREEN_WRT_FREQ_OUTER for multizone cases instead.\n\n");
          if (!option_name.compare("WRT_CON_FREQ_DUALTIME"))
            newString.append("WRT_CON_FREQ_DUALTIME is deprecated. Use SCREEN_WRT_FREQ_TIME instead.\n\n");
          if (!option_name.compare("WRT_SRF_SOL"))
            newString.append("WRT_SRF_SOL is deprecated. Simply add a surface format to OUTPUT_FILES.\n\n");
          if (!option_name.compare("WRT_CSV_SOL"))
            newString.append("WRT_CSV_SOL is deprecated. Simply add a CSV format to OUTPUT_FILES.\n\n");
          if (!option_name.compare("WRT_SOL_FREQ"))
            newString.append("WRT_SOL_FREQ is deprecated. Use OUTPUT_WRT_FREQ instead.\n\n");
          if (!option_name.compare("WRT_SOL_FREQ_DUALTIME"))
            newString.append("WRT_SOL_FREQ_DUALTIME is deprecated. Use OUTPUT_WRT_FREQ instead.\n\n");
          errorString.append(newString);
          err_count++;
          line_count++;
        continue;
      }

      /*--- Option exists, check if the option has already been in the config file ---*/

      if (included_options.find(option_name) != included_options.end()) {
        string newString;
        newString.append("Line " + to_string(line_count)  + " " + option_name);
        newString.append(": option appears twice");
        newString.append("\n");
        errorString.append(newString);
        err_count++;
        line_count++;
        continue;
      }


      /*--- New found option. Add it to the map, and delete from all options ---*/

      included_options.insert(pair<string, bool>(option_name, true));
      all_options.erase(option_name);

      /*--- Set the value and check error ---*/

      string out = option_map[option_name]->SetValue(option_value);
      if (out.compare("") != 0) {
        errorString.append(out);
        errorString.append("\n");
        err_count++;
      }
    }
    line_count++;
  }

  /*--- See if there were any errors parsing the config file ---*/

  if (errorString.size() != 0) {
    SU2_MPI::Error(errorString, CURRENT_FUNCTION);
  }
}

void CConfig::SetDefaultFromConfig(CConfig *config){

  map<string, bool> noInheritance = {{"SCREEN_OUTPUT", true},{"HISTORY_OUTPUT", true}};

  map<string, bool>::iterator iter = all_options.begin(), curr_iter;

  while (iter != all_options.end()){
    curr_iter = iter++;
    if (config->option_map[curr_iter->first]->GetValue().size() > 0 && !noInheritance[curr_iter->first]){
      option_map[curr_iter->first]->SetValue(config->option_map[curr_iter->first]->GetValue());
      all_options.erase(curr_iter);
    }
  }
}

void CConfig::SetDefault(){

  /*--- Set the default values for all of the options that weren't set ---*/

  for (map<string, bool>::iterator iter = all_options.begin(); iter != all_options.end(); ++iter) {
    if (option_map[iter->first]->GetValue().size() == 0)
      option_map[iter->first]->SetDefault();
  }
}

bool CConfig::SetRunTime_Parsing(char case_filename[MAX_STRING_SIZE]) {
  string text_line, option_name;
  ifstream case_file;
  vector<string> option_value;

  /*--- Read the configuration file ---*/

  case_file.open(case_filename, ios::in);

  if (case_file.fail()) { return false; }

  string errorString;

  int err_count = 0;  // How many errors have we found in the config file
  int max_err_count = 30; // Maximum number of errors to print before stopping

  map<string, bool> included_options;

  /*--- Parse the configuration file and set the options ---*/

  while (getline (case_file, text_line)) {

    if (err_count >= max_err_count) {
      errorString.append("too many errors. Stopping parse");

      cout << errorString << endl;
      throw(1);
    }

    if (TokenizeString(text_line, option_name, option_value)) {

      if (option_map.find(option_name) == option_map.end()) {

        /*--- See if it's a python option ---*/

        string newString;
        newString.append(option_name);
        newString.append(": invalid option name");
        newString.append("\n");
        errorString.append(newString);
        err_count++;
        continue;
      }

      /*--- Option exists, check if the option has already been in the config file ---*/

      if (included_options.find(option_name) != included_options.end()) {
        string newString;
        newString.append(option_name);
        newString.append(": option appears twice");
        newString.append("\n");
        errorString.append(newString);
        err_count++;
        continue;
      }

      /*--- New found option. Add it to the map, and delete from all options ---*/

      included_options.insert(pair<string, bool>(option_name, true));
      all_options.erase(option_name);

      /*--- Set the value and check error ---*/

      string out = option_map[option_name]->SetValue(option_value);
      if (out.compare("") != 0) {
        errorString.append(out);
        errorString.append("\n");
        err_count++;
      }

    }
  }

  /*--- Set the default values for all of the options that weren't set ---*/

  for (map<string, bool>::iterator iter = all_options.begin(); iter != all_options.end(); ++iter) {
    option_map[iter->first]->SetDefault();
  }

  /*--- See if there were any errors parsing the runtime file ---*/

  if (errorString.size() != 0) {
    SU2_MPI::Error(errorString, CURRENT_FUNCTION);
  }

  case_file.close();

  return true;

}

void CConfig::SetHeader(unsigned short val_software) const{

  if ((iZone == 0) && (rank == MASTER_NODE)){
    cout << endl << "-------------------------------------------------------------------------" << endl;
    cout << "|    ___ _   _ ___                                                      |" << endl;
    cout << "|   / __| | | |_  )   Release 7.1.0 \"Blackbird\"                         |" << endl;
    cout << "|   \\__ \\ |_| |/ /                                                      |" << endl;
    switch (val_software) {
    case SU2_CFD: cout << "|   |___/\\___//___|   Suite (Computational Fluid Dynamics Code)         |" << endl; break;
    case SU2_DEF: cout << "|   |___/\\___//___|   Suite (Mesh Deformation Code)                     |" << endl; break;
    case SU2_DOT: cout << "|   |___/\\___//___|   Suite (Gradient Projection Code)                  |" << endl; break;
    case SU2_GEO: cout << "|   |___/\\___//___|   Suite (Geometry Definition Code)                  |" << endl; break;
    case SU2_SOL: cout << "|   |___/\\___//___|   Suite (Solution Exporting Code)                   |" << endl; break;
    }

    cout << "|                                                                       |" << endl;
    cout <<"-------------------------------------------------------------------------" << endl;
    cout << "| SU2 Project Website: https://su2code.github.io                        |" << endl;
    cout << "|                                                                       |" << endl;
    cout << "| The SU2 Project is maintained by the SU2 Foundation                   |" << endl;
    cout << "| (http://su2foundation.org)                                            |" << endl;
    cout <<"-------------------------------------------------------------------------" << endl;
    cout << "| Copyright 2012-2020, SU2 Contributors                                 |" << endl;
    cout << "|                                                                       |" << endl;
    cout << "| SU2 is free software; you can redistribute it and/or                  |" << endl;
    cout << "| modify it under the terms of the GNU Lesser General Public            |" << endl;
    cout << "| License as published by the Free Software Foundation; either          |" << endl;
    cout << "| version 2.1 of the License, or (at your option) any later version.    |" << endl;
    cout << "|                                                                       |" << endl;
    cout << "| SU2 is distributed in the hope that it will be useful,                |" << endl;
    cout << "| but WITHOUT ANY WARRANTY; without even the implied warranty of        |" << endl;
    cout << "| MERCHANTABILITY or FITNESS FOR A PARTICULAR PURPOSE. See the GNU      |" << endl;
    cout << "| Lesser General Public License for more details.                       |" << endl;
    cout << "|                                                                       |" << endl;
    cout << "| You should have received a copy of the GNU Lesser General Public      |" << endl;
    cout << "| License along with SU2. If not, see <http://www.gnu.org/licenses/>.   |" << endl;
    cout <<"-------------------------------------------------------------------------" << endl;
  }

}

void CConfig::SetnZone(){

  /*--- Just as a clarification --- */

  if (Multizone_Problem == NO && Kind_Solver != MULTIPHYSICS){
    nZone = 1;
  }

  if (Kind_Solver == MULTIPHYSICS){
    Multizone_Problem = YES;
    if (nConfig_Files == 0){
      SU2_MPI::Error("CONFIG_LIST must be provided if PHYSICAL_PROBLEM=MULTIPHYSICS", CURRENT_FUNCTION);
    }
  }

  if (Multizone_Problem == YES){

    /*--- Some basic multizone checks ---*/

    if (nMarker_ZoneInterface % 2 != 0){
      SU2_MPI::Error("Number of markers in MARKER_ZONE_INTERFACE must be a multiple of 2", CURRENT_FUNCTION);
    }

    SinglezoneDriver  = NO;

    if (Multizone_Mesh){

      /*--- Get the number of zones from the mesh file --- */

      nZone = GetnZone(Mesh_FileName, Mesh_FileFormat);

      /*--- If config list is set, make sure number matches number of zones in mesh file --- */

      if (nConfig_Files != 0 && (nZone != nConfig_Files)){
        SU2_MPI::Error("Number of CONFIG_LIST must match number of zones in mesh file.", CURRENT_FUNCTION);
      }
    } else {

      /*--- Number of zones is determined from the number of config files provided --- */

      if (nConfig_Files == 0){
        SU2_MPI::Error("If MULTIZONE_MESH is set to YES, you must provide a list of config files using CONFIG_LIST option", CURRENT_FUNCTION);
      }
      nZone = nConfig_Files;

    }

    /*--- Check if subconfig files exist --- */

    if (nConfig_Files != 0){
      for (unsigned short iConfig = 0; iConfig < nConfig_Files; iConfig++){
        ifstream f(Config_Filenames[iConfig].c_str());
        if (!f.good()){
          SU2_MPI::Error("Config file " + Config_Filenames[iConfig] + " defined in CONFIG_FILES does not exist", CURRENT_FUNCTION);
        }
      }
    }

  }

  /*--- Temporary fix until Multizone Disc. Adj. solver is ready ---- */

  if (Kind_Solver == FLUID_STRUCTURE_INTERACTION){

    nZone = GetnZone(Mesh_FileName, Mesh_FileFormat);

  }
}

void CConfig::SetPostprocessing(unsigned short val_software, unsigned short val_izone, unsigned short val_nDim) {

  unsigned short iCFL, iMarker;
  bool ideal_gas = ((Kind_FluidModel == STANDARD_AIR) ||
                    (Kind_FluidModel == IDEAL_GAS) ||
                    (Kind_FluidModel == INC_IDEAL_GAS) ||
                    (Kind_FluidModel == INC_IDEAL_GAS_POLY) ||
                    (Kind_FluidModel == CONSTANT_DENSITY));
  bool noneq_gas = ((Kind_FluidModel == MUTATIONPP) ||
                    (Kind_FluidModel == SU2_NONEQ));
  bool standard_air = ((Kind_FluidModel == STANDARD_AIR));
  bool nemo = GetNEMOProblem();

  if (nZone > 1){
    Multizone_Problem = YES;
  }

  /*--- Set the default output files ---*/
  if (!OptionIsSet("OUTPUT_FILES")){
    nVolumeOutputFiles = 3;
    VolumeOutputFiles = new unsigned short[nVolumeOutputFiles];
    VolumeOutputFiles[0] = RESTART_BINARY;
    VolumeOutputFiles[1] = PARAVIEW_XML;
    VolumeOutputFiles[2] = SURFACE_PARAVIEW_XML;
  }

  /*--- Check if SU2 was build with TecIO support, as that is required for Tecplot Binary output. ---*/
#ifndef HAVE_TECIO
  for (unsigned short iVolumeFile = 0; iVolumeFile < nVolumeOutputFiles; iVolumeFile++){
    if (VolumeOutputFiles[iVolumeFile] == TECPLOT_BINARY ||
        VolumeOutputFiles[iVolumeFile] == SURFACE_TECPLOT_BINARY) {
      SU2_MPI::Error(string("Tecplot binary file requested in option OUTPUT_FILES but SU2 was built without TecIO support.\n"), CURRENT_FUNCTION);
    }
  }
#endif

  /*--- STL_BINARY output not implelemted yet, but already a value in option_structure.hpp---*/
  for (unsigned short iVolumeFile = 0; iVolumeFile < nVolumeOutputFiles; iVolumeFile++) {
    if (VolumeOutputFiles[iVolumeFile] == STL_BINARY){
      SU2_MPI::Error(string("OUTPUT_FILES: 'STL_BINARY' output not implemented. Use 'STL' for ASCII output.\n"), CURRENT_FUNCTION);
    }
    if (val_nDim == 2 && (VolumeOutputFiles[iVolumeFile] == STL || VolumeOutputFiles[iVolumeFile] == STL_BINARY)) {
      SU2_MPI::Error(string("OUTPUT_FILES: 'STL(_BINARY)' output only reasonable for 3D cases.\n"), CURRENT_FUNCTION);
    }
  }

  /*--- Check if MESH_QUALITY is requested in VOLUME_OUTPUT and set the config boolean accordingly. ---*/
  Wrt_MeshQuality = false;
  for (unsigned short iField = 0; iField < nVolumeOutput; iField++) {
    if(VolumeOutput[iField].find("MESH_QUALITY") != string::npos) {
      Wrt_MeshQuality = true;
    }
  }

  if (Kind_Solver == NAVIER_STOKES && Kind_Turb_Model != NONE){
    SU2_MPI::Error("KIND_TURB_MODEL must be NONE if SOLVER= NAVIER_STOKES", CURRENT_FUNCTION);
  }
  if (Kind_Solver == INC_NAVIER_STOKES && Kind_Turb_Model != NONE){
    SU2_MPI::Error("KIND_TURB_MODEL must be NONE if SOLVER= INC_NAVIER_STOKES", CURRENT_FUNCTION);
  }
  if (Kind_Solver == RANS && Kind_Turb_Model == NONE){
    SU2_MPI::Error("A turbulence model must be specified with KIND_TURB_MODEL if SOLVER= RANS", CURRENT_FUNCTION);
  }
  if (Kind_Solver == INC_RANS && Kind_Turb_Model == NONE){
    SU2_MPI::Error("A turbulence model must be specified with KIND_TURB_MODEL if SOLVER= INC_RANS", CURRENT_FUNCTION);
  }

  /*--- Set the boolean Wall_Functions equal to true if there is a
   definition for the wall founctions ---*/

  Wall_Functions = false;
  if (nMarker_WallFunctions > 0) {
    for (iMarker = 0; iMarker < nMarker_WallFunctions; iMarker++) {
      if (Kind_WallFunctions[iMarker] != NO_WALL_FUNCTION)
        Wall_Functions = true;

      if ((Kind_WallFunctions[iMarker] == ADAPTIVE_WALL_FUNCTION) || (Kind_WallFunctions[iMarker] == SCALABLE_WALL_FUNCTION)
        || (Kind_WallFunctions[iMarker] == NONEQUILIBRIUM_WALL_MODEL))

        SU2_MPI::Error(string("For RANS problems, use NO_WALL_FUNCTION, STANDARD_WALL_FUNCTION or EQUILIBRIUM_WALL_MODEL.\n"), CURRENT_FUNCTION);

    }
  }

  /*--- Fixed CM mode requires a static movement of the grid ---*/

  if (Fixed_CM_Mode) {
    Kind_GridMovement = MOVING_HTP;
  }

  /*--- Initialize the AoA and Sideslip variables for the incompressible
   solver. This is typically unused (often internal flows). Also fixed CL
   mode for incompressible flows is not implemented ---*/

  if (Kind_Solver == INC_EULER ||
      Kind_Solver == INC_NAVIER_STOKES ||
      Kind_Solver == INC_RANS) {

    /*--- Compute x-velocity with a safegaurd for 0.0. ---*/

    su2double Vx = 1e-10;
    if (vel_init[0] != 0.0) {
      Vx = vel_init[0];
    }

    /*--- Compute the angle-of-attack and sideslip. ---*/

    su2double alpha = 0.0, beta = 0.0;
    if (val_nDim == 2) {
      alpha = atan(vel_init[1]/Vx)*180.0/PI_NUMBER;
    } else {
      alpha = atan(vel_init[2]/Vx)*180.0/PI_NUMBER;
      beta  = atan(vel_init[1]/Vx)*180.0/PI_NUMBER;
    }

    /*--- Set alpha and beta in the config class. ---*/

    SetAoA(alpha);
    SetAoS(beta);

    if (Fixed_CL_Mode) {
      SU2_MPI::Error(string("Fixed CL mode not implemented for the incompressible solver. \n"), CURRENT_FUNCTION);
    }

  }

  /*--- By default, in 2D we should use TWOD_AIRFOIL (independenly from the input file) ---*/

  if (val_nDim == 2) Geo_Description = TWOD_AIRFOIL;

  /*--- Store the SU2 module that we are executing. ---*/

  Kind_SU2 = val_software;

  /*--- Set limiter for no MUSCL reconstructions ---*/

  if ((!MUSCL_Flow) || (Kind_ConvNumScheme_Flow == SPACE_CENTERED)) Kind_SlopeLimit_Flow = NO_LIMITER;
  if ((!MUSCL_Turb) || (Kind_ConvNumScheme_Turb == SPACE_CENTERED)) Kind_SlopeLimit_Turb = NO_LIMITER;
  if ((!MUSCL_AdjFlow) || (Kind_ConvNumScheme_AdjFlow == SPACE_CENTERED)) Kind_SlopeLimit_AdjFlow = NO_LIMITER;
  if ((!MUSCL_AdjTurb) || (Kind_ConvNumScheme_AdjTurb == SPACE_CENTERED)) Kind_SlopeLimit_AdjTurb = NO_LIMITER;

  /*--- Set the default for thrust in ActDisk ---*/

  if ((Kind_ActDisk == NET_THRUST) || (Kind_ActDisk == BC_THRUST)
      || (Kind_ActDisk == DRAG_MINUS_THRUST) || (Kind_ActDisk == MASSFLOW)
      || (Kind_ActDisk == POWER))
    ActDisk_Jump = RATIO;

  /*--- Error-catching and automatic array adjustments for objective, marker, and weights arrays --- */

  /*--- If Kind_Obj has not been specified, these arrays need to take a default --*/

  if (Weight_ObjFunc == nullptr && Kind_ObjFunc == nullptr) {
    Kind_ObjFunc = new unsigned short[1];
    Kind_ObjFunc[0] = DRAG_COEFFICIENT;
    Weight_ObjFunc = new su2double[1];
    Weight_ObjFunc[0] = 1.0;
    nObj=1;
    nObjW=1;
  }

  /*--- Maker sure that arrays are the same length ---*/

  if (nObj>0) {
    if (nMarker_Monitoring!=nObj && Marker_Monitoring!= nullptr) {
      if (nMarker_Monitoring==1) {
        /*-- If only one marker was listed with multiple objectives, set that marker as the marker for each objective ---*/
        nMarker_Monitoring = nObj;
        string marker = Marker_Monitoring[0];
        delete[] Marker_Monitoring;
        Marker_Monitoring = new string[nMarker_Monitoring];
        for (iMarker=0; iMarker<nMarker_Monitoring; iMarker++)
          Marker_Monitoring[iMarker] = marker;
      }
      else if(nObj==1){
        /*--- If one objective and more than one marker: repeat objective over each marker, evenly weighted ---*/
        unsigned int obj = Kind_ObjFunc[0];
        su2double wt=1.0;
        delete[] Kind_ObjFunc;
        if (Weight_ObjFunc!=nullptr){
         wt = Weight_ObjFunc[0];
         delete[] Weight_ObjFunc;
        }
        Kind_ObjFunc = new short unsigned int[nMarker_Monitoring];
        Weight_ObjFunc = new su2double[nMarker_Monitoring];
        for (unsigned short iObj=0; iObj<nMarker_Monitoring; iObj++){
          Kind_ObjFunc[iObj] = obj;
          Weight_ObjFunc[iObj] = wt;
        }
        nObjW = nObj;
      }
      else if(nObj>1) {
        SU2_MPI::Error(string("When using more than one OBJECTIVE_FUNCTION, MARKER_MONITORING must be the same length or length 1.\n ") +
                       string("For multiple surfaces per objective, either use one objective or list the objective multiple times.\n") +
                       string("For multiple objectives per marker either use one marker or list the marker multiple times.\n")+
                       string("Similar rules apply for multi-objective optimization using OPT_OBJECTIVE rather than OBJECTIVE_FUNCTION."),
                       CURRENT_FUNCTION);
      }
    }
  }

  /*-- Correct for case where Weight_ObjFunc has not been provided or has length < kind_objfunc---*/

  if (nObjW<nObj) {
    if (Weight_ObjFunc!= nullptr && nObjW>1) {
      SU2_MPI::Error(string("The option OBJECTIVE_WEIGHT must either have the same length as OBJECTIVE_FUNCTION,\n") +
                     string("be lenght 1, or be deleted from the config file (equal weights will be applied)."), CURRENT_FUNCTION);
    }
    Weight_ObjFunc = new su2double[nObj];
    for (unsigned short iObj=0; iObj<nObj; iObj++)
      Weight_ObjFunc[iObj] = 1.0;
  }

  /*--- One final check for multi-objective with the set of objectives
   that are not counted per-surface. We will disable multi-objective here. ---*/

  if (nObj > 1) {
    unsigned short Obj_0 = Kind_ObjFunc[0];
    for (unsigned short iObj=1; iObj<nObj; iObj++){
      switch(Kind_ObjFunc[iObj]) {
        case INVERSE_DESIGN_PRESSURE:
        case INVERSE_DESIGN_HEATFLUX:
        case THRUST_COEFFICIENT:
        case TORQUE_COEFFICIENT:
        case FIGURE_OF_MERIT:
        case SURFACE_TOTAL_PRESSURE:
        case SURFACE_STATIC_PRESSURE:
        case SURFACE_MASSFLOW:
        case SURFACE_UNIFORMITY:
        case SURFACE_SECONDARY:
        case SURFACE_MOM_DISTORTION:
        case SURFACE_SECOND_OVER_UNIFORM:
        case SURFACE_PRESSURE_DROP:
        case CUSTOM_OBJFUNC:
          if (Kind_ObjFunc[iObj] != Obj_0) {
            SU2_MPI::Error(string("The following objectives can only be used for the first surface in a multi-objective \n")+
                           string("problem or as a single objective applied to multiple monitoring markers:\n")+
                           string("INVERSE_DESIGN_PRESSURE, INVERSE_DESIGN_HEATFLUX, THRUST_COEFFICIENT, TORQUE_COEFFICIENT\n")+
                           string("FIGURE_OF_MERIT, SURFACE_TOTAL_PRESSURE, SURFACE_STATIC_PRESSURE, SURFACE_MASSFLOW\n")+
                           string("SURFACE_UNIFORMITY, SURFACE_SECONDARY, SURFACE_MOM_DISTORTION, SURFACE_SECOND_OVER_UNIFORM\n")+
                           string("SURFACE_PRESSURE_DROP, CUSTOM_OBJFUNC.\n"), CURRENT_FUNCTION);
          }
          break;
        default:
          break;
      }
    }
  }

  /*--- Check for unsteady problem ---*/

  if ((TimeMarching == TIME_STEPPING ||
       TimeMarching == DT_STEPPING_1ST ||
       TimeMarching == DT_STEPPING_2ND) && !Time_Domain){
    SU2_MPI::Error("TIME_DOMAIN must be set to YES if TIME_MARCHING is "
                   "TIME_STEPPING, DUAL_TIME_STEPPING-1ST_ORDER or DUAL_TIME_STEPPING-2ND_ORDER", CURRENT_FUNCTION);
  }

  if (Time_Domain){
    Delta_UnstTime = Time_Step;
    Delta_DynTime  = Time_Step;

    if (TimeMarching == TIME_STEPPING){ InnerIter = 1; }

    /*--- Set the default write frequency to 1 if unsteady instead of 250 ---*/
    if (!OptionIsSet("OUTPUT_WRT_FREQ")) { VolumeWrtFreq = 1; }

    /*--- Set History write freq for inner and outer iteration to zero by default, so only time iterations write. ---*/
    if (!OptionIsSet("HISTORY_WRT_FREQ_INNER")) { HistoryWrtFreq[2] = 0; }
    if (!OptionIsSet("HISTORY_WRT_FREQ_OUTER")) { HistoryWrtFreq[1] = 0; }

    if (Restart == NO) { Restart_Iter = 0; }

    if (Time_Step <= 0.0 && Unst_CFL == 0.0){ SU2_MPI::Error("Invalid value for TIME_STEP.", CURRENT_FUNCTION); }
  } else {
    nTimeIter = 1;
    Time_Step = 0;

    /*--- Entry 0 corresponds to unsteady simulation so for steady simulation are just set to 1. ---*/
    ScreenWrtFreq[0]  = 1;
    HistoryWrtFreq[0] = 1;

    if (TimeMarching != HARMONIC_BALANCE) { TimeMarching = STEADY; }
  }

  /*--- Ensure that Discard_InFiles is false, owerwise the gradient could be wrong ---*/

  if ((ContinuousAdjoint || DiscreteAdjoint) && Fixed_CL_Mode && !Eval_dOF_dCX)
    Discard_InFiles = false;

  /*--- Deactivate the multigrid in the adjoint problem ---*/

  if ((ContinuousAdjoint && !MG_AdjointFlow) ||
      (TimeMarching == TIME_STEPPING)) { nMGLevels = 0; }

  if (Kind_Solver == EULER ||
      Kind_Solver == NAVIER_STOKES ||
      Kind_Solver == RANS ||
      Kind_Solver == NEMO_EULER ||
      Kind_Solver == NEMO_NAVIER_STOKES ||
      Kind_Solver == FEM_EULER ||
      Kind_Solver == FEM_NAVIER_STOKES ||
      Kind_Solver == FEM_RANS ||
      Kind_Solver == FEM_LES){
    Kind_Regime = COMPRESSIBLE;
  } else if (Kind_Solver == INC_EULER ||
             Kind_Solver == INC_NAVIER_STOKES ||
             Kind_Solver == INC_RANS){
    Kind_Regime = INCOMPRESSIBLE;
  }  else {
    Kind_Regime = NO_FLOW;
  }

  if ((rank == MASTER_NODE) && ContinuousAdjoint && (Ref_NonDim == DIMENSIONAL) && (Kind_SU2 == SU2_CFD)) {
    cout << "WARNING: The adjoint solver should use a non-dimensional flow solution." << endl;
  }

  /*--- Initialize non-physical points/reconstructions to zero ---*/

  Nonphys_Points   = 0;
  Nonphys_Reconstr = 0;

  /*--- Set the number of external iterations to 1 for the steady state problem ---*/

  if (Kind_Solver == FEM_ELASTICITY) {
    nMGLevels = 0;
    if (Kind_Struct_Solver == SMALL_DEFORMATIONS){
      MinLogResidual = log10(Linear_Solver_Error);
    }
  }

  Radiation = (Kind_Radiation != NO_RADIATION);

  /*--- Check for unsupported features. ---*/

  if ((Kind_Solver != EULER && Kind_Solver != NAVIER_STOKES && Kind_Solver != RANS) && (TimeMarching == HARMONIC_BALANCE)){
    SU2_MPI::Error("Harmonic Balance not yet implemented for the incompressible solver.", CURRENT_FUNCTION);
  }

  /*--- Check for Fluid model consistency ---*/

  if (standard_air) {
    if (Gamma != 1.4 || Gas_Constant != 287.058) {
      Gamma = 1.4;
      Gas_Constant = 287.058;
    }
  }

  /*--- Overrule the default values for viscosity if the US measurement system is used. ---*/

  if (SystemMeasurements == US) {

    /* Correct the viscosities, if they contain the default SI values. */
    if(fabs(Mu_Constant-1.716E-5) < 1.0E-15) Mu_Constant /= 47.88025898;
    if(fabs(Mu_Ref-1.716E-5)      < 1.0E-15) Mu_Ref      /= 47.88025898;

    /* Correct the values with temperature dimension, if they contain the default SI values. */
    if(fabs(Mu_Temperature_Ref-273.15) < 1.0E-8) Mu_Temperature_Ref *= 1.8;
    if(fabs(Mu_S-110.4)                < 1.0E-8) Mu_S               *= 1.8;

    /* Correct the thermal conductivity, if it contains the default SI value. */
    if(fabs(Kt_Constant-0.0257) < 1.0E-10) Kt_Constant *= 0.577789317;
  }

  /*--- Check for Measurement System ---*/

  if (SystemMeasurements == US && !standard_air) {
    SU2_MPI::Error("Only STANDARD_AIR fluid model can be used with US Measurement System", CURRENT_FUNCTION);
  }

  if (nemo && Kind_TransCoeffModel != WILKE ) {
    SU2_MPI::Error("Only WILKE transport model is stable for the NEMO solver.", CURRENT_FUNCTION);
  }

  if (!ideal_gas && !nemo) {
    if (Kind_Upwind_Flow != ROE && Kind_Upwind_Flow != HLLC && Kind_Centered_Flow != JST) {
      SU2_MPI::Error("Only ROE Upwind, HLLC Upwind scheme, and JST scheme can be used for Non-Ideal Compressible Fluids", CURRENT_FUNCTION);
    }
  }

  if (nemo){
    if (Kind_Upwind_Flow == AUSMPWPLUS)
      SU2_MPI::Error("AUSMPW+ is extremely unstable. Feel free to fix me!", CURRENT_FUNCTION);
  }

  if (GetGasModel() == "ARGON" && GetKind_FluidModel() == SU2_NONEQ){
      SU2_MPI::Error("ARGON is not working with SU2_NONEQ fluid model!", CURRENT_FUNCTION);
  }

  if (GetKind_FluidModel() == MUTATIONPP && GetFrozen() == true){
      SU2_MPI::Error("The option of FROZEN_MIXTURE is not yet working with Mutation++ support.", CURRENT_FUNCTION);
  }

  if(GetBoolTurbomachinery()){
    nBlades = new su2double[nZone];
    FreeStreamTurboNormal= new su2double[3];
  }

  /*--- Check if Giles are used with turbo markers ---*/

  if (nMarker_Giles > 0 && !GetBoolTurbomachinery()){
    SU2_MPI::Error("Giles Boundary conditions can only be used with turbomachinery markers", CURRENT_FUNCTION);
  }

  /*--- Check for Boundary condition available for NICFD ---*/

  if ((!ideal_gas) && (!noneq_gas)) {
    if (nMarker_Inlet != 0) {
      SU2_MPI::Error("Riemann Boundary conditions or Giles must be used for inlet and outlet with Not Ideal Compressible Fluids ", CURRENT_FUNCTION);
    }
    if (nMarker_Outlet != 0) {
      SU2_MPI::Error("Riemann Boundary conditions or Giles must be used outlet with Not Ideal Compressible Fluids ", CURRENT_FUNCTION);
    }

    if (nMarker_FarField != 0) {
      SU2_MPI::Error("Riemann Boundary conditions or Giles must be used outlet with Not Ideal Compressible Fluids ", CURRENT_FUNCTION);
    }

  }

  /*--- Check for Boundary condition available for NICF ---*/

  if (ideal_gas && (Kind_Solver != INC_EULER && Kind_Solver != INC_NAVIER_STOKES && Kind_Solver != INC_RANS)) {
    if (SystemMeasurements == US && standard_air) {
      if (Kind_ViscosityModel != SUTHERLAND) {
        SU2_MPI::Error("Only SUTHERLAND viscosity model can be used with US Measurement", CURRENT_FUNCTION);
      }
    }
    if (Kind_ConductivityModel != CONSTANT_PRANDTL ) {
      SU2_MPI::Error("Only CONSTANT_PRANDTL thermal conductivity model can be used with STANDARD_AIR and IDEAL_GAS", CURRENT_FUNCTION);
    }

  }
    /*--- Check for Boundary condition option agreement ---*/
  if (Kind_InitOption == REYNOLDS){
    if ((Kind_Solver == NAVIER_STOKES || Kind_Solver == RANS) && Reynolds <=0){
      SU2_MPI::Error("Reynolds number required for NAVIER_STOKES and RANS !!", CURRENT_FUNCTION);
    }
  }

  if ((nKind_SurfaceMovement > 1) && GetSurface_Movement(FLUID_STRUCTURE)) {
    SU2_MPI::Error("FSI in combination with moving surfaces is currently not supported.", CURRENT_FUNCTION);
  }

  if ((nKind_SurfaceMovement != nMarker_Moving) && !GetSurface_Movement(FLUID_STRUCTURE)) {
    SU2_MPI::Error("Number of KIND_SURFACE_MOVEMENT must match number of MARKER_MOVING", CURRENT_FUNCTION);
  }

  if (TimeMarching == TIME_STEPPING){
    nIter      = 1;
    nInnerIter  = 1;
  }

  if (!Multizone_Problem){
    ScreenWrtFreq[1]  = 0;
    HistoryWrtFreq[1] = 0;
    if (!Time_Domain){
      /*--- If not running multizone or unsteady, INNER_ITER and ITER are interchangeable,
       * but precedence will be given to INNER_ITER if both options are present. ---*/
      if (!OptionIsSet("INNER_ITER")){
        nInnerIter = nIter;
      }
    }
  }


  if ((Multizone_Problem || Time_Domain) && OptionIsSet("ITER")){
    SU2_MPI::Error("ITER must not be used when running multizone and/or unsteady problems.\n"
                   "Use TIME_ITER, OUTER_ITER or INNER_ITER to specify number of time iterations,\n"
                   "outer iterations or inner iterations, respectively.", CURRENT_FUNCTION);
  }

  /*--- If we're solving a purely steady problem with no prescribed grid
   movement (both rotating frame and moving walls can be steady), make sure that
   there is no grid motion ---*/

  if (GetGrid_Movement()){
    if ((Kind_SU2 == SU2_CFD || Kind_SU2 == SU2_SOL) &&
        (TimeMarching == STEADY && !Time_Domain)){

      if((Kind_GridMovement != ROTATING_FRAME) &&
         (Kind_GridMovement != STEADY_TRANSLATION) &&
         (Kind_GridMovement != NONE)){
        SU2_MPI::Error("Unsupported kind of grid movement for steady state problems.", CURRENT_FUNCTION);
      }
      for (iMarker = 0; iMarker < nMarker_Moving; iMarker++){
        if (Kind_SurfaceMovement[iMarker] != MOVING_WALL){
          SU2_MPI::Error("Unsupported kind of surface movement for steady state problems.", CURRENT_FUNCTION);
        }
      }
    }
  }

  /*--- The Line Search should be applied only in the deformation stage. ---*/

  if (Kind_SU2 != SU2_DEF) {
    Opt_RelaxFactor = 1.0;
  }

  /*--- If it is not specified, set the mesh motion mach number
   equal to the freestream value. ---*/

  if (GetDynamic_Grid() && Mach_Motion == 0.0)
    Mach_Motion = Mach;

  /*--- Set the boolean flag if we are in a rotating frame (source term). ---*/

  if (Kind_GridMovement == ROTATING_FRAME)
    Rotating_Frame = true;
  else
    Rotating_Frame = false;

  /*--- In case the grid movement parameters have not been declared in the
   config file, set them equal to zero for safety. Also check to make sure
   that for each option, a value has been declared for each moving marker. ---*/

  if (nMarker_Moving > 0){
    if (nMarkerMotion_Origin == 0){
      nMarkerMotion_Origin = 3*nMarker_Moving;
      MarkerMotion_Origin = new su2double[nMarkerMotion_Origin] ();
    }
    if (nMarkerMotion_Origin/3 != nMarker_Moving){
      SU2_MPI::Error("Number of SURFACE_MOTION_ORIGIN must be three times the number of MARKER_MOVING, (x,y,z) per marker.", CURRENT_FUNCTION);
    }
    if (nMarkerTranslation == 0){
      nMarkerTranslation = 3*nMarker_Moving;
      MarkerTranslation_Rate = new su2double[nMarkerTranslation] ();
    }
    if (nMarkerTranslation/3 != nMarker_Moving){
      SU2_MPI::Error("Number of SURFACE_TRANSLATION_RATE must be three times the number of MARKER_MOVING, (x,y,z) per marker.", CURRENT_FUNCTION);
    }
    if (nMarkerRotation_Rate == 0){
      nMarkerRotation_Rate = 3*nMarker_Moving;
      MarkerRotation_Rate = new su2double[nMarkerRotation_Rate] ();
    }
    if (nMarkerRotation_Rate/3 != nMarker_Moving){
      SU2_MPI::Error("Number of SURFACE_ROTATION_RATE must be three times the number of MARKER_MOVING, (x,y,z) per marker.", CURRENT_FUNCTION);
    }
    if (nMarkerPlunging_Ampl == 0){
      nMarkerPlunging_Ampl = 3*nMarker_Moving;
      MarkerPlunging_Ampl = new su2double[nMarkerPlunging_Ampl] ();
    }
    if (nMarkerPlunging_Ampl/3 != nMarker_Moving){
      SU2_MPI::Error("Number of SURFACE_PLUNGING_AMPL must be three times the number of MARKER_MOVING, (x,y,z) per marker.", CURRENT_FUNCTION);
    }
    if (nMarkerPlunging_Omega == 0){
      nMarkerPlunging_Omega = 3*nMarker_Moving;
      MarkerPlunging_Omega = new su2double[nMarkerPlunging_Omega] ();
    }
    if (nMarkerPlunging_Omega/3 != nMarker_Moving){
      SU2_MPI::Error("Number of SURFACE_PLUNGING_OMEGA must be three times the number of MARKER_MOVING, (x,y,z) per marker.", CURRENT_FUNCTION);
    }
    if (nMarkerPitching_Ampl == 0){
      nMarkerPitching_Ampl = 3*nMarker_Moving;
      MarkerPitching_Ampl = new su2double[nMarkerPitching_Ampl] ();
    }
    if (nMarkerPitching_Ampl/3 != nMarker_Moving){
      SU2_MPI::Error("Number of SURFACE_PITCHING_AMPL must be three times the number of MARKER_MOVING, (x,y,z) per marker.", CURRENT_FUNCTION);
    }
    if (nMarkerPitching_Omega == 0){
      nMarkerPitching_Omega = 3*nMarker_Moving;
      MarkerPitching_Omega = new su2double[nMarkerPitching_Omega] ();
    }
    if (nMarkerPitching_Omega/3 != nMarker_Moving){
      SU2_MPI::Error("Number of SURFACE_PITCHING_OMEGA must be three times the number of MARKER_MOVING, (x,y,z) per marker.", CURRENT_FUNCTION);
    }
    if (nMarkerPitching_Phase == 0){
      nMarkerPitching_Phase = 3*nMarker_Moving;
      MarkerPitching_Phase = new su2double[nMarkerPitching_Phase] ();
    }
    if (nMarkerPitching_Phase/3 != nMarker_Moving){
      SU2_MPI::Error("Number of SURFACE_PITCHING_PHASE must be three times the number of MARKER_MOVING, (x,y,z) per marker.", CURRENT_FUNCTION);
    }

    if (nMoveMotion_Origin == 0){
      nMoveMotion_Origin = nMarker_Moving;
      MoveMotion_Origin = new unsigned short[nMoveMotion_Origin];
      for (iMarker = 0; iMarker < nMarker_Moving; iMarker++){
        MoveMotion_Origin[iMarker] = NO;
      }
    }
    if (nMoveMotion_Origin != nMarker_Moving){
      SU2_MPI::Error("Number of MOVE_MOTION_ORIGIN must match number of MARKER_MOVING.", CURRENT_FUNCTION);
    }
  }

  /*-- Setting Harmonic Balance period from the config file */

  if (TimeMarching == HARMONIC_BALANCE) {
    HarmonicBalance_Period = GetHarmonicBalance_Period();
    if (HarmonicBalance_Period < 0)  {
      SU2_MPI::Error("Not a valid value for time period!!", CURRENT_FUNCTION);
    }
    /* Initialize the Harmonic balance Frequency pointer */
    if (Omega_HB == nullptr) {
      Omega_HB = new su2double[nOmega_HB];
      for (unsigned short iZone = 0; iZone < nOmega_HB; iZone++ )
        Omega_HB[iZone] = 0.0;
  } else {
      if (nOmega_HB != nTimeInstances) {
        SU2_MPI::Error("Length of omega_HB  must match the number TIME_INSTANCES!!" , CURRENT_FUNCTION);
      }
    }
  }

  /*--- Force number of span-wise section to 1 if 2D case ---*/
  if(val_nDim ==2){
    nSpanWiseSections_User=1;
    Kind_SpanWise= EQUISPACED;
  }

  /*--- Set number of TurboPerformance markers ---*/
  if(nMarker_Turbomachinery > 0){
    if(nMarker_Turbomachinery > 1){
      nMarker_TurboPerformance = nMarker_Turbomachinery + SU2_TYPE::Int(nMarker_Turbomachinery/2) + 1;
    }else{
      nMarker_TurboPerformance = nMarker_Turbomachinery;
    }
  } else {
    nMarker_TurboPerformance = 0;
    nSpanWiseSections =1;
  }

  /*--- Set number of TurboPerformance markers ---*/
  if(nMarker_Turbomachinery != 0){
    nSpan_iZones = new unsigned short[nZone];
  }

  /*--- Set number of TurboPerformance markers ---*/
  if(GetGrid_Movement() && RampRotatingFrame && !DiscreteAdjoint){
    FinalRotation_Rate_Z = Rotation_Rate[2];
    if(abs(FinalRotation_Rate_Z) > 0.0){
      Rotation_Rate[2] = rampRotFrame_coeff[0];
    }
  }

  if(RampOutletPressure && !DiscreteAdjoint){
    for (iMarker = 0; iMarker < nMarker_Giles; iMarker++){
      if (Kind_Data_Giles[iMarker] == STATIC_PRESSURE || Kind_Data_Giles[iMarker] == STATIC_PRESSURE_1D || Kind_Data_Giles[iMarker] == RADIAL_EQUILIBRIUM ){
        FinalOutletPressure = Giles_Var1[iMarker];
        Giles_Var1[iMarker] = rampOutPres_coeff[0];
      }
    }
    for (iMarker = 0; iMarker < nMarker_Riemann; iMarker++){
      if (Kind_Data_Riemann[iMarker] == STATIC_PRESSURE || Kind_Data_Riemann[iMarker] == RADIAL_EQUILIBRIUM){
        FinalOutletPressure = Riemann_Var1[iMarker];
        Riemann_Var1[iMarker] = rampOutPres_coeff[0];
      }
    }
  }

  /*--- Check on extra Relaxation factor for Giles---*/
  if(extrarelfac[1] > 0.5){
    extrarelfac[1] = 0.5;
  }
    /*--- Use the various rigid-motion input frequencies to determine the period to be used with harmonic balance cases.
     There are THREE types of motion to consider, namely: rotation, pitching, and plunging.
     The largest period of motion is the one to be used for harmonic balance  calculations. ---*/

  /*if (Unsteady_Simulation == HARMONIC_BALANCE) {
    if (!(GetGrid_Movement())) {
      // No grid movement - Time period from config file //
      HarmonicBalance_Period = GetHarmonicBalance_Period();
    }

    else {
      unsigned short N_MOTION_TYPES = 3;
      su2double *periods;
      periods = new su2double[N_MOTION_TYPES];

      //--- rotation: ---//

      su2double Omega_mag_rot = sqrt(pow(Rotation_Rate_X[ZONE_0],2)+pow(Rotation_Rate_Y[ZONE_0],2)+pow(Rotation_Rate_Z[ZONE_0],2));
      if (Omega_mag_rot > 0)
          periods[0] = 2*PI_NUMBER/Omega_mag_rot;
      else
          periods[0] = 0.0;

      //--- pitching: ---//

      su2double Omega_mag_pitch = sqrt(pow(Pitching_Omega_X[ZONE_0],2)+pow(Pitching_Omega_Y[ZONE_0],2)+pow(Pitching_Omega_Z[ZONE_0],2));
      if (Omega_mag_pitch > 0)
          periods[1] = 2*PI_NUMBER/Omega_mag_pitch;
      else
          periods[1] = 0.0;

      //--- plunging: ---//

      su2double Omega_mag_plunge = sqrt(pow(Plunging_Omega_X[ZONE_0],2)+pow(Plunging_Omega_Y[ZONE_0],2)+pow(Plunging_Omega_Z[ZONE_0],2));
      if (Omega_mag_plunge > 0)
          periods[2] = 2*PI_NUMBER/Omega_mag_plunge;
      else
          periods[2] = 0.0;

      //--- determine which period is largest ---//

      unsigned short iVar;
      HarmonicBalance_Period = 0.0;
      for (iVar = 0; iVar < N_MOTION_TYPES; iVar++) {
          if (periods[iVar] > HarmonicBalance_Period)
              HarmonicBalance_Period = periods[iVar];
      }

      delete periods;
    }

  }*/


  /*--- In case the moment origin coordinates have not been declared in the
   config file, set them equal to zero for safety. Also check to make sure
   that for each marker, a value has been declared for the moment origin.
   Unless only one value was specified, then set this value for all the markers
   being monitored. ---*/


  if ((nRefOriginMoment_X != nRefOriginMoment_Y) || (nRefOriginMoment_X != nRefOriginMoment_Z) ) {
    SU2_MPI::Error("ERROR: Length of REF_ORIGIN_MOMENT_X, REF_ORIGIN_MOMENT_Y and REF_ORIGIN_MOMENT_Z must be the same!!", CURRENT_FUNCTION);
  }

  if (RefOriginMoment_X == nullptr) {
    RefOriginMoment_X = new su2double[nMarker_Monitoring];
    for (iMarker = 0; iMarker < nMarker_Monitoring; iMarker++ )
      RefOriginMoment_X[iMarker] = 0.0;
  } else {
    if (nRefOriginMoment_X == 1) {

      su2double aux_RefOriginMoment_X = RefOriginMoment_X[0];
      delete [] RefOriginMoment_X;
      RefOriginMoment_X = new su2double[nMarker_Monitoring];
      nRefOriginMoment_X = nMarker_Monitoring;

      for (iMarker = 0; iMarker < nMarker_Monitoring; iMarker++ )
        RefOriginMoment_X[iMarker] = aux_RefOriginMoment_X;
    }
    else if (nRefOriginMoment_X != nMarker_Monitoring) {
      SU2_MPI::Error("ERROR: Length of REF_ORIGIN_MOMENT_X must match number of Monitoring Markers!!", CURRENT_FUNCTION);
    }
  }

  if (RefOriginMoment_Y == nullptr) {
    RefOriginMoment_Y = new su2double[nMarker_Monitoring];
    for (iMarker = 0; iMarker < nMarker_Monitoring; iMarker++ )
      RefOriginMoment_Y[iMarker] = 0.0;
  } else {
    if (nRefOriginMoment_Y == 1) {

      su2double aux_RefOriginMoment_Y = RefOriginMoment_Y[0];
      delete [] RefOriginMoment_Y;
      RefOriginMoment_Y = new su2double[nMarker_Monitoring];
      nRefOriginMoment_Y = nMarker_Monitoring;

      for (iMarker = 0; iMarker < nMarker_Monitoring; iMarker++ )
        RefOriginMoment_Y[iMarker] = aux_RefOriginMoment_Y;
    }
    else if (nRefOriginMoment_Y != nMarker_Monitoring) {
      SU2_MPI::Error("ERROR: Length of REF_ORIGIN_MOMENT_Y must match number of Monitoring Markers!!", CURRENT_FUNCTION);
    }
  }

  if (RefOriginMoment_Z == nullptr) {
    RefOriginMoment_Z = new su2double[nMarker_Monitoring];
    for (iMarker = 0; iMarker < nMarker_Monitoring; iMarker++ )
      RefOriginMoment_Z[iMarker] = 0.0;
  } else {
    if (nRefOriginMoment_Z == 1) {

      su2double aux_RefOriginMoment_Z = RefOriginMoment_Z[0];
      delete [] RefOriginMoment_Z;
      RefOriginMoment_Z = new su2double[nMarker_Monitoring];
      nRefOriginMoment_Z = nMarker_Monitoring;

      for (iMarker = 0; iMarker < nMarker_Monitoring; iMarker++ )
        RefOriginMoment_Z[iMarker] = aux_RefOriginMoment_Z;
    }
    else if (nRefOriginMoment_Z != nMarker_Monitoring) {
      SU2_MPI::Error("ERROR: Length of REF_ORIGIN_MOMENT_Z must match number of Monitoring Markers!!", CURRENT_FUNCTION);
    }
  }

  /*--- Set the boolean flag if we are carrying out an aeroelastic simulation. ---*/

  if (GetGrid_Movement() && (GetSurface_Movement(AEROELASTIC) || GetSurface_Movement(AEROELASTIC_RIGID_MOTION))) Aeroelastic_Simulation = true;
  else Aeroelastic_Simulation = false;

  /*--- Initializing the size for the solutions of the Aeroelastic problem. ---*/


  if (GetGrid_Movement() && Aeroelastic_Simulation) {
    Aeroelastic_np1.resize(nMarker_Monitoring);
    Aeroelastic_n.resize(nMarker_Monitoring);
    Aeroelastic_n1.resize(nMarker_Monitoring);
    for (iMarker = 0; iMarker < nMarker_Monitoring; iMarker++) {
      Aeroelastic_np1[iMarker].resize(2);
      Aeroelastic_n[iMarker].resize(2);
      Aeroelastic_n1[iMarker].resize(2);
      for (int i =0; i<2; i++) {
        Aeroelastic_np1[iMarker][i].resize(2);
        Aeroelastic_n[iMarker][i].resize(2);
        Aeroelastic_n1[iMarker][i].resize(2);
        for (int j=0; j<2; j++) {
          Aeroelastic_np1[iMarker][i][j] = 0.0;
          Aeroelastic_n[iMarker][i][j] = 0.0;
          Aeroelastic_n1[iMarker][i][j] = 0.0;
        }
      }
    }
  }

  /*--- Allocate memory for the plunge and pitch and initialized them to zero ---*/

  if (GetGrid_Movement() && Aeroelastic_Simulation) {
    Aeroelastic_pitch = new su2double[nMarker_Monitoring];
    Aeroelastic_plunge = new su2double[nMarker_Monitoring];
    for (iMarker = 0; iMarker < nMarker_Monitoring; iMarker++ ) {
      Aeroelastic_pitch[iMarker] = 0.0;
      Aeroelastic_plunge[iMarker] = 0.0;
    }
  }

  FinestMesh = MESH_0;
  if (MGCycle == FULLMG_CYCLE) FinestMesh = nMGLevels;

  if ((Kind_Solver == NAVIER_STOKES) &&
      (Kind_Turb_Model != NONE))
    Kind_Solver = RANS;

  if ((Kind_Solver == INC_NAVIER_STOKES) &&
      (Kind_Turb_Model != NONE))
    Kind_Solver = INC_RANS;

  if (Kind_Solver == EULER ||
      Kind_Solver == INC_EULER ||
      Kind_Solver == NEMO_EULER ||
      Kind_Solver == FEM_EULER)
    Kind_Turb_Model = NONE;

  Kappa_2nd_Flow = jst_coeff[0];
  Kappa_4th_Flow = jst_coeff[1];
  Kappa_2nd_AdjFlow = jst_adj_coeff[0];
  Kappa_4th_AdjFlow = jst_adj_coeff[1];
  Kappa_2nd_Heat = ad_coeff_heat[0];
  Kappa_4th_Heat = ad_coeff_heat[1];

  /*--- Make the MG_PreSmooth, MG_PostSmooth, and MG_CorrecSmooth
   arrays consistent with nMGLevels ---*/

  unsigned short * tmp_smooth = new unsigned short[nMGLevels+1];

  if ((nMG_PreSmooth != nMGLevels+1) && (nMG_PreSmooth != 0)) {
    if (nMG_PreSmooth > nMGLevels+1) {

      /*--- Truncate by removing unnecessary elements at the end ---*/

      for (unsigned int i = 0; i <= nMGLevels; i++)
        tmp_smooth[i] = MG_PreSmooth[i];
      delete [] MG_PreSmooth;
      MG_PreSmooth=nullptr;
    }
    else {

      /*--- Add additional elements equal to last element ---*/

      for (unsigned int i = 0; i < nMG_PreSmooth; i++)
        tmp_smooth[i] = MG_PreSmooth[i];
      for (unsigned int i = nMG_PreSmooth; i <= nMGLevels; i++)
        tmp_smooth[i] = MG_PreSmooth[nMG_PreSmooth-1];
      delete [] MG_PreSmooth;
      MG_PreSmooth=nullptr;
    }

    nMG_PreSmooth = nMGLevels+1;
    MG_PreSmooth = new unsigned short[nMG_PreSmooth];
    for (unsigned int i = 0; i < nMG_PreSmooth; i++)
      MG_PreSmooth[i] = tmp_smooth[i];
  }
  if ((nMGLevels != 0) && (nMG_PreSmooth == 0)) {
    delete [] MG_PreSmooth;
    nMG_PreSmooth = nMGLevels+1;
    MG_PreSmooth = new unsigned short[nMG_PreSmooth];
    for (unsigned int i = 0; i < nMG_PreSmooth; i++)
      MG_PreSmooth[i] = i+1;
  }

  if ((nMG_PostSmooth != nMGLevels+1) && (nMG_PostSmooth != 0)) {
    if (nMG_PostSmooth > nMGLevels+1) {

      /*--- Truncate by removing unnecessary elements at the end ---*/

      for (unsigned int i = 0; i <= nMGLevels; i++)
        tmp_smooth[i] = MG_PostSmooth[i];
      delete [] MG_PostSmooth;
      MG_PostSmooth=nullptr;
    }
    else {

      /*--- Add additional elements equal to last element ---*/

      for (unsigned int i = 0; i < nMG_PostSmooth; i++)
        tmp_smooth[i] = MG_PostSmooth[i];
      for (unsigned int i = nMG_PostSmooth; i <= nMGLevels; i++)
        tmp_smooth[i] = MG_PostSmooth[nMG_PostSmooth-1];
      delete [] MG_PostSmooth;
      MG_PostSmooth=nullptr;
    }

    nMG_PostSmooth = nMGLevels+1;
    MG_PostSmooth = new unsigned short[nMG_PostSmooth];
    for (unsigned int i = 0; i < nMG_PostSmooth; i++)
      MG_PostSmooth[i] = tmp_smooth[i];

  }

  if ((nMGLevels != 0) && (nMG_PostSmooth == 0)) {
    delete [] MG_PostSmooth;
    nMG_PostSmooth = nMGLevels+1;
    MG_PostSmooth = new unsigned short[nMG_PostSmooth];
    for (unsigned int i = 0; i < nMG_PostSmooth; i++)
      MG_PostSmooth[i] = 0;
  }

  if ((nMG_CorrecSmooth != nMGLevels+1) && (nMG_CorrecSmooth != 0)) {
    if (nMG_CorrecSmooth > nMGLevels+1) {

      /*--- Truncate by removing unnecessary elements at the end ---*/

      for (unsigned int i = 0; i <= nMGLevels; i++)
        tmp_smooth[i] = MG_CorrecSmooth[i];
      delete [] MG_CorrecSmooth;
      MG_CorrecSmooth = nullptr;
    }
    else {

      /*--- Add additional elements equal to last element ---*/

      for (unsigned int i = 0; i < nMG_CorrecSmooth; i++)
        tmp_smooth[i] = MG_CorrecSmooth[i];
      for (unsigned int i = nMG_CorrecSmooth; i <= nMGLevels; i++)
        tmp_smooth[i] = MG_CorrecSmooth[nMG_CorrecSmooth-1];
      delete [] MG_CorrecSmooth;
      MG_CorrecSmooth = nullptr;
    }
    nMG_CorrecSmooth = nMGLevels+1;
    MG_CorrecSmooth = new unsigned short[nMG_CorrecSmooth];
    for (unsigned int i = 0; i < nMG_CorrecSmooth; i++)
      MG_CorrecSmooth[i] = tmp_smooth[i];
  }

  if ((nMGLevels != 0) && (nMG_CorrecSmooth == 0)) {
    delete [] MG_CorrecSmooth;
    nMG_CorrecSmooth = nMGLevels+1;
    MG_CorrecSmooth = new unsigned short[nMG_CorrecSmooth];
    for (unsigned int i = 0; i < nMG_CorrecSmooth; i++)
      MG_CorrecSmooth[i] = 0;
  }

  /*--- Override MG Smooth parameters ---*/

  if (nMG_PreSmooth != 0) MG_PreSmooth[MESH_0] = 1;
  if (nMG_PostSmooth != 0) {
    MG_PostSmooth[MESH_0] = 0;
    MG_PostSmooth[nMGLevels] = 0;
  }
  if (nMG_CorrecSmooth != 0) MG_CorrecSmooth[nMGLevels] = 0;

  if (Restart) MGCycle = V_CYCLE;

  if (ContinuousAdjoint) {
    if (Kind_Solver == EULER) Kind_Solver = ADJ_EULER;
    if (Kind_Solver == NAVIER_STOKES) Kind_Solver = ADJ_NAVIER_STOKES;
    if (Kind_Solver == RANS) Kind_Solver = ADJ_RANS;
  }

  nCFL = nMGLevels+1;
  CFL = new su2double[nCFL];
  CFL[0] = CFLFineGrid;

  /*--- Handle optional CFL adapt parameter values ---*/

  if (nCFL_AdaptParam < default_cfl_adapt.size()) {
    auto newParam = new su2double [default_cfl_adapt.size()];
    for (iCFL = 0; iCFL < default_cfl_adapt.size(); ++iCFL) {
      if (iCFL < nCFL_AdaptParam) newParam[iCFL] = CFL_AdaptParam[iCFL];
      else newParam[iCFL] = default_cfl_adapt[iCFL];
    }
    swap(newParam, CFL_AdaptParam);
    delete [] newParam;
    nCFL_AdaptParam = default_cfl_adapt.size();
  }

  /*--- Evaluate when the Cl should be evaluated ---*/

  Iter_Fixed_CM        = SU2_TYPE::Int(nInnerIter / (su2double(Update_iH)+1));
  Iter_Fixed_NetThrust = SU2_TYPE::Int(nInnerIter / (su2double(Update_BCThrust)+1));

  /*--- Setting relaxation factor and CFL for the adjoint runs ---*/

  if (ContinuousAdjoint) {
    CFL[0] = CFL[0] * CFLRedCoeff_AdjFlow;
    CFL_AdaptParam[2] *= CFLRedCoeff_AdjFlow;
    CFL_AdaptParam[3] *= CFLRedCoeff_AdjFlow;
    Iter_Fixed_CM = SU2_TYPE::Int(su2double (Iter_Fixed_CM) / CFLRedCoeff_AdjFlow);
    Iter_Fixed_NetThrust = SU2_TYPE::Int(su2double (Iter_Fixed_NetThrust) / CFLRedCoeff_AdjFlow);
  }

  if ((DiscreteAdjoint) && (Inconsistent_Disc)) {
    Kind_ConvNumScheme_Flow = Kind_ConvNumScheme_AdjFlow;
    Kind_Centered_Flow = Kind_Centered_AdjFlow;
    Kind_Upwind_Flow = Kind_Upwind_AdjFlow;
    Kappa_2nd_Flow = jst_adj_coeff[0];
    Kappa_4th_Flow = jst_adj_coeff[1];
  }

  if (Update_AoA_Iter_Limit == 0 && Fixed_CL_Mode) {
    SU2_MPI::Error("ERROR: Please specify non-zero UPDATE_AOA_ITER_LIMIT.", CURRENT_FUNCTION);
  }
  if (Iter_Fixed_CM == 0) { Iter_Fixed_CM = nInnerIter+1; Update_iH = 0; }
  if (Iter_Fixed_NetThrust == 0) { Iter_Fixed_NetThrust = nInnerIter+1; Update_BCThrust = 0; }

  for (iCFL = 1; iCFL < nCFL; iCFL++)
    CFL[iCFL] = CFL[iCFL-1];

  if (nRKStep == 0) {
    nRKStep = 1;
    RK_Alpha_Step = new su2double[1]; RK_Alpha_Step[0] = 1.0;
  }

  /* Check if the byte alignment of the matrix multiplications is a
     multiple of 64. */
  if( byteAlignmentMatMul%64 ) {
    if(rank == MASTER_NODE)
      cout << "ALIGNED_BYTES_MATMUL must be a multiple of 64." << endl;
    exit(EXIT_FAILURE);
  }

  /* Determine the value of sizeMatMulPadding, which is the matrix size in
     the vectorization direction when padding is applied to have optimal
     performance in the matrix multiplications. */
  sizeMatMulPadding = byteAlignmentMatMul/sizeof(passivedouble);

  /* Correct the number of time levels for time accurate local time
     stepping, if needed.  */
  if (nLevels_TimeAccurateLTS == 0)  nLevels_TimeAccurateLTS =  1;
  if (nLevels_TimeAccurateLTS  > 15) nLevels_TimeAccurateLTS = 15;

  /* Check that no time accurate local time stepping is specified for time
     integration schemes other than ADER. */
  if (Kind_TimeIntScheme_FEM_Flow != ADER_DG && nLevels_TimeAccurateLTS != 1) {

    if (rank==MASTER_NODE) {
      cout << endl << "WARNING: "
           << nLevels_TimeAccurateLTS << " levels specified for time accurate local time stepping." << endl
           << "Time accurate local time stepping is only possible for ADER, hence this option is not used." << endl
           << endl;
    }

    nLevels_TimeAccurateLTS = 1;
  }

  if (Kind_TimeIntScheme_FEM_Flow == ADER_DG) {

    TimeMarching = TIME_STEPPING;  // Only time stepping for ADER.

    /* If time accurate local time stepping is used, make sure that an unsteady
       CFL is specified. If not, terminate. */
    if (nLevels_TimeAccurateLTS != 1) {
      if(Unst_CFL == 0.0)
        SU2_MPI::Error("ERROR: Unsteady CFL not specified for time accurate local time stepping.",
                       CURRENT_FUNCTION);
    }

    /* Determine the location of the ADER time DOFs, which are the Gauss-Legendre
       integration points corresponding to the number of time DOFs. */
    vector<passivedouble> GLPoints(nTimeDOFsADER_DG), GLWeights(nTimeDOFsADER_DG);
    CGaussJacobiQuadrature GaussJacobi;
    GaussJacobi.GetQuadraturePoints(0.0, 0.0, -1.0, 1.0, GLPoints, GLWeights);

    TimeDOFsADER_DG = new su2double[nTimeDOFsADER_DG];
    for(unsigned short i=0; i<nTimeDOFsADER_DG; ++i)
      TimeDOFsADER_DG[i] = GLPoints[i];

    /* Determine the number of integration points in time, their locations
       on the interval [-1..1] and their integration weights. */
    unsigned short orderExact = ceil(Quadrature_Factor_Time_ADER_DG*(nTimeDOFsADER_DG-1));
    nTimeIntegrationADER_DG = orderExact/2 + 1;
    nTimeIntegrationADER_DG = max(nTimeIntegrationADER_DG, nTimeDOFsADER_DG);
    GLPoints.resize(nTimeIntegrationADER_DG);
    GLWeights.resize(nTimeIntegrationADER_DG);
    GaussJacobi.GetQuadraturePoints(0.0, 0.0, -1.0, 1.0, GLPoints, GLWeights);

    TimeIntegrationADER_DG    = new su2double[nTimeIntegrationADER_DG];
    WeightsIntegrationADER_DG = new su2double[nTimeIntegrationADER_DG];
    for(unsigned short i=0; i<nTimeIntegrationADER_DG; ++i) {
      TimeIntegrationADER_DG[i]    = GLPoints[i];
      WeightsIntegrationADER_DG[i] = GLWeights[i];
    }
  }

  if (nIntCoeffs == 0) {
    nIntCoeffs = 2;
    Int_Coeffs = new su2double[2]; Int_Coeffs[0] = 0.25; Int_Coeffs[1] = 0.5;
  }

  if (nElasticityMod == 0) {
    nElasticityMod = 1;
    ElasticityMod = new su2double[1]; ElasticityMod[0] = 2E11;
  }

  if (nPoissonRatio == 0) {
    nPoissonRatio = 1;
    PoissonRatio = new su2double[1]; PoissonRatio[0] = 0.30;
  }

  if (nMaterialDensity == 0) {
    nMaterialDensity = 1;
    MaterialDensity = new su2double[1]; MaterialDensity[0] = 7854;
  }

  if (nElectric_Constant == 0) {
    nElectric_Constant = 1;
    Electric_Constant = new su2double[1]; Electric_Constant[0] = 0.0;
  }

  if (nElectric_Field == 0) {
    nElectric_Field = 1;
    Electric_Field_Mod = new su2double[1]; Electric_Field_Mod[0] = 0.0;
  }

  if (nDim_RefNode == 0) {
    nDim_RefNode = 3;
    RefNode_Displacement = new su2double[3];
    RefNode_Displacement[0] = 0.0; RefNode_Displacement[1] = 0.0; RefNode_Displacement[2] = 0.0;
  }

  if (nDim_Electric_Field == 0) {
    nDim_Electric_Field = 2;
    Electric_Field_Dir = new su2double[2]; Electric_Field_Dir[0] = 0.0;  Electric_Field_Dir[1] = 1.0;
  }

  if ((Kind_SU2 == SU2_CFD) && (Kind_Solver == NO_SOLVER)) {
    SU2_MPI::Error("PHYSICAL_PROBLEM must be set in the configuration file", CURRENT_FUNCTION);
  }

  /*--- Set a flag for viscous simulations ---*/

  Viscous = (( Kind_Solver == NAVIER_STOKES          ) ||
             ( Kind_Solver == NEMO_NAVIER_STOKES     ) ||
             ( Kind_Solver == ADJ_NAVIER_STOKES      ) ||
             ( Kind_Solver == RANS                   ) ||
             ( Kind_Solver == ADJ_RANS               ) ||
             ( Kind_Solver == FEM_NAVIER_STOKES      ) ||
             ( Kind_Solver == FEM_RANS               ) ||
             ( Kind_Solver == FEM_LES                ) ||
             ( Kind_Solver == INC_NAVIER_STOKES      ) ||
             ( Kind_Solver == INC_RANS               ) );

  /*--- To avoid boundary intersections, let's add a small constant to the planes. ---*/

  if (Geo_Description == NACELLE) {
    for (unsigned short iSections = 0; iSections < nLocationStations; iSections++) {
      if (LocationStations[iSections] == 0) LocationStations[iSections] = 1E-6;
      if (LocationStations[iSections] == 360) LocationStations[iSections] = 359.999999;
    }
  }
  else {
    for (unsigned short iSections = 0; iSections < nLocationStations; iSections++) {
      LocationStations[iSections] += EPS;
    }
    geo_loc[0] += EPS;
    geo_loc[1] += EPS;
  }

  /*--- Length based parameter for slope limiters uses a default value of
   0.1m ---*/

  RefElemLength = 1.0;
  if (SystemMeasurements == US) RefElemLength /= 0.3048;

  /*--- Re-scale the length based parameters. The US system uses feet,
   but SU2 assumes that the grid is in inches ---*/

  if ((SystemMeasurements == US) && (Kind_SU2 == SU2_CFD)) {

    for (iMarker = 0; iMarker < nMarker_Monitoring; iMarker++) {
      RefOriginMoment_X[iMarker] = RefOriginMoment_X[iMarker]/12.0;
      RefOriginMoment_Y[iMarker] = RefOriginMoment_Y[iMarker]/12.0;
      RefOriginMoment_Z[iMarker] = RefOriginMoment_Z[iMarker]/12.0;
    }

    for (iMarker = 0; iMarker < nMarker_Moving; iMarker++){
      for (unsigned short iDim = 0; iDim < 3; iDim++){
        MarkerMotion_Origin[3*iMarker+iDim] /= 12.0;
      }
    }

    RefLength = RefLength/12.0;

    if ((val_nDim == 2) && (!Axisymmetric)) RefArea = RefArea/12.0;
    else RefArea = RefArea/144.0;
    Length_Reynolds = Length_Reynolds/12.0;
    Highlite_Area = Highlite_Area/144.0;
    SemiSpan = SemiSpan/12.0;

    ea_lim[0] /= 12.0;
    ea_lim[1] /= 12.0;
    ea_lim[2] /= 12.0;

    if (Geo_Description != NACELLE) {
      for (unsigned short iSections = 0; iSections < nLocationStations; iSections++) {
        LocationStations[iSections] = LocationStations[iSections]/12.0;
      }
      geo_loc[0] /= 12.0;
      geo_loc[1] /= 12.0;
    }

    for (int i=0; i<7; ++i) eng_cyl[i] /= 12.0;
  }

  if ((Kind_Turb_Model != SA) && (Kind_Trans_Model == BC)){
    SU2_MPI::Error("BC transition model currently only available in combination with SA turbulence model!", CURRENT_FUNCTION);
  }

  if (Kind_Trans_Model == LM) {
    SU2_MPI::Error("The LM transition model is under maintenance.", CURRENT_FUNCTION);
  }

  /*--- Check for constant lift mode. Initialize the update flag for
   the AoA with each iteration to false  ---*/

  if (Fixed_CL_Mode) Update_AoA = false;
  if (Fixed_CM_Mode) Update_HTPIncidence = false;

  if (DirectDiff != NO_DERIVATIVE) {
#if !defined COMPLEX_TYPE && !defined ADOLC_FORWARD_TYPE && !defined CODI_FORWARD_TYPE
      if (Kind_SU2 == SU2_CFD) {
        SU2_MPI::Error(string("SU2_CFD: Config option DIRECT_DIFF= YES requires AD or complex support!\n") +
                       string("Please use SU2_CFD_DIRECTDIFF (configuration/compilation is done using the preconfigure.py script)."),
                       CURRENT_FUNCTION);
      }
#endif
    /*--- Initialize the derivative values ---*/
    switch (DirectDiff) {
      case D_MACH:
        SU2_TYPE::SetDerivative(Mach, 1.0);
        break;
      case D_AOA:
        SU2_TYPE::SetDerivative(AoA, 1.0);
        break;
      case D_SIDESLIP:
        SU2_TYPE::SetDerivative(AoS, 1.0);
        break;
      case D_REYNOLDS:
        SU2_TYPE::SetDerivative(Reynolds, 1.0);
        break;
      case D_TURB2LAM:
       SU2_TYPE::SetDerivative(Turb2LamViscRatio_FreeStream, 1.0);
        break;
      default:
        /*--- All other cases are handled in the specific solver ---*/
        break;
      }
  }

#if defined CODI_REVERSE_TYPE
  AD_Mode = YES;

  AD::PreaccEnabled = AD_Preaccumulation;

#else
  if (AD_Mode == YES) {
    SU2_MPI::Error(string("AUTO_DIFF=YES requires Automatic Differentiation support.\n") +
                   string("Please use correct executables (configuration/compilation is done using the preconfigure.py script)."),
                   CURRENT_FUNCTION);
  }
#endif

  delete [] tmp_smooth;

  /*--- Make sure that implicit time integration is disabled
        for the FEM fluid solver (numerics). ---*/
  if ((Kind_Solver == FEM_EULER)         ||
      (Kind_Solver == FEM_NAVIER_STOKES) ||
      (Kind_Solver == FEM_RANS)          ||
      (Kind_Solver == FEM_LES)) {
     Kind_TimeIntScheme_Flow = Kind_TimeIntScheme_FEM_Flow;
  }

  /*--- Set up the time stepping / unsteady CFL options. ---*/
  if ((TimeMarching == TIME_STEPPING) && (Unst_CFL != 0.0)) {
    for (iCFL = 0; iCFL < nCFL; iCFL++)
      CFL[iCFL] = Unst_CFL;
  }


  /*--- If it is a fixed mode problem, then we will add Iter_dCL_dAlpha iterations to
    evaluate the derivatives with respect to a change in the AoA and CL ---*/

  if (!ContinuousAdjoint & !DiscreteAdjoint) {
    if (Fixed_CL_Mode) nInnerIter += Iter_dCL_dAlpha;

    if (Fixed_CM_Mode) {
      nInnerIter += Iter_dCL_dAlpha;
      ConvCriteria = RESIDUAL;
      MinLogResidual = -24;
    }
  }

  /* --- Set Finite Difference mode to false by default --- */

  Finite_Difference_Mode = false;

  /* --- Throw error if UQ used for any turbulence model other that SST --- */

  if (Kind_Solver == RANS && Kind_Turb_Model != SST && Kind_Turb_Model != SST_SUST && using_uq){
    SU2_MPI::Error("UQ capabilities only implemented for NAVIER_STOKES solver SST turbulence model", CURRENT_FUNCTION);
  }

  /* --- Throw error if invalid componentiality used --- */

  if (using_uq && (eig_val_comp > 3 || eig_val_comp < 1)){
    SU2_MPI::Error("Componentality should be either 1, 2, or 3!", CURRENT_FUNCTION);
  }

  /*--- If there are not design variables defined in the file ---*/

  if (nDV == 0) {
    nDV = 1;
    Design_Variable = new unsigned short [nDV];
    Design_Variable[0] = NO_DEFORMATION;
  }

  /*--- Checks for incompressible flow problems. ---*/

  if (Kind_Solver == INC_EULER) {
    /*--- Force inviscid problems to use constant density and disable energy. ---*/
    if (Kind_DensityModel != CONSTANT || Energy_Equation == true) {
      SU2_MPI::Error("Inviscid incompressible problems must be constant density (no energy eqn.).\n Use DENSITY_MODEL= CONSTANT and ENERGY_EQUATION= NO.", CURRENT_FUNCTION);
    }
  }

  /*--- Default values should recover original incompressible behavior (for old config files). ---*/

  if (Kind_Solver == INC_EULER || Kind_Solver == INC_NAVIER_STOKES || Kind_Solver == INC_RANS) {
    if ((Kind_DensityModel == CONSTANT) || (Kind_DensityModel == BOUSSINESQ))
      Kind_FluidModel = CONSTANT_DENSITY;
  }

  /*--- Energy equation must be active for any fluid models other than constant density. ---*/

  if (Kind_DensityModel != CONSTANT) Energy_Equation = true;

  if (Kind_DensityModel == BOUSSINESQ) {
    Energy_Equation = true;
    if (Body_Force) {
      SU2_MPI::Error("Body force and Boussinesq source terms are not currently compatible.", CURRENT_FUNCTION);
    }
  }

  if (Kind_DensityModel == VARIABLE) {
    if (Kind_FluidModel != INC_IDEAL_GAS && Kind_FluidModel != INC_IDEAL_GAS_POLY) {
      SU2_MPI::Error("Variable density incompressible solver limited to ideal gases.\n Check the fluid model options (use INC_IDEAL_GAS, INC_IDEAL_GAS_POLY).", CURRENT_FUNCTION);
    }
  }

  if (Kind_Solver != INC_EULER && Kind_Solver != INC_NAVIER_STOKES && Kind_Solver != INC_RANS) {
    if ((Kind_FluidModel == CONSTANT_DENSITY) || (Kind_FluidModel == INC_IDEAL_GAS) || (Kind_FluidModel == INC_IDEAL_GAS_POLY)) {
      SU2_MPI::Error("Fluid model not compatible with compressible flows.\n CONSTANT_DENSITY/INC_IDEAL_GAS/INC_IDEAL_GAS_POLY are for incompressible only.", CURRENT_FUNCTION);
    }
  }

  if (Kind_Solver == INC_NAVIER_STOKES || Kind_Solver == INC_RANS) {
    if (Kind_ViscosityModel == SUTHERLAND) {
      if ((Kind_FluidModel != INC_IDEAL_GAS) && (Kind_FluidModel != INC_IDEAL_GAS_POLY)) {
        SU2_MPI::Error("Sutherland's law only valid for ideal gases in incompressible flows.\n Must use VISCOSITY_MODEL=CONSTANT_VISCOSITY and set viscosity with\n MU_CONSTANT, or use DENSITY_MODEL= VARIABLE with FLUID_MODEL= INC_IDEAL_GAS or INC_IDEAL_GAS_POLY for VISCOSITY_MODEL=SUTHERLAND.\n NOTE: FREESTREAM_VISCOSITY is no longer used for incompressible flows!", CURRENT_FUNCTION);
      }
    }
  }

  /*--- Check the coefficients for the polynomial models. ---*/

  if (Kind_Solver != INC_EULER && Kind_Solver != INC_NAVIER_STOKES && Kind_Solver != INC_RANS) {
    if ((Kind_ViscosityModel == POLYNOMIAL_VISCOSITY) || (Kind_ConductivityModel == POLYNOMIAL_CONDUCTIVITY) || (Kind_FluidModel == INC_IDEAL_GAS_POLY)) {
      SU2_MPI::Error("POLYNOMIAL_VISCOSITY and POLYNOMIAL_CONDUCTIVITY are for incompressible only currently.", CURRENT_FUNCTION);
    }
  }

  if ((Kind_Solver == INC_EULER || Kind_Solver == INC_NAVIER_STOKES || Kind_Solver == INC_RANS) && (Kind_FluidModel == INC_IDEAL_GAS_POLY)) {
    su2double sum = 0.0;
    for (unsigned short iVar = 0; iVar < N_POLY_COEFFS; iVar++) {
      sum += GetCp_PolyCoeff(iVar);
    }
    if ((N_POLY_COEFFS < 1) || (sum == 0.0))
      SU2_MPI::Error(string("CP_POLYCOEFFS not set for fluid model INC_IDEAL_GAS_POLY. \n"), CURRENT_FUNCTION);
  }

  if (((Kind_Solver == INC_EULER || Kind_Solver == INC_NAVIER_STOKES || Kind_Solver == INC_RANS)) && (Kind_ViscosityModel == POLYNOMIAL_VISCOSITY)) {
    su2double sum = 0.0;
    for (unsigned short iVar = 0; iVar < N_POLY_COEFFS; iVar++) {
      sum += GetMu_PolyCoeff(iVar);
    }
    if ((N_POLY_COEFFS < 1) || (sum == 0.0))
      SU2_MPI::Error(string("MU_POLYCOEFFS not set for viscosity model POLYNOMIAL_VISCOSITY. \n"), CURRENT_FUNCTION);
  }

  if ((Kind_Solver == INC_EULER || Kind_Solver == INC_NAVIER_STOKES || Kind_Solver == INC_RANS) && (Kind_ConductivityModel == POLYNOMIAL_CONDUCTIVITY)) {
    su2double sum = 0.0;
    for (unsigned short iVar = 0; iVar < N_POLY_COEFFS; iVar++) {
      sum += GetKt_PolyCoeff(iVar);
    }
    if ((N_POLY_COEFFS < 1) || (sum == 0.0))
      SU2_MPI::Error(string("KT_POLYCOEFFS not set for conductivity model POLYNOMIAL_CONDUCTIVITY. \n"), CURRENT_FUNCTION);
  }

  /*--- Incompressible solver currently limited to SI units. ---*/

  if ((Kind_Solver == INC_EULER || Kind_Solver == INC_NAVIER_STOKES || Kind_Solver == INC_RANS) && (SystemMeasurements == US)) {
    SU2_MPI::Error("Must use SI units for incompressible solver.", CURRENT_FUNCTION);
  }

  /*--- Check that the non-dim type is valid. ---*/

  if ((Kind_Solver == INC_EULER || Kind_Solver == INC_NAVIER_STOKES || Kind_Solver == INC_RANS)) {
    if ((Ref_Inc_NonDim != INITIAL_VALUES) && (Ref_Inc_NonDim != REFERENCE_VALUES) && (Ref_Inc_NonDim != DIMENSIONAL)) {
      SU2_MPI::Error("Incompressible non-dim. scheme invalid.\n Must use INITIAL_VALUES, REFERENCE_VALUES, or DIMENSIONAL.", CURRENT_FUNCTION);
    }
  }

  /*--- Check that the incompressible inlets are correctly specified. ---*/

  if ((Kind_Solver == INC_EULER || Kind_Solver == INC_NAVIER_STOKES || Kind_Solver == INC_RANS) && (nMarker_Inlet != 0)) {
    if (nMarker_Inlet != nInc_Inlet) {
      SU2_MPI::Error("Inlet types for incompressible problem improperly specified.\n Use INC_INLET_TYPE= VELOCITY_INLET or PRESSURE_INLET.\n Must list a type for each inlet marker, including duplicates, e.g.,\n INC_INLET_TYPE= VELOCITY_INLET VELOCITY_INLET PRESSURE_INLET", CURRENT_FUNCTION);
    }
    for (unsigned short iInlet = 0; iInlet < nInc_Inlet; iInlet++){
      if ((Kind_Inc_Inlet[iInlet] != VELOCITY_INLET) && (Kind_Inc_Inlet[iInlet] != PRESSURE_INLET)) {
        SU2_MPI::Error("Undefined incompressible inlet type. VELOCITY_INLET or PRESSURE_INLET possible.", CURRENT_FUNCTION);
      }
    }
  }

  /*--- Check that the incompressible inlets are correctly specified. ---*/

  if ((Kind_Solver == INC_EULER || Kind_Solver == INC_NAVIER_STOKES || Kind_Solver == INC_RANS) && (nMarker_Outlet != 0)) {
    if (nMarker_Outlet != nInc_Outlet) {
      SU2_MPI::Error("Outlet types for incompressible problem improperly specified.\n Use INC_OUTLET_TYPE= PRESSURE_OUTLET or MASS_FLOW_OUTLET.\n Must list a type for each inlet marker, including duplicates, e.g.,\n INC_OUTLET_TYPE= PRESSURE_OUTLET PRESSURE_OUTLET MASS_FLOW_OUTLET", CURRENT_FUNCTION);
    }
    for (unsigned short iInlet = 0; iInlet < nInc_Outlet; iInlet++){
      if ((Kind_Inc_Outlet[iInlet] != PRESSURE_OUTLET) && (Kind_Inc_Outlet[iInlet] != MASS_FLOW_OUTLET)) {
        SU2_MPI::Error("Undefined incompressible outlet type. PRESSURE_OUTLET or MASS_FLOW_OUTLET possible.", CURRENT_FUNCTION);
      }
    }
  }

  /*--- Assert that there are two markers being analyzed if the
   pressure drop objective function is selected. ---*/

  for (unsigned short iObj = 0; iObj < nObj; iObj++) {
    if ((Kind_ObjFunc[iObj] == SURFACE_PRESSURE_DROP) && (nMarker_Analyze != 2)) {
      SU2_MPI::Error("Must list two markers for the pressure drop objective function.\n Expected format: MARKER_ANALYZE= (outlet_name, inlet_name).", CURRENT_FUNCTION);
    }
  }
  
  /*--- Check feassbility for Streamwise Periodic flow ---*/
  if (Kind_Streamwise_Periodic != NONE) {
    if (Kind_Solver == INC_EULER)
      SU2_MPI::Error("Streamwise Periodic Flow + Incompressible Euler: Not tested yet.", CURRENT_FUNCTION);
    if (Kind_Regime != INCOMPRESSIBLE)
      SU2_MPI::Error("Streamwise Periodic Flow currently only implemented for incompressible flow.", CURRENT_FUNCTION);
    if (nMarker_PerBound != 2)
      SU2_MPI::Error("Streamwise Periodic Flow currently only implemented for one Periodic Marker pair. Combining Streamwise and Spanwise periodicity not possible in the moment.", CURRENT_FUNCTION);
    if (Energy_Equation && Streamwise_Periodic_Temperature && nMarker_Isothermal != 0)
      SU2_MPI::Error("No MARKER_ISOTHERMAL marker allowed with STREAMWISE_PERIODIC_TEMPERATURE= YES, only MARKER_HEATFLUX & MARKER_SYM.", CURRENT_FUNCTION);
    if (DiscreteAdjoint && Kind_Streamwise_Periodic == MASSFLOW)
      SU2_MPI::Error("Discrete Adjoint currently not validated for prescribed MASSFLOW.", CURRENT_FUNCTION);
    if (Ref_Inc_NonDim != DIMENSIONAL && false)
      SU2_MPI::Error("Streamwise Periodicity only works with \"INC_NONDIM= DIMENSIONAL\"", CURRENT_FUNCTION);

    /*--- Allocate Memory for Reference Node for recovered pressure computation ---*/
    Streamwise_Periodic_RefNode.resize(val_nDim);
  } else {
    /*--- Safety measure ---*/
    Streamwise_Periodic_Temperature = false;
  }

  /*--- Check that if the wall roughness array are compatible and set deafult values if needed. ---*/
   if ((nMarker_HeatFlux > 0) || (nMarker_Isothermal > 0) || (nMarker_CHTInterface > 0)) {

     /*--- The total number of wall markers. ---*/
     unsigned short nWall = nMarker_HeatFlux + nMarker_Isothermal + nMarker_CHTInterface;

     /*--- If no roughness is specified all walls are assumed to be smooth. ---*/
     if (nRough_Wall == 0) {

       nRough_Wall = nWall;
       Roughness_Height = new su2double [nWall];
       Kind_Wall = new unsigned short [nWall];
       for (iMarker = 0; iMarker < nMarker_HeatFlux; iMarker++) {
         Roughness_Height[iMarker] = 0.0;
         Kind_Wall[iMarker] = SMOOTH;
       }
       for (iMarker = 0; iMarker < nMarker_Isothermal; iMarker++) {
         Roughness_Height[nMarker_HeatFlux + iMarker] = 0.0;
         Kind_Wall[nMarker_HeatFlux + iMarker] = SMOOTH;
       }
       for (iMarker = 0; iMarker < nMarker_CHTInterface; iMarker++) {
         Roughness_Height[nMarker_HeatFlux + nMarker_Isothermal + iMarker] = 0.0;
         Kind_Wall[nMarker_HeatFlux + nMarker_Isothermal + iMarker] = SMOOTH;
       }

       /*--- Check for mismatch in number of rough walls and solid walls. ---*/
     } else if (nRough_Wall > nWall) {
        SU2_MPI::Error("Mismatch in number of rough walls and solid walls. Number of rough walls cannot be more than solid walls.", CURRENT_FUNCTION);
       /*--- Check name of the marker and assign the corresponding roughness. ---*/
     } else {
       /*--- Store roughness heights in a temp array. ---*/
       vector<su2double> temp_rough;
       for (iMarker = 0; iMarker < nRough_Wall; iMarker++)
         temp_rough.push_back(Roughness_Height[iMarker]);

       /*--- Reallocate the roughness arrays in case not all walls are rough. ---*/
       delete Roughness_Height;
       delete Kind_Wall;
       Roughness_Height = new su2double [nWall];
       Kind_Wall = new unsigned short [nWall];
       unsigned short jMarker, chkRough = 0;

       /*--- Initialize everything to smooth. ---*/
       for (iMarker = 0; iMarker < nWall; iMarker++) {
         Roughness_Height[iMarker] = 0.0;
         Kind_Wall[iMarker] = SMOOTH;
       }

       /*--- Look through heat flux, isothermal and cht_interface markers and assign proper values. ---*/
       for (iMarker = 0; iMarker < nRough_Wall; iMarker++) {
         for (jMarker = 0; jMarker < nMarker_HeatFlux; jMarker++)
           if (Marker_HeatFlux[jMarker].compare(Marker_RoughWall[iMarker]) == 0) {
             Roughness_Height[jMarker] = temp_rough[iMarker];
             chkRough++;
           }

         for (jMarker = 0; jMarker < nMarker_Isothermal; jMarker++)
           if (Marker_Isothermal[jMarker].compare(Marker_RoughWall[iMarker]) == 0) {
             Roughness_Height[nMarker_HeatFlux + jMarker] = temp_rough[iMarker];
             chkRough++;
           }

         for (jMarker = 0; jMarker < nMarker_CHTInterface; jMarker++)
           if (Marker_CHTInterface[jMarker].compare(Marker_RoughWall[iMarker]) == 0) {
             Roughness_Height[nMarker_HeatFlux + nMarker_Isothermal + jMarker] = temp_rough[iMarker];
             chkRough++;
           }
       }

       /*--- Update kind_wall when a non zero roughness value is specified. ---*/
       for (iMarker = 0; iMarker < nWall; iMarker++)
         if (Roughness_Height[iMarker] != 0.0)
           Kind_Wall[iMarker] = ROUGH;

       /*--- Check if a non solid wall marker was specified as rough. ---*/
       if (chkRough != nRough_Wall)
         SU2_MPI::Error("Only solid walls can be rough.", CURRENT_FUNCTION);
     }
   }

  /*--- Handle default options for topology optimization ---*/

  if (topology_optimization && top_optim_nKernel==0) {
    top_optim_nKernel = 1;
    top_optim_kernels = new unsigned short [1];
    top_optim_kernels[0] = CONICAL_WEIGHT_FILTER;
  }

  if (top_optim_nKernel != 0) {
    /*--- Set default value of kernel parameters ---*/
    if (top_optim_nKernelParams == 0) {
      top_optim_nKernelParams = top_optim_nKernel;
      top_optim_kernel_params = new su2double [top_optim_nKernel];
      for (unsigned short i=0; i<top_optim_nKernel; ++i) top_optim_kernel_params[i] = 1.0;
    }
    /*--- Broadcast the only value provided ---*/
    else if (top_optim_nKernelParams==1 && top_optim_nKernel>1) {
      su2double tmp = top_optim_kernel_params[0];
      delete [] top_optim_kernel_params;
      top_optim_nKernelParams = top_optim_nKernel;
      top_optim_kernel_params = new su2double [top_optim_nKernel];
      for (unsigned short i=0; i<top_optim_nKernel; ++i) top_optim_kernel_params[i] = tmp;
    }
    /*--- Numbers do not match ---*/
    else if (top_optim_nKernelParams != top_optim_nKernel) {
      SU2_MPI::Error("Different number of topology filter kernels and respective parameters.", CURRENT_FUNCTION);
    }

    /*--- Set default value of filter radius ---*/
    if (top_optim_nRadius == 0) {
      top_optim_nRadius = top_optim_nKernel;
      top_optim_filter_radius = new su2double [top_optim_nKernel];
      for (unsigned short i=0; i<top_optim_nKernel; ++i) top_optim_filter_radius[i] = 1.0e-6;
    }
    /*--- Broadcast the only value provided ---*/
    else if (top_optim_nRadius==1 && top_optim_nKernel>1) {
      su2double tmp = top_optim_filter_radius[0];
      delete [] top_optim_filter_radius;
      top_optim_nRadius = top_optim_nKernel;
      top_optim_filter_radius = new su2double [top_optim_nKernel];
      for (unsigned short i=0; i<top_optim_nKernel; ++i) top_optim_filter_radius[i] = tmp;
    }
    /*--- Numbers do not match ---*/
    else if (top_optim_nRadius != top_optim_nKernel) {
      SU2_MPI::Error("Different number of topology filter kernels and respective radii.", CURRENT_FUNCTION);
    }
  }

  /*--- If we are executing SU2_DOT in surface file mode, then
   force the projected surface sensitivity file to be written. ---*/

  Wrt_Projected_Sensitivity = false;
  if ((Kind_SU2 == SU2_DOT) && (Design_Variable[0] == SURFACE_FILE)) {
    Wrt_Projected_Sensitivity = true;
  }

  /*--- Delay the output until exit for minimal communication mode. ---*/

  if (Comm_Level != COMM_FULL) {

    /*--- Disable the use of Comm_Level = NONE until we have properly
     implemented it. ---*/

    if (Comm_Level == COMM_NONE)
      SU2_MPI::Error("COMM_LEVEL = NONE not yet implemented.", CURRENT_FUNCTION);
  }

  /*--- Check the conductivity model. Deactivate the turbulent component
   if we are not running RANS. ---*/

  if ((Kind_Solver != RANS) &&
      (Kind_Solver != ADJ_RANS) &&
      (Kind_Solver != DISC_ADJ_RANS) &&
      (Kind_Solver != INC_RANS) &&
      (Kind_Solver != DISC_ADJ_INC_RANS)){
    Kind_ConductivityModel_Turb = NO_CONDUCTIVITY_TURB;
  }

  /* Set a default for the size of the RECTANGLE / BOX grid sizes. */

  if (nMesh_Box_Size == 0) {
    nMesh_Box_Size = 3;
    Mesh_Box_Size = new short [nMesh_Box_Size];
    Mesh_Box_Size[0] = 33;
    Mesh_Box_Size[1] = 33;
    Mesh_Box_Size[2] = 33;
  } else if (nMesh_Box_Size != 3) {
    SU2_MPI::Error(string("MESH_BOX_SIZE specified without 3 values.\n"),
                   CURRENT_FUNCTION);
  }

  if (DiscreteAdjoint) {
#if !defined CODI_REVERSE_TYPE
    if (Kind_SU2 == SU2_CFD) {
      SU2_MPI::Error(string("SU2_CFD: Config option MATH_PROBLEM= DISCRETE_ADJOINT requires AD support!\n") +
                     string("Please use SU2_CFD_AD (configuration/compilation is done using the preconfigure.py script)."),
                     CURRENT_FUNCTION);
    }
#endif

    /*--- Use the same linear solver on the primal as the one used in the adjoint. ---*/
    Kind_Linear_Solver = Kind_DiscAdj_Linear_Solver;
    Kind_Linear_Solver_Prec = Kind_DiscAdj_Linear_Prec;

    if (TimeMarching) {

      Restart_Flow = false;

      if (GetKind_GridMovement() != RIGID_MOTION &&
          GetKind_GridMovement() != NO_MOVEMENT) {
        SU2_MPI::Error(string("Dynamic mesh movement currently only supported for the discrete adjoint solver for\n") +
                       string("GRID_MOVEMENT = RIGID_MOTION."), CURRENT_FUNCTION);
      }

      if (Unst_AdjointIter- long(nTimeIter) < 0){
        SU2_MPI::Error(string("Invalid iteration number requested for unsteady adjoint.\n" ) +
                       string("Make sure EXT_ITER is larger or equal than UNST_ADJOINT_ITER."),
                       CURRENT_FUNCTION);
      }

      /*--- If the averaging interval is not set, we average over all time-steps ---*/

      if (Iter_Avg_Objective == 0.0) {
        Iter_Avg_Objective = nTimeIter;
      }

    }

    /*--- Note that this is deliberatly done at the end of this routine! ---*/
    switch(Kind_Solver) {
      case EULER:
        Kind_Solver = DISC_ADJ_EULER;
        break;
      case RANS:
        Kind_Solver = DISC_ADJ_RANS;
        break;
      case NAVIER_STOKES:
        Kind_Solver = DISC_ADJ_NAVIER_STOKES;
        break;
      case INC_EULER:
        Kind_Solver = DISC_ADJ_INC_EULER;
        break;
      case INC_RANS:
        Kind_Solver = DISC_ADJ_INC_RANS;
        break;
      case INC_NAVIER_STOKES:
        Kind_Solver = DISC_ADJ_INC_NAVIER_STOKES;
        break;
      case FEM_EULER :
        Kind_Solver = DISC_ADJ_FEM_EULER;
        break;
      case FEM_RANS :
        Kind_Solver = DISC_ADJ_FEM_RANS;
        break;
      case FEM_NAVIER_STOKES :
        Kind_Solver = DISC_ADJ_FEM_NS;
        break;
      case FEM_ELASTICITY:
        Kind_Solver = DISC_ADJ_FEM;
        break;
      case HEAT_EQUATION:
        Kind_Solver = DISC_ADJ_HEAT;
        break;
      default:
        break;
    }

    RampOutletPressure = false;
    RampRotatingFrame = false;
  }

  /* 2nd-order MUSCL is not possible for the continuous adjoint
   turbulence model. */

  if (MUSCL_AdjTurb) {
    SU2_MPI::Error(string("MUSCL_ADJTURB= YES not currently supported.\n") +
                   string("Please select MUSCL_ADJTURB= NO (first-order)."),
                   CURRENT_FUNCTION);
  }

  /* Check for whether we need a second gradient method to calculate
   gradients for uwpind reconstruction. Set additional booleans to
   minimize overhead as appropriate. */

  if (MUSCL_Flow || MUSCL_Turb || MUSCL_Heat || MUSCL_AdjFlow) {

    ReconstructionGradientRequired = true;

    if ((Kind_Gradient_Method_Recon == NO_GRADIENT) ||
        (Kind_Gradient_Method_Recon == Kind_Gradient_Method)) {

      /* The default behavior if no reconstruction gradient is specified
       is to use the same gradient as needed for the viscous/source terms
       without recomputation. If they are using the same method, then
       we also want to avoid recomputation. */

      ReconstructionGradientRequired = false;
      Kind_Gradient_Method_Recon     = Kind_Gradient_Method;
    }

  }

  /* Simpler boolean to control allocation of least-squares memory. */

  LeastSquaresRequired = false;
  if ((Kind_Gradient_Method_Recon == LEAST_SQUARES) ||
      (Kind_Gradient_Method_Recon == WEIGHTED_LEAST_SQUARES) ||
      (Kind_Gradient_Method       == LEAST_SQUARES) ||
      (Kind_Gradient_Method       == WEIGHTED_LEAST_SQUARES)) {
    LeastSquaresRequired = true;
  }

  if (Kind_Gradient_Method == LEAST_SQUARES) {
    SU2_MPI::Error(string("LEAST_SQUARES gradient method not allowed for viscous / source terms.\n") +
                   string("Please select either WEIGHTED_LEAST_SQUARES or GREEN_GAUSS."),
                   CURRENT_FUNCTION);
  }

  /* Protect against using CFL adaption for non-flow or certain
   unsteady flow problems. */

  bool fvm_flow = ((Kind_Solver == INC_EULER) ||
                   (Kind_Solver == INC_NAVIER_STOKES) ||
                   (Kind_Solver == INC_RANS) ||
                   (Kind_Solver == EULER) ||
                   (Kind_Solver == NAVIER_STOKES) ||
                   (Kind_Solver == NEMO_EULER) ||
                   (Kind_Solver == NEMO_NAVIER_STOKES) ||
                   (Kind_Solver == RANS) ||
                   (Kind_Solver == DISC_ADJ_EULER) ||
                   (Kind_Solver == DISC_ADJ_RANS) ||
                   (Kind_Solver == DISC_ADJ_NAVIER_STOKES) ||
                   (Kind_Solver == DISC_ADJ_INC_EULER) ||
                   (Kind_Solver == DISC_ADJ_INC_RANS) ||
                   (Kind_Solver == DISC_ADJ_INC_NAVIER_STOKES));
  if (CFL_Adapt && !fvm_flow) {
    SU2_MPI::Error(string("CFL adaption only available for finite-volume fluid solvers.\n") +
                   string("Please select CFL_ADAPT = NO."),
                   CURRENT_FUNCTION);
  }

  if (CFL_Adapt && (TimeMarching == TIME_STEPPING)) {
    SU2_MPI::Error(string("CFL adaption not available for TIME_STEPPING integration.\n") +
                   string("Please select CFL_ADAPT = NO."),
                   CURRENT_FUNCTION);
  }

  /* Protect against using incorrect CFL adaption parameters. */

  if (CFL_Adapt && (CFL_AdaptParam[0] > 1.0)) {
    SU2_MPI::Error(string("CFL adaption factor down should be less than 1.0."), CURRENT_FUNCTION);
  }

  if (CFL_Adapt && (CFL_AdaptParam[1] < 1.0)) {
    SU2_MPI::Error(string("CFL adaption factor up should be greater than 1.0."), CURRENT_FUNCTION);
  }

  if (CFL_Adapt && (CFL_AdaptParam[2] > CFL_AdaptParam[3])) {
    SU2_MPI::Error(string("CFL adaption minimum CFL is larger than the maximum CFL."), CURRENT_FUNCTION);
  }

  /*--- 0 in the config file means "disable" which can be done using a very large group. ---*/
  if (edgeColorGroupSize==0) edgeColorGroupSize = 1<<30;

  /*--- Specifying a deforming surface requires a mesh deformation solver. ---*/
  if (GetSurface_Movement(DEFORMING)) Deform_Mesh = true;

  if (GetGasModel() == "ARGON") monoatomic = true;
}

void CConfig::SetMarkers(unsigned short val_software) {

  unsigned short iMarker_All, iMarker_CfgFile, iMarker_Euler, iMarker_Custom,
  iMarker_FarField, iMarker_SymWall, iMarker_PerBound,
  iMarker_NearFieldBound, iMarker_Fluid_InterfaceBound,
  iMarker_Inlet, iMarker_Riemann, iMarker_Giles, iMarker_Outlet,
  iMarker_Smoluchowski_Maxwell,
  iMarker_Isothermal,iMarker_HeatFlux,
  iMarker_EngineInflow, iMarker_EngineExhaust, iMarker_Damper,
  iMarker_Displacement, iMarker_Load, iMarker_FlowLoad, iMarker_Internal,
  iMarker_Monitoring, iMarker_Designing, iMarker_GeoEval, iMarker_Plotting, iMarker_Analyze,
  iMarker_DV, iMarker_Moving, iMarker_PyCustom, iMarker_Supersonic_Inlet, iMarker_Supersonic_Outlet,
  iMarker_Clamped, iMarker_ZoneInterface, iMarker_CHTInterface, iMarker_Load_Dir, iMarker_Disp_Dir, iMarker_Load_Sine,
  iMarker_Fluid_Load, iMarker_Deform_Mesh, iMarker_Deform_Mesh_Sym_Plane,
  iMarker_ActDiskInlet, iMarker_ActDiskOutlet,
  iMarker_Turbomachinery, iMarker_MixingPlaneInterface;

  int size = SINGLE_NODE;

#ifdef HAVE_MPI
  SU2_MPI::Comm_size(MPI_COMM_WORLD, &size);
#endif

  /*--- Compute the total number of markers in the config file ---*/

  nMarker_CfgFile = nMarker_Euler + nMarker_FarField + nMarker_SymWall +
  nMarker_PerBound + nMarker_NearFieldBound + nMarker_Fluid_InterfaceBound +
  nMarker_CHTInterface + nMarker_Inlet + nMarker_Riemann + nMarker_Smoluchowski_Maxwell +
  nMarker_Giles + nMarker_Outlet + nMarker_Isothermal +
  nMarker_HeatFlux +
  nMarker_EngineInflow + nMarker_EngineExhaust + nMarker_Internal +
  nMarker_Supersonic_Inlet + nMarker_Supersonic_Outlet + nMarker_Displacement + nMarker_Load +
  nMarker_FlowLoad + nMarker_Custom + nMarker_Damper + nMarker_Fluid_Load +
  nMarker_Clamped + nMarker_Load_Sine + nMarker_Load_Dir + nMarker_Disp_Dir +
  nMarker_ActDiskInlet + nMarker_ActDiskOutlet + nMarker_ZoneInterface;

  /*--- Add the possible send/receive domains ---*/

  nMarker_Max = nMarker_CfgFile + OVERHEAD*size;

  /*--- Basic dimensionalization of the markers (worst scenario) ---*/

  nMarker_All = nMarker_Max;

  /*--- Allocate the memory (markers in each domain) ---*/

  Marker_All_TagBound       = new string[nMarker_All];    // Store the tag that correspond with each marker.
  Marker_All_SendRecv       = new short[nMarker_All] ();   // +#domain (send), -#domain (receive).
  Marker_All_KindBC         = new unsigned short[nMarker_All] (); // Store the kind of boundary condition.
  Marker_All_Monitoring     = new unsigned short[nMarker_All] (); // Store whether the boundary should be monitored.
  Marker_All_Designing      = new unsigned short[nMarker_All] (); // Store whether the boundary should be designed.
  Marker_All_Plotting       = new unsigned short[nMarker_All] (); // Store whether the boundary should be plotted.
  Marker_All_Analyze        = new unsigned short[nMarker_All] (); // Store whether the boundary should be plotted.
  Marker_All_ZoneInterface  = new unsigned short[nMarker_All] (); // Store whether the boundary is in the FSI interface.
  Marker_All_GeoEval        = new unsigned short[nMarker_All] (); // Store whether the boundary should be geometry evaluation.
  Marker_All_DV             = new unsigned short[nMarker_All] (); // Store whether the boundary should be affected by design variables.
  Marker_All_Moving         = new unsigned short[nMarker_All] (); // Store whether the boundary should be in motion.
  Marker_All_Deform_Mesh    = new unsigned short[nMarker_All] (); // Store whether the boundary is deformable.
  Marker_All_Deform_Mesh_Sym_Plane = new unsigned short[nMarker_All] (); //Store wheter the boundary will follow the deformation
  Marker_All_Fluid_Load     = new unsigned short[nMarker_All] (); // Store whether the boundary computes/applies fluid loads.
  Marker_All_PyCustom       = new unsigned short[nMarker_All] (); // Store whether the boundary is Python customizable.
  Marker_All_PerBound       = new short[nMarker_All] ();          // Store whether the boundary belongs to a periodic boundary.
  Marker_All_Turbomachinery       = new unsigned short[nMarker_All] (); // Store whether the boundary is in needed for Turbomachinery computations.
  Marker_All_TurbomachineryFlag   = new unsigned short[nMarker_All] (); // Store whether the boundary has a flag for Turbomachinery computations.
  Marker_All_MixingPlaneInterface = new unsigned short[nMarker_All] (); // Store whether the boundary has a in the MixingPlane interface.

  for (iMarker_All = 0; iMarker_All < nMarker_All; iMarker_All++) {
    Marker_All_TagBound[iMarker_All] = "SEND_RECEIVE";
  }

  /*--- Allocate the memory (markers in the config file) ---*/

  Marker_CfgFile_TagBound             = new string[nMarker_CfgFile];
  Marker_CfgFile_KindBC               = new unsigned short[nMarker_CfgFile] ();
  Marker_CfgFile_Monitoring           = new unsigned short[nMarker_CfgFile] ();
  Marker_CfgFile_Designing            = new unsigned short[nMarker_CfgFile] ();
  Marker_CfgFile_Plotting             = new unsigned short[nMarker_CfgFile] ();
  Marker_CfgFile_Analyze              = new unsigned short[nMarker_CfgFile] ();
  Marker_CfgFile_GeoEval              = new unsigned short[nMarker_CfgFile] ();
  Marker_CfgFile_ZoneInterface        = new unsigned short[nMarker_CfgFile] ();
  Marker_CfgFile_DV                   = new unsigned short[nMarker_CfgFile] ();
  Marker_CfgFile_Moving               = new unsigned short[nMarker_CfgFile] ();
  Marker_CfgFile_Deform_Mesh          = new unsigned short[nMarker_CfgFile] ();
  Marker_CfgFile_Deform_Mesh_Sym_Plane= new unsigned short[nMarker_CfgFile] ();
  Marker_CfgFile_Fluid_Load           = new unsigned short[nMarker_CfgFile] ();
  Marker_CfgFile_PerBound             = new unsigned short[nMarker_CfgFile] ();
  Marker_CfgFile_Turbomachinery       = new unsigned short[nMarker_CfgFile] ();
  Marker_CfgFile_TurbomachineryFlag   = new unsigned short[nMarker_CfgFile] ();
  Marker_CfgFile_MixingPlaneInterface = new unsigned short[nMarker_CfgFile] ();
  Marker_CfgFile_PyCustom             = new unsigned short[nMarker_CfgFile] ();

  for (iMarker_CfgFile = 0; iMarker_CfgFile < nMarker_CfgFile; iMarker_CfgFile++) {
    Marker_CfgFile_TagBound[iMarker_CfgFile] = "SEND_RECEIVE";
  }

  /*--- Allocate memory to store surface information (Analyze BC) ---*/

  Surface_MassFlow = new su2double[nMarker_Analyze] ();
  Surface_Mach = new su2double[nMarker_Analyze] ();
  Surface_Temperature = new su2double[nMarker_Analyze] ();
  Surface_Pressure = new su2double[nMarker_Analyze] ();
  Surface_Density = new su2double[nMarker_Analyze] ();
  Surface_Enthalpy = new su2double[nMarker_Analyze] ();
  Surface_NormalVelocity = new su2double[nMarker_Analyze] ();
  Surface_Uniformity = new su2double[nMarker_Analyze] ();
  Surface_SecondaryStrength = new su2double[nMarker_Analyze] ();
  Surface_SecondOverUniform = new su2double[nMarker_Analyze] ();
  Surface_MomentumDistortion = new su2double[nMarker_Analyze] ();
  Surface_TotalTemperature = new su2double[nMarker_Analyze] ();
  Surface_TotalPressure = new su2double[nMarker_Analyze] ();
  Surface_PressureDrop = new su2double[nMarker_Analyze] ();
  Surface_DC60 = new su2double[nMarker_Analyze] ();
  Surface_IDC = new su2double[nMarker_Analyze] ();
  Surface_IDC_Mach = new su2double[nMarker_Analyze] ();
  Surface_IDR = new su2double[nMarker_Analyze] ();

  /*--- Populate the marker information in the config file (all domains) ---*/

  iMarker_CfgFile = 0;
  for (iMarker_Euler = 0; iMarker_Euler < nMarker_Euler; iMarker_Euler++) {
    Marker_CfgFile_TagBound[iMarker_CfgFile] = Marker_Euler[iMarker_Euler];
    Marker_CfgFile_KindBC[iMarker_CfgFile] = EULER_WALL;
    iMarker_CfgFile++;
  }

  for (iMarker_FarField = 0; iMarker_FarField < nMarker_FarField; iMarker_FarField++) {
    Marker_CfgFile_TagBound[iMarker_CfgFile] = Marker_FarField[iMarker_FarField];
    Marker_CfgFile_KindBC[iMarker_CfgFile] = FAR_FIELD;
    iMarker_CfgFile++;
  }

  for (iMarker_SymWall = 0; iMarker_SymWall < nMarker_SymWall; iMarker_SymWall++) {
    Marker_CfgFile_TagBound[iMarker_CfgFile] = Marker_SymWall[iMarker_SymWall];
    Marker_CfgFile_KindBC[iMarker_CfgFile] = SYMMETRY_PLANE;
    iMarker_CfgFile++;
  }

  for (iMarker_PerBound = 0; iMarker_PerBound < nMarker_PerBound; iMarker_PerBound++) {
    Marker_CfgFile_TagBound[iMarker_CfgFile] = Marker_PerBound[iMarker_PerBound];
    Marker_CfgFile_KindBC[iMarker_CfgFile] = PERIODIC_BOUNDARY;
    Marker_CfgFile_PerBound[iMarker_CfgFile] = iMarker_PerBound + 1;
    iMarker_CfgFile++;
  }

  ActDisk_DeltaPress = new su2double[nMarker_ActDiskInlet] ();
  ActDisk_DeltaTemp = new su2double[nMarker_ActDiskInlet] ();
  ActDisk_TotalPressRatio = new su2double[nMarker_ActDiskInlet] ();
  ActDisk_TotalTempRatio = new su2double[nMarker_ActDiskInlet] ();
  ActDisk_StaticPressRatio = new su2double[nMarker_ActDiskInlet] ();
  ActDisk_StaticTempRatio = new su2double[nMarker_ActDiskInlet] ();
  ActDisk_Power = new su2double[nMarker_ActDiskInlet] ();
  ActDisk_MassFlow = new su2double[nMarker_ActDiskInlet] ();
  ActDisk_Mach = new su2double[nMarker_ActDiskInlet] ();
  ActDisk_Force = new su2double[nMarker_ActDiskInlet] ();
  ActDisk_NetThrust = new su2double[nMarker_ActDiskInlet] ();
  ActDisk_BCThrust = new su2double[nMarker_ActDiskInlet] ();
  ActDisk_BCThrust_Old = new su2double[nMarker_ActDiskInlet] ();
  ActDisk_GrossThrust = new su2double[nMarker_ActDiskInlet] ();
  ActDisk_Area = new su2double[nMarker_ActDiskInlet] ();
  ActDisk_ReverseMassFlow = new su2double[nMarker_ActDiskInlet] ();

  ActDiskInlet_MassFlow = new su2double[nMarker_ActDiskInlet] ();
  ActDiskInlet_Temperature = new su2double[nMarker_ActDiskInlet] ();
  ActDiskInlet_TotalTemperature = new su2double[nMarker_ActDiskInlet] ();
  ActDiskInlet_Pressure = new su2double[nMarker_ActDiskInlet] ();
  ActDiskInlet_TotalPressure = new su2double[nMarker_ActDiskInlet] ();
  ActDiskInlet_RamDrag = new su2double[nMarker_ActDiskInlet] ();
  ActDiskInlet_Force = new su2double[nMarker_ActDiskInlet] ();
  ActDiskInlet_Power = new su2double[nMarker_ActDiskInlet] ();

  for (iMarker_ActDiskInlet = 0; iMarker_ActDiskInlet < nMarker_ActDiskInlet; iMarker_ActDiskInlet++) {
    Marker_CfgFile_TagBound[iMarker_CfgFile] = Marker_ActDiskInlet[iMarker_ActDiskInlet];
    Marker_CfgFile_KindBC[iMarker_CfgFile] = ACTDISK_INLET;
    iMarker_CfgFile++;
  }

  ActDiskOutlet_MassFlow = new su2double[nMarker_ActDiskOutlet] ();
  ActDiskOutlet_Temperature = new su2double[nMarker_ActDiskOutlet] ();
  ActDiskOutlet_TotalTemperature = new su2double[nMarker_ActDiskOutlet] ();
  ActDiskOutlet_Pressure = new su2double[nMarker_ActDiskOutlet] ();
  ActDiskOutlet_TotalPressure = new su2double[nMarker_ActDiskOutlet] ();
  ActDiskOutlet_GrossThrust = new su2double[nMarker_ActDiskOutlet] ();
  ActDiskOutlet_Force = new su2double[nMarker_ActDiskOutlet] ();
  ActDiskOutlet_Power = new su2double[nMarker_ActDiskOutlet] ();

  for (iMarker_ActDiskOutlet = 0; iMarker_ActDiskOutlet < nMarker_ActDiskOutlet; iMarker_ActDiskOutlet++) {
    Marker_CfgFile_TagBound[iMarker_CfgFile] = Marker_ActDiskOutlet[iMarker_ActDiskOutlet];
    Marker_CfgFile_KindBC[iMarker_CfgFile] = ACTDISK_OUTLET;
    iMarker_CfgFile++;
  }

  Outlet_MassFlow = new su2double[nMarker_Outlet] ();
  Outlet_Density  = new su2double[nMarker_Outlet] ();
  Outlet_Area     = new su2double[nMarker_Outlet] ();

  for (iMarker_NearFieldBound = 0; iMarker_NearFieldBound < nMarker_NearFieldBound; iMarker_NearFieldBound++) {
    Marker_CfgFile_TagBound[iMarker_CfgFile] = Marker_NearFieldBound[iMarker_NearFieldBound];
    Marker_CfgFile_KindBC[iMarker_CfgFile] = NEARFIELD_BOUNDARY;
    iMarker_CfgFile++;
  }

  for (iMarker_Fluid_InterfaceBound = 0; iMarker_Fluid_InterfaceBound < nMarker_Fluid_InterfaceBound; iMarker_Fluid_InterfaceBound++) {
    Marker_CfgFile_TagBound[iMarker_CfgFile] = Marker_Fluid_InterfaceBound[iMarker_Fluid_InterfaceBound];
    Marker_CfgFile_KindBC[iMarker_CfgFile] = FLUID_INTERFACE;
    iMarker_CfgFile++;
  }

  for (iMarker_CHTInterface = 0; iMarker_CHTInterface < nMarker_CHTInterface; iMarker_CHTInterface++) {
    Marker_CfgFile_TagBound[iMarker_CfgFile] = Marker_CHTInterface[iMarker_CHTInterface];
    Marker_CfgFile_KindBC[iMarker_CfgFile] = CHT_WALL_INTERFACE;
    iMarker_CfgFile++;
  }

  for (iMarker_Inlet = 0; iMarker_Inlet < nMarker_Inlet; iMarker_Inlet++) {
    Marker_CfgFile_TagBound[iMarker_CfgFile] = Marker_Inlet[iMarker_Inlet];
    Marker_CfgFile_KindBC[iMarker_CfgFile] = INLET_FLOW;
    iMarker_CfgFile++;
  }

  for (iMarker_Riemann = 0; iMarker_Riemann < nMarker_Riemann; iMarker_Riemann++) {
    Marker_CfgFile_TagBound[iMarker_CfgFile] = Marker_Riemann[iMarker_Riemann];
    Marker_CfgFile_KindBC[iMarker_CfgFile] = RIEMANN_BOUNDARY;
    iMarker_CfgFile++;
  }

  for (iMarker_Giles = 0; iMarker_Giles < nMarker_Giles; iMarker_Giles++) {
    Marker_CfgFile_TagBound[iMarker_CfgFile] = Marker_Giles[iMarker_Giles];
    Marker_CfgFile_KindBC[iMarker_CfgFile] = GILES_BOUNDARY;
    iMarker_CfgFile++;
  }

  Engine_Power       = new su2double[nMarker_EngineInflow] ();
  Engine_Mach        = new su2double[nMarker_EngineInflow] ();
  Engine_Force       = new su2double[nMarker_EngineInflow] ();
  Engine_NetThrust   = new su2double[nMarker_EngineInflow] ();
  Engine_GrossThrust = new su2double[nMarker_EngineInflow] ();
  Engine_Area        = new su2double[nMarker_EngineInflow] ();

  Inflow_Mach = new su2double[nMarker_EngineInflow] ();
  Inflow_Pressure = new su2double[nMarker_EngineInflow] ();
  Inflow_MassFlow = new su2double[nMarker_EngineInflow] ();
  Inflow_ReverseMassFlow = new su2double[nMarker_EngineInflow] ();
  Inflow_TotalPressure = new su2double[nMarker_EngineInflow] ();
  Inflow_Temperature = new su2double[nMarker_EngineInflow] ();
  Inflow_TotalTemperature = new su2double[nMarker_EngineInflow] ();
  Inflow_RamDrag = new su2double[nMarker_EngineInflow] ();
  Inflow_Force = new su2double[nMarker_EngineInflow] ();
  Inflow_Power = new su2double[nMarker_EngineInflow] ();

  for (iMarker_EngineInflow = 0; iMarker_EngineInflow < nMarker_EngineInflow; iMarker_EngineInflow++) {
    Marker_CfgFile_TagBound[iMarker_CfgFile] = Marker_EngineInflow[iMarker_EngineInflow];
    Marker_CfgFile_KindBC[iMarker_CfgFile] = ENGINE_INFLOW;
    iMarker_CfgFile++;
  }

  Exhaust_Pressure = new su2double[nMarker_EngineExhaust] ();
  Exhaust_Temperature = new su2double[nMarker_EngineExhaust] ();
  Exhaust_MassFlow = new su2double[nMarker_EngineExhaust] ();
  Exhaust_TotalPressure = new su2double[nMarker_EngineExhaust] ();
  Exhaust_TotalTemperature = new su2double[nMarker_EngineExhaust] ();
  Exhaust_GrossThrust = new su2double[nMarker_EngineExhaust] ();
  Exhaust_Force = new su2double[nMarker_EngineExhaust] ();
  Exhaust_Power = new su2double[nMarker_EngineExhaust] ();

  for (iMarker_EngineExhaust = 0; iMarker_EngineExhaust < nMarker_EngineExhaust; iMarker_EngineExhaust++) {
    Marker_CfgFile_TagBound[iMarker_CfgFile] = Marker_EngineExhaust[iMarker_EngineExhaust];
    Marker_CfgFile_KindBC[iMarker_CfgFile] = ENGINE_EXHAUST;
    iMarker_CfgFile++;
  }

  for (iMarker_Supersonic_Inlet = 0; iMarker_Supersonic_Inlet < nMarker_Supersonic_Inlet; iMarker_Supersonic_Inlet++) {
    Marker_CfgFile_TagBound[iMarker_CfgFile] = Marker_Supersonic_Inlet[iMarker_Supersonic_Inlet];
    Marker_CfgFile_KindBC[iMarker_CfgFile] = SUPERSONIC_INLET;
    iMarker_CfgFile++;
  }

  for (iMarker_Supersonic_Outlet = 0; iMarker_Supersonic_Outlet < nMarker_Supersonic_Outlet; iMarker_Supersonic_Outlet++) {
    Marker_CfgFile_TagBound[iMarker_CfgFile] = Marker_Supersonic_Outlet[iMarker_Supersonic_Outlet];
    Marker_CfgFile_KindBC[iMarker_CfgFile] = SUPERSONIC_OUTLET;
    iMarker_CfgFile++;
  }

  for (iMarker_Internal = 0; iMarker_Internal < nMarker_Internal; iMarker_Internal++) {
    Marker_CfgFile_TagBound[iMarker_CfgFile] = Marker_Internal[iMarker_Internal];
    Marker_CfgFile_KindBC[iMarker_CfgFile] = INTERNAL_BOUNDARY;
    iMarker_CfgFile++;
  }

  for (iMarker_Custom = 0; iMarker_Custom < nMarker_Custom; iMarker_Custom++) {
    Marker_CfgFile_TagBound[iMarker_CfgFile] = Marker_Custom[iMarker_Custom];
    Marker_CfgFile_KindBC[iMarker_CfgFile] = CUSTOM_BOUNDARY;
    iMarker_CfgFile++;
  }

  for (iMarker_Outlet = 0; iMarker_Outlet < nMarker_Outlet; iMarker_Outlet++) {
    Marker_CfgFile_TagBound[iMarker_CfgFile] = Marker_Outlet[iMarker_Outlet];
    Marker_CfgFile_KindBC[iMarker_CfgFile] = OUTLET_FLOW;
    iMarker_CfgFile++;
  }

  for (iMarker_Isothermal = 0; iMarker_Isothermal < nMarker_Isothermal; iMarker_Isothermal++) {
    Marker_CfgFile_TagBound[iMarker_CfgFile] = Marker_Isothermal[iMarker_Isothermal];
    Marker_CfgFile_KindBC[iMarker_CfgFile] = ISOTHERMAL;
    iMarker_CfgFile++;
  }

  for (iMarker_Smoluchowski_Maxwell = 0; iMarker_Smoluchowski_Maxwell < nMarker_Smoluchowski_Maxwell; iMarker_Smoluchowski_Maxwell++) {
    Marker_CfgFile_TagBound[iMarker_CfgFile] = Marker_Smoluchowski_Maxwell[iMarker_Smoluchowski_Maxwell];
    Marker_CfgFile_KindBC[iMarker_CfgFile] = SMOLUCHOWSKI_MAXWELL;
    iMarker_CfgFile++;
  }

  for (iMarker_HeatFlux = 0; iMarker_HeatFlux < nMarker_HeatFlux; iMarker_HeatFlux++) {
    Marker_CfgFile_TagBound[iMarker_CfgFile] = Marker_HeatFlux[iMarker_HeatFlux];
    Marker_CfgFile_KindBC[iMarker_CfgFile] = HEAT_FLUX;
    iMarker_CfgFile++;
  }

  for (iMarker_Clamped = 0; iMarker_Clamped < nMarker_Clamped; iMarker_Clamped++) {
    Marker_CfgFile_TagBound[iMarker_CfgFile] = Marker_Clamped[iMarker_Clamped];
    Marker_CfgFile_KindBC[iMarker_CfgFile] = CLAMPED_BOUNDARY;
    iMarker_CfgFile++;
  }

  for (iMarker_Displacement = 0; iMarker_Displacement < nMarker_Displacement; iMarker_Displacement++) {
    Marker_CfgFile_TagBound[iMarker_CfgFile] = Marker_Displacement[iMarker_Displacement];
    Marker_CfgFile_KindBC[iMarker_CfgFile] = DISPLACEMENT_BOUNDARY;
    iMarker_CfgFile++;
  }

  for (iMarker_Load = 0; iMarker_Load < nMarker_Load; iMarker_Load++) {
    Marker_CfgFile_TagBound[iMarker_CfgFile] = Marker_Load[iMarker_Load];
    Marker_CfgFile_KindBC[iMarker_CfgFile] = LOAD_BOUNDARY;
    iMarker_CfgFile++;
  }

  for (iMarker_Damper = 0; iMarker_Damper < nMarker_Damper; iMarker_Damper++) {
    Marker_CfgFile_TagBound[iMarker_CfgFile] = Marker_Damper[iMarker_Damper];
    Marker_CfgFile_KindBC[iMarker_CfgFile] = DAMPER_BOUNDARY;
    iMarker_CfgFile++;
  }

  for (iMarker_Load_Dir = 0; iMarker_Load_Dir < nMarker_Load_Dir; iMarker_Load_Dir++) {
    Marker_CfgFile_TagBound[iMarker_CfgFile] = Marker_Load_Dir[iMarker_Load_Dir];
    Marker_CfgFile_KindBC[iMarker_CfgFile] = LOAD_DIR_BOUNDARY;
    iMarker_CfgFile++;
  }

  for (iMarker_Disp_Dir = 0; iMarker_Disp_Dir < nMarker_Disp_Dir; iMarker_Disp_Dir++) {
    Marker_CfgFile_TagBound[iMarker_CfgFile] = Marker_Disp_Dir[iMarker_Disp_Dir];
    Marker_CfgFile_KindBC[iMarker_CfgFile] = DISP_DIR_BOUNDARY;
    iMarker_CfgFile++;
  }

  for (iMarker_Load_Sine = 0; iMarker_Load_Sine < nMarker_Load_Sine; iMarker_Load_Sine++) {
    Marker_CfgFile_TagBound[iMarker_CfgFile] = Marker_Load_Sine[iMarker_Load_Sine];
    Marker_CfgFile_KindBC[iMarker_CfgFile] = LOAD_SINE_BOUNDARY;
    iMarker_CfgFile++;
  }

  for (iMarker_Fluid_Load = 0; iMarker_Fluid_Load < nMarker_Fluid_Load; iMarker_Fluid_Load++) {
    Marker_CfgFile_TagBound[iMarker_CfgFile] = Marker_Fluid_Load[iMarker_Fluid_Load];
    iMarker_CfgFile++;
  }

  for (iMarker_FlowLoad = 0; iMarker_FlowLoad < nMarker_FlowLoad; iMarker_FlowLoad++) {
    Marker_CfgFile_TagBound[iMarker_CfgFile] = Marker_FlowLoad[iMarker_FlowLoad];
    Marker_CfgFile_KindBC[iMarker_CfgFile] = FLOWLOAD_BOUNDARY;
    iMarker_CfgFile++;
  }

  for (iMarker_CfgFile = 0; iMarker_CfgFile < nMarker_CfgFile; iMarker_CfgFile++) {
    Marker_CfgFile_Monitoring[iMarker_CfgFile] = NO;
    for (iMarker_Monitoring = 0; iMarker_Monitoring < nMarker_Monitoring; iMarker_Monitoring++)
      if (Marker_CfgFile_TagBound[iMarker_CfgFile] == Marker_Monitoring[iMarker_Monitoring])
        Marker_CfgFile_Monitoring[iMarker_CfgFile] = YES;
  }

  for (iMarker_CfgFile = 0; iMarker_CfgFile < nMarker_CfgFile; iMarker_CfgFile++) {
    Marker_CfgFile_GeoEval[iMarker_CfgFile] = NO;
    for (iMarker_GeoEval = 0; iMarker_GeoEval < nMarker_GeoEval; iMarker_GeoEval++)
      if (Marker_CfgFile_TagBound[iMarker_CfgFile] == Marker_GeoEval[iMarker_GeoEval])
        Marker_CfgFile_GeoEval[iMarker_CfgFile] = YES;
  }

  for (iMarker_CfgFile = 0; iMarker_CfgFile < nMarker_CfgFile; iMarker_CfgFile++) {
    Marker_CfgFile_Designing[iMarker_CfgFile] = NO;
    for (iMarker_Designing = 0; iMarker_Designing < nMarker_Designing; iMarker_Designing++)
      if (Marker_CfgFile_TagBound[iMarker_CfgFile] == Marker_Designing[iMarker_Designing])
        Marker_CfgFile_Designing[iMarker_CfgFile] = YES;
  }

  for (iMarker_CfgFile = 0; iMarker_CfgFile < nMarker_CfgFile; iMarker_CfgFile++) {
    Marker_CfgFile_Plotting[iMarker_CfgFile] = NO;
    for (iMarker_Plotting = 0; iMarker_Plotting < nMarker_Plotting; iMarker_Plotting++)
      if (Marker_CfgFile_TagBound[iMarker_CfgFile] == Marker_Plotting[iMarker_Plotting])
        Marker_CfgFile_Plotting[iMarker_CfgFile] = YES;
  }

  for (iMarker_CfgFile = 0; iMarker_CfgFile < nMarker_CfgFile; iMarker_CfgFile++) {
    Marker_CfgFile_Analyze[iMarker_CfgFile] = NO;
    for (iMarker_Analyze = 0; iMarker_Analyze < nMarker_Analyze; iMarker_Analyze++)
      if (Marker_CfgFile_TagBound[iMarker_CfgFile] == Marker_Analyze[iMarker_Analyze])
        Marker_CfgFile_Analyze[iMarker_CfgFile] = YES;
  }

  /*--- Identification of multi-physics interface markers ---*/

  for (iMarker_CfgFile = 0; iMarker_CfgFile < nMarker_CfgFile; iMarker_CfgFile++) {
    Marker_CfgFile_ZoneInterface[iMarker_CfgFile] = NO;
    for (iMarker_ZoneInterface = 0; iMarker_ZoneInterface < nMarker_ZoneInterface; iMarker_ZoneInterface++)
      if (Marker_CfgFile_TagBound[iMarker_CfgFile] == Marker_ZoneInterface[iMarker_ZoneInterface])
        Marker_CfgFile_ZoneInterface[iMarker_CfgFile] = YES;
  }

  /*--- Identification of Turbomachinery markers and flag them---*/

  for (iMarker_CfgFile = 0; iMarker_CfgFile < nMarker_CfgFile; iMarker_CfgFile++) {
    unsigned short indexMarker=0;
    Marker_CfgFile_Turbomachinery[iMarker_CfgFile] = NO;
    Marker_CfgFile_TurbomachineryFlag[iMarker_CfgFile] = NO;
    for (iMarker_Turbomachinery = 0; iMarker_Turbomachinery < nMarker_Turbomachinery; iMarker_Turbomachinery++){
      if (Marker_CfgFile_TagBound[iMarker_CfgFile] == Marker_TurboBoundIn[iMarker_Turbomachinery]){
        indexMarker=(iMarker_Turbomachinery+1);
        Marker_CfgFile_Turbomachinery[iMarker_CfgFile] = indexMarker;
        Marker_CfgFile_TurbomachineryFlag[iMarker_CfgFile] = INFLOW;
      }
      if (Marker_CfgFile_TagBound[iMarker_CfgFile] == Marker_TurboBoundOut[iMarker_Turbomachinery]){
        indexMarker=(iMarker_Turbomachinery+1);
        Marker_CfgFile_Turbomachinery[iMarker_CfgFile] = indexMarker;
        Marker_CfgFile_TurbomachineryFlag[iMarker_CfgFile] = OUTFLOW;
      }
    }
  }

  /*--- Identification of MixingPlane interface markers ---*/

  for (iMarker_CfgFile = 0; iMarker_CfgFile < nMarker_CfgFile; iMarker_CfgFile++) {
    unsigned short indexMarker=0;
    Marker_CfgFile_MixingPlaneInterface[iMarker_CfgFile] = NO;
    for (iMarker_MixingPlaneInterface = 0; iMarker_MixingPlaneInterface < nMarker_MixingPlaneInterface; iMarker_MixingPlaneInterface++)
      if (Marker_CfgFile_TagBound[iMarker_CfgFile] == Marker_MixingPlaneInterface[iMarker_MixingPlaneInterface])
        indexMarker=(int)(iMarker_MixingPlaneInterface/2+1);
    Marker_CfgFile_MixingPlaneInterface[iMarker_CfgFile] = indexMarker;
  }

  for (iMarker_CfgFile = 0; iMarker_CfgFile < nMarker_CfgFile; iMarker_CfgFile++) {
    Marker_CfgFile_DV[iMarker_CfgFile] = NO;
    for (iMarker_DV = 0; iMarker_DV < nMarker_DV; iMarker_DV++)
      if (Marker_CfgFile_TagBound[iMarker_CfgFile] == Marker_DV[iMarker_DV])
        Marker_CfgFile_DV[iMarker_CfgFile] = YES;
  }

  /*--- Add an extra check for DV_MARKER to make sure that any given marker
   *    name is recognized as an existing boundary in the problem. ---*/

  for (iMarker_DV = 0; iMarker_DV < nMarker_DV; iMarker_DV++) {
    bool found = false;
    for (iMarker_CfgFile = 0; iMarker_CfgFile < nMarker_CfgFile; iMarker_CfgFile++) {
      if (Marker_CfgFile_TagBound[iMarker_CfgFile] == Marker_DV[iMarker_DV]) {
        found = true;
        break;
      }
    }
    if(!found) {
      SU2_MPI::Error("DV_MARKER contains marker names that do not exist in the lists of BCs in the config file.", CURRENT_FUNCTION);
    }
  }

  for (iMarker_CfgFile = 0; iMarker_CfgFile < nMarker_CfgFile; iMarker_CfgFile++) {
    Marker_CfgFile_Moving[iMarker_CfgFile] = NO;
    for (iMarker_Moving = 0; iMarker_Moving < nMarker_Moving; iMarker_Moving++)
      if (Marker_CfgFile_TagBound[iMarker_CfgFile] == Marker_Moving[iMarker_Moving])
        Marker_CfgFile_Moving[iMarker_CfgFile] = YES;
  }

  for (iMarker_CfgFile = 0; iMarker_CfgFile < nMarker_CfgFile; iMarker_CfgFile++) {
    Marker_CfgFile_Deform_Mesh[iMarker_CfgFile] = NO;
    for (iMarker_Deform_Mesh = 0; iMarker_Deform_Mesh < nMarker_Deform_Mesh; iMarker_Deform_Mesh++)
      if (Marker_CfgFile_TagBound[iMarker_CfgFile] == Marker_Deform_Mesh[iMarker_Deform_Mesh])
        Marker_CfgFile_Deform_Mesh[iMarker_CfgFile] = YES;
  }

  for (iMarker_CfgFile = 0; iMarker_CfgFile < nMarker_CfgFile; iMarker_CfgFile++) {
    Marker_CfgFile_Deform_Mesh_Sym_Plane[iMarker_CfgFile] = NO;
    for (iMarker_Deform_Mesh_Sym_Plane = 0; iMarker_Deform_Mesh_Sym_Plane < nMarker_Deform_Mesh_Sym_Plane; iMarker_Deform_Mesh_Sym_Plane++)
      if (Marker_CfgFile_TagBound[iMarker_CfgFile] == Marker_Deform_Mesh_Sym_Plane[iMarker_Deform_Mesh_Sym_Plane])
        Marker_CfgFile_Deform_Mesh_Sym_Plane[iMarker_CfgFile] = YES;
  }

  for (iMarker_CfgFile = 0; iMarker_CfgFile < nMarker_CfgFile; iMarker_CfgFile++) {
    Marker_CfgFile_Fluid_Load[iMarker_CfgFile] = NO;
    for (iMarker_Fluid_Load = 0; iMarker_Fluid_Load < nMarker_Fluid_Load; iMarker_Fluid_Load++)
      if (Marker_CfgFile_TagBound[iMarker_CfgFile] == Marker_Fluid_Load[iMarker_Fluid_Load])
        Marker_CfgFile_Fluid_Load[iMarker_CfgFile] = YES;
  }

  for (iMarker_CfgFile=0; iMarker_CfgFile < nMarker_CfgFile; iMarker_CfgFile++) {
    Marker_CfgFile_PyCustom[iMarker_CfgFile] = NO;
    for(iMarker_PyCustom=0; iMarker_PyCustom < nMarker_PyCustom; iMarker_PyCustom++)
      if (Marker_CfgFile_TagBound[iMarker_CfgFile] == Marker_PyCustom[iMarker_PyCustom])
        Marker_CfgFile_PyCustom[iMarker_CfgFile] = YES;
  }

}

void CConfig::SetOutput(unsigned short val_software, unsigned short val_izone) {

  unsigned short iMarker_Euler, iMarker_Custom, iMarker_FarField,
  iMarker_SymWall, iMarker_PerBound, iMarker_NearFieldBound,
  iMarker_Fluid_InterfaceBound, iMarker_Inlet, iMarker_Riemann,
  iMarker_Deform_Mesh, iMarker_Deform_Mesh_Sym_Plane, iMarker_Fluid_Load,
  iMarker_Smoluchowski_Maxwell, iWall_Catalytic,
  iMarker_Giles, iMarker_Outlet, iMarker_Isothermal, iMarker_HeatFlux,
  iMarker_EngineInflow, iMarker_EngineExhaust, iMarker_Displacement, iMarker_Damper,
  iMarker_Load, iMarker_FlowLoad, iMarker_Internal, iMarker_Monitoring,
  iMarker_Designing, iMarker_GeoEval, iMarker_Plotting, iMarker_Analyze, iMarker_DV, iDV_Value,
  iMarker_ZoneInterface, iMarker_PyCustom, iMarker_Load_Dir, iMarker_Disp_Dir, iMarker_Load_Sine, iMarker_Clamped,
  iMarker_Moving, iMarker_Supersonic_Inlet, iMarker_Supersonic_Outlet, iMarker_ActDiskInlet,
  iMarker_Emissivity,
  iMarker_ActDiskOutlet, iMarker_MixingPlaneInterface;

  bool fea = ((Kind_Solver == FEM_ELASTICITY) || (Kind_Solver == DISC_ADJ_FEM));

  cout << endl <<"----------------- Physical Case Definition ( Zone "  << iZone << " ) -------------------" << endl;
  if (val_software == SU2_CFD) {
    if (FSI_Problem)
     cout << "Fluid-Structure Interaction." << endl;

    if (DiscreteAdjoint) {
     cout <<"Discrete Adjoint equations using Algorithmic Differentiation\n";
     cout <<"based on the physical case: ";
    }
    switch (Kind_Solver) {
      case EULER:     case DISC_ADJ_EULER:
      case INC_EULER: case DISC_ADJ_INC_EULER:
      case FEM_EULER: case DISC_ADJ_FEM_EULER:
        if (Kind_Regime == COMPRESSIBLE) cout << "Compressible Euler equations." << endl;
        if (Kind_Regime == INCOMPRESSIBLE) cout << "Incompressible Euler equations." << endl;
        break;
      case NAVIER_STOKES:     case DISC_ADJ_NAVIER_STOKES:
      case INC_NAVIER_STOKES: case DISC_ADJ_INC_NAVIER_STOKES:
      case FEM_NAVIER_STOKES: case DISC_ADJ_FEM_NS:
        if (Kind_Regime == COMPRESSIBLE) cout << "Compressible Laminar Navier-Stokes' equations." << endl;
        if (Kind_Regime == INCOMPRESSIBLE) cout << "Incompressible Laminar Navier-Stokes' equations." << endl;
        break;
      case RANS:     case DISC_ADJ_RANS:
      case INC_RANS: case DISC_ADJ_INC_RANS:
      case FEM_RANS: case DISC_ADJ_FEM_RANS:
        if (Kind_Regime == COMPRESSIBLE) cout << "Compressible RANS equations." << endl;
        if (Kind_Regime == INCOMPRESSIBLE) cout << "Incompressible RANS equations." << endl;
        cout << "Turbulence model: ";
        switch (Kind_Turb_Model) {
          case SA:        cout << "Spalart Allmaras" << endl; break;
          case SA_NEG:    cout << "Negative Spalart Allmaras" << endl; break;
          case SA_E:      cout << "Edwards Spalart Allmaras" << endl; break;
          case SA_COMP:   cout << "Compressibility Correction Spalart Allmaras" << endl; break;
          case SA_E_COMP: cout << "Compressibility Correction Edwards Spalart Allmaras" << endl; break;
          case SST:       cout << "Menter's SST"     << endl; break;
          case SST_SUST:  cout << "Menter's SST with sustaining terms" << endl; break;
        }
        if (QCR) cout << "Using Quadratic Constitutive Relation, 2000 version (QCR2000)" << endl;
        if (Kind_Trans_Model == BC) cout << "Using the revised BC transition model (2020)" << endl;
        cout << "Hybrid RANS/LES: ";
        switch (Kind_HybridRANSLES){
          case NO_HYBRIDRANSLES: cout <<  "No Hybrid RANS/LES" << endl; break;
          case SA_DES:   cout << "Detached Eddy Simulation (DES97) " << endl; break;
          case SA_DDES:  cout << "Delayed Detached Eddy Simulation (DDES) with Standard SGS" << endl; break;
          case SA_ZDES:  cout << "Delayed Detached Eddy Simulation (DDES) with Vorticity-based SGS" << endl; break;
          case SA_EDDES: cout << "Delayed Detached Eddy Simulation (DDES) with Shear-layer Adapted SGS" << endl; break;
        }
        if (using_uq){
          cout << "Perturbing Reynold's Stress Matrix towards "<< eig_val_comp << " component turbulence"<< endl;
          if (uq_permute) cout << "Permuting eigenvectors" << endl;
        }
        break;
      case NEMO_EULER:
        if (Kind_Regime == COMPRESSIBLE) cout << "Compressible two-temperature thermochemical non-equilibrium Euler equations." << endl;
        if(Kind_FluidModel == SU2_NONEQ){
          if ((GasModel != "N2") && (GasModel != "AIR-5") && (GasModel != "ARGON"))
          SU2_MPI::Error("The GAS_MODEL given as input is not valid. Choose one of the options: N2, AIR-5, ARGON.", CURRENT_FUNCTION);
        }
        break;
      case NEMO_NAVIER_STOKES:
        if (Kind_Regime == COMPRESSIBLE) cout << "Compressible two-temperature thermochemical non-equilibrium Navier-Stokes equations." << endl;
        if(Kind_FluidModel == SU2_NONEQ){
          if ((GasModel != "N2") && (GasModel != "AIR-5") && (GasModel != "ARGON"))
          SU2_MPI::Error("The GAS_MODEL given as input is not valid. Choose one of the options: N2, AIR-5, ARGON.", CURRENT_FUNCTION);
        }
        break;
      case FEM_LES:
        if (Kind_Regime == COMPRESSIBLE)   cout << "Compressible LES equations." << endl;
        if (Kind_Regime == INCOMPRESSIBLE) cout << "Incompressible LES equations." << endl;
        cout << "Subgrid Scale model: ";
        switch (Kind_SGS_Model) {
          case IMPLICIT_LES: cout << "Implicit LES" << endl; break;
          case SMAGORINSKY:  cout << "Smagorinsky " << endl; break;
          case WALE:         cout << "WALE"         << endl; break;
          case VREMAN:       cout << "VREMAN"         << endl; break;
          default:
            SU2_MPI::Error("Subgrid Scale model not specified.", CURRENT_FUNCTION);

        }
        break;
      case FEM_ELASTICITY: case DISC_ADJ_FEM:
        if (Kind_Struct_Solver == SMALL_DEFORMATIONS) cout << "Geometrically linear elasticity solver." << endl;
        if (Kind_Struct_Solver == LARGE_DEFORMATIONS) cout << "Geometrically non-linear elasticity solver." << endl;
        if (Kind_Material == LINEAR_ELASTIC) cout << "Linear elastic material." << endl;
        if (Kind_Material == NEO_HOOKEAN) {
          if (Kind_Material_Compress == COMPRESSIBLE_MAT) cout << "Compressible Neo-Hookean material model." << endl;
        }
        break;
      case ADJ_EULER: cout << "Continuous Euler adjoint equations." << endl; break;
      case ADJ_NAVIER_STOKES:
        if (Frozen_Visc_Cont)
          cout << "Continuous Navier-Stokes adjoint equations with frozen (laminar) viscosity." << endl;
        else
          cout << "Continuous Navier-Stokes adjoint equations." << endl;
        break;
      case ADJ_RANS:
        if (Frozen_Visc_Cont)
          cout << "Continuous RANS adjoint equations with frozen (laminar and eddy) viscosity." << endl;
        else
          cout << "Continuous RANS adjoint equations." << endl;

        break;

    }

    if ((Kind_Regime == COMPRESSIBLE) && (Kind_Solver != FEM_ELASTICITY)) {
      cout << "Mach number: " << Mach <<"."<< endl;
      cout << "Angle of attack (AoA): " << AoA <<" deg, and angle of sideslip (AoS): " << AoS <<" deg."<< endl;
      if ((Kind_Solver == NAVIER_STOKES) || (Kind_Solver == ADJ_NAVIER_STOKES) ||
          (Kind_Solver == RANS) || (Kind_Solver == ADJ_RANS) ||
          (Kind_Solver == NEMO_NAVIER_STOKES))
        cout << "Reynolds number: " << Reynolds <<". Reference length "  << Length_Reynolds << "." << endl;
      if (Fixed_CL_Mode) {
        cout << "Fixed CL mode, target value: " << Target_CL << "." << endl;
      }
      if (Fixed_CM_Mode) {
          cout << "Fixed CM mode, target value:  " << Target_CM << "." << endl;
          cout << "HTP rotation axis (X,Z): ("<< htp_axis[0] <<", "<< htp_axis[1] <<")."<< endl;
      }
    }

    if (EquivArea) {
      cout <<"The equivalent area is going to be evaluated on the near-field."<< endl;
      cout <<"The lower integration limit is "<<ea_lim[0]<<", and the upper is "<<ea_lim[1]<<"."<< endl;
      cout <<"The near-field is situated at "<<ea_lim[2]<<"."<< endl;
    }

    if (GetGrid_Movement()) {
      cout << "Performing a dynamic mesh simulation: ";
      switch (Kind_GridMovement) {
        case NO_MOVEMENT:     cout << "no direct movement." << endl; break;
        case RIGID_MOTION:    cout << "rigid mesh motion." << endl; break;
        case MOVING_HTP:      cout << "HTP moving." << endl; break;
        case ROTATING_FRAME:  cout << "rotating reference frame." << endl; break;
        case FLUID_STRUCTURE: cout << "fluid-structure motion." << endl; break;
        case EXTERNAL:        cout << "externally prescribed motion." << endl; break;
      }
    }

    if (Restart) {
      if (Read_Binary_Restart) cout << "Reading and writing binary SU2 native restart files." << endl;
      else cout << "Reading and writing ASCII SU2 native restart files." << endl;
      if (!ContinuousAdjoint && Kind_Solver != FEM_ELASTICITY) cout << "Read flow solution from: " << Solution_FileName << "." << endl;
      if (ContinuousAdjoint) cout << "Read adjoint solution from: " << Solution_AdjFileName << "." << endl;
    }
    else {
        if (fea) cout << "No restart solution, initialize from undeformed configuration." << endl;
        else cout << "No restart solution, use the values at infinity (freestream)." << endl;
    }

    if (ContinuousAdjoint)
      cout << "Read flow solution from: " << Solution_FileName << "." << endl;

    if (!fea){
      if (Kind_Regime == COMPRESSIBLE) {
        if (Ref_NonDim == DIMENSIONAL) { cout << "Dimensional simulation." << endl; }
        else if (Ref_NonDim == FREESTREAM_PRESS_EQ_ONE) { cout << "Non-Dimensional simulation (P=1.0, Rho=1.0, T=1.0 at the farfield)." << endl; }
        else if (Ref_NonDim == FREESTREAM_VEL_EQ_MACH) { cout << "Non-Dimensional simulation (V=Mach, Rho=1.0, T=1.0 at the farfield)." << endl; }
        else if (Ref_NonDim == FREESTREAM_VEL_EQ_ONE) { cout << "Non-Dimensional simulation (V=1.0, Rho=1.0, T=1.0 at the farfield)." << endl; }
    } else if (Kind_Regime == INCOMPRESSIBLE) {
        if (Ref_Inc_NonDim == DIMENSIONAL) { cout << "Dimensional simulation." << endl; }
        else if (Ref_Inc_NonDim == INITIAL_VALUES) { cout << "Non-Dimensional simulation using intialization values." << endl; }
        else if (Ref_Inc_NonDim == REFERENCE_VALUES) { cout << "Non-Dimensional simulation using user-specified reference values." << endl; }
      }

      if (RefArea == 0.0) cout << "The reference area will be computed using y(2D) or z(3D) projection." << endl;
      else { cout << "The reference area is " << RefArea;
        if (SystemMeasurements == US) cout << " ft^2." << endl; else cout << " m^2." << endl;
      }

      if (SemiSpan == 0.0) cout << "The semi-span will be computed using the max y(3D) value." << endl;
      else { cout << "The semi-span length area is " << SemiSpan;
        if (SystemMeasurements == US) cout << " ft." << endl; else cout << " m." << endl;
      }

      cout << "The reference length is " << RefLength;
      if (SystemMeasurements == US) cout << " ft." << endl; else cout << " m." << endl;

      if (nMarker_Monitoring != 0){
        if ((nRefOriginMoment_X > 1) || (nRefOriginMoment_Y > 1) || (nRefOriginMoment_Z > 1)) {
          cout << "Surface(s) where the force coefficients are evaluated and \n";
          cout << "their reference origin for moment computation: \n";

          for (iMarker_Monitoring = 0; iMarker_Monitoring < nMarker_Monitoring; iMarker_Monitoring++) {
            cout << "   - " << Marker_Monitoring[iMarker_Monitoring] << " (" << RefOriginMoment_X[iMarker_Monitoring] <<", "<<RefOriginMoment_Y[iMarker_Monitoring] <<", "<< RefOriginMoment_Z[iMarker_Monitoring] << ")";
            if (iMarker_Monitoring < nMarker_Monitoring-1) cout << ".\n";
            else {
              if (SystemMeasurements == US) cout <<" ft."<< endl;
              else cout <<" m."<< endl;
            }

          }
        }
        else {
          cout << "Reference origin for moment evaluation is (" << RefOriginMoment_X[0] << ", " << RefOriginMoment_Y[0] << ", " << RefOriginMoment_Z[0] << ")." << endl;
          cout << "Surface(s) where the force coefficients are evaluated: ";
          for (iMarker_Monitoring = 0; iMarker_Monitoring < nMarker_Monitoring; iMarker_Monitoring++) {
            cout << Marker_Monitoring[iMarker_Monitoring];
            if (iMarker_Monitoring < nMarker_Monitoring-1) cout << ", ";
            else cout <<"."<< endl;
          }
          cout<< endl;
        }
      }
    }

    if (nMarker_Designing != 0) {
      cout << "Surface(s) where the objective function is evaluated: ";
      for (iMarker_Designing = 0; iMarker_Designing < nMarker_Designing; iMarker_Designing++) {
        cout << Marker_Designing[iMarker_Designing];
        if (iMarker_Designing < nMarker_Designing-1) cout << ", ";
        else cout <<".";
      }
      cout<< endl;
    }

    if (nMarker_Plotting != 0) {
      cout << "Surface(s) plotted in the output file: ";
      for (iMarker_Plotting = 0; iMarker_Plotting < nMarker_Plotting; iMarker_Plotting++) {
        cout << Marker_Plotting[iMarker_Plotting];
        if (iMarker_Plotting < nMarker_Plotting-1) cout << ", ";
        else cout <<".";
      }
      cout<< endl;
    }

    if (nMarker_Analyze != 0) {
      cout << "Surface(s) to be analyzed in detail: ";
      for (iMarker_Analyze = 0; iMarker_Analyze < nMarker_Analyze; iMarker_Analyze++) {
        cout << Marker_Analyze[iMarker_Analyze];
        if (iMarker_Analyze < nMarker_Analyze-1) cout << ", ";
        else cout <<".";
      }
      cout<< endl;
    }

    if (nMarker_ZoneInterface != 0) {
      cout << "Surface(s) acting as an interface among zones: ";
      for (iMarker_ZoneInterface = 0; iMarker_ZoneInterface < nMarker_ZoneInterface; iMarker_ZoneInterface++) {
        cout << Marker_ZoneInterface[iMarker_ZoneInterface];
        if (iMarker_ZoneInterface < nMarker_ZoneInterface-1) cout << ", ";
        else cout <<".";
      }
      cout<<endl;
    }

    if(nMarker_PyCustom != 0) {
      cout << "Surface(s) that are customizable in Python: ";
      for(iMarker_PyCustom=0; iMarker_PyCustom < nMarker_PyCustom; iMarker_PyCustom++){
        cout << Marker_PyCustom[iMarker_PyCustom];
        if (iMarker_PyCustom < nMarker_PyCustom-1) cout << ", ";
        else cout << ".";
      }
      cout << endl;
    }

    if (nMarker_DV != 0) {
      cout << "Surface(s) affected by the design variables: ";
      for (iMarker_DV = 0; iMarker_DV < nMarker_DV; iMarker_DV++) {
        cout << Marker_DV[iMarker_DV];
        if (iMarker_DV < nMarker_DV-1) cout << ", ";
        else cout <<".";
      }
      cout<< endl;
    }

    if (nMarker_Moving != 0) {
      cout << "Surface(s) in motion: ";
      for (iMarker_Moving = 0; iMarker_Moving < nMarker_Moving; iMarker_Moving++) {
        cout << Marker_Moving[iMarker_Moving];
        if (iMarker_Moving < nMarker_Moving-1) cout << ", ";
        else cout <<".";
      }
      cout<< endl;
    }

  }

  if (val_software == SU2_GEO) {
    if (nMarker_GeoEval != 0) {
      cout << "Surface(s) where the geometrical based functions is evaluated: ";
      for (iMarker_GeoEval = 0; iMarker_GeoEval < nMarker_GeoEval; iMarker_GeoEval++) {
        cout << Marker_GeoEval[iMarker_GeoEval];
        if (iMarker_GeoEval < nMarker_GeoEval-1) cout << ", ";
        else cout <<".";
      }
      cout<< endl;
    }
  }

  cout << "Input mesh file name: " << Mesh_FileName << endl;

  if (val_software == SU2_DOT) {
    if (DiscreteAdjoint) {
      cout << "Input sensitivity file name: " << GetObjFunc_Extension(Solution_AdjFileName) << "." << endl;
    }else {
    cout << "Input sensitivity file name: " << SurfAdjCoeff_FileName << "." << endl;
  }
  }

  if (val_software == SU2_DEF) {
    cout << endl <<"---------------- Grid deformation parameters ( Zone "  << iZone << " )  ----------------" << endl;
    cout << "Grid deformation using a linear elasticity method." << endl;

    if (Hold_GridFixed == YES) cout << "Hold some regions of the mesh fixed (hardcode implementation)." << endl;
  }

  if (val_software == SU2_DOT) {
  cout << endl <<"-------------- Surface deformation parameters ( Zone "  << iZone << " ) ----------------" << endl;
  }

  if (((val_software == SU2_DEF) || (val_software == SU2_DOT)) && (Design_Variable[0] != NO_DEFORMATION)) {

    for (unsigned short iDV = 0; iDV < nDV; iDV++) {


      if ((Design_Variable[iDV] != NO_DEFORMATION) &&
          (Design_Variable[iDV] != FFD_SETTING) &&
          (Design_Variable[iDV] != SCALE_GRID) &&
          (Design_Variable[iDV] != TRANSLATE_GRID) &&
          (Design_Variable[iDV] != ROTATE_GRID) &&
          (Design_Variable[iDV] != SURFACE_FILE)) {

        if (iDV == 0)
          cout << "Design variables definition (markers <-> value <-> param):" << endl;

        switch (Design_Variable[iDV]) {
          case FFD_CONTROL_POINT_2D:  cout << "FFD 2D (control point) <-> "; break;
          case FFD_CAMBER_2D:         cout << "FFD 2D (camber) <-> "; break;
          case FFD_THICKNESS_2D:      cout << "FFD 2D (thickness) <-> "; break;
          case FFD_TWIST_2D:          cout << "FFD 2D (twist) <-> "; break;
          case HICKS_HENNE:           cout << "Hicks Henne <-> " ; break;
          case SURFACE_BUMP:          cout << "Surface bump <-> " ; break;
          case ANGLE_OF_ATTACK:       cout << "Angle of attack <-> " ; break;
          case CST:                   cout << "Kulfan parameter number (CST) <-> " ; break;
          case TRANSLATION:           cout << "Translation design variable."; break;
          case SCALE:                 cout << "Scale design variable."; break;
          case NACA_4DIGITS:          cout << "NACA four digits <-> "; break;
          case PARABOLIC:             cout << "Parabolic <-> "; break;
          case AIRFOIL:               cout << "Airfoil <-> "; break;
          case ROTATION:              cout << "Rotation <-> "; break;
          case FFD_CONTROL_POINT:     cout << "FFD (control point) <-> "; break;
          case FFD_NACELLE:           cout << "FFD (nacelle) <-> "; break;
          case FFD_GULL:              cout << "FFD (gull) <-> "; break;
          case FFD_TWIST:             cout << "FFD (twist) <-> "; break;
          case FFD_ROTATION:          cout << "FFD (rotation) <-> "; break;
          case FFD_CONTROL_SURFACE:   cout << "FFD (control surface) <-> "; break;
          case FFD_CAMBER:            cout << "FFD (camber) <-> "; break;
          case FFD_THICKNESS:         cout << "FFD (thickness) -> "; break;
          case FFD_ANGLE_OF_ATTACK:   cout << "FFD (angle of attack) <-> "; break;
        }

        for (iMarker_DV = 0; iMarker_DV < nMarker_DV; iMarker_DV++) {
          cout << Marker_DV[iMarker_DV];
          if (iMarker_DV < nMarker_DV-1) cout << ", ";
          else cout << " <-> ";
        }

        for (iDV_Value = 0; iDV_Value < nDV_Value[iDV]; iDV_Value++) {
          cout << DV_Value[iDV][iDV_Value];
          if (iDV_Value != nDV_Value[iDV]-1) cout << ", ";
        }
        cout << " <-> ";

        if ((Design_Variable[iDV] == NO_DEFORMATION) ||
            (Design_Variable[iDV] == FFD_SETTING) ||
            (Design_Variable[iDV] == SCALE) ) nParamDV = 0;
        if (Design_Variable[iDV] == ANGLE_OF_ATTACK) nParamDV = 1;
        if ((Design_Variable[iDV] == FFD_CAMBER_2D) ||
            (Design_Variable[iDV] == FFD_THICKNESS_2D) ||
            (Design_Variable[iDV] == HICKS_HENNE) ||
            (Design_Variable[iDV] == PARABOLIC) ||
            (Design_Variable[iDV] == AIRFOIL) ||
            (Design_Variable[iDV] == FFD_GULL) ||
            (Design_Variable[iDV] == FFD_ANGLE_OF_ATTACK) ) nParamDV = 2;
        if ((Design_Variable[iDV] ==  TRANSLATION) ||
            (Design_Variable[iDV] ==  NACA_4DIGITS) ||
            (Design_Variable[iDV] ==  CST) ||
            (Design_Variable[iDV] ==  SURFACE_BUMP) ||
            (Design_Variable[iDV] ==  FFD_CAMBER) ||
            (Design_Variable[iDV] ==  FFD_TWIST_2D) ||
            (Design_Variable[iDV] ==  FFD_THICKNESS) ) nParamDV = 3;
        if (Design_Variable[iDV] == FFD_CONTROL_POINT_2D) nParamDV = 5;
        if (Design_Variable[iDV] == ROTATION) nParamDV = 6;
        if ((Design_Variable[iDV] ==  FFD_CONTROL_POINT) ||
            (Design_Variable[iDV] ==  FFD_ROTATION) ||
            (Design_Variable[iDV] ==  FFD_CONTROL_SURFACE) ) nParamDV = 7;
        if (Design_Variable[iDV] == FFD_TWIST) nParamDV = 8;

        for (unsigned short iParamDV = 0; iParamDV < nParamDV; iParamDV++) {

          if (iParamDV == 0) cout << "( ";

          if ((iParamDV == 0) &&
              ((Design_Variable[iDV] == NO_DEFORMATION) ||
               (Design_Variable[iDV] == FFD_SETTING) ||
               (Design_Variable[iDV] == FFD_ANGLE_OF_ATTACK) ||
               (Design_Variable[iDV] == FFD_CONTROL_POINT_2D) ||
               (Design_Variable[iDV] == FFD_CAMBER_2D) ||
               (Design_Variable[iDV] == FFD_THICKNESS_2D) ||
               (Design_Variable[iDV] == FFD_TWIST_2D) ||
               (Design_Variable[iDV] == FFD_CONTROL_POINT) ||
               (Design_Variable[iDV] == FFD_NACELLE) ||
               (Design_Variable[iDV] == FFD_GULL) ||
               (Design_Variable[iDV] == FFD_TWIST) ||
               (Design_Variable[iDV] == FFD_ROTATION) ||
               (Design_Variable[iDV] == FFD_CONTROL_SURFACE) ||
               (Design_Variable[iDV] == FFD_CAMBER) ||
               (Design_Variable[iDV] == FFD_THICKNESS))) cout << FFDTag[iDV];
          else cout << ParamDV[iDV][iParamDV];

          if (iParamDV < nParamDV-1) cout << ", ";
          else cout <<" )"<< endl;

        }

      }

      else if (Design_Variable[iDV] == NO_DEFORMATION) {
        cout << "No deformation of the numerical grid. Just output .su2 file." << endl;
      }

      else if (Design_Variable[iDV] == SCALE_GRID) {
        nParamDV = 0;
        cout << "Scaling of the volume grid by a constant factor." << endl;
      }

      else if (Design_Variable[iDV] == TRANSLATE_GRID) {
        nParamDV = 3;
        cout << "Rigid translation of the volume grid." << endl;
      }

      else if (Design_Variable[iDV] == ROTATE_GRID) {
        nParamDV = 6;
        cout << "Rigid rotation of the volume grid." << endl;
      }

      else if (Design_Variable[iDV] == FFD_SETTING) {

        cout << "Setting the FFD box structure." << endl;
        cout << "FFD boxes definition (FFD tag <-> degree <-> coord):" << endl;

        for (unsigned short iFFDBox = 0; iFFDBox < nFFDBox; iFFDBox++) {

          cout << TagFFDBox[iFFDBox] << " <-> ";

          for (unsigned short iDegreeFFD = 0; iDegreeFFD < 3; iDegreeFFD++) {
            if (iDegreeFFD == 0) cout << "( ";
            cout << DegreeFFDBox[iFFDBox][iDegreeFFD];
            if (iDegreeFFD < 2) cout << ", ";
            else cout <<" )";
          }

          cout << " <-> ";

          for (unsigned short iCoordFFD = 0; iCoordFFD < 24; iCoordFFD++) {
            if (iCoordFFD == 0) cout << "( ";
            cout << CoordFFDBox[iFFDBox][iCoordFFD];
            if (iCoordFFD < 23) cout << ", ";
            else cout <<" )"<< endl;
          }

        }

      }

      else cout << endl;

    }
  }

  if (((val_software == SU2_CFD) && ( ContinuousAdjoint || DiscreteAdjoint)) || (val_software == SU2_DOT)) {

    cout << endl <<"---------------- Design problem definition  ( Zone "  << iZone << " ) ------------------" << endl;
    if (nObj==1) {
      switch (Kind_ObjFunc[0]) {
        case DRAG_COEFFICIENT:           cout << "CD objective function";
          if (Fixed_CL_Mode) {           cout << " using fixed CL mode, dCD/dCL = " << dCD_dCL << "." << endl; }
          else if (Fixed_CM_Mode) {      cout << " using fixed CMy mode, dCD/dCMy = " << dCD_dCMy << "." << endl; }
          else {                         cout << "." << endl; }
          break;
        case LIFT_COEFFICIENT:           cout << "CL objective function." << endl; break;
        case MOMENT_X_COEFFICIENT:       cout << "CMx objective function" << endl;
          if (Fixed_CL_Mode) {           cout << " using fixed CL mode, dCMx/dCL = " << dCMx_dCL << "." << endl; }
          else {                         cout << "." << endl; }
          break;
        case MOMENT_Y_COEFFICIENT:       cout << "CMy objective function" << endl;
          if (Fixed_CL_Mode) {           cout << " using fixed CL mode, dCMy/dCL = " << dCMy_dCL << "." << endl; }
          else {                         cout << "." << endl; }
          break;
        case MOMENT_Z_COEFFICIENT:       cout << "CMz objective function" << endl;
          if (Fixed_CL_Mode) {           cout << " using fixed CL mode, dCMz/dCL = " << dCMz_dCL << "." << endl; }
          else {                         cout << "." << endl; }
          break;
        case INVERSE_DESIGN_PRESSURE:    cout << "Inverse design (Cp) objective function." << endl; break;
        case INVERSE_DESIGN_HEATFLUX:    cout << "Inverse design (Heat Flux) objective function." << endl; break;
        case SIDEFORCE_COEFFICIENT:      cout << "Side force objective function." << endl; break;
        case EFFICIENCY:                 cout << "CL/CD objective function." << endl; break;
        case EQUIVALENT_AREA:            cout << "Equivalent area objective function. CD weight: " << WeightCd <<"."<< endl;  break;
        case NEARFIELD_PRESSURE:         cout << "Nearfield pressure objective function. CD weight: " << WeightCd <<"."<< endl;  break;
        case FORCE_X_COEFFICIENT:        cout << "X-force objective function." << endl; break;
        case FORCE_Y_COEFFICIENT:        cout << "Y-force objective function." << endl; break;
        case FORCE_Z_COEFFICIENT:        cout << "Z-force objective function." << endl; break;
        case THRUST_COEFFICIENT:         cout << "Thrust objective function." << endl; break;
        case TORQUE_COEFFICIENT:         cout << "Torque efficiency objective function." << endl; break;
        case TOTAL_HEATFLUX:             cout << "Total heat flux objective function." << endl; break;
        case MAXIMUM_HEATFLUX:           cout << "Maximum heat flux objective function." << endl; break;
        case FIGURE_OF_MERIT:            cout << "Rotor Figure of Merit objective function." << endl; break;
        case BUFFET_SENSOR:              cout << "Buffet sensor objective function." << endl; break;
        case SURFACE_TOTAL_PRESSURE:     cout << "Average total pressure objective function." << endl; break;
        case SURFACE_STATIC_PRESSURE:    cout << "Average static pressure objective function." << endl; break;
        case SURFACE_MASSFLOW:           cout << "Mass flow rate objective function." << endl; break;
        case SURFACE_MACH:               cout << "Mach number objective function." << endl; break;
        case CUSTOM_OBJFUNC:             cout << "Custom objective function." << endl; break;
        case REFERENCE_GEOMETRY:         cout << "Target geometry objective function." << endl; break;
        case REFERENCE_NODE:             cout << "Target node displacement objective function." << endl; break;
        case VOLUME_FRACTION:            cout << "Volume fraction objective function." << endl; break;
        case TOPOL_DISCRETENESS:         cout << "Topology discreteness objective function." << endl; break;
        case TOPOL_COMPLIANCE:           cout << "Topology compliance objective function." << endl; break;
        case STRESS_PENALTY:             cout << "Stress penalty objective function." << endl; break;
      }
    }
    else {
      cout << "Weighted sum objective function." << endl;
    }

  }

  if (val_software == SU2_CFD) {
    cout << endl <<"--------------- Space Numerical Integration ( Zone "  << iZone << " ) ------------------" << endl;

    if (SmoothNumGrid) cout << "There are some smoothing iterations on the grid coordinates." << endl;

    if ((Kind_Solver == EULER)          || (Kind_Solver == NAVIER_STOKES)          || (Kind_Solver == RANS) ||
        (Kind_Solver == INC_EULER)      || (Kind_Solver == INC_NAVIER_STOKES)      || (Kind_Solver == INC_RANS) ||
        (Kind_Solver == NEMO_EULER)     || (Kind_Solver == NEMO_NAVIER_STOKES)     ||
        (Kind_Solver == DISC_ADJ_EULER) || (Kind_Solver == DISC_ADJ_NAVIER_STOKES) || (Kind_Solver == DISC_ADJ_RANS) ) {

      if (Kind_ConvNumScheme_Flow == SPACE_CENTERED) {
        if (Kind_Centered_Flow == LAX) {
          cout << "Lax-Friedrich scheme (1st order in space) for the flow inviscid terms."<< endl;
          cout << "Lax viscous coefficients (1st): " << Kappa_1st_Flow << "." << endl;
          cout << "First order integration." << endl;
        }
        else {
          cout << "Jameson-Schmidt-Turkel scheme (2nd order in space) for the flow inviscid terms."<< endl;
          cout << "JST viscous coefficients (2nd & 4th): " << Kappa_2nd_Flow << ", " << Kappa_4th_Flow << "." << endl;
          cout << "The method includes a grid stretching correction (p = 0.3)."<< endl;
        }
      }

      if (Kind_ConvNumScheme_Flow == SPACE_UPWIND) {
        if (Kind_Upwind_Flow == ROE)    cout << "Roe (with entropy fix = "<< EntropyFix_Coeff <<") solver for the flow inviscid terms."<< endl;
        if (Kind_Upwind_Flow == TURKEL) cout << "Roe-Turkel solver for the flow inviscid terms."<< endl;
        if (Kind_Upwind_Flow == AUSM)   cout << "AUSM solver for the flow inviscid terms."<< endl;
        if (Kind_Upwind_Flow == HLLC)   cout << "HLLC solver for the flow inviscid terms."<< endl;
        if (Kind_Upwind_Flow == SW)     cout << "Steger-Warming solver for the flow inviscid terms."<< endl;
        if (Kind_Upwind_Flow == MSW)    cout << "Modified Steger-Warming solver for the flow inviscid terms."<< endl;
        if (Kind_Upwind_Flow == CUSP)   cout << "CUSP solver for the flow inviscid terms."<< endl;
        if (Kind_Upwind_Flow == L2ROE)  cout << "L2ROE Low Mach ROE solver for the flow inviscid terms."<< endl;
        if (Kind_Upwind_Flow == LMROE)  cout << "Rieper Low Mach ROE solver for the flow inviscid terms."<< endl;
        if (Kind_Upwind_Flow == SLAU)   cout << "Simple Low-Dissipation AUSM solver for the flow inviscid terms."<< endl;
        if (Kind_Upwind_Flow == SLAU2)  cout << "Simple Low-Dissipation AUSM 2 solver for the flow inviscid terms."<< endl;
        if (Kind_Upwind_Flow == FDS)    cout << "Flux difference splitting (FDS) upwind scheme for the flow inviscid terms."<< endl;
        if (Kind_Upwind_Flow == AUSMPLUSUP)  cout << "AUSM+-up solver for the flow inviscid terms."<< endl;
        if (Kind_Upwind_Flow == AUSMPLUSUP2) cout << "AUSM+-up2 solver for the flow inviscid terms."<< endl;
        if (Kind_Upwind_Flow == AUSMPWPLUS)  cout << "AUSMPWPLUS solver for the flow inviscid terms."<< endl;

        if (Kind_Solver == EULER         || Kind_Solver == DISC_ADJ_EULER ||
            Kind_Solver == NAVIER_STOKES || Kind_Solver == DISC_ADJ_NAVIER_STOKES ||
            Kind_Solver == RANS          || Kind_Solver == DISC_ADJ_RANS) {
          switch (Kind_RoeLowDiss) {
            case NO_ROELOWDISS: cout << "Standard Roe without low-dissipation function."<< endl; break;
            case NTS: cout << "Roe with NTS low-dissipation function."<< endl; break;
            case FD: cout << "Roe with DDES's FD low-dissipation function."<< endl; break;
            case NTS_DUCROS: cout << "Roe with NTS low-dissipation function + Ducros shock sensor."<< endl; break;
            case FD_DUCROS: cout << "Roe with DDES's FD low-dissipation function + Ducros shock sensor."<< endl; break;
          }
        }

        if (MUSCL_Flow) {
          cout << "Second order integration in space, with slope limiter." << endl;
            switch (Kind_SlopeLimit_Flow) {
              case NO_LIMITER:
                cout << "No slope-limiting method. "<< endl;
                break;
              case VENKATAKRISHNAN:
                cout << "Venkatakrishnan slope-limiting method, with constant: " << Venkat_LimiterCoeff <<". "<< endl;
                cout << "The reference element size is: " << RefElemLength <<". "<< endl;
                break;
              case VENKATAKRISHNAN_WANG:
                cout << "Venkatakrishnan-Wang slope-limiting method, with constant: " << Venkat_LimiterCoeff <<". "<< endl;
                break;
              case BARTH_JESPERSEN:
                cout << "Barth-Jespersen slope-limiting method." << endl;
                break;
              case VAN_ALBADA_EDGE:
                cout << "Van Albada slope-limiting method implemented by edges." << endl;
                break;
            }
        }
        else {
          cout << "First order integration in space." << endl;
        }

      }

    }

    if ((Kind_Solver == RANS) || (Kind_Solver == DISC_ADJ_RANS)) {
      if (Kind_ConvNumScheme_Turb == SPACE_UPWIND) {
        if (Kind_Upwind_Turb == SCALAR_UPWIND) cout << "Scalar upwind solver for the turbulence model."<< endl;
        if (MUSCL_Turb) {
          cout << "Second order integration in space with slope limiter." << endl;
            switch (Kind_SlopeLimit_Turb) {
              case NO_LIMITER:
                cout << "No slope-limiting method. "<< endl;
                break;
              case VENKATAKRISHNAN:
                cout << "Venkatakrishnan slope-limiting method, with constant: " << Venkat_LimiterCoeff <<". "<< endl;
                cout << "The reference element size is: " << RefElemLength <<". "<< endl;
                break;
              case VENKATAKRISHNAN_WANG:
                cout << "Venkatakrishnan-Wang slope-limiting method, with constant: " << Venkat_LimiterCoeff <<". "<< endl;
                break;
              case BARTH_JESPERSEN:
                cout << "Barth-Jespersen slope-limiting method." << endl;
                break;
              case VAN_ALBADA_EDGE:
                cout << "Van Albada slope-limiting method implemented by edges." << endl;
                break;
            }
        }
        else {
          cout << "First order integration in space." << endl;
        }
      }
    }

    if ((Kind_Solver == ADJ_EULER) || (Kind_Solver == ADJ_NAVIER_STOKES) || (Kind_Solver == ADJ_RANS)) {

      if (Kind_ConvNumScheme_AdjFlow == SPACE_CENTERED) {
        if (Kind_Centered_AdjFlow == JST) {
          cout << "Jameson-Schmidt-Turkel scheme for the adjoint inviscid terms."<< endl;
          cout << "JST viscous coefficients (1st, 2nd, & 4th): " << Kappa_1st_AdjFlow
          << ", " << Kappa_2nd_AdjFlow << ", " << Kappa_4th_AdjFlow <<"."<< endl;
          cout << "The method includes a grid stretching correction (p = 0.3)."<< endl;
          cout << "Second order integration." << endl;
        }
        if (Kind_Centered_AdjFlow == LAX) {
          cout << "Lax-Friedrich scheme for the adjoint inviscid terms."<< endl;
          cout << "First order integration." << endl;
        }
      }

      if (Kind_ConvNumScheme_AdjFlow == SPACE_UPWIND) {
        if (Kind_Upwind_AdjFlow == ROE) cout << "Roe (with entropy fix = "<< EntropyFix_Coeff <<") solver for the adjoint inviscid terms."<< endl;
        if (MUSCL_AdjFlow) {
          cout << "Second order integration with slope limiter." << endl;
            switch (Kind_SlopeLimit_AdjFlow) {
              case NO_LIMITER:
                cout << "No slope-limiting method. "<< endl;
                break;
              case VENKATAKRISHNAN:
                cout << "Venkatakrishnan slope-limiting method, with constant: " << Venkat_LimiterCoeff <<". "<< endl;
                cout << "The reference element size is: " << RefElemLength <<". "<< endl;
                break;
              case VENKATAKRISHNAN_WANG:
                cout << "Venkatakrishnan-Wang slope-limiting method, with constant: " << Venkat_LimiterCoeff <<". "<< endl;
                break;
              case BARTH_JESPERSEN:
                cout << "Barth-Jespersen slope-limiting method." << endl;
                break;
              case VAN_ALBADA_EDGE:
                cout << "Van Albada slope-limiting method implemented by edges." << endl;
                break;
              case SHARP_EDGES:
                cout << "Sharp edges slope-limiting method, with constant: " << Venkat_LimiterCoeff <<". "<< endl;
                cout << "The reference element size is: " << RefElemLength <<". "<< endl;
                cout << "The reference sharp edge distance is: " << AdjSharp_LimiterCoeff*RefElemLength*Venkat_LimiterCoeff <<". "<< endl;
                break;
              case WALL_DISTANCE:
                cout << "Wall distance slope-limiting method, with constant: " << Venkat_LimiterCoeff <<". "<< endl;
                cout << "The reference element size is: " << RefElemLength <<". "<< endl;
                cout << "The reference wall distance is: " << AdjSharp_LimiterCoeff*RefElemLength*Venkat_LimiterCoeff <<". "<< endl;
                break;
            }
        }
        else {
          cout << "First order integration." << endl;
        }
      }

      cout << "The reference sharp edge distance is: " << AdjSharp_LimiterCoeff*RefElemLength*Venkat_LimiterCoeff <<". "<< endl;

    }

    if ((Kind_Solver == ADJ_RANS) && (!Frozen_Visc_Cont)) {
      if (Kind_ConvNumScheme_AdjTurb == SPACE_UPWIND) {
        if (Kind_Upwind_Turb == SCALAR_UPWIND) cout << "Scalar upwind solver (first order) for the adjoint turbulence model."<< endl;
        if (MUSCL_AdjTurb) {
          cout << "Second order integration with slope limiter." << endl;
            switch (Kind_SlopeLimit_AdjTurb) {
              case NO_LIMITER:
                cout << "No slope-limiting method. "<< endl;
                break;
              case VENKATAKRISHNAN:
                cout << "Venkatakrishnan slope-limiting method, with constant: " << Venkat_LimiterCoeff <<". "<< endl;
                cout << "The reference element size is: " << RefElemLength <<". "<< endl;
                break;
              case VENKATAKRISHNAN_WANG:
                cout << "Venkatakrishnan-Wang slope-limiting method, with constant: " << Venkat_LimiterCoeff <<". "<< endl;
                break;
              case BARTH_JESPERSEN:
                cout << "Barth-Jespersen slope-limiting method." << endl;
                break;
              case VAN_ALBADA_EDGE:
                cout << "Van Albada slope-limiting method implemented by edges." << endl;
                break;
              case SHARP_EDGES:
                cout << "Sharp edges slope-limiting method, with constant: " << Venkat_LimiterCoeff <<". "<< endl;
                cout << "The reference element size is: " << RefElemLength <<". "<< endl;
                cout << "The reference sharp edge distance is: " << AdjSharp_LimiterCoeff*RefElemLength*Venkat_LimiterCoeff <<". "<< endl;
                break;
              case WALL_DISTANCE:
                cout << "Wall distance slope-limiting method, with constant: " << Venkat_LimiterCoeff <<". "<< endl;
                cout << "The reference element size is: " << RefElemLength <<". "<< endl;
                cout << "The reference wall distance is: " << AdjSharp_LimiterCoeff*RefElemLength*Venkat_LimiterCoeff <<". "<< endl;
                break;
            }
        }
        else {
          cout << "First order integration." << endl;
        }
      }
    }

    if ((Kind_Solver == NAVIER_STOKES) || (Kind_Solver == RANS) ||
        (Kind_Solver == INC_NAVIER_STOKES) || (Kind_Solver == INC_RANS) ||
        (Kind_Solver == NEMO_NAVIER_STOKES) ||
        (Kind_Solver == DISC_ADJ_INC_NAVIER_STOKES) || (Kind_Solver == DISC_ADJ_INC_RANS) ||
        (Kind_Solver == DISC_ADJ_NAVIER_STOKES) || (Kind_Solver == DISC_ADJ_RANS)) {
        cout << "Average of gradients with correction (viscous flow terms)." << endl;
    }

    if ((Kind_Solver == ADJ_NAVIER_STOKES) || (Kind_Solver == ADJ_RANS)) {
      cout << "Average of gradients with correction (viscous adjoint terms)." << endl;
    }

    if ((Kind_Solver == RANS) || (Kind_Solver == DISC_ADJ_RANS) || (Kind_Solver == INC_RANS) || (Kind_Solver == DISC_ADJ_INC_RANS) ) {
      cout << "Average of gradients with correction (viscous turbulence terms)." << endl;
    }

    if ((Kind_Solver == ADJ_RANS) && (!Frozen_Visc_Cont)) {
      cout << "Average of gradients with correction (2nd order) for computation of adjoint viscous turbulence terms." << endl;
      if (Kind_TimeIntScheme_AdjTurb == EULER_IMPLICIT) cout << "Euler implicit method for the turbulent adjoint equation." << endl;
    }

    if(Kind_Solver != FEM_EULER && Kind_Solver != FEM_NAVIER_STOKES &&
       Kind_Solver != FEM_RANS  && Kind_Solver != FEM_LES &&
       Kind_Solver != DISC_ADJ_FEM_EULER && Kind_Solver != DISC_ADJ_FEM_NS &&
       Kind_Solver != DISC_ADJ_FEM_RANS) {
      if (!fea){
        switch (Kind_Gradient_Method_Recon) {
          case GREEN_GAUSS: cout << "Gradient for upwind reconstruction: Green-Gauss." << endl; break;
          case LEAST_SQUARES: cout << "Gradient for upwind reconstruction: unweighted Least-Squares." << endl; break;
          case WEIGHTED_LEAST_SQUARES: cout << "Gradient for upwind reconstruction: inverse-distance weighted Least-Squares." << endl; break;
        }
        switch (Kind_Gradient_Method) {
          case GREEN_GAUSS: cout << "Gradient for viscous and source terms: Green-Gauss." << endl; break;
          case LEAST_SQUARES: cout << "Gradient for viscous and source terms: unweighted Least-Squares." << endl; break;
          case WEIGHTED_LEAST_SQUARES: cout << "Gradient for viscous and source terms: inverse-distance weighted Least-Squares." << endl; break;
        }
      }
      else{
        cout << "Spatial discretization using the Finite Element Method." << endl;
      }
    }

    if(Kind_Solver == FEM_EULER || Kind_Solver == FEM_NAVIER_STOKES ||
       Kind_Solver == FEM_RANS  || Kind_Solver == FEM_LES ||
       Kind_Solver == DISC_ADJ_FEM_EULER || Kind_Solver == DISC_ADJ_FEM_NS ||
       Kind_Solver == DISC_ADJ_FEM_RANS) {
      if(Kind_FEM_Flow == DG) {
        cout << "Discontinuous Galerkin Finite element solver" << endl;

        switch( Riemann_Solver_FEM ) {
          case ROE:           cout << "Roe (with entropy fix) solver for inviscid fluxes over the faces" << endl; break;
          case LAX_FRIEDRICH: cout << "Lax-Friedrich solver for inviscid fluxes over the faces" << endl; break;
          case AUSM:          cout << "AUSM solver inviscid fluxes over the faces" << endl; break;
          case HLLC:          cout << "HLLC solver inviscid fluxes over the faces" << endl; break;
        }

        if(Kind_Solver != FEM_EULER && Kind_Solver != DISC_ADJ_FEM_EULER) {
          cout << "Theta symmetrizing terms interior penalty: " << Theta_Interior_Penalty_DGFEM << endl;
        }
      }

      cout << "Quadrature factor for elements with constant Jacobian:     " << Quadrature_Factor_Straight << endl;
      cout << "Quadrature factor for elements with non-constant Jacobian: " << Quadrature_Factor_Curved << endl;

      cout << "Byte alignment matrix multiplications:      " << byteAlignmentMatMul << endl;
      cout << "Padded matrix size for optimal performance: " << sizeMatMulPadding << endl;
    }

    cout << endl <<"--------------- Time Numerical Integration  ( Zone "  << iZone << " ) ------------------" << endl;

    if (!fea) {
    switch (TimeMarching) {
      case NO:
      cout << "Local time stepping (steady state simulation)." << endl; break;
      case TIME_STEPPING:
      cout << "Unsteady simulation using a time stepping strategy."<< endl;
      if (Unst_CFL != 0.0) {
        cout << "Time step computed by the code. Unsteady CFL number: " << Unst_CFL <<"."<< endl;
        if (Delta_UnstTime != 0.0) {
          cout << "Synchronization time provided by the user (s): "<< Delta_UnstTime << "." << endl;
        }
      }
      else cout << "Unsteady time step provided by the user (s): "<< Delta_UnstTime << "." << endl;
      break;
      case DT_STEPPING_1ST: case DT_STEPPING_2ND:
      if (TimeMarching == DT_STEPPING_1ST) cout << "Unsteady simulation, dual time stepping strategy (first order in time)."<< endl;
      if (TimeMarching == DT_STEPPING_2ND) cout << "Unsteady simulation, dual time stepping strategy (second order in time)."<< endl;
      if (Unst_CFL != 0.0) cout << "Time step computed by the code. Unsteady CFL number: " << Unst_CFL <<"."<< endl;
      else cout << "Unsteady time step provided by the user (s): "<< Delta_UnstTime << "." << endl;
      break;
    }
  }
  else {
    if (Time_Domain) {
      cout << "Dynamic structural analysis."<< endl;
      cout << "Time step provided by the user for the dynamic analysis(s): "<< Delta_DynTime << "." << endl;
    } else {
      cout << "Static structural analysis." << endl;
    }
  }

    if ((Kind_Solver == EULER) || (Kind_Solver == NAVIER_STOKES) || (Kind_Solver == RANS) ||
        (Kind_Solver == INC_EULER) || (Kind_Solver == INC_NAVIER_STOKES) || (Kind_Solver == INC_RANS) ||
        (Kind_Solver == NEMO_EULER) || (Kind_Solver == NEMO_NAVIER_STOKES) ||
        (Kind_Solver == DISC_ADJ_INC_EULER) || (Kind_Solver == DISC_ADJ_INC_NAVIER_STOKES) || (Kind_Solver == DISC_ADJ_INC_RANS) ||
        (Kind_Solver == DISC_ADJ_EULER) || (Kind_Solver == DISC_ADJ_NAVIER_STOKES) || (Kind_Solver == DISC_ADJ_RANS) ||
        (Kind_Solver == DISC_ADJ_FEM_EULER) || (Kind_Solver == DISC_ADJ_FEM_NS) || (Kind_Solver == DISC_ADJ_FEM_RANS)) {
      switch (Kind_TimeIntScheme_Flow) {
        case RUNGE_KUTTA_EXPLICIT:
          cout << "Runge-Kutta explicit method for the flow equations." << endl;
          cout << "Number of steps: " << nRKStep << endl;
          cout << "Alpha coefficients: ";
          for (unsigned short iRKStep = 0; iRKStep < nRKStep; iRKStep++) {
            cout << "\t" << RK_Alpha_Step[iRKStep];
          }
          cout << endl;
          break;
        case EULER_EXPLICIT:
          cout << "Euler explicit method for the flow equations." << endl;
          break;
        case EULER_IMPLICIT:
          cout << "Euler implicit method for the flow equations." << endl;
          if((Kind_Solver == NEMO_EULER) || (Kind_Solver == NEMO_NAVIER_STOKES))
            SU2_MPI::Error("Implicit time scheme is not working with NEMO. Use EULER_EXPLICIT.", CURRENT_FUNCTION);
          switch (Kind_Linear_Solver) {
            case BCGSTAB:
            case FGMRES:
            case RESTARTED_FGMRES:
              if (Kind_Linear_Solver == BCGSTAB)
                cout << "BCGSTAB is used for solving the linear system." << endl;
              else
                cout << "FGMRES is used for solving the linear system." << endl;
              switch (Kind_Linear_Solver_Prec) {
                case ILU: cout << "Using a ILU("<< Linear_Solver_ILU_n <<") preconditioning."<< endl; break;
                case LINELET: cout << "Using a linelet preconditioning."<< endl; break;
                case LU_SGS:  cout << "Using a LU-SGS preconditioning."<< endl; break;
                case JACOBI:  cout << "Using a Jacobi preconditioning."<< endl; break;
              }
              break;
            case SMOOTHER:
              switch (Kind_Linear_Solver_Prec) {
                case ILU:     cout << "A ILU(" << Linear_Solver_ILU_n << ")"; break;
                case LINELET: cout << "A Linelet"; break;
                case LU_SGS:  cout << "A LU-SGS"; break;
                case JACOBI:  cout << "A Jacobi"; break;
              }
              cout << " method is used for smoothing the linear system." << endl;
              break;
          }
          cout << "Convergence criteria of the linear solver: "<< Linear_Solver_Error <<"."<< endl;
          cout << "Max number of linear iterations: "<< Linear_Solver_Iter <<"."<< endl;
          break;
        case CLASSICAL_RK4_EXPLICIT:
          cout << "Classical RK4 explicit method for the flow equations." << endl;
          cout << "Number of steps: " << 4 << endl;
          cout << "Time coefficients: {0.5, 0.5, 1, 1}" << endl;
          cout << "Function coefficients: {1/6, 1/3, 1/3, 1/6}" << endl;
          break;
      }
    }

    if (fea) {
      switch (Kind_TimeIntScheme_FEA) {
        case CD_EXPLICIT:
          cout << "Explicit time integration (NOT IMPLEMENTED YET)." << endl;
          break;
        case GENERALIZED_ALPHA:
          cout << "Generalized-alpha method." << endl;
          break;
        case NEWMARK_IMPLICIT:
          if (Dynamic_Analysis) cout << "Newmark implicit method for the structural time integration." << endl;
          switch (Kind_Linear_Solver) {
            case BCGSTAB:
              cout << "BCGSTAB is used for solving the linear system." << endl;
              cout << "Convergence criteria of the linear solver: "<< Linear_Solver_Error <<"."<< endl;
              cout << "Max number of iterations: "<< Linear_Solver_Iter <<"."<< endl;
              break;
            case FGMRES: case RESTARTED_FGMRES:
              cout << "FGMRES is used for solving the linear system." << endl;
              cout << "Convergence criteria of the linear solver: "<< Linear_Solver_Error <<"."<< endl;
              cout << "Max number of iterations: "<< Linear_Solver_Iter <<"."<< endl;
              break;
            case CONJUGATE_GRADIENT:
              cout << "A Conjugate Gradient method is used for solving the linear system." << endl;
              cout << "Convergence criteria of the linear solver: "<< Linear_Solver_Error <<"."<< endl;
              cout << "Max number of iterations: "<< Linear_Solver_Iter <<"."<< endl;
              break;
          }
          break;
      }
    }

    if ((Kind_Solver == ADJ_EULER) || (Kind_Solver == ADJ_NAVIER_STOKES) || (Kind_Solver == ADJ_RANS)) {
      switch (Kind_TimeIntScheme_AdjFlow) {
        case RUNGE_KUTTA_EXPLICIT:
          cout << "Runge-Kutta explicit method for the adjoint equations." << endl;
          cout << "Number of steps: " << nRKStep << endl;
          cout << "Alpha coefficients: ";
          for (unsigned short iRKStep = 0; iRKStep < nRKStep; iRKStep++) {
            cout << "\t" << RK_Alpha_Step[iRKStep];
          }
          cout << endl;
          break;
        case EULER_EXPLICIT: cout << "Euler explicit method for the adjoint equations." << endl; break;
        case EULER_IMPLICIT: cout << "Euler implicit method for the adjoint equations." << endl; break;
      }
    }

    if(Kind_Solver == FEM_EULER || Kind_Solver == FEM_NAVIER_STOKES ||
       Kind_Solver == FEM_RANS  || Kind_Solver == FEM_LES) {
      switch (Kind_TimeIntScheme_FEM_Flow) {
        case RUNGE_KUTTA_EXPLICIT:
          cout << "Runge-Kutta explicit method for the flow equations." << endl;
          cout << "Number of steps: " << nRKStep << endl;
          cout << "Alpha coefficients: ";
          for (unsigned short iRKStep = 0; iRKStep < nRKStep; iRKStep++) {
            cout << "\t" << RK_Alpha_Step[iRKStep];
          }
          cout << endl;
          break;
        case CLASSICAL_RK4_EXPLICIT:
          cout << "Classical RK4 explicit method for the flow equations." << endl;
          cout << "Number of steps: " << 4 << endl;
          cout << "Time coefficients: {0.5, 0.5, 1, 1}" << endl;
          cout << "Function coefficients: {1/6, 1/3, 1/3, 1/6}" << endl;
          break;

        case ADER_DG:
          if(nLevels_TimeAccurateLTS == 1)
            cout << "ADER-DG for the flow equations with global time stepping." << endl;
          else
            cout << "ADER-DG for the flow equations with " << nLevels_TimeAccurateLTS
                 << " levels for time accurate local time stepping." << endl;

          switch( Kind_ADER_Predictor ) {
            case ADER_ALIASED_PREDICTOR:
              cout << "An aliased approach is used in the predictor step. " << endl;
              break;
            case ADER_NON_ALIASED_PREDICTOR:
              cout << "A non-aliased approach is used in the predictor step. " << endl;
              break;
          }
          cout << "Number of time DOFs ADER-DG predictor step: " << nTimeDOFsADER_DG << endl;
          cout << "Location of time DOFs ADER-DG on the interval [-1,1]: ";
          for (unsigned short iDOF=0; iDOF<nTimeDOFsADER_DG; iDOF++) {
            cout << "\t" << TimeDOFsADER_DG[iDOF];
          }
          cout << endl;
          cout << "Time quadrature factor for ADER-DG: " << Quadrature_Factor_Time_ADER_DG << endl;
          cout << "Number of time integration points ADER-DG: " << nTimeIntegrationADER_DG << endl;
          cout << "Location of time integration points ADER-DG on the interval [-1,1]: ";
          for (unsigned short iDOF=0; iDOF<nTimeIntegrationADER_DG; iDOF++) {
            cout << "\t" << TimeIntegrationADER_DG[iDOF];
          }
          cout << endl;
          cout << "Weights of time integration points ADER-DG on the interval [-1,1]: ";
          for (unsigned short iDOF=0; iDOF<nTimeIntegrationADER_DG; iDOF++) {
            cout << "\t" << WeightsIntegrationADER_DG[iDOF];
          }
          cout << endl;
          break;
      }
    }

    if (nMGLevels !=0) {

      if (nStartUpIter != 0) cout << "A total of " << nStartUpIter << " start up iterations on the fine grid."<< endl;
      if (MGCycle == V_CYCLE) cout << "V Multigrid Cycle, with " << nMGLevels << " multigrid levels."<< endl;
      if (MGCycle == W_CYCLE) cout << "W Multigrid Cycle, with " << nMGLevels << " multigrid levels."<< endl;
      if (MGCycle == FULLMG_CYCLE) cout << "Full Multigrid Cycle, with " << nMGLevels << " multigrid levels."<< endl;

      cout << "Damping factor for the residual restriction: " << Damp_Res_Restric <<"."<< endl;
      cout << "Damping factor for the correction prolongation: " << Damp_Correc_Prolong <<"."<< endl;
    }

    if ((Kind_Solver != FEM_ELASTICITY) && (Kind_Solver != DISC_ADJ_FEM)) {

      if (!CFL_Adapt) cout << "No CFL adaptation." << endl;
      else cout << "CFL adaptation. Factor down: "<< CFL_AdaptParam[0] <<", factor up: "<< CFL_AdaptParam[1]
        <<",\n                lower limit: "<< CFL_AdaptParam[2] <<", upper limit: " << CFL_AdaptParam[3]
        <<",\n                acceptable linear residual: "<< CFL_AdaptParam[4] << "." << endl;

      if (nMGLevels !=0) {
        PrintingToolbox::CTablePrinter MGTable(&std::cout);

        MGTable.AddColumn("MG Level",         10);
        MGTable.AddColumn("Presmooth",     10);
        MGTable.AddColumn("PostSmooth",    10);
        MGTable.AddColumn("CorrectSmooth", 10);
        MGTable.SetAlign(PrintingToolbox::CTablePrinter::RIGHT);
        MGTable.PrintHeader();
        for (unsigned short iLevel = 0; iLevel < nMGLevels+1; iLevel++) {
          MGTable << iLevel << MG_PreSmooth[iLevel] << MG_PostSmooth[iLevel] << MG_CorrecSmooth[iLevel];
        }
        MGTable.PrintFooter();
      }
      if (TimeMarching != TIME_STEPPING) {
        cout << "Courant-Friedrichs-Lewy number:   ";
        cout.precision(3);
        cout.width(6); cout << CFL[0];
        cout << endl;
      }

    }

    if ((Kind_Solver == RANS) || (Kind_Solver == DISC_ADJ_RANS) ||
        (Kind_Solver == INC_RANS) || (Kind_Solver == DISC_ADJ_INC_RANS))
      if (Kind_TimeIntScheme_Turb == EULER_IMPLICIT)
        cout << "Euler implicit time integration for the turbulence model." << endl;
  }

  if (val_software == SU2_CFD) {

    cout << endl <<"------------------ Convergence Criteria  ( Zone "  << iZone << " ) ---------------------" << endl;

    cout << "Maximum number of solver subiterations: " << nInnerIter <<"."<< endl;
    if (Multizone_Problem)
      cout << "Maximum number of solver outer iterations: " << nOuterIter <<"."<< endl;
    if (Time_Domain)
      cout << "Maximum number of physical time-steps: " << nTimeIter <<"."<< endl;

    cout << "Begin convergence monitoring at iteration " << StartConv_Iter << "." << endl;
    cout << "Residual minimum value: 1e" << MinLogResidual << "." << endl;
    cout << "Cauchy series min. value: " << Cauchy_Eps << "." << endl;
    cout << "Number of Cauchy elements: " << Cauchy_Elems << "." << endl;
    if(Cauchy_Elems <1){
      SU2_MPI::Error(to_string(Cauchy_Elems) + string(" Cauchy elements are no viable input. Please check your configuration file."), CURRENT_FUNCTION);
    }
    cout << "Begin windowed time average at iteration " << StartWindowIteration << "." << endl;

    if(Wnd_Cauchy_Crit){
      cout << "Begin time convergence monitoring at iteration " << Wnd_StartConv_Iter + StartWindowIteration << "." << endl;
      cout << "Time cauchy series min. value: " << Wnd_Cauchy_Eps << "." << endl;
      cout << "Number of Cauchy elements: " << Wnd_Cauchy_Elems << "." << endl;
      if(Wnd_Cauchy_Elems <1){
        SU2_MPI::Error(to_string(Wnd_Cauchy_Elems) +string(" Cauchy elements are no viable input. Please check your configuration file."), CURRENT_FUNCTION);
      }
    }
  }

  cout << endl <<"-------------------- Output Information ( Zone "  << iZone << " ) ----------------------" << endl;

  if (val_software == SU2_CFD) {

    cout << "Writing solution files every " << VolumeWrtFreq <<" iterations."<< endl;
    cout << "Writing the convergence history file every " << HistoryWrtFreq[2] <<" inner iterations."<< endl;
    if (Multizone_Problem){
      cout << "Writing the convergence history file every " << HistoryWrtFreq[1] <<" outer iterations."<< endl;
    }
    if (Time_Domain) {
      cout << "Writing the convergence history file every " << HistoryWrtFreq[0] <<" time iterations."<< endl;
    }
    cout << "Writing the screen convergence history every " << ScreenWrtFreq[2] <<" inner iterations."<< endl;
    if (Multizone_Problem){
      cout << "Writing the screen convergence history every " << ScreenWrtFreq[1] <<" outer iterations."<< endl;
    }
    if (Time_Domain) {
      cout << "Writing the screen convergence history every " << ScreenWrtFreq[0] <<" time iterations."<< endl;
    }

    switch (Tab_FileFormat) {
      case TAB_CSV: cout << "The tabular file format is CSV (.csv)." << endl; break;
      case TAB_TECPLOT: cout << "The tabular file format is Tecplot (.dat)." << endl; break;
    }

    cout << "Convergence history file name: " << Conv_FileName << "." << endl;

    cout << "Forces breakdown file name: " << Breakdown_FileName << "." << endl;


    if (!ContinuousAdjoint && !DiscreteAdjoint) {
      cout << "Surface file name: " << SurfCoeff_FileName << "." << endl;
      cout << "Volume file name: " << Volume_FileName << "." << endl;
      cout << "Restart file name: " << Restart_FileName << "." << endl;
    }

    if (ContinuousAdjoint || DiscreteAdjoint) {
      cout << "Adjoint solution file name: " << Solution_AdjFileName << "." << endl;
      cout << "Restart adjoint file name: " << Restart_AdjFileName << "." << endl;
      cout << "Adjoint variables file name: " << Adj_FileName << "." << endl;
      cout << "Surface adjoint file name: " << SurfAdjCoeff_FileName << "." << endl;
    }

  }

  if (val_software == SU2_SOL) {
    switch (Tab_FileFormat) {
      case TAB_CSV: cout << "The tabular file format is CSV (.csv)." << endl; break;
      case TAB_TECPLOT: cout << "The tabular file format is Tecplot (.dat)." << endl; break;
    }
    cout << "Flow variables file name: " << Volume_FileName << "." << endl;
  }

  if (val_software == SU2_DEF) {
    cout << "Output mesh file name: " << Mesh_Out_FileName << ". " << endl;
    switch (GetDeform_Stiffness_Type()) {
      case INVERSE_VOLUME:
        cout << "Cell stiffness scaled by inverse of the cell volume." << endl;
        break;
      case SOLID_WALL_DISTANCE:
        cout << "Cell stiffness scaled by distance to nearest solid surface." << endl;
        break;
      case CONSTANT_STIFFNESS:
        cout << "Imposing constant cell stiffness." << endl;
        break;
    }
  }

  if (val_software == SU2_DOT) {
    if (DiscreteAdjoint) {
      cout << "Output Volume Sensitivity file name: " << VolSens_FileName << ". " << endl;
      cout << "Output Surface Sensitivity file name: " << SurfSens_FileName << ". " << endl;
    }
    cout << "Output gradient file name: " << ObjFunc_Grad_FileName << ". " << endl;
  }

  cout << endl <<"------------- Config File Boundary Information ( Zone "  << iZone << " ) ---------------" << endl;

  PrintingToolbox::CTablePrinter BoundaryTable(&std::cout);
  BoundaryTable.AddColumn("Marker Type", 35);
  BoundaryTable.AddColumn("Marker Name", 35);

  BoundaryTable.PrintHeader();

  if (nMarker_Euler != 0) {
    BoundaryTable << "Euler wall";
    for (iMarker_Euler = 0; iMarker_Euler < nMarker_Euler; iMarker_Euler++) {
      BoundaryTable << Marker_Euler[iMarker_Euler];
      if (iMarker_Euler < nMarker_Euler-1)  BoundaryTable << " ";
    }
    BoundaryTable.PrintFooter();
  }

  if (nMarker_FarField != 0) {
    BoundaryTable << "Far-field";
    for (iMarker_FarField = 0; iMarker_FarField < nMarker_FarField; iMarker_FarField++) {
      BoundaryTable << Marker_FarField[iMarker_FarField];
      if (iMarker_FarField < nMarker_FarField-1)  BoundaryTable << " ";
    }
    BoundaryTable.PrintFooter();
  }

  if (nMarker_SymWall != 0) {
    BoundaryTable << "Symmetry plane";
    for (iMarker_SymWall = 0; iMarker_SymWall < nMarker_SymWall; iMarker_SymWall++) {
      BoundaryTable << Marker_SymWall[iMarker_SymWall];
      if (iMarker_SymWall < nMarker_SymWall-1)  BoundaryTable << " ";
    }
    BoundaryTable.PrintFooter();
  }

  if (nMarker_PerBound != 0) {
    BoundaryTable << "Periodic boundary";
    for (iMarker_PerBound = 0; iMarker_PerBound < nMarker_PerBound; iMarker_PerBound++) {
      BoundaryTable << Marker_PerBound[iMarker_PerBound];
      if (iMarker_PerBound < nMarker_PerBound-1)  BoundaryTable << " ";
    }
    BoundaryTable.PrintFooter();
  }

  if (nMarker_NearFieldBound != 0) {
    BoundaryTable << "Near-field boundary";
    for (iMarker_NearFieldBound = 0; iMarker_NearFieldBound < nMarker_NearFieldBound; iMarker_NearFieldBound++) {
      BoundaryTable << Marker_NearFieldBound[iMarker_NearFieldBound];
      if (iMarker_NearFieldBound < nMarker_NearFieldBound-1)  BoundaryTable << " ";
    }
    BoundaryTable.PrintFooter();
  }

  if (nMarker_Deform_Mesh != 0) {
    BoundaryTable << "Deformable mesh boundary";
    for (iMarker_Deform_Mesh = 0; iMarker_Deform_Mesh < nMarker_Deform_Mesh; iMarker_Deform_Mesh++) {
      BoundaryTable << Marker_Deform_Mesh[iMarker_Deform_Mesh];
      if (iMarker_Deform_Mesh < nMarker_Deform_Mesh-1)  BoundaryTable << " ";
    }
    BoundaryTable.PrintFooter();
  }

  if (nMarker_Deform_Mesh_Sym_Plane != 0) {
    BoundaryTable << "Symmetric deformable mesh boundary";
    for (iMarker_Deform_Mesh_Sym_Plane = 0; iMarker_Deform_Mesh_Sym_Plane < nMarker_Deform_Mesh_Sym_Plane; iMarker_Deform_Mesh_Sym_Plane++) {
      BoundaryTable << Marker_Deform_Mesh_Sym_Plane[iMarker_Deform_Mesh_Sym_Plane];
      if (iMarker_Deform_Mesh_Sym_Plane < nMarker_Deform_Mesh_Sym_Plane-1)  BoundaryTable << " ";
    }
    BoundaryTable.PrintFooter();
  }

  if (nMarker_Fluid_Load != 0) {
    BoundaryTable << "Fluid loads boundary";
    for (iMarker_Fluid_Load = 0; iMarker_Fluid_Load < nMarker_Fluid_Load; iMarker_Fluid_Load++) {
      BoundaryTable << Marker_Fluid_Load[iMarker_Fluid_Load];
      if (iMarker_Fluid_Load < nMarker_Fluid_Load-1)  BoundaryTable << " ";
    }
    BoundaryTable.PrintFooter();
  }

  if (nMarker_Fluid_InterfaceBound != 0) {
    BoundaryTable << "Fluid interface boundary";
    for (iMarker_Fluid_InterfaceBound = 0; iMarker_Fluid_InterfaceBound < nMarker_Fluid_InterfaceBound; iMarker_Fluid_InterfaceBound++) {
      BoundaryTable << Marker_Fluid_InterfaceBound[iMarker_Fluid_InterfaceBound];
      if (iMarker_Fluid_InterfaceBound < nMarker_Fluid_InterfaceBound-1)  BoundaryTable << " ";
    }
    BoundaryTable.PrintFooter();
  }

  if (nMarker_FlowLoad != 0) {
    BoundaryTable << "Flow load boundary";
    for (iMarker_FlowLoad = 0; iMarker_FlowLoad < nMarker_FlowLoad; iMarker_FlowLoad++) {
      BoundaryTable << Marker_FlowLoad[iMarker_FlowLoad];
      if (iMarker_FlowLoad < nMarker_FlowLoad-1)  BoundaryTable << " ";
    }
    BoundaryTable.PrintFooter();
  }

  if (nMarker_Internal != 0) {
    BoundaryTable << "Internal boundary";
    for (iMarker_Internal = 0; iMarker_Internal < nMarker_Internal; iMarker_Internal++) {
      BoundaryTable << Marker_Internal[iMarker_Internal];
      if (iMarker_Internal < nMarker_Internal-1)  BoundaryTable << " ";
    }
    BoundaryTable.PrintFooter();
  }

  if (nMarker_Inlet != 0) {
    BoundaryTable << "Inlet boundary";
    for (iMarker_Inlet = 0; iMarker_Inlet < nMarker_Inlet; iMarker_Inlet++) {
      BoundaryTable << Marker_Inlet[iMarker_Inlet];
      if (iMarker_Inlet < nMarker_Inlet-1)  BoundaryTable << " ";
    }
    BoundaryTable.PrintFooter();
  }

  if (nMarker_Riemann != 0) {
    BoundaryTable << "Riemann boundary";
    for (iMarker_Riemann = 0; iMarker_Riemann < nMarker_Riemann; iMarker_Riemann++) {
      BoundaryTable << Marker_Riemann[iMarker_Riemann];
      if (iMarker_Riemann < nMarker_Riemann-1)  BoundaryTable << " ";
    }
    BoundaryTable.PrintFooter();
  }

  if (nMarker_Giles != 0) {
    BoundaryTable << "Giles boundary";
    for (iMarker_Giles = 0; iMarker_Giles < nMarker_Giles; iMarker_Giles++) {
      BoundaryTable << Marker_Giles[iMarker_Giles];
      if (iMarker_Giles < nMarker_Giles-1)  BoundaryTable << " ";
    }
    BoundaryTable.PrintFooter();
  }

  if (nMarker_MixingPlaneInterface != 0) {
    BoundaryTable << "MixingPlane boundary";
    for (iMarker_MixingPlaneInterface = 0; iMarker_MixingPlaneInterface < nMarker_MixingPlaneInterface; iMarker_MixingPlaneInterface++) {
      BoundaryTable << Marker_MixingPlaneInterface[iMarker_MixingPlaneInterface];
      if (iMarker_MixingPlaneInterface < nMarker_MixingPlaneInterface-1)  BoundaryTable << " ";
    }
    BoundaryTable.PrintFooter();
  }

  if (nMarker_EngineInflow != 0) {
    BoundaryTable << "Engine inflow boundary";
    for (iMarker_EngineInflow = 0; iMarker_EngineInflow < nMarker_EngineInflow; iMarker_EngineInflow++) {
      BoundaryTable << Marker_EngineInflow[iMarker_EngineInflow];
      if (iMarker_EngineInflow < nMarker_EngineInflow-1)  BoundaryTable << " ";
    }
    BoundaryTable.PrintFooter();
  }

  if (nMarker_EngineExhaust != 0) {
    BoundaryTable << "Engine exhaust boundary";
    for (iMarker_EngineExhaust = 0; iMarker_EngineExhaust < nMarker_EngineExhaust; iMarker_EngineExhaust++) {
      BoundaryTable << Marker_EngineExhaust[iMarker_EngineExhaust];
      if (iMarker_EngineExhaust < nMarker_EngineExhaust-1)  BoundaryTable << " ";
    }
    BoundaryTable.PrintFooter();
  }

  if (nMarker_Supersonic_Inlet != 0) {
    BoundaryTable << "Supersonic inlet boundary";
    for (iMarker_Supersonic_Inlet = 0; iMarker_Supersonic_Inlet < nMarker_Supersonic_Inlet; iMarker_Supersonic_Inlet++) {
      BoundaryTable << Marker_Supersonic_Inlet[iMarker_Supersonic_Inlet];
      if (iMarker_Supersonic_Inlet < nMarker_Supersonic_Inlet-1)  BoundaryTable << " ";
    }
    BoundaryTable.PrintFooter();
  }

  if (nMarker_Supersonic_Outlet != 0) {
    BoundaryTable << "Supersonic outlet boundary";
    for (iMarker_Supersonic_Outlet = 0; iMarker_Supersonic_Outlet < nMarker_Supersonic_Outlet; iMarker_Supersonic_Outlet++) {
      BoundaryTable << Marker_Supersonic_Outlet[iMarker_Supersonic_Outlet];
      if (iMarker_Supersonic_Outlet < nMarker_Supersonic_Outlet-1)  BoundaryTable << " ";
    }
    BoundaryTable.PrintFooter();
  }

  if (nMarker_Outlet != 0) {
    BoundaryTable << "Outlet boundary";
    for (iMarker_Outlet = 0; iMarker_Outlet < nMarker_Outlet; iMarker_Outlet++) {
      BoundaryTable << Marker_Outlet[iMarker_Outlet];
      if (iMarker_Outlet < nMarker_Outlet-1)  BoundaryTable << " ";
    }
    BoundaryTable.PrintFooter();
  }

  if (nMarker_Isothermal != 0) {
    BoundaryTable << "Isothermal wall";
    for (iMarker_Isothermal = 0; iMarker_Isothermal < nMarker_Isothermal; iMarker_Isothermal++) {
      BoundaryTable << Marker_Isothermal[iMarker_Isothermal];
      if (iMarker_Isothermal < nMarker_Isothermal-1)  BoundaryTable << " ";
    }
    BoundaryTable.PrintFooter();
  }

  if (nMarker_Smoluchowski_Maxwell != 0) {
    BoundaryTable << "Smoluchowski/Maxwell jump wall";
    for (iMarker_Smoluchowski_Maxwell = 0; iMarker_Smoluchowski_Maxwell < nMarker_Smoluchowski_Maxwell; iMarker_Smoluchowski_Maxwell++) {
      BoundaryTable << Marker_Smoluchowski_Maxwell[iMarker_Smoluchowski_Maxwell];
      if (iMarker_Smoluchowski_Maxwell< nMarker_Smoluchowski_Maxwell-1)  BoundaryTable << " ";
    }
    BoundaryTable.PrintFooter();
  }

  if (nMarker_HeatFlux != 0) {
    BoundaryTable << "Heat flux wall";
    for (iMarker_HeatFlux = 0; iMarker_HeatFlux < nMarker_HeatFlux; iMarker_HeatFlux++) {
      BoundaryTable << Marker_HeatFlux[iMarker_HeatFlux];
      if (iMarker_HeatFlux < nMarker_HeatFlux-1)  BoundaryTable << " ";
    }
    BoundaryTable.PrintFooter();
  }

  if (nWall_Catalytic != 0) {
    BoundaryTable << "Catalytic wall";
    for (iWall_Catalytic = 0; iWall_Catalytic < nWall_Catalytic; iWall_Catalytic++) {
      BoundaryTable << Wall_Catalytic[iWall_Catalytic];
      if (iWall_Catalytic < nWall_Catalytic-1)  BoundaryTable << " ";
    }
    BoundaryTable.PrintFooter();
  }

  if (nMarker_Clamped != 0) {
    BoundaryTable << "Clamped boundary";
    for (iMarker_Clamped = 0; iMarker_Clamped < nMarker_Clamped; iMarker_Clamped++) {
      BoundaryTable << Marker_Clamped[iMarker_Clamped];
      if (iMarker_Clamped < nMarker_Clamped-1)  BoundaryTable << " ";
    }
    BoundaryTable.PrintFooter();
  }

  if (nMarker_Displacement != 0) {
    BoundaryTable << "Displacement boundary";
    for (iMarker_Displacement = 0; iMarker_Displacement < nMarker_Displacement; iMarker_Displacement++) {
      BoundaryTable << Marker_Displacement[iMarker_Displacement];
      if (iMarker_Displacement < nMarker_Displacement-1)  BoundaryTable << " ";
    }
    BoundaryTable.PrintFooter();
  }

  if (nMarker_Load != 0) {
    BoundaryTable << "Normal load boundary";
    for (iMarker_Load = 0; iMarker_Load < nMarker_Load; iMarker_Load++) {
      BoundaryTable << Marker_Load[iMarker_Load];
      if (iMarker_Load < nMarker_Load-1)  BoundaryTable << " ";
    }
    BoundaryTable.PrintFooter();
  }

  if (nMarker_Damper != 0) {
    BoundaryTable << "Damper boundary";
    for (iMarker_Damper = 0; iMarker_Damper < nMarker_Damper; iMarker_Damper++) {
      BoundaryTable << Marker_Damper[iMarker_Damper];
      if (iMarker_Damper < nMarker_Damper-1)  BoundaryTable << " ";
    }
    BoundaryTable.PrintFooter();
  }

  if (nMarker_Load_Dir != 0) {
    BoundaryTable << "Load boundary";
    for (iMarker_Load_Dir = 0; iMarker_Load_Dir < nMarker_Load_Dir; iMarker_Load_Dir++) {
      BoundaryTable << Marker_Load_Dir[iMarker_Load_Dir];
      if (iMarker_Load_Dir < nMarker_Load_Dir-1)  BoundaryTable << " ";
    }
    BoundaryTable.PrintFooter();
  }

  if (nMarker_Disp_Dir != 0) {
    BoundaryTable << "Disp boundary";
    for (iMarker_Disp_Dir = 0; iMarker_Disp_Dir < nMarker_Disp_Dir; iMarker_Disp_Dir++) {
      BoundaryTable << Marker_Disp_Dir[iMarker_Disp_Dir];
      if (iMarker_Disp_Dir < nMarker_Disp_Dir-1)  BoundaryTable << " ";
    }
    BoundaryTable.PrintFooter();
  }

  if (nMarker_Load_Sine != 0) {
    BoundaryTable << "Sine-Wave boundary";
    for (iMarker_Load_Sine = 0; iMarker_Load_Sine < nMarker_Load_Sine; iMarker_Load_Sine++) {
      BoundaryTable << Marker_Load_Sine[iMarker_Load_Sine];
      if (iMarker_Load_Sine < nMarker_Load_Sine-1)  BoundaryTable << " ";
    }
    BoundaryTable.PrintFooter();
  }

  if (nMarker_Emissivity != 0) {
    BoundaryTable << "Radiative boundary";
    for (iMarker_Emissivity = 0; iMarker_Emissivity < nMarker_Emissivity; iMarker_Emissivity++) {
      BoundaryTable << Marker_Emissivity[iMarker_Emissivity]; // << "(" << Wall_Emissivity[iMarker_Emissivity] << ")";
      if (iMarker_Emissivity < nMarker_Emissivity-1)  BoundaryTable << " ";
    }
    BoundaryTable.PrintFooter();
  }

  if (nMarker_Custom != 0) {
    BoundaryTable << "Custom boundary";
    for (iMarker_Custom = 0; iMarker_Custom < nMarker_Custom; iMarker_Custom++) {
      BoundaryTable << Marker_Custom[iMarker_Custom];
      if (iMarker_Custom < nMarker_Custom-1)  BoundaryTable << " ";
    }
    BoundaryTable.PrintFooter();
  }

  if (nMarker_ActDiskInlet != 0) {
    BoundaryTable << "Actuator disk (inlet) boundary";
    for (iMarker_ActDiskInlet = 0; iMarker_ActDiskInlet < nMarker_ActDiskInlet; iMarker_ActDiskInlet++) {
      BoundaryTable << Marker_ActDiskInlet[iMarker_ActDiskInlet];
      if (iMarker_ActDiskInlet < nMarker_ActDiskInlet-1)  BoundaryTable << " ";
    }
    BoundaryTable.PrintFooter();
  }

  if (nMarker_ActDiskOutlet != 0) {
    BoundaryTable << "Actuator disk (outlet) boundary";
    for (iMarker_ActDiskOutlet = 0; iMarker_ActDiskOutlet < nMarker_ActDiskOutlet; iMarker_ActDiskOutlet++) {
      BoundaryTable << Marker_ActDiskOutlet[iMarker_ActDiskOutlet];
      if (iMarker_ActDiskOutlet < nMarker_ActDiskOutlet-1)  BoundaryTable << " ";
    }
    BoundaryTable.PrintFooter();
  }

  if (nMarker_ActDiskOutlet != 0) {
    if (GetKind_ActDisk() == VARIABLE_LOAD) {
      cout << endl << "Actuator disk with variable load." << endl;
      cout << "Actuator disk data read from file: " << GetActDisk_FileName() << endl;
    }
  }

}

bool CConfig::TokenizeString(string & str, string & option_name,
                             vector<string> & option_value) {
  const string delimiters(" (){}:,\t\n\v\f\r");
  // check for comments or empty string
  string::size_type pos, last_pos;
  pos = str.find_first_of("%");
  if ( (str.length() == 0) || (pos == 0) ) {
    // str is empty or a comment line, so no option here
    return false;
  }
  if (pos != string::npos) {
    // remove comment at end if necessary
    str.erase(pos);
  }

  // look for line composed on only delimiters (usually whitespace)
  pos = str.find_first_not_of(delimiters);
  if (pos == string::npos) {
    return false;
  }

  // find the equals sign and split string
  string name_part, value_part;
  pos = str.find("=");
  if (pos == string::npos) {
    cerr << "Error in TokenizeString(): "
    << "line in the configuration file with no \"=\" sign."
    << endl;
    cout << "Look for: " << str << endl;
    cout << "str.length() = " << str.length() << endl;
    throw(-1);
  }
  name_part = str.substr(0, pos);
  value_part = str.substr(pos+1, string::npos);
  //cout << "name_part  = |" << name_part  << "|" << endl;
  //cout << "value_part = |" << value_part << "|" << endl;

  // the first_part should consist of one string with no interior delimiters
  last_pos = name_part.find_first_not_of(delimiters, 0);
  pos = name_part.find_first_of(delimiters, last_pos);
  if ( (name_part.length() == 0) || (last_pos == string::npos) ) {
    cerr << "Error in CConfig::TokenizeString(): "
    << "line in the configuration file with no name before the \"=\" sign."
    << endl;
    throw(-1);
  }
  if (pos == string::npos) pos = name_part.length();
  option_name = name_part.substr(last_pos, pos - last_pos);
  last_pos = name_part.find_first_not_of(delimiters, pos);
  if (last_pos != string::npos) {
    cerr << "Error in TokenizeString(): "
    << "two or more options before an \"=\" sign in the configuration file."
    << endl;
    throw(-1);
  }
  StringToUpperCase(option_name);

  //cout << "option_name = |" << option_name << "|" << endl;
  //cout << "pos = " << pos << ": last_pos = " << last_pos << endl;

  // now fill the option value vector
  option_value.clear();
  last_pos = value_part.find_first_not_of(delimiters, 0);
  pos = value_part.find_first_of(delimiters, last_pos);
  while (string::npos != pos || string::npos != last_pos) {
    // add token to the vector<string>
    option_value.push_back(value_part.substr(last_pos, pos - last_pos));
    // skip delimiters
    last_pos = value_part.find_first_not_of(delimiters, pos);
    // find next "non-delimiter"
    pos = value_part.find_first_of(delimiters, last_pos);
  }
  if (option_value.size() == 0) {
    cerr << "Error in TokenizeString(): "
    << "option " << option_name << " in configuration file with no value assigned."
    << endl;
    throw(-1);
  }

#if 0
  cout << "option value(s) = ";
  for (unsigned int i = 0; i < option_value.size(); i++)
    cout << option_value[i] << " ";
  cout << endl;
#endif

  // look for ';' DV delimiters attached to values
  vector<string>::iterator it;
  it = option_value.begin();
  while (it != option_value.end()) {
    if (it->compare(";") == 0) {
      it++;
      continue;
    }

    pos = it->find(';');
    if (pos != string::npos) {
      string before_semi = it->substr(0, pos);
      string after_semi= it->substr(pos+1, string::npos);
      if (before_semi.empty()) {
        *it = ";";
        it++;
        option_value.insert(it, after_semi);
      } else {
        *it = before_semi;
        it++;
        vector<string> to_insert;
        to_insert.push_back(";");
        if (!after_semi.empty())
          to_insert.push_back(after_semi);
        option_value.insert(it, to_insert.begin(), to_insert.end());
      }
      it = option_value.begin(); // go back to beginning; not efficient
      continue;
    } else {
      it++;
    }
  }
#if 0
  cout << "option value(s) = ";
  for (unsigned int i = 0; i < option_value.size(); i++)
    cout << option_value[i] << " ";
  cout << endl;
#endif
  // remove any consecutive ";"
  it = option_value.begin();
  bool semi_at_prev = false;
  while (it != option_value.end()) {
    if (semi_at_prev) {
      if (it->compare(";") == 0) {
        option_value.erase(it);
        it = option_value.begin();
        semi_at_prev = false;
        continue;
      }
    }
    if (it->compare(";") == 0) {
      semi_at_prev = true;
    } else {
      semi_at_prev = false;
    }
    it++;
  }

#if 0
  cout << "option value(s) = ";
  for (unsigned int i = 0; i < option_value.size(); i++)
    cout << option_value[i] << " ";
  cout << endl;
#endif
  return true;
}

unsigned short CConfig::GetMarker_CfgFile_TagBound(string val_marker) const {

  unsigned short iMarker_CfgFile;

  for (iMarker_CfgFile = 0; iMarker_CfgFile < nMarker_CfgFile; iMarker_CfgFile++)
    if (Marker_CfgFile_TagBound[iMarker_CfgFile] == val_marker)
      return iMarker_CfgFile;

  SU2_MPI::Error(string("The configuration file doesn't have any definition for marker ") + val_marker, CURRENT_FUNCTION);
  return 0;
}

string CConfig::GetMarker_CfgFile_TagBound(unsigned short val_marker) const {
  return Marker_CfgFile_TagBound[val_marker];
}

unsigned short CConfig::GetMarker_CfgFile_KindBC(string val_marker) const {
  unsigned short iMarker_CfgFile;
  for (iMarker_CfgFile = 0; iMarker_CfgFile < nMarker_CfgFile; iMarker_CfgFile++)
    if (Marker_CfgFile_TagBound[iMarker_CfgFile] == val_marker) break;
  return Marker_CfgFile_KindBC[iMarker_CfgFile];
}

unsigned short CConfig::GetMarker_CfgFile_Monitoring(string val_marker) const {
  unsigned short iMarker_CfgFile;
  for (iMarker_CfgFile = 0; iMarker_CfgFile < nMarker_CfgFile; iMarker_CfgFile++)
    if (Marker_CfgFile_TagBound[iMarker_CfgFile] == val_marker) break;
  return Marker_CfgFile_Monitoring[iMarker_CfgFile];
}

unsigned short CConfig::GetMarker_CfgFile_GeoEval(string val_marker) const {
  unsigned short iMarker_CfgFile;
  for (iMarker_CfgFile = 0; iMarker_CfgFile < nMarker_CfgFile; iMarker_CfgFile++)
    if (Marker_CfgFile_TagBound[iMarker_CfgFile] == val_marker) break;
  return Marker_CfgFile_GeoEval[iMarker_CfgFile];
}

unsigned short CConfig::GetMarker_CfgFile_Designing(string val_marker) const {
  unsigned short iMarker_CfgFile;
  for (iMarker_CfgFile = 0; iMarker_CfgFile < nMarker_CfgFile; iMarker_CfgFile++)
    if (Marker_CfgFile_TagBound[iMarker_CfgFile] == val_marker) break;
  return Marker_CfgFile_Designing[iMarker_CfgFile];
}

unsigned short CConfig::GetMarker_CfgFile_Plotting(string val_marker) const {
  unsigned short iMarker_CfgFile;
  for (iMarker_CfgFile = 0; iMarker_CfgFile < nMarker_CfgFile; iMarker_CfgFile++)
    if (Marker_CfgFile_TagBound[iMarker_CfgFile] == val_marker) break;
  return Marker_CfgFile_Plotting[iMarker_CfgFile];
}

unsigned short CConfig::GetMarker_CfgFile_Analyze(string val_marker) const {
  unsigned short iMarker_CfgFile;
  for (iMarker_CfgFile = 0; iMarker_CfgFile < nMarker_CfgFile; iMarker_CfgFile++)
    if (Marker_CfgFile_TagBound[iMarker_CfgFile] == val_marker) break;
  return Marker_CfgFile_Analyze[iMarker_CfgFile];
}

unsigned short CConfig::GetMarker_CfgFile_ZoneInterface(string val_marker) const {
  unsigned short iMarker_CfgFile;
  for (iMarker_CfgFile = 0; iMarker_CfgFile < nMarker_CfgFile; iMarker_CfgFile++)
    if (Marker_CfgFile_TagBound[iMarker_CfgFile] == val_marker) break;
  return Marker_CfgFile_ZoneInterface[iMarker_CfgFile];
}

unsigned short CConfig::GetMarker_CfgFile_Turbomachinery(string val_marker) const {
  unsigned short iMarker_CfgFile;
  for (iMarker_CfgFile = 0; iMarker_CfgFile < nMarker_CfgFile; iMarker_CfgFile++)
    if (Marker_CfgFile_TagBound[iMarker_CfgFile] == val_marker) break;
  return Marker_CfgFile_Turbomachinery[iMarker_CfgFile];
}

unsigned short CConfig::GetMarker_CfgFile_TurbomachineryFlag(string val_marker) const {
  unsigned short iMarker_CfgFile;
  for (iMarker_CfgFile = 0; iMarker_CfgFile < nMarker_CfgFile; iMarker_CfgFile++)
    if (Marker_CfgFile_TagBound[iMarker_CfgFile] == val_marker) break;
  return Marker_CfgFile_TurbomachineryFlag[iMarker_CfgFile];
}

unsigned short CConfig::GetMarker_CfgFile_MixingPlaneInterface(string val_marker) const {
  unsigned short iMarker_CfgFile;
  for (iMarker_CfgFile = 0; iMarker_CfgFile < nMarker_CfgFile; iMarker_CfgFile++)
    if (Marker_CfgFile_TagBound[iMarker_CfgFile] == val_marker) break;
  return Marker_CfgFile_MixingPlaneInterface[iMarker_CfgFile];
}

unsigned short CConfig::GetMarker_CfgFile_DV(string val_marker) const {
  unsigned short iMarker_CfgFile;
  for (iMarker_CfgFile = 0; iMarker_CfgFile < nMarker_CfgFile; iMarker_CfgFile++)
    if (Marker_CfgFile_TagBound[iMarker_CfgFile] == val_marker) break;
  return Marker_CfgFile_DV[iMarker_CfgFile];
}

unsigned short CConfig::GetMarker_CfgFile_Moving(string val_marker) const {
  unsigned short iMarker_CfgFile;
  for (iMarker_CfgFile = 0; iMarker_CfgFile < nMarker_CfgFile; iMarker_CfgFile++)
    if (Marker_CfgFile_TagBound[iMarker_CfgFile] == val_marker) break;
  return Marker_CfgFile_Moving[iMarker_CfgFile];
}

unsigned short CConfig::GetMarker_CfgFile_Deform_Mesh(string val_marker) const {
  unsigned short iMarker_CfgFile;
  for (iMarker_CfgFile = 0; iMarker_CfgFile < nMarker_CfgFile; iMarker_CfgFile++)
    if (Marker_CfgFile_TagBound[iMarker_CfgFile] == val_marker) break;
  return Marker_CfgFile_Deform_Mesh[iMarker_CfgFile];
}

unsigned short CConfig::GetMarker_CfgFile_Deform_Mesh_Sym_Plane(string val_marker) const {
  unsigned short iMarker_CfgFile;
  for (iMarker_CfgFile = 0; iMarker_CfgFile < nMarker_CfgFile; iMarker_CfgFile++)
    if (Marker_CfgFile_TagBound[iMarker_CfgFile] == val_marker) break;
  return Marker_CfgFile_Deform_Mesh_Sym_Plane[iMarker_CfgFile];
}

unsigned short CConfig::GetMarker_CfgFile_Fluid_Load(string val_marker) const {
  unsigned short iMarker_CfgFile;
  for (iMarker_CfgFile = 0; iMarker_CfgFile < nMarker_CfgFile; iMarker_CfgFile++)
    if (Marker_CfgFile_TagBound[iMarker_CfgFile] == val_marker) break;
  return Marker_CfgFile_Fluid_Load[iMarker_CfgFile];
}

unsigned short CConfig::GetMarker_CfgFile_PyCustom(string val_marker) const {
  unsigned short iMarker_CfgFile;
  for (iMarker_CfgFile=0; iMarker_CfgFile < nMarker_CfgFile; iMarker_CfgFile++)
    if (Marker_CfgFile_TagBound[iMarker_CfgFile] == val_marker) break;
  return Marker_CfgFile_PyCustom[iMarker_CfgFile];
}

unsigned short CConfig::GetMarker_CfgFile_PerBound(string val_marker) const {
  unsigned short iMarker_CfgFile;
  for (iMarker_CfgFile = 0; iMarker_CfgFile < nMarker_CfgFile; iMarker_CfgFile++)
    if (Marker_CfgFile_TagBound[iMarker_CfgFile] == val_marker) break;
  return Marker_CfgFile_PerBound[iMarker_CfgFile];
}

unsigned short CConfig::GetMarker_ZoneInterface(string val_marker) const {
  unsigned short iMarker_CfgFile;
  for (iMarker_CfgFile = 0; iMarker_CfgFile < nMarker_CfgFile; iMarker_CfgFile++)
    if (Marker_CfgFile_TagBound[iMarker_CfgFile] == val_marker) break;
  return Marker_CfgFile_ZoneInterface[iMarker_CfgFile];
}

bool CConfig::GetSolid_Wall(unsigned short iMarker) const {

  return (Marker_All_KindBC[iMarker] == HEAT_FLUX  ||
          Marker_All_KindBC[iMarker] == ISOTHERMAL ||
          Marker_All_KindBC[iMarker] == SMOLUCHOWSKI_MAXWELL ||
          Marker_All_KindBC[iMarker] == CHT_WALL_INTERFACE ||
          Marker_All_KindBC[iMarker] == EULER_WALL);
}

bool CConfig::GetViscous_Wall(unsigned short iMarker) const {

  return (Marker_All_KindBC[iMarker] == HEAT_FLUX  ||
          Marker_All_KindBC[iMarker] == ISOTHERMAL ||
          Marker_All_KindBC[iMarker] == SMOLUCHOWSKI_MAXWELL ||
          Marker_All_KindBC[iMarker] == CHT_WALL_INTERFACE);
}

void CConfig::SetSurface_Movement(unsigned short iMarker, unsigned short kind_movement) {

  unsigned short* new_surface_movement = new unsigned short[nMarker_Moving + 1];
  string* new_marker_moving = new string[nMarker_Moving+1];

  for (unsigned short iMarker_Moving = 0; iMarker_Moving < nMarker_Moving; iMarker_Moving++){
    new_surface_movement[iMarker_Moving] = Kind_SurfaceMovement[iMarker_Moving];
    new_marker_moving[iMarker_Moving] = Marker_Moving[iMarker_Moving];
  }

  if (nKind_SurfaceMovement > 0){
    delete [] Marker_Moving;
    delete [] Kind_SurfaceMovement;
  }

  Kind_SurfaceMovement = new_surface_movement;
  Marker_Moving        = new_marker_moving;

  Kind_SurfaceMovement[nMarker_Moving] = kind_movement;
  Marker_Moving[nMarker_Moving] = Marker_All_TagBound[iMarker];

  nMarker_Moving++;
  nKind_SurfaceMovement++;

}
CConfig::~CConfig(void) {

  unsigned long iDV, iMarker, iPeriodic, iFFD;

  /*--- Delete all of the option objects in the global option map ---*/

  for(map<string, COptionBase*>::iterator itr = option_map.begin(); itr != option_map.end(); itr++) {
    delete itr->second;
  }

  delete [] TimeDOFsADER_DG;
  delete [] TimeIntegrationADER_DG;
  delete [] WeightsIntegrationADER_DG;
  delete [] RK_Alpha_Step;
  delete [] MG_PreSmooth;
  delete [] MG_PostSmooth;

  /*--- Free memory for Aeroelastic problems. ---*/

  delete[] Aeroelastic_pitch;
  delete[] Aeroelastic_plunge;

 /*--- Free memory for airfoil sections ---*/

 delete [] LocationStations;

  /*--- motion origin: ---*/

  delete [] MarkerMotion_Origin;

  delete [] MoveMotion_Origin;

  /*--- translation: ---*/

  delete [] MarkerTranslation_Rate;

  /*--- rotation: ---*/

  delete [] MarkerRotation_Rate;

  /*--- pitching: ---*/

  delete [] MarkerPitching_Omega;

  /*--- pitching amplitude: ---*/

  delete [] MarkerPitching_Ampl;

  /*--- pitching phase: ---*/

  delete [] MarkerPitching_Phase;

  /*--- plunging: ---*/

  delete [] MarkerPlunging_Omega;

  /*--- plunging amplitude: ---*/
  delete [] MarkerPlunging_Ampl;

  /*--- reference origin for moments ---*/

  delete [] RefOriginMoment_X;
  delete [] RefOriginMoment_Y;
  delete [] RefOriginMoment_Z;

  /*--- Free memory for Harmonic Blance Frequency  pointer ---*/

  delete [] Omega_HB;

  /*--- Marker pointers ---*/

  delete[] Marker_CfgFile_GeoEval;
  delete[] Marker_All_GeoEval;

  delete[] Marker_CfgFile_TagBound;
  delete[] Marker_All_TagBound;

  delete[] Marker_CfgFile_KindBC;
  delete[] Marker_All_KindBC;

  delete[] Marker_CfgFile_Monitoring;
  delete[] Marker_All_Monitoring;

  delete[] Marker_CfgFile_Designing;
  delete[] Marker_All_Designing;

  delete[] Marker_CfgFile_Plotting;
  delete[] Marker_All_Plotting;

  delete[] Marker_CfgFile_Analyze;
  delete[] Marker_All_Analyze;

  delete[] Marker_CfgFile_ZoneInterface;
  delete[] Marker_All_ZoneInterface;

  delete[] Marker_CfgFile_DV;
  delete[] Marker_All_DV;

  delete[] Marker_CfgFile_Moving;
  delete[] Marker_All_Moving;

  delete[] Marker_CfgFile_Deform_Mesh;
  delete[] Marker_All_Deform_Mesh;

  delete[] Marker_CfgFile_Deform_Mesh_Sym_Plane;
  delete[] Marker_All_Deform_Mesh_Sym_Plane;

  delete[] Marker_CfgFile_Fluid_Load;
  delete[] Marker_All_Fluid_Load;

  delete[] Marker_CfgFile_PyCustom;
  delete[] Marker_All_PyCustom;

  delete[] Marker_CfgFile_PerBound;
  delete[] Marker_All_PerBound;

  delete [] Marker_CfgFile_Turbomachinery;
  delete [] Marker_All_Turbomachinery;

  delete [] Marker_CfgFile_TurbomachineryFlag;
  delete [] Marker_All_TurbomachineryFlag;

  delete [] Marker_CfgFile_MixingPlaneInterface;
  delete [] Marker_All_MixingPlaneInterface;

  delete[] Marker_DV;
  delete[] Marker_Moving;
  delete[] Marker_Monitoring;
  delete[] Marker_Designing;
  delete[] Marker_GeoEval;
  delete[] Marker_Plotting;
  delete[] Marker_Analyze;
  delete[] Marker_WallFunctions;
  delete[] Marker_ZoneInterface;
  delete [] Marker_PyCustom;
  delete[] Marker_All_SendRecv;

  delete[] Kind_Inc_Inlet;
  delete[] Kind_Inc_Outlet;

  delete[] Kind_WallFunctions;

  delete[] Kind_Wall;

  delete[] Config_Filenames;

  if (IntInfo_WallFunctions != nullptr) {
    for (iMarker = 0; iMarker < nMarker_WallFunctions; ++iMarker) {
      if (IntInfo_WallFunctions[iMarker] != nullptr)
        delete[] IntInfo_WallFunctions[iMarker];
    }
    delete[] IntInfo_WallFunctions;
  }

  if (DoubleInfo_WallFunctions != nullptr) {
    for (iMarker = 0; iMarker < nMarker_WallFunctions; ++iMarker) {
      if (DoubleInfo_WallFunctions[iMarker] != nullptr)
        delete[] DoubleInfo_WallFunctions[iMarker];
    }
    delete[] DoubleInfo_WallFunctions;
  }

       delete[] Kind_ObjFunc;
       delete[] Weight_ObjFunc;

  if (DV_Value != nullptr) {
    for (iDV = 0; iDV < nDV; iDV++) delete[] DV_Value[iDV];
    delete [] DV_Value;
  }

  if (ParamDV != nullptr) {
    for (iDV = 0; iDV < nDV; iDV++) delete[] ParamDV[iDV];
    delete [] ParamDV;
  }

  if (CoordFFDBox != nullptr) {
    for (iFFD = 0; iFFD < nFFDBox; iFFD++) delete[] CoordFFDBox[iFFD];
    delete [] CoordFFDBox;
  }

  if (DegreeFFDBox != nullptr) {
    for (iFFD = 0; iFFD < nFFDBox; iFFD++) delete[] DegreeFFDBox[iFFD];
    delete [] DegreeFFDBox;
  }

     delete[] Design_Variable;

     delete[]  Exhaust_Temperature_Target;
     delete[]  Exhaust_Pressure_Target;
     delete[] Exhaust_Pressure;
     delete[] Exhaust_Temperature;
     delete[] Exhaust_MassFlow;
     delete[] Exhaust_TotalPressure;
     delete[] Exhaust_TotalTemperature;
     delete[] Exhaust_GrossThrust;
     delete[] Exhaust_Force;
     delete[] Exhaust_Power;

     delete[]  Inflow_Mach;
     delete[] Inflow_Pressure;
     delete[] Inflow_MassFlow;
     delete[] Inflow_ReverseMassFlow;
     delete[] Inflow_TotalPressure;
     delete[] Inflow_Temperature;
     delete[] Inflow_TotalTemperature;
     delete[] Inflow_RamDrag;
     delete[]  Inflow_Force;
     delete[] Inflow_Power;

     delete[]  Engine_Power;
     delete[]  Engine_Mach;
     delete[]  Engine_Force;
     delete[]  Engine_NetThrust;
     delete[]  Engine_GrossThrust;
     delete[]  Engine_Area;
     delete[] EngineInflow_Target;

     delete[]  ActDiskInlet_MassFlow;
     delete[]  ActDiskInlet_Temperature;
     delete[]  ActDiskInlet_TotalTemperature;
     delete[]  ActDiskInlet_Pressure;
     delete[]  ActDiskInlet_TotalPressure;
     delete[]  ActDiskInlet_RamDrag;
     delete[]  ActDiskInlet_Force;
     delete[]  ActDiskInlet_Power;

     delete[]  ActDiskOutlet_MassFlow;
     delete[]  ActDiskOutlet_Temperature;
     delete[]  ActDiskOutlet_TotalTemperature;
     delete[]  ActDiskOutlet_Pressure;
     delete[]  ActDiskOutlet_TotalPressure;
     delete[]  ActDiskOutlet_GrossThrust;
     delete[]  ActDiskOutlet_Force;
     delete[]  ActDiskOutlet_Power;

     delete[]  Outlet_MassFlow;
     delete[]  Outlet_Density;
     delete[]  Outlet_Area;

     delete[]  ActDisk_DeltaPress;
     delete[]  ActDisk_DeltaTemp;
     delete[]  ActDisk_TotalPressRatio;
     delete[]  ActDisk_TotalTempRatio;
     delete[]  ActDisk_StaticPressRatio;
     delete[]  ActDisk_StaticTempRatio;
     delete[]  ActDisk_Power;
     delete[]  ActDisk_MassFlow;
     delete[]  ActDisk_Mach;
     delete[]  ActDisk_Force;
     delete[]  ActDisk_NetThrust;
     delete[]  ActDisk_BCThrust;
     delete[]  ActDisk_BCThrust_Old;
     delete[]  ActDisk_GrossThrust;
     delete[]  ActDisk_Area;
     delete[]  ActDisk_ReverseMassFlow;

     delete[]  Surface_MassFlow;
     delete[]  Surface_Mach;
     delete[]  Surface_Temperature;
     delete[]  Surface_Pressure;
     delete[]  Surface_Density;
     delete[]  Surface_Enthalpy;
     delete[]  Surface_NormalVelocity;
     delete[]  Surface_Uniformity;
     delete[]  Surface_SecondaryStrength;
     delete[]  Surface_SecondOverUniform;
     delete[]  Surface_MomentumDistortion;
     delete[]  Surface_TotalTemperature;
     delete[]  Surface_TotalPressure;
     delete[]  Surface_PressureDrop;
     delete[]  Surface_DC60;
     delete[]  Surface_IDC;
     delete[]  Surface_IDC_Mach;
     delete[]  Surface_IDR;

  delete[]  Inlet_Ttotal;
  delete[]  Inlet_Ptotal;
  if (Inlet_FlowDir != nullptr) {
    for (iMarker = 0; iMarker < nMarker_Inlet; iMarker++)
      delete [] Inlet_FlowDir[iMarker];
    delete [] Inlet_FlowDir;
  }

  if (Inlet_Velocity != nullptr) {
    for (iMarker = 0; iMarker < nMarker_Supersonic_Inlet; iMarker++)
      delete [] Inlet_Velocity[iMarker];
    delete [] Inlet_Velocity;
  }

  if (Inlet_MassFrac != nullptr) {
    for (iMarker = 0; iMarker < nMarker_Supersonic_Inlet; iMarker++)
      delete [] Inlet_MassFrac[iMarker];
    delete [] Inlet_MassFrac;
  }

  if (Riemann_FlowDir != nullptr) {
    for (iMarker = 0; iMarker < nMarker_Riemann; iMarker++)
      delete [] Riemann_FlowDir[iMarker];
    delete [] Riemann_FlowDir;
  }

  if (Giles_FlowDir != nullptr) {
    for (iMarker = 0; iMarker < nMarker_Giles; iMarker++)
      delete [] Giles_FlowDir[iMarker];
    delete [] Giles_FlowDir;
  }

  if (Load_Sine_Dir != nullptr) {
    for (iMarker = 0; iMarker < nMarker_Load_Sine; iMarker++)
      delete [] Load_Sine_Dir[iMarker];
    delete [] Load_Sine_Dir;
  }

  if (Load_Dir != nullptr) {
    for (iMarker = 0; iMarker < nMarker_Load_Dir; iMarker++)
      delete [] Load_Dir[iMarker];
    delete [] Load_Dir;
  }

     delete[] Inlet_Temperature;
     delete[] Inlet_Pressure;
     delete[] Outlet_Pressure;
     delete[] Isothermal_Temperature;
     delete[] Heat_Flux;
     delete[] Displ_Value;
     delete[] Load_Value;
     delete[] Damper_Constant;
     delete[] Load_Dir_Multiplier;
     delete[] Load_Dir_Value;
     delete[] Disp_Dir;
     delete[] Disp_Dir_Multiplier;
     delete[] Disp_Dir_Value;
     delete[] Load_Sine_Amplitude;
     delete[] Load_Sine_Frequency;
     delete[] FlowLoad_Value;
     delete[] Roughness_Height;
     delete[] Wall_Emissivity;
  /*--- related to periodic boundary conditions ---*/

  for (iMarker = 0; iMarker < nMarker_PerBound; iMarker++) {
    if (Periodic_RotCenter   != nullptr) delete [] Periodic_RotCenter[iMarker];
    if (Periodic_RotAngles   != nullptr) delete [] Periodic_RotAngles[iMarker];
    if (Periodic_Translation != nullptr) delete [] Periodic_Translation[iMarker];
  }
  delete[] Periodic_RotCenter;
  delete[] Periodic_RotAngles;
  delete[] Periodic_Translation;

  for (iPeriodic = 0; iPeriodic < nPeriodic_Index; iPeriodic++) {
    if (Periodic_Center    != nullptr) delete [] Periodic_Center[iPeriodic];
    if (Periodic_Rotation  != nullptr) delete [] Periodic_Rotation[iPeriodic];
    if (Periodic_Translate != nullptr) delete [] Periodic_Translate[iPeriodic];
  }
  delete[] Periodic_Center;
  delete[] Periodic_Rotation;
  delete[] Periodic_Translate;

  delete[] MG_CorrecSmooth;
         delete[] PlaneTag;
              delete[] CFL;

  /*--- String markers ---*/

               delete[] Marker_Euler;
            delete[] Marker_FarField;
              delete[] Marker_Custom;
             delete[] Marker_SymWall;
            delete[] Marker_PerBound;
            delete[] Marker_PerDonor;
      delete[] Marker_NearFieldBound;
         delete[] Marker_Deform_Mesh;
         delete[] Marker_Deform_Mesh_Sym_Plane;
          delete[] Marker_Fluid_Load;
      delete[] Marker_Fluid_InterfaceBound;
               delete[] Marker_Inlet;
    delete[] Marker_Supersonic_Inlet;
    delete[] Marker_Supersonic_Outlet;
              delete[] Marker_Outlet;
          delete[] Marker_Isothermal;
  delete[] Marker_Smoluchowski_Maxwell;
       delete[] Marker_EngineInflow;
      delete[] Marker_EngineExhaust;
        delete[] Marker_Displacement;
                delete[] Marker_Load;
                delete[] Marker_Damper;
                delete[] Marker_Load_Dir;
                delete[] Marker_Disp_Dir;
                delete[] Marker_Load_Sine;
            delete[] Marker_FlowLoad;
             delete[] Marker_Internal;
                delete[] Marker_HeatFlux;
          delete[] Marker_Emissivity;

  delete [] Int_Coeffs;

  delete [] ElasticityMod;
  delete [] PoissonRatio;
  delete [] MaterialDensity;
  delete [] Electric_Constant;
  delete [] Electric_Field_Mod;
  delete [] RefNode_Displacement;
  delete [] Electric_Field_Dir;

  /*--- Delete some arrays needed just for initializing options. ---*/

  delete [] FFDTag;
  delete [] nDV_Value;
  delete [] TagFFDBox;

  delete [] Kind_Data_Riemann;
  delete [] Riemann_Var1;
  delete [] Riemann_Var2;
  delete [] Kind_Data_Giles;
  delete [] Giles_Var1;
  delete [] Giles_Var2;
  delete [] RelaxFactorAverage;
  delete [] RelaxFactorFourier;
  delete [] nSpan_iZones;
  delete [] Kind_TurboMachinery;

  delete [] Marker_MixingPlaneInterface;
  delete [] Marker_TurboBoundIn;
  delete [] Marker_TurboBoundOut;
  delete [] Marker_Riemann;
  delete [] Marker_Giles;
  delete [] Marker_Shroud;

  delete [] nBlades;
  delete [] FreeStreamTurboNormal;

  delete [] top_optim_kernels;
  delete [] top_optim_kernel_params;
  delete [] top_optim_filter_radius;

  delete [] ScreenOutput;
  delete [] HistoryOutput;
  delete [] VolumeOutput;
  delete [] Mesh_Box_Size;
  delete [] VolumeOutputFiles;

  delete [] ConvField;

}

string CConfig::GetFilename(string filename, string ext, unsigned long Iter) const {

  /*--- Remove any extension --- */

  unsigned short lastindex = filename.find_last_of(".");
  filename = filename.substr(0, lastindex);

  /*--- Add the extension --- */

  filename = filename + string(ext);

  /*--- Append the zone number if multizone problems ---*/
  if (Multizone_Problem)
    filename = GetMultizone_FileName(filename, GetiZone(), ext);

  /*--- Append the zone number if multiple instance problems ---*/
  if (GetnTimeInstances() > 1)
    filename = GetMultiInstance_FileName(filename, GetiInst(), ext);

  if (GetTime_Domain()){
    filename = GetUnsteady_FileName(filename, (int)Iter, ext);
  }

  return filename;
}

string CConfig::GetUnsteady_FileName(string val_filename, int val_iter, string ext) const {

  string UnstExt="", UnstFilename = val_filename;
  char buffer[50];

  /*--- Check that a positive value iteration is requested (for now). ---*/

  if (val_iter < 0) {
    SU2_MPI::Error("Requesting a negative iteration number for the restart file!!", CURRENT_FUNCTION);
  }

  unsigned short lastindex = UnstFilename.find_last_of(".");
  UnstFilename = UnstFilename.substr(0, lastindex);

  /*--- Append iteration number for unsteady cases ---*/

  if (Time_Domain) {

    if ((val_iter >= 0)    && (val_iter < 10))    SPRINTF (buffer, "_0000%d", val_iter);
    if ((val_iter >= 10)   && (val_iter < 100))   SPRINTF (buffer, "_000%d",  val_iter);
    if ((val_iter >= 100)  && (val_iter < 1000))  SPRINTF (buffer, "_00%d",   val_iter);
    if ((val_iter >= 1000) && (val_iter < 10000)) SPRINTF (buffer, "_0%d",    val_iter);
    if (val_iter >= 10000) SPRINTF (buffer, "_%d", val_iter);
    UnstExt = string(buffer);
  }
  UnstExt += ext;
  UnstFilename.append(UnstExt);

  return UnstFilename;
}

string CConfig::GetMultizone_FileName(string val_filename, int val_iZone, string ext) const {

    string multizone_filename = val_filename;
    char buffer[50];

    unsigned short lastindex = multizone_filename.find_last_of(".");
    multizone_filename = multizone_filename.substr(0, lastindex);

    if (Multizone_Problem) {
        SPRINTF (buffer, "_%d", SU2_TYPE::Int(val_iZone));
        multizone_filename.append(string(buffer));
    }

    multizone_filename += ext;
    return multizone_filename;
}

string CConfig::GetMultizone_HistoryFileName(string val_filename, int val_iZone, string ext) const {

    string multizone_filename = val_filename;
    char buffer[50];
    unsigned short lastindex = multizone_filename.find_last_of(".");
    multizone_filename = multizone_filename.substr(0, lastindex);
    if (Multizone_Problem) {
        SPRINTF (buffer, "_%d", SU2_TYPE::Int(val_iZone));
        multizone_filename.append(string(buffer));
    }
    multizone_filename += ext;
    return multizone_filename;
}

string CConfig::GetMultiInstance_FileName(string val_filename, int val_iInst, string ext) const {

  string multizone_filename = val_filename;
  char buffer[50];

  unsigned short lastindex = multizone_filename.find_last_of(".");
  multizone_filename = multizone_filename.substr(0, lastindex);
  SPRINTF (buffer, "_%d", SU2_TYPE::Int(val_iInst));
  multizone_filename.append(string(buffer));
  multizone_filename += ext;
  return multizone_filename;
}

string CConfig::GetMultiInstance_HistoryFileName(string val_filename, int val_iInst) const {

  string multizone_filename = val_filename;
  char buffer[50];

  unsigned short lastindex = multizone_filename.find_last_of(".");
  multizone_filename = multizone_filename.substr(0, lastindex);
  SPRINTF (buffer, "_%d", SU2_TYPE::Int(val_iInst));
  multizone_filename.append(string(buffer));

  return multizone_filename;
}

string CConfig::GetObjFunc_Extension(string val_filename) const {

  string AdjExt, Filename = val_filename;

  if (ContinuousAdjoint || DiscreteAdjoint) {

    /*--- Remove filename extension (.dat) ---*/

    unsigned short lastindex = Filename.find_last_of(".");
    Filename = Filename.substr(0, lastindex);

    if (nObj==1) {
      switch (Kind_ObjFunc[0]) {
        case DRAG_COEFFICIENT:            AdjExt = "_cd";       break;
        case LIFT_COEFFICIENT:            AdjExt = "_cl";       break;
        case SIDEFORCE_COEFFICIENT:       AdjExt = "_csf";      break;
        case INVERSE_DESIGN_PRESSURE:     AdjExt = "_invpress"; break;
        case INVERSE_DESIGN_HEATFLUX:     AdjExt = "_invheat";  break;
        case MOMENT_X_COEFFICIENT:        AdjExt = "_cmx";      break;
        case MOMENT_Y_COEFFICIENT:        AdjExt = "_cmy";      break;
        case MOMENT_Z_COEFFICIENT:        AdjExt = "_cmz";      break;
        case EFFICIENCY:                  AdjExt = "_eff";      break;
        case EQUIVALENT_AREA:             AdjExt = "_ea";       break;
        case NEARFIELD_PRESSURE:          AdjExt = "_nfp";      break;
        case FORCE_X_COEFFICIENT:         AdjExt = "_cfx";      break;
        case FORCE_Y_COEFFICIENT:         AdjExt = "_cfy";      break;
        case FORCE_Z_COEFFICIENT:         AdjExt = "_cfz";      break;
        case THRUST_COEFFICIENT:          AdjExt = "_ct";       break;
        case TORQUE_COEFFICIENT:          AdjExt = "_cq";       break;
        case TOTAL_HEATFLUX:              AdjExt = "_totheat";  break;
        case MAXIMUM_HEATFLUX:            AdjExt = "_maxheat";  break;
        case AVG_TEMPERATURE:             AdjExt = "_avtp";     break;
        case FIGURE_OF_MERIT:             AdjExt = "_merit";    break;
        case BUFFET_SENSOR:               AdjExt = "_buffet";   break;
        case SURFACE_TOTAL_PRESSURE:      AdjExt = "_pt";       break;
        case SURFACE_STATIC_PRESSURE:     AdjExt = "_pe";       break;
        case SURFACE_MASSFLOW:            AdjExt = "_mfr";      break;
        case SURFACE_UNIFORMITY:          AdjExt = "_uniform";  break;
        case SURFACE_SECONDARY:           AdjExt = "_second";   break;
        case SURFACE_MOM_DISTORTION:      AdjExt = "_distort";  break;
        case SURFACE_SECOND_OVER_UNIFORM: AdjExt = "_sou";      break;
        case SURFACE_PRESSURE_DROP:       AdjExt = "_dp";       break;
        case SURFACE_MACH:                AdjExt = "_mach";     break;
        case CUSTOM_OBJFUNC:              AdjExt = "_custom";   break;
        case KINETIC_ENERGY_LOSS:         AdjExt = "_ke";       break;
        case TOTAL_PRESSURE_LOSS:         AdjExt = "_pl";       break;
        case FLOW_ANGLE_OUT:              AdjExt = "_fao";      break;
        case FLOW_ANGLE_IN:               AdjExt = "_fai";      break;
        case TOTAL_EFFICIENCY:            AdjExt = "_teff";     break;
        case TOTAL_STATIC_EFFICIENCY:     AdjExt = "_tseff";    break;
        case EULERIAN_WORK:               AdjExt = "_ew";       break;
        case MASS_FLOW_IN:                AdjExt = "_mfi";      break;
        case MASS_FLOW_OUT:               AdjExt = "_mfo";      break;
        case ENTROPY_GENERATION:          AdjExt = "_entg";     break;
        case REFERENCE_GEOMETRY:          AdjExt = "_refgeom";  break;
        case REFERENCE_NODE:              AdjExt = "_refnode";  break;
        case VOLUME_FRACTION:             AdjExt = "_volfrac";  break;
        case TOPOL_DISCRETENESS:          AdjExt = "_topdisc";  break;
        case TOPOL_COMPLIANCE:            AdjExt = "_topcomp";  break;
        case STRESS_PENALTY:              AdjExt = "_stress";   break;
      }
    }
    else{
      AdjExt = "_combo";
    }
    Filename.append(AdjExt);

    /*--- Lastly, add the .dat extension ---*/
    Filename.append(".dat");

  }

  return Filename;
}

unsigned short CConfig::GetContainerPosition(unsigned short val_eqsystem) {

  switch (val_eqsystem) {
    case RUNTIME_FLOW_SYS:      return FLOW_SOL;
    case RUNTIME_TURB_SYS:      return TURB_SOL;
    case RUNTIME_TRANS_SYS:     return TRANS_SOL;
    case RUNTIME_HEAT_SYS:      return HEAT_SOL;
    case RUNTIME_FEA_SYS:       return FEA_SOL;
    case RUNTIME_ADJPOT_SYS:    return ADJFLOW_SOL;
    case RUNTIME_ADJFLOW_SYS:   return ADJFLOW_SOL;
    case RUNTIME_ADJTURB_SYS:   return ADJTURB_SOL;
    case RUNTIME_ADJFEA_SYS:    return ADJFEA_SOL;
    case RUNTIME_RADIATION_SYS: return RAD_SOL;
    case RUNTIME_MULTIGRID_SYS: return 0;
  }
  return 0;
}

void CConfig::SetKind_ConvNumScheme(unsigned short val_kind_convnumscheme,
                                    unsigned short val_kind_centered, unsigned short val_kind_upwind,
                                    unsigned short val_kind_slopelimit, bool val_muscl,
                                    unsigned short val_kind_fem) {

  Kind_ConvNumScheme = val_kind_convnumscheme;
  Kind_Centered = val_kind_centered;
  Kind_Upwind = val_kind_upwind;
  Kind_FEM = val_kind_fem;
  Kind_SlopeLimit = val_kind_slopelimit;
  MUSCL = val_muscl;

}

void CConfig::SetGlobalParam(unsigned short val_solver,
                             unsigned short val_system) {

  /*--- Set the simulation global time ---*/

  Current_UnstTime = static_cast<su2double>(TimeIter)*Delta_UnstTime;
  Current_UnstTimeND = static_cast<su2double>(TimeIter)*Delta_UnstTimeND;

  /*--- Set the solver methods ---*/

  switch (val_solver) {
    case EULER: case INC_EULER: case NEMO_EULER:
      if (val_system == RUNTIME_FLOW_SYS) {
        SetKind_ConvNumScheme(Kind_ConvNumScheme_Flow, Kind_Centered_Flow,
                              Kind_Upwind_Flow, Kind_SlopeLimit_Flow,
                              MUSCL_Flow, NONE);
        SetKind_TimeIntScheme(Kind_TimeIntScheme_Flow);
      }
      break;
    case NAVIER_STOKES: case INC_NAVIER_STOKES: case NEMO_NAVIER_STOKES:
      if (val_system == RUNTIME_FLOW_SYS) {
        SetKind_ConvNumScheme(Kind_ConvNumScheme_Flow, Kind_Centered_Flow,
                              Kind_Upwind_Flow, Kind_SlopeLimit_Flow,
                              MUSCL_Flow, NONE);
        SetKind_TimeIntScheme(Kind_TimeIntScheme_Flow);
      }
      if (val_system == RUNTIME_HEAT_SYS) {
        SetKind_ConvNumScheme(Kind_ConvNumScheme_Heat, NONE, NONE, NONE, NONE, NONE);
        SetKind_TimeIntScheme(Kind_TimeIntScheme_Heat);
      }
      break;
    case RANS: case INC_RANS:
      if (val_system == RUNTIME_FLOW_SYS) {
        SetKind_ConvNumScheme(Kind_ConvNumScheme_Flow, Kind_Centered_Flow,
                              Kind_Upwind_Flow, Kind_SlopeLimit_Flow,
                              MUSCL_Flow, NONE);
        SetKind_TimeIntScheme(Kind_TimeIntScheme_Flow);
      }
      if (val_system == RUNTIME_TURB_SYS) {
        SetKind_ConvNumScheme(Kind_ConvNumScheme_Turb, Kind_Centered_Turb,
                              Kind_Upwind_Turb, Kind_SlopeLimit_Turb,
                              MUSCL_Turb, NONE);
        SetKind_TimeIntScheme(Kind_TimeIntScheme_Turb);
      }
      if (val_system == RUNTIME_TRANS_SYS) {
        SetKind_ConvNumScheme(Kind_ConvNumScheme_Turb, Kind_Centered_Turb,
                              Kind_Upwind_Turb, Kind_SlopeLimit_Turb,
                              MUSCL_Turb, NONE);
        SetKind_TimeIntScheme(Kind_TimeIntScheme_Turb);
      }
      if (val_system == RUNTIME_HEAT_SYS) {
        SetKind_ConvNumScheme(Kind_ConvNumScheme_Heat, NONE, NONE, NONE, NONE, NONE);
        SetKind_TimeIntScheme(Kind_TimeIntScheme_Heat);
      }
      break;
    case FEM_EULER:
      if (val_system == RUNTIME_FLOW_SYS) {
        SetKind_ConvNumScheme(Kind_ConvNumScheme_FEM_Flow, Kind_Centered_Flow,
                              Kind_Upwind_Flow, Kind_SlopeLimit_Flow,
                              MUSCL_Flow, Kind_FEM_Flow);
        SetKind_TimeIntScheme(Kind_TimeIntScheme_FEM_Flow);
      }
      break;
    case FEM_NAVIER_STOKES:
      if (val_system == RUNTIME_FLOW_SYS) {
        SetKind_ConvNumScheme(Kind_ConvNumScheme_Flow, Kind_Centered_Flow,
                              Kind_Upwind_Flow, Kind_SlopeLimit_Flow,
                              MUSCL_Flow, Kind_FEM_Flow);
        SetKind_TimeIntScheme(Kind_TimeIntScheme_FEM_Flow);
      }
      break;
    case FEM_LES:
      if (val_system == RUNTIME_FLOW_SYS) {
        SetKind_ConvNumScheme(Kind_ConvNumScheme_Flow, Kind_Centered_Flow,
                              Kind_Upwind_Flow, Kind_SlopeLimit_Flow,
                              MUSCL_Flow, Kind_FEM_Flow);
        SetKind_TimeIntScheme(Kind_TimeIntScheme_FEM_Flow);
      }
      break;
    case ADJ_EULER:
      if (val_system == RUNTIME_FLOW_SYS) {
        SetKind_ConvNumScheme(Kind_ConvNumScheme_Flow, Kind_Centered_Flow,
                              Kind_Upwind_Flow, Kind_SlopeLimit_Flow,
                              MUSCL_Flow, NONE);
        SetKind_TimeIntScheme(Kind_TimeIntScheme_Flow);
      }
      if (val_system == RUNTIME_ADJFLOW_SYS) {
        SetKind_ConvNumScheme(Kind_ConvNumScheme_AdjFlow, Kind_Centered_AdjFlow,
                              Kind_Upwind_AdjFlow, Kind_SlopeLimit_AdjFlow,
                              MUSCL_AdjFlow, NONE);
        SetKind_TimeIntScheme(Kind_TimeIntScheme_AdjFlow);
      }
      break;
    case ADJ_NAVIER_STOKES:
      if (val_system == RUNTIME_FLOW_SYS) {
        SetKind_ConvNumScheme(Kind_ConvNumScheme_Flow, Kind_Centered_Flow,
                              Kind_Upwind_Flow, Kind_SlopeLimit_Flow,
                              MUSCL_Flow, NONE);
        SetKind_TimeIntScheme(Kind_TimeIntScheme_Flow);
      }
      if (val_system == RUNTIME_ADJFLOW_SYS) {
        SetKind_ConvNumScheme(Kind_ConvNumScheme_AdjFlow, Kind_Centered_AdjFlow,
                              Kind_Upwind_AdjFlow, Kind_SlopeLimit_AdjFlow,
                              MUSCL_AdjFlow, NONE);
        SetKind_TimeIntScheme(Kind_TimeIntScheme_AdjFlow);
      }
      break;
    case ADJ_RANS:
      if (val_system == RUNTIME_FLOW_SYS) {
        SetKind_ConvNumScheme(Kind_ConvNumScheme_Flow, Kind_Centered_Flow,
                              Kind_Upwind_Flow, Kind_SlopeLimit_Flow,
                              MUSCL_Flow, NONE);
        SetKind_TimeIntScheme(Kind_TimeIntScheme_Flow);
      }
      if (val_system == RUNTIME_ADJFLOW_SYS) {
        SetKind_ConvNumScheme(Kind_ConvNumScheme_AdjFlow, Kind_Centered_AdjFlow,
                              Kind_Upwind_AdjFlow, Kind_SlopeLimit_AdjFlow,
                              MUSCL_AdjFlow, NONE);
        SetKind_TimeIntScheme(Kind_TimeIntScheme_AdjFlow);
      }
      if (val_system == RUNTIME_TURB_SYS) {
        SetKind_ConvNumScheme(Kind_ConvNumScheme_Turb, Kind_Centered_Turb,
                              Kind_Upwind_Turb, Kind_SlopeLimit_Turb,
                              MUSCL_Turb, NONE);
        SetKind_TimeIntScheme(Kind_TimeIntScheme_Turb);
      }
      if (val_system == RUNTIME_ADJTURB_SYS) {
        SetKind_ConvNumScheme(Kind_ConvNumScheme_AdjTurb, Kind_Centered_AdjTurb,
                              Kind_Upwind_AdjTurb, Kind_SlopeLimit_AdjTurb,
                              MUSCL_AdjTurb, NONE);
        SetKind_TimeIntScheme(Kind_TimeIntScheme_AdjTurb);
      }
      break;
    case HEAT_EQUATION:
      if (val_system == RUNTIME_HEAT_SYS) {
        SetKind_ConvNumScheme(NONE, NONE, NONE, NONE, NONE, NONE);
        SetKind_TimeIntScheme(Kind_TimeIntScheme_Heat);
      }
      break;

    case FEM_ELASTICITY:

      Current_DynTime = static_cast<su2double>(TimeIter)*Delta_DynTime;

      if (val_system == RUNTIME_FEA_SYS) {
        SetKind_ConvNumScheme(NONE, NONE, NONE, NONE, NONE, NONE);
        SetKind_TimeIntScheme(Kind_TimeIntScheme_FEA);
      }
      break;
  }
}

const su2double* CConfig::GetPeriodicRotCenter(string val_marker) const {
  unsigned short iMarker_PerBound;
  for (iMarker_PerBound = 0; iMarker_PerBound < nMarker_PerBound; iMarker_PerBound++)
    if (Marker_PerBound[iMarker_PerBound] == val_marker) break;
  return Periodic_RotCenter[iMarker_PerBound];
}

const su2double* CConfig::GetPeriodicRotAngles(string val_marker) const {
  unsigned short iMarker_PerBound;
  for (iMarker_PerBound = 0; iMarker_PerBound < nMarker_PerBound; iMarker_PerBound++)
    if (Marker_PerBound[iMarker_PerBound] == val_marker) break;
  return Periodic_RotAngles[iMarker_PerBound];
}

const su2double* CConfig::GetPeriodicTranslation(string val_marker) const {
  unsigned short iMarker_PerBound;
  for (iMarker_PerBound = 0; iMarker_PerBound < nMarker_PerBound; iMarker_PerBound++)
    if (Marker_PerBound[iMarker_PerBound] == val_marker) break;
  return Periodic_Translation[iMarker_PerBound];
}

unsigned short CConfig::GetMarker_Periodic_Donor(string val_marker) const {
  unsigned short iMarker_PerBound, jMarker_PerBound, kMarker_All;

  /*--- Find the marker for this periodic boundary. ---*/
  for (iMarker_PerBound = 0; iMarker_PerBound < nMarker_PerBound; iMarker_PerBound++)
    if (Marker_PerBound[iMarker_PerBound] == val_marker) break;

  /*--- Find corresponding donor. ---*/
  for (jMarker_PerBound = 0; jMarker_PerBound < nMarker_PerBound; jMarker_PerBound++)
    if (Marker_PerBound[jMarker_PerBound] == Marker_PerDonor[iMarker_PerBound]) break;

  /*--- Find and return global marker index for donor boundary. ---*/
  for (kMarker_All = 0; kMarker_All < nMarker_CfgFile; kMarker_All++)
    if (Marker_PerBound[jMarker_PerBound] == Marker_All_TagBound[kMarker_All]) break;

  return kMarker_All;
}

su2double CConfig::GetActDisk_NetThrust(string val_marker) const {
  unsigned short iMarker_ActDisk;
  for (iMarker_ActDisk = 0; iMarker_ActDisk < nMarker_ActDiskInlet; iMarker_ActDisk++)
    if ((Marker_ActDiskInlet[iMarker_ActDisk] == val_marker) ||
        (Marker_ActDiskOutlet[iMarker_ActDisk] == val_marker)) break;
  return ActDisk_NetThrust[iMarker_ActDisk];
}

su2double CConfig::GetActDisk_Power(string val_marker) const {
  unsigned short iMarker_ActDisk;
  for (iMarker_ActDisk = 0; iMarker_ActDisk < nMarker_ActDiskInlet; iMarker_ActDisk++)
    if ((Marker_ActDiskInlet[iMarker_ActDisk] == val_marker) ||
        (Marker_ActDiskOutlet[iMarker_ActDisk] == val_marker)) break;
  return ActDisk_Power[iMarker_ActDisk];
}

su2double CConfig::GetActDisk_MassFlow(string val_marker) const {
  unsigned short iMarker_ActDisk;
  for (iMarker_ActDisk = 0; iMarker_ActDisk < nMarker_ActDiskInlet; iMarker_ActDisk++)
    if ((Marker_ActDiskInlet[iMarker_ActDisk] == val_marker) ||
        (Marker_ActDiskOutlet[iMarker_ActDisk] == val_marker)) break;
  return ActDisk_MassFlow[iMarker_ActDisk];
}

su2double CConfig::GetActDisk_Mach(string val_marker) const {
  unsigned short iMarker_ActDisk;
  for (iMarker_ActDisk = 0; iMarker_ActDisk < nMarker_ActDiskInlet; iMarker_ActDisk++)
    if ((Marker_ActDiskInlet[iMarker_ActDisk] == val_marker) ||
        (Marker_ActDiskOutlet[iMarker_ActDisk] == val_marker)) break;
  return ActDisk_Mach[iMarker_ActDisk];
}

su2double CConfig::GetActDisk_Force(string val_marker) const {
  unsigned short iMarker_ActDisk;
  for (iMarker_ActDisk = 0; iMarker_ActDisk < nMarker_ActDiskInlet; iMarker_ActDisk++)
    if ((Marker_ActDiskInlet[iMarker_ActDisk] == val_marker) ||
        (Marker_ActDiskOutlet[iMarker_ActDisk] == val_marker)) break;
  return ActDisk_Force[iMarker_ActDisk];
}

su2double CConfig::GetActDisk_BCThrust(string val_marker) const {
  unsigned short iMarker_ActDisk;
  for (iMarker_ActDisk = 0; iMarker_ActDisk < nMarker_ActDiskInlet; iMarker_ActDisk++)
    if ((Marker_ActDiskInlet[iMarker_ActDisk] == val_marker) ||
        (Marker_ActDiskOutlet[iMarker_ActDisk] == val_marker)) break;
  return ActDisk_BCThrust[iMarker_ActDisk];
}

su2double CConfig::GetActDisk_BCThrust_Old(string val_marker) const {
  unsigned short iMarker_ActDisk;
  for (iMarker_ActDisk = 0; iMarker_ActDisk < nMarker_ActDiskInlet; iMarker_ActDisk++)
    if ((Marker_ActDiskInlet[iMarker_ActDisk] == val_marker) ||
        (Marker_ActDiskOutlet[iMarker_ActDisk] == val_marker)) break;
  return ActDisk_BCThrust_Old[iMarker_ActDisk];
}

void CConfig::SetActDisk_BCThrust(string val_marker, su2double val_actdisk_bcthrust) {
  unsigned short iMarker_ActDisk;
  for (iMarker_ActDisk = 0; iMarker_ActDisk < nMarker_ActDiskInlet; iMarker_ActDisk++)
    if ((Marker_ActDiskInlet[iMarker_ActDisk] == val_marker) ||
        (Marker_ActDiskOutlet[iMarker_ActDisk] == val_marker)) break;
  ActDisk_BCThrust[iMarker_ActDisk] = val_actdisk_bcthrust;
}

void CConfig::SetActDisk_BCThrust_Old(string val_marker, su2double val_actdisk_bcthrust_old) {
  unsigned short iMarker_ActDisk;
  for (iMarker_ActDisk = 0; iMarker_ActDisk < nMarker_ActDiskInlet; iMarker_ActDisk++)
    if ((Marker_ActDiskInlet[iMarker_ActDisk] == val_marker) ||
        (Marker_ActDiskOutlet[iMarker_ActDisk] == val_marker)) break;
  ActDisk_BCThrust_Old[iMarker_ActDisk] = val_actdisk_bcthrust_old;
}

su2double CConfig::GetActDisk_Area(string val_marker) const {
  unsigned short iMarker_ActDisk;
  for (iMarker_ActDisk = 0; iMarker_ActDisk < nMarker_ActDiskInlet; iMarker_ActDisk++)
    if ((Marker_ActDiskInlet[iMarker_ActDisk] == val_marker) ||
        (Marker_ActDiskOutlet[iMarker_ActDisk] == val_marker)) break;
  return ActDisk_Area[iMarker_ActDisk];
}

su2double CConfig::GetActDisk_ReverseMassFlow(string val_marker) const {
  unsigned short iMarker_ActDisk;
  for (iMarker_ActDisk = 0; iMarker_ActDisk < nMarker_ActDiskInlet; iMarker_ActDisk++)
    if ((Marker_ActDiskInlet[iMarker_ActDisk] == val_marker) ||
        (Marker_ActDiskOutlet[iMarker_ActDisk] == val_marker)) break;
  return ActDisk_ReverseMassFlow[iMarker_ActDisk];
}

su2double CConfig::GetActDisk_PressJump(string val_marker, unsigned short val_value) const {
  unsigned short iMarker_ActDisk;
  for (iMarker_ActDisk = 0; iMarker_ActDisk < nMarker_ActDiskInlet; iMarker_ActDisk++)
    if ((Marker_ActDiskInlet[iMarker_ActDisk] == val_marker) ||
        (Marker_ActDiskOutlet[iMarker_ActDisk] == val_marker)) break;
  return ActDisk_PressJump[iMarker_ActDisk][val_value];
}

su2double CConfig::GetActDisk_TempJump(string val_marker, unsigned short val_value) const {
  unsigned short iMarker_ActDisk;
  for (iMarker_ActDisk = 0; iMarker_ActDisk < nMarker_ActDiskInlet; iMarker_ActDisk++)
    if ((Marker_ActDiskInlet[iMarker_ActDisk] == val_marker) ||
        (Marker_ActDiskOutlet[iMarker_ActDisk] == val_marker)) break;
  return ActDisk_TempJump[iMarker_ActDisk][val_value];;
}

su2double CConfig::GetActDisk_Omega(string val_marker, unsigned short val_value) const {
  unsigned short iMarker_ActDisk;
  for (iMarker_ActDisk = 0; iMarker_ActDisk < nMarker_ActDiskInlet; iMarker_ActDisk++)
    if ((Marker_ActDiskInlet[iMarker_ActDisk] == val_marker) ||
        (Marker_ActDiskOutlet[iMarker_ActDisk] == val_marker)) break;
  return ActDisk_Omega[iMarker_ActDisk][val_value];;
}

su2double CConfig::GetOutlet_MassFlow(string val_marker) const {
  unsigned short iMarker_Outlet;
  for (iMarker_Outlet = 0; iMarker_Outlet < nMarker_Outlet; iMarker_Outlet++)
    if ((Marker_Outlet[iMarker_Outlet] == val_marker)) break;
  return Outlet_MassFlow[iMarker_Outlet];
}

su2double CConfig::GetOutlet_Density(string val_marker) const {
  unsigned short iMarker_Outlet;
  for (iMarker_Outlet = 0; iMarker_Outlet < nMarker_Outlet; iMarker_Outlet++)
    if ((Marker_Outlet[iMarker_Outlet] == val_marker)) break;
  return Outlet_Density[iMarker_Outlet];
}

su2double CConfig::GetOutlet_Area(string val_marker) const {
  unsigned short iMarker_Outlet;
  for (iMarker_Outlet = 0; iMarker_Outlet < nMarker_Outlet; iMarker_Outlet++)
    if ((Marker_Outlet[iMarker_Outlet] == val_marker)) break;
  return Outlet_Area[iMarker_Outlet];
}

unsigned short CConfig::GetMarker_CfgFile_ActDiskOutlet(string val_marker) const {
  unsigned short iMarker_ActDisk, kMarker_All;

  /*--- Find the marker for this actuator disk inlet. ---*/

  for (iMarker_ActDisk = 0; iMarker_ActDisk < nMarker_ActDiskInlet; iMarker_ActDisk++)
    if (Marker_ActDiskInlet[iMarker_ActDisk] == val_marker) break;

  /*--- Find and return global marker index for the actuator disk outlet. ---*/

  for (kMarker_All = 0; kMarker_All < nMarker_CfgFile; kMarker_All++)
    if (Marker_ActDiskOutlet[iMarker_ActDisk] == Marker_CfgFile_TagBound[kMarker_All]) break;

  return kMarker_All;
}

unsigned short CConfig::GetMarker_CfgFile_EngineExhaust(string val_marker) const {
  unsigned short iMarker_Engine, kMarker_All;

  /*--- Find the marker for this engine inflow. ---*/

  for (iMarker_Engine = 0; iMarker_Engine < nMarker_EngineInflow; iMarker_Engine++)
    if (Marker_EngineInflow[iMarker_Engine] == val_marker) break;

  /*--- Find and return global marker index for the engine exhaust. ---*/

  for (kMarker_All = 0; kMarker_All < nMarker_CfgFile; kMarker_All++)
    if (Marker_EngineExhaust[iMarker_Engine] == Marker_CfgFile_TagBound[kMarker_All]) break;

  return kMarker_All;
}

bool CConfig::GetVolumetric_Movement() const {
  bool volumetric_movement = false;

  if (GetSurface_Movement(AEROELASTIC) ||
      GetSurface_Movement(AEROELASTIC_RIGID_MOTION)||
      GetSurface_Movement(FLUID_STRUCTURE) ||
      GetSurface_Movement(EXTERNAL) ||
      GetSurface_Movement(EXTERNAL_ROTATION)){
    volumetric_movement = true;
  }

  if (Kind_SU2 == SU2_DEF ||
      Kind_SU2 == SU2_DOT ||
      DirectDiff)
  { volumetric_movement = true;}
  return volumetric_movement;
}

bool CConfig::GetSurface_Movement(unsigned short kind_movement) const {
  for (unsigned short iMarkerMoving = 0; iMarkerMoving < nKind_SurfaceMovement; iMarkerMoving++){
    if (Kind_SurfaceMovement[iMarkerMoving] == kind_movement){
      return true;
    }
  }
  return false;
}

unsigned short CConfig::GetMarker_Moving(string val_marker) const {
  unsigned short iMarker_Moving;

  /*--- Find the marker for this moving boundary. ---*/
  for (iMarker_Moving = 0; iMarker_Moving < nMarker_Moving; iMarker_Moving++)
    if (Marker_Moving[iMarker_Moving] == val_marker) break;

  return iMarker_Moving;
}

bool CConfig::GetMarker_Moving_Bool(string val_marker) const {
  unsigned short iMarker_Moving;

  /*--- Find the marker for this moving boundary, if it exists. ---*/
  for (iMarker_Moving = 0; iMarker_Moving < nMarker_Moving; iMarker_Moving++)
    if (Marker_Moving[iMarker_Moving] == val_marker) return true;

  return false;
}

unsigned short CConfig::GetMarker_Deform_Mesh(string val_marker) const {
  unsigned short iMarker_Deform_Mesh;

  /*--- Find the marker for this interface boundary. ---*/
  for (iMarker_Deform_Mesh = 0; iMarker_Deform_Mesh < nMarker_Deform_Mesh; iMarker_Deform_Mesh++)
    if (Marker_Deform_Mesh[iMarker_Deform_Mesh] == val_marker) break;

  return iMarker_Deform_Mesh;
}

unsigned short CConfig::GetMarker_Deform_Mesh_Sym_Plane(string val_marker) const {
  unsigned short iMarker_Deform_Mesh_Sym_Plane;

  /*--- Find the marker for this interface boundary. ---*/
  for (iMarker_Deform_Mesh_Sym_Plane = 0; iMarker_Deform_Mesh_Sym_Plane < nMarker_Deform_Mesh_Sym_Plane; iMarker_Deform_Mesh_Sym_Plane++)
    if (Marker_Deform_Mesh_Sym_Plane[iMarker_Deform_Mesh_Sym_Plane] == val_marker) break;

  return iMarker_Deform_Mesh_Sym_Plane;
}

unsigned short CConfig::GetMarker_Fluid_Load(string val_marker) const {
  unsigned short iMarker_Fluid_Load;

  /*--- Find the marker for this interface boundary. ---*/
  for (iMarker_Fluid_Load = 0; iMarker_Fluid_Load < nMarker_Fluid_Load; iMarker_Fluid_Load++)
    if (Marker_Fluid_Load[iMarker_Fluid_Load] == val_marker) break;

  return iMarker_Fluid_Load;
}

su2double CConfig::GetExhaust_Temperature_Target(string val_marker) const {
  unsigned short iMarker_EngineExhaust;
  for (iMarker_EngineExhaust = 0; iMarker_EngineExhaust < nMarker_EngineExhaust; iMarker_EngineExhaust++)
    if (Marker_EngineExhaust[iMarker_EngineExhaust] == val_marker) break;
  return Exhaust_Temperature_Target[iMarker_EngineExhaust];
}

su2double CConfig::GetExhaust_Pressure_Target(string val_marker) const {
  unsigned short iMarker_EngineExhaust;
  for (iMarker_EngineExhaust = 0; iMarker_EngineExhaust < nMarker_EngineExhaust; iMarker_EngineExhaust++)
    if (Marker_EngineExhaust[iMarker_EngineExhaust] == val_marker) break;
  return Exhaust_Pressure_Target[iMarker_EngineExhaust];
}

unsigned short CConfig::GetKind_Inc_Inlet(string val_marker) const {
  unsigned short iMarker_Inlet;
  for (iMarker_Inlet = 0; iMarker_Inlet < nMarker_Inlet; iMarker_Inlet++)
    if (Marker_Inlet[iMarker_Inlet] == val_marker) break;
  return Kind_Inc_Inlet[iMarker_Inlet];
}

unsigned short CConfig::GetKind_Inc_Outlet(string val_marker) const {
  unsigned short iMarker_Outlet;
  for (iMarker_Outlet = 0; iMarker_Outlet < nMarker_Outlet; iMarker_Outlet++)
    if (Marker_Outlet[iMarker_Outlet] == val_marker) break;
  return Kind_Inc_Outlet[iMarker_Outlet];
}

su2double CConfig::GetInlet_Ttotal(string val_marker) const {
  unsigned short iMarker_Inlet;
  for (iMarker_Inlet = 0; iMarker_Inlet < nMarker_Inlet; iMarker_Inlet++)
    if (Marker_Inlet[iMarker_Inlet] == val_marker) break;
  return Inlet_Ttotal[iMarker_Inlet];
}

su2double CConfig::GetInlet_Ptotal(string val_marker) const {
  unsigned short iMarker_Inlet;
  for (iMarker_Inlet = 0; iMarker_Inlet < nMarker_Inlet; iMarker_Inlet++)
    if (Marker_Inlet[iMarker_Inlet] == val_marker) break;
  return Inlet_Ptotal[iMarker_Inlet];
}

void CConfig::SetInlet_Ptotal(su2double val_pressure, string val_marker) {
  unsigned short iMarker_Inlet;
  for (iMarker_Inlet = 0; iMarker_Inlet < nMarker_Inlet; iMarker_Inlet++)
    if (Marker_Inlet[iMarker_Inlet] == val_marker)
      Inlet_Ptotal[iMarker_Inlet] = val_pressure;
}

const su2double* CConfig::GetInlet_FlowDir(string val_marker) const {
  unsigned short iMarker_Inlet;
  for (iMarker_Inlet = 0; iMarker_Inlet < nMarker_Inlet; iMarker_Inlet++)
    if (Marker_Inlet[iMarker_Inlet] == val_marker) break;
  return Inlet_FlowDir[iMarker_Inlet];
}

su2double CConfig::GetInlet_Temperature(string val_marker) const {
  unsigned short iMarker_Supersonic_Inlet;
  for (iMarker_Supersonic_Inlet = 0; iMarker_Supersonic_Inlet < nMarker_Supersonic_Inlet; iMarker_Supersonic_Inlet++)
    if (Marker_Supersonic_Inlet[iMarker_Supersonic_Inlet] == val_marker) break;
  return Inlet_Temperature[iMarker_Supersonic_Inlet];
}

su2double CConfig::GetInlet_Pressure(string val_marker) const {
  unsigned short iMarker_Supersonic_Inlet;
  for (iMarker_Supersonic_Inlet = 0; iMarker_Supersonic_Inlet < nMarker_Supersonic_Inlet; iMarker_Supersonic_Inlet++)
    if (Marker_Supersonic_Inlet[iMarker_Supersonic_Inlet] == val_marker) break;
  return Inlet_Pressure[iMarker_Supersonic_Inlet];
}

const su2double* CConfig::GetInlet_Velocity(string val_marker) const {
  unsigned short iMarker_Supersonic_Inlet;
  for (iMarker_Supersonic_Inlet = 0; iMarker_Supersonic_Inlet < nMarker_Supersonic_Inlet; iMarker_Supersonic_Inlet++)
    if (Marker_Supersonic_Inlet[iMarker_Supersonic_Inlet] == val_marker) break;
  return Inlet_Velocity[iMarker_Supersonic_Inlet];
}

const su2double* CConfig::GetInlet_MassFrac(string val_marker) const {
  unsigned short iMarker_Supersonic_Inlet;
  for (iMarker_Supersonic_Inlet = 0; iMarker_Supersonic_Inlet < nMarker_Supersonic_Inlet; iMarker_Supersonic_Inlet++)
    if (Marker_Supersonic_Inlet[iMarker_Supersonic_Inlet] == val_marker) break;
  return Inlet_MassFrac[iMarker_Supersonic_Inlet];
}

su2double CConfig::GetOutlet_Pressure(string val_marker) const {
  unsigned short iMarker_Outlet;
  for (iMarker_Outlet = 0; iMarker_Outlet < nMarker_Outlet; iMarker_Outlet++)
    if (Marker_Outlet[iMarker_Outlet] == val_marker) break;
  return Outlet_Pressure[iMarker_Outlet];
}

void CConfig::SetOutlet_Pressure(su2double val_pressure, string val_marker) {
  unsigned short iMarker_Outlet;
  for (iMarker_Outlet = 0; iMarker_Outlet < nMarker_Outlet; iMarker_Outlet++)
    if (Marker_Outlet[iMarker_Outlet] == val_marker)
      Outlet_Pressure[iMarker_Outlet] = val_pressure;
}

su2double CConfig::GetRiemann_Var1(string val_marker) const {
  unsigned short iMarker_Riemann;
  for (iMarker_Riemann = 0; iMarker_Riemann < nMarker_Riemann; iMarker_Riemann++)
    if (Marker_Riemann[iMarker_Riemann] == val_marker) break;
  return Riemann_Var1[iMarker_Riemann];
}

su2double CConfig::GetRiemann_Var2(string val_marker) const {
  unsigned short iMarker_Riemann;
  for (iMarker_Riemann = 0; iMarker_Riemann < nMarker_Riemann; iMarker_Riemann++)
    if (Marker_Riemann[iMarker_Riemann] == val_marker) break;
  return Riemann_Var2[iMarker_Riemann];
}

const su2double* CConfig::GetRiemann_FlowDir(string val_marker) const {
  unsigned short iMarker_Riemann;
  for (iMarker_Riemann = 0; iMarker_Riemann < nMarker_Riemann; iMarker_Riemann++)
    if (Marker_Riemann[iMarker_Riemann] == val_marker) break;
  return Riemann_FlowDir[iMarker_Riemann];
}

unsigned short CConfig::GetKind_Data_Riemann(string val_marker) const {
  unsigned short iMarker_Riemann;
  for (iMarker_Riemann = 0; iMarker_Riemann < nMarker_Riemann; iMarker_Riemann++)
    if (Marker_Riemann[iMarker_Riemann] == val_marker) break;
  return Kind_Data_Riemann[iMarker_Riemann];
}

su2double CConfig::GetGiles_Var1(string val_marker) const {
  unsigned short iMarker_Giles;
  for (iMarker_Giles = 0; iMarker_Giles < nMarker_Giles; iMarker_Giles++)
    if (Marker_Giles[iMarker_Giles] == val_marker) break;
  return Giles_Var1[iMarker_Giles];
}

void CConfig::SetGiles_Var1(su2double newVar1, string val_marker) {
  unsigned short iMarker_Giles;
  for (iMarker_Giles = 0; iMarker_Giles < nMarker_Giles; iMarker_Giles++)
    if (Marker_Giles[iMarker_Giles] == val_marker) break;
  Giles_Var1[iMarker_Giles] = newVar1;
}

su2double CConfig::GetGiles_Var2(string val_marker) const {
  unsigned short iMarker_Giles;
  for (iMarker_Giles = 0; iMarker_Giles < nMarker_Giles; iMarker_Giles++)
    if (Marker_Giles[iMarker_Giles] == val_marker) break;
  return Giles_Var2[iMarker_Giles];
}

su2double CConfig::GetGiles_RelaxFactorAverage(string val_marker) const {
  unsigned short iMarker_Giles;
  for (iMarker_Giles = 0; iMarker_Giles < nMarker_Giles; iMarker_Giles++)
    if (Marker_Giles[iMarker_Giles] == val_marker) break;
  return RelaxFactorAverage[iMarker_Giles];
}

su2double CConfig::GetGiles_RelaxFactorFourier(string val_marker) const {
  unsigned short iMarker_Giles;
  for (iMarker_Giles = 0; iMarker_Giles < nMarker_Giles; iMarker_Giles++)
    if (Marker_Giles[iMarker_Giles] == val_marker) break;
  return RelaxFactorFourier[iMarker_Giles];
}

const su2double* CConfig::GetGiles_FlowDir(string val_marker) const {
  unsigned short iMarker_Giles;
  for (iMarker_Giles = 0; iMarker_Giles < nMarker_Giles; iMarker_Giles++)
    if (Marker_Giles[iMarker_Giles] == val_marker) break;
  return Giles_FlowDir[iMarker_Giles];
}

unsigned short CConfig::GetKind_Data_Giles(string val_marker) const {
  unsigned short iMarker_Giles;
  for (iMarker_Giles = 0; iMarker_Giles < nMarker_Giles; iMarker_Giles++)
    if (Marker_Giles[iMarker_Giles] == val_marker) break;
  return Kind_Data_Giles[iMarker_Giles];
}

su2double CConfig::GetPressureOut_BC() const {
  unsigned short iMarker_BC;
  su2double pres_out = 0.0;
  for (iMarker_BC = 0; iMarker_BC < nMarker_Giles; iMarker_BC++){
    if (Kind_Data_Giles[iMarker_BC] == STATIC_PRESSURE || Kind_Data_Giles[iMarker_BC] == STATIC_PRESSURE_1D || Kind_Data_Giles[iMarker_BC] == RADIAL_EQUILIBRIUM ){
      pres_out = Giles_Var1[iMarker_BC];
    }
  }
  for (iMarker_BC = 0; iMarker_BC < nMarker_Riemann; iMarker_BC++){
    if (Kind_Data_Riemann[iMarker_BC] == STATIC_PRESSURE || Kind_Data_Riemann[iMarker_BC] == RADIAL_EQUILIBRIUM){
      pres_out = Riemann_Var1[iMarker_BC];
    }
  }
  return pres_out/Pressure_Ref;
}

void CConfig::SetPressureOut_BC(su2double val_press) {
  unsigned short iMarker_BC;
  for (iMarker_BC = 0; iMarker_BC < nMarker_Giles; iMarker_BC++){
    if (Kind_Data_Giles[iMarker_BC] == STATIC_PRESSURE || Kind_Data_Giles[iMarker_BC] == STATIC_PRESSURE_1D || Kind_Data_Giles[iMarker_BC] == RADIAL_EQUILIBRIUM ){
      Giles_Var1[iMarker_BC] = val_press*Pressure_Ref;
    }
  }
  for (iMarker_BC = 0; iMarker_BC < nMarker_Riemann; iMarker_BC++){
    if (Kind_Data_Riemann[iMarker_BC] == STATIC_PRESSURE || Kind_Data_Riemann[iMarker_BC] == RADIAL_EQUILIBRIUM){
      Riemann_Var1[iMarker_BC] = val_press*Pressure_Ref;
    }
  }
}

su2double CConfig::GetTotalPressureIn_BC() const {
  unsigned short iMarker_BC;
  su2double tot_pres_in = 0.0;
  for (iMarker_BC = 0; iMarker_BC < nMarker_Giles; iMarker_BC++){
    if (Kind_Data_Giles[iMarker_BC] == TOTAL_CONDITIONS_PT || Kind_Data_Giles[iMarker_BC] == TOTAL_CONDITIONS_PT_1D){
      tot_pres_in = Giles_Var1[iMarker_BC];
    }
  }
  for (iMarker_BC = 0; iMarker_BC < nMarker_Riemann; iMarker_BC++){
    if (Kind_Data_Riemann[iMarker_BC] == TOTAL_CONDITIONS_PT ){
      tot_pres_in = Riemann_Var1[iMarker_BC];
    }
  }
  if(nMarker_Inlet == 1 && Kind_Inlet == TOTAL_CONDITIONS){
    tot_pres_in = Inlet_Ptotal[0];
  }
  return tot_pres_in/Pressure_Ref;
}

su2double CConfig::GetTotalTemperatureIn_BC() const {
  unsigned short iMarker_BC;
  su2double tot_temp_in = 0.0;
  for (iMarker_BC = 0; iMarker_BC < nMarker_Giles; iMarker_BC++){
    if (Kind_Data_Giles[iMarker_BC] == TOTAL_CONDITIONS_PT || Kind_Data_Giles[iMarker_BC] == TOTAL_CONDITIONS_PT_1D){
      tot_temp_in = Giles_Var2[iMarker_BC];
    }
  }
  for (iMarker_BC = 0; iMarker_BC < nMarker_Riemann; iMarker_BC++){
    if (Kind_Data_Riemann[iMarker_BC] == TOTAL_CONDITIONS_PT ){
      tot_temp_in = Riemann_Var2[iMarker_BC];
    }
  }

  if(nMarker_Inlet == 1 && Kind_Inlet == TOTAL_CONDITIONS){
    tot_temp_in = Inlet_Ttotal[0];
  }
  return tot_temp_in/Temperature_Ref;
}

void CConfig::SetTotalTemperatureIn_BC(su2double val_temp) {
  unsigned short iMarker_BC;
  for (iMarker_BC = 0; iMarker_BC < nMarker_Giles; iMarker_BC++){
    if (Kind_Data_Giles[iMarker_BC] == TOTAL_CONDITIONS_PT || Kind_Data_Giles[iMarker_BC] == TOTAL_CONDITIONS_PT_1D){
      Giles_Var2[iMarker_BC] = val_temp*Temperature_Ref;
    }
  }
  for (iMarker_BC = 0; iMarker_BC < nMarker_Riemann; iMarker_BC++){
    if (Kind_Data_Riemann[iMarker_BC] == TOTAL_CONDITIONS_PT ){
      Riemann_Var2[iMarker_BC] = val_temp*Temperature_Ref;
    }
  }

  if(nMarker_Inlet == 1 && Kind_Inlet == TOTAL_CONDITIONS){
    Inlet_Ttotal[0] = val_temp*Temperature_Ref;
  }
}

su2double CConfig::GetFlowAngleIn_BC() const {
  unsigned short iMarker_BC;
  su2double alpha_in = 0.0;
  for (iMarker_BC = 0; iMarker_BC < nMarker_Giles; iMarker_BC++){
    if (Kind_Data_Giles[iMarker_BC] == TOTAL_CONDITIONS_PT || Kind_Data_Giles[iMarker_BC] == TOTAL_CONDITIONS_PT_1D){
      alpha_in = atan(Giles_FlowDir[iMarker_BC][1]/Giles_FlowDir[iMarker_BC][0]);
    }
  }
  for (iMarker_BC = 0; iMarker_BC < nMarker_Riemann; iMarker_BC++){
    if (Kind_Data_Riemann[iMarker_BC] == TOTAL_CONDITIONS_PT ){
      alpha_in = atan(Riemann_FlowDir[iMarker_BC][1]/Riemann_FlowDir[iMarker_BC][0]);
    }
  }

  if(nMarker_Inlet == 1 && Kind_Inlet == TOTAL_CONDITIONS){
    alpha_in = atan(Inlet_FlowDir[0][1]/Inlet_FlowDir[0][0]);
  }

  return alpha_in;
}

su2double CConfig::GetIncInlet_BC() const {

  su2double val_out = 0.0;

  if (nMarker_Inlet > 0) {
    if (Kind_Inc_Inlet[0] == VELOCITY_INLET)
      val_out = Inlet_Ptotal[0]/Velocity_Ref;
    else if (Kind_Inc_Inlet[0] == PRESSURE_INLET)
      val_out = Inlet_Ptotal[0]/Pressure_Ref;
  }

  return val_out;
}

void CConfig::SetIncInlet_BC(su2double val_in) {

  if (nMarker_Inlet > 0) {
    if (Kind_Inc_Inlet[0] == VELOCITY_INLET)
      Inlet_Ptotal[0] = val_in*Velocity_Ref;
    else if (Kind_Inc_Inlet[0] == PRESSURE_INLET)
      Inlet_Ptotal[0] = val_in*Pressure_Ref;
  }
}

su2double CConfig::GetIncTemperature_BC() const {

  su2double val_out = 0.0;

  if (nMarker_Inlet > 0)
    val_out = Inlet_Ttotal[0]/Temperature_Ref;

  return val_out;
}

void CConfig::SetIncTemperature_BC(su2double val_temperature) {
  if (nMarker_Inlet > 0)
    Inlet_Ttotal[0] = val_temperature*Temperature_Ref;
}

su2double CConfig::GetIncPressureOut_BC() const {

  su2double pressure_out = 0.0;

  if (nMarker_FarField > 0){
    pressure_out = Pressure_FreeStreamND;
  } else if (nMarker_Outlet > 0) {
    pressure_out = Outlet_Pressure[0]/Pressure_Ref;
  }

  return pressure_out;
}

void CConfig::SetIncPressureOut_BC(su2double val_pressure) {

  if (nMarker_FarField > 0){
    Pressure_FreeStreamND = val_pressure;
  } else if (nMarker_Outlet > 0) {
    Outlet_Pressure[0] = val_pressure*Pressure_Ref;
  }

}

su2double CConfig::GetIsothermal_Temperature(string val_marker) const {

  unsigned short iMarker_Isothermal = 0;

  if (nMarker_Isothermal > 0) {
    for (iMarker_Isothermal = 0; iMarker_Isothermal < nMarker_Isothermal; iMarker_Isothermal++)
      if (Marker_Isothermal[iMarker_Isothermal] == val_marker) break;
  }

  return Isothermal_Temperature[iMarker_Isothermal];
}

su2double CConfig::GetWall_HeatFlux(string val_marker) const {
  unsigned short iMarker_HeatFlux = 0;

  if (nMarker_HeatFlux > 0) {
  for (iMarker_HeatFlux = 0; iMarker_HeatFlux < nMarker_HeatFlux; iMarker_HeatFlux++)
    if (Marker_HeatFlux[iMarker_HeatFlux] == val_marker) break;
  }

  return Heat_Flux[iMarker_HeatFlux];
}

pair<unsigned short, su2double> CConfig::GetWallRoughnessProperties(string val_marker) const {
  unsigned short iMarker = 0;
  short          flag = -1;
  pair<unsigned short, su2double> WallProp;

  if (nMarker_HeatFlux > 0 || nMarker_Isothermal > 0 || nMarker_CHTInterface > 0) {
    for (iMarker = 0; iMarker < nMarker_HeatFlux; iMarker++)
      if (Marker_HeatFlux[iMarker] == val_marker) {
        flag = iMarker;
        WallProp = make_pair(Kind_Wall[flag], Roughness_Height[flag]);
        return WallProp;
      }
    for (iMarker = 0; iMarker < nMarker_Isothermal; iMarker++)
      if (Marker_Isothermal[iMarker] == val_marker) {
        flag = nMarker_HeatFlux + iMarker;
        WallProp = make_pair(Kind_Wall[flag], Roughness_Height[flag]);
        return WallProp;
      }
    for (iMarker = 0; iMarker < nMarker_CHTInterface; iMarker++)
      if (Marker_CHTInterface[iMarker] == val_marker) {
        flag = nMarker_HeatFlux + nMarker_Isothermal + iMarker;
        WallProp = make_pair(Kind_Wall[flag], Roughness_Height[flag]);
        return WallProp;
      }
  }

  WallProp = make_pair(SMOOTH, 0.0);
  return WallProp;
}

unsigned short CConfig::GetWallFunction_Treatment(string val_marker) const {

  unsigned short WallFunction = NO_WALL_FUNCTION;

  for(unsigned short iMarker=0; iMarker<nMarker_WallFunctions; iMarker++) {
    if(Marker_WallFunctions[iMarker] == val_marker) {
      WallFunction = Kind_WallFunctions[iMarker];
      break;
    }
  }

  return WallFunction;
}

const unsigned short* CConfig::GetWallFunction_IntInfo(string val_marker) const {
  unsigned short *intInfo = nullptr;

  for(unsigned short iMarker=0; iMarker<nMarker_WallFunctions; iMarker++) {
    if(Marker_WallFunctions[iMarker] == val_marker) {
      intInfo = IntInfo_WallFunctions[iMarker];
      break;
    }
  }

  return intInfo;
}

const su2double* CConfig::GetWallFunction_DoubleInfo(string val_marker) const {
  su2double *doubleInfo = nullptr;

  for(unsigned short iMarker=0; iMarker<nMarker_WallFunctions; iMarker++) {
    if(Marker_WallFunctions[iMarker] == val_marker) {
      doubleInfo = DoubleInfo_WallFunctions[iMarker];
      break;
    }
  }

  return doubleInfo;
}

su2double CConfig::GetEngineInflow_Target(string val_marker) const {
  unsigned short iMarker_EngineInflow;
  for (iMarker_EngineInflow = 0; iMarker_EngineInflow < nMarker_EngineInflow; iMarker_EngineInflow++)
    if (Marker_EngineInflow[iMarker_EngineInflow] == val_marker) break;
  return EngineInflow_Target[iMarker_EngineInflow];
}

su2double CConfig::GetInflow_Pressure(string val_marker) const {
  unsigned short iMarker_EngineInflow;
  for (iMarker_EngineInflow = 0; iMarker_EngineInflow < nMarker_EngineInflow; iMarker_EngineInflow++)
    if (Marker_EngineInflow[iMarker_EngineInflow] == val_marker) break;
  return Inflow_Pressure[iMarker_EngineInflow];
}

su2double CConfig::GetInflow_MassFlow(string val_marker) const {
  unsigned short iMarker_EngineInflow;
  for (iMarker_EngineInflow = 0; iMarker_EngineInflow < nMarker_EngineInflow; iMarker_EngineInflow++)
    if (Marker_EngineInflow[iMarker_EngineInflow] == val_marker) break;
  return Inflow_MassFlow[iMarker_EngineInflow];
}

su2double CConfig::GetInflow_ReverseMassFlow(string val_marker) const {
  unsigned short iMarker_EngineInflow;
  for (iMarker_EngineInflow = 0; iMarker_EngineInflow < nMarker_EngineInflow; iMarker_EngineInflow++)
    if (Marker_EngineInflow[iMarker_EngineInflow] == val_marker) break;
  return Inflow_ReverseMassFlow[iMarker_EngineInflow];
}

su2double CConfig::GetInflow_TotalPressure(string val_marker) const {
  unsigned short iMarker_EngineInflow;
  for (iMarker_EngineInflow = 0; iMarker_EngineInflow < nMarker_EngineInflow; iMarker_EngineInflow++)
    if (Marker_EngineInflow[iMarker_EngineInflow] == val_marker) break;
  return Inflow_TotalPressure[iMarker_EngineInflow];
}

su2double CConfig::GetInflow_Temperature(string val_marker) const {
  unsigned short iMarker_EngineInflow;
  for (iMarker_EngineInflow = 0; iMarker_EngineInflow < nMarker_EngineInflow; iMarker_EngineInflow++)
    if (Marker_EngineInflow[iMarker_EngineInflow] == val_marker) break;
  return Inflow_Temperature[iMarker_EngineInflow];
}

su2double CConfig::GetInflow_TotalTemperature(string val_marker) const {
  unsigned short iMarker_EngineInflow;
  for (iMarker_EngineInflow = 0; iMarker_EngineInflow < nMarker_EngineInflow; iMarker_EngineInflow++)
    if (Marker_EngineInflow[iMarker_EngineInflow] == val_marker) break;
  return Inflow_TotalTemperature[iMarker_EngineInflow];
}

su2double CConfig::GetInflow_RamDrag(string val_marker) const {
  unsigned short iMarker_EngineInflow;
  for (iMarker_EngineInflow = 0; iMarker_EngineInflow < nMarker_EngineInflow; iMarker_EngineInflow++)
    if (Marker_EngineInflow[iMarker_EngineInflow] == val_marker) break;
  return Inflow_RamDrag[iMarker_EngineInflow];
}

su2double CConfig::GetInflow_Force(string val_marker) const {
  unsigned short iMarker_EngineInflow;
  for (iMarker_EngineInflow = 0; iMarker_EngineInflow < nMarker_EngineInflow; iMarker_EngineInflow++)
    if (Marker_EngineInflow[iMarker_EngineInflow] == val_marker) break;
  return Inflow_Force[iMarker_EngineInflow];
}

su2double CConfig::GetInflow_Power(string val_marker) const {
  unsigned short iMarker_EngineInflow;
  for (iMarker_EngineInflow = 0; iMarker_EngineInflow < nMarker_EngineInflow; iMarker_EngineInflow++)
    if (Marker_EngineInflow[iMarker_EngineInflow] == val_marker) break;
  return Inflow_Power[iMarker_EngineInflow];
}

su2double CConfig::GetInflow_Mach(string val_marker) const {
  unsigned short iMarker_EngineInflow;
  for (iMarker_EngineInflow = 0; iMarker_EngineInflow < nMarker_EngineInflow; iMarker_EngineInflow++)
    if (Marker_EngineInflow[iMarker_EngineInflow] == val_marker) break;
  return Inflow_Mach[iMarker_EngineInflow];
}

su2double CConfig::GetExhaust_Pressure(string val_marker) const {
  unsigned short iMarker_EngineExhaust;
  for (iMarker_EngineExhaust = 0; iMarker_EngineExhaust < nMarker_EngineExhaust; iMarker_EngineExhaust++)
    if (Marker_EngineExhaust[iMarker_EngineExhaust] == val_marker) break;
  return Exhaust_Pressure[iMarker_EngineExhaust];
}

su2double CConfig::GetExhaust_Temperature(string val_marker) const {
  unsigned short iMarker_EngineExhaust;
  for (iMarker_EngineExhaust = 0; iMarker_EngineExhaust < nMarker_EngineExhaust; iMarker_EngineExhaust++)
    if (Marker_EngineExhaust[iMarker_EngineExhaust] == val_marker) break;
  return Exhaust_Temperature[iMarker_EngineExhaust];
}

su2double CConfig::GetExhaust_MassFlow(string val_marker) const {
  unsigned short iMarker_EngineExhaust;
  for (iMarker_EngineExhaust = 0; iMarker_EngineExhaust < nMarker_EngineExhaust; iMarker_EngineExhaust++)
    if (Marker_EngineExhaust[iMarker_EngineExhaust] == val_marker) break;
  return Exhaust_MassFlow[iMarker_EngineExhaust];
}

su2double CConfig::GetExhaust_TotalPressure(string val_marker) const {
  unsigned short iMarker_EngineExhaust;
  for (iMarker_EngineExhaust = 0; iMarker_EngineExhaust < nMarker_EngineExhaust; iMarker_EngineExhaust++)
    if (Marker_EngineExhaust[iMarker_EngineExhaust] == val_marker) break;
  return Exhaust_TotalPressure[iMarker_EngineExhaust];
}

su2double CConfig::GetExhaust_TotalTemperature(string val_marker) const {
  unsigned short iMarker_EngineExhaust;
  for (iMarker_EngineExhaust = 0; iMarker_EngineExhaust < nMarker_EngineExhaust; iMarker_EngineExhaust++)
    if (Marker_EngineExhaust[iMarker_EngineExhaust] == val_marker) break;
  return Exhaust_TotalTemperature[iMarker_EngineExhaust];
}

su2double CConfig::GetExhaust_GrossThrust(string val_marker) const {
  unsigned short iMarker_EngineExhaust;
  for (iMarker_EngineExhaust = 0; iMarker_EngineExhaust < nMarker_EngineExhaust; iMarker_EngineExhaust++)
    if (Marker_EngineExhaust[iMarker_EngineExhaust] == val_marker) break;
  return Exhaust_GrossThrust[iMarker_EngineExhaust];
}

su2double CConfig::GetExhaust_Force(string val_marker) const {
  unsigned short iMarker_EngineExhaust;
  for (iMarker_EngineExhaust = 0; iMarker_EngineExhaust < nMarker_EngineExhaust; iMarker_EngineExhaust++)
    if (Marker_EngineExhaust[iMarker_EngineExhaust] == val_marker) break;
  return Exhaust_Force[iMarker_EngineExhaust];
}

su2double CConfig::GetExhaust_Power(string val_marker) const {
  unsigned short iMarker_EngineExhaust;
  for (iMarker_EngineExhaust = 0; iMarker_EngineExhaust < nMarker_EngineExhaust; iMarker_EngineExhaust++)
    if (Marker_EngineExhaust[iMarker_EngineExhaust] == val_marker) break;
  return Exhaust_Power[iMarker_EngineExhaust];
}

su2double CConfig::GetActDiskInlet_Pressure(string val_marker) const {
  unsigned short iMarker_ActDiskInlet;
  for (iMarker_ActDiskInlet = 0; iMarker_ActDiskInlet < nMarker_ActDiskInlet; iMarker_ActDiskInlet++)
    if (Marker_ActDiskInlet[iMarker_ActDiskInlet] == val_marker) break;
  return ActDiskInlet_Pressure[iMarker_ActDiskInlet];
}

su2double CConfig::GetActDiskInlet_TotalPressure(string val_marker) const {
  unsigned short iMarker_ActDiskInlet;
  for (iMarker_ActDiskInlet = 0; iMarker_ActDiskInlet < nMarker_ActDiskInlet; iMarker_ActDiskInlet++)
    if (Marker_ActDiskInlet[iMarker_ActDiskInlet] == val_marker) break;
  return ActDiskInlet_TotalPressure[iMarker_ActDiskInlet];
}

su2double CConfig::GetActDiskInlet_RamDrag(string val_marker) const {
  unsigned short iMarker_ActDiskInlet;
  for (iMarker_ActDiskInlet = 0; iMarker_ActDiskInlet < nMarker_ActDiskInlet; iMarker_ActDiskInlet++)
    if (Marker_ActDiskInlet[iMarker_ActDiskInlet] == val_marker) break;
  return ActDiskInlet_RamDrag[iMarker_ActDiskInlet];
}

su2double CConfig::GetActDiskInlet_Force(string val_marker) const {
  unsigned short iMarker_ActDiskInlet;
  for (iMarker_ActDiskInlet = 0; iMarker_ActDiskInlet < nMarker_ActDiskInlet; iMarker_ActDiskInlet++)
    if (Marker_ActDiskInlet[iMarker_ActDiskInlet] == val_marker) break;
  return ActDiskInlet_Force[iMarker_ActDiskInlet];
}

su2double CConfig::GetActDiskInlet_Power(string val_marker) const {
  unsigned short iMarker_ActDiskInlet;
  for (iMarker_ActDiskInlet = 0; iMarker_ActDiskInlet < nMarker_ActDiskInlet; iMarker_ActDiskInlet++)
    if (Marker_ActDiskInlet[iMarker_ActDiskInlet] == val_marker) break;
  return ActDiskInlet_Power[iMarker_ActDiskInlet];
}

su2double CConfig::GetActDiskOutlet_Pressure(string val_marker) const {
  unsigned short iMarker_ActDiskOutlet;
  for (iMarker_ActDiskOutlet = 0; iMarker_ActDiskOutlet < nMarker_ActDiskOutlet; iMarker_ActDiskOutlet++)
    if (Marker_ActDiskOutlet[iMarker_ActDiskOutlet] == val_marker) break;
  return ActDiskOutlet_Pressure[iMarker_ActDiskOutlet];
}

su2double CConfig::GetActDiskOutlet_TotalPressure(string val_marker) const {
  unsigned short iMarker_ActDiskOutlet;
  for (iMarker_ActDiskOutlet = 0; iMarker_ActDiskOutlet < nMarker_ActDiskOutlet; iMarker_ActDiskOutlet++)
    if (Marker_ActDiskOutlet[iMarker_ActDiskOutlet] == val_marker) break;
  return ActDiskOutlet_TotalPressure[iMarker_ActDiskOutlet];
}

su2double CConfig::GetActDiskOutlet_GrossThrust(string val_marker) const {
  unsigned short iMarker_ActDiskOutlet;
  for (iMarker_ActDiskOutlet = 0; iMarker_ActDiskOutlet < nMarker_ActDiskOutlet; iMarker_ActDiskOutlet++)
    if (Marker_ActDiskOutlet[iMarker_ActDiskOutlet] == val_marker) break;
  return ActDiskOutlet_GrossThrust[iMarker_ActDiskOutlet];
}

su2double CConfig::GetActDiskOutlet_Force(string val_marker) const {
  unsigned short iMarker_ActDiskOutlet;
  for (iMarker_ActDiskOutlet = 0; iMarker_ActDiskOutlet < nMarker_ActDiskOutlet; iMarker_ActDiskOutlet++)
    if (Marker_ActDiskOutlet[iMarker_ActDiskOutlet] == val_marker) break;
  return ActDiskOutlet_Force[iMarker_ActDiskOutlet];
}

su2double CConfig::GetActDiskOutlet_Power(string val_marker) const {
  unsigned short iMarker_ActDiskOutlet;
  for (iMarker_ActDiskOutlet = 0; iMarker_ActDiskOutlet < nMarker_ActDiskOutlet; iMarker_ActDiskOutlet++)
    if (Marker_ActDiskOutlet[iMarker_ActDiskOutlet] == val_marker) break;
  return ActDiskOutlet_Power[iMarker_ActDiskOutlet];
}

su2double CConfig::GetActDiskInlet_Temperature(string val_marker) const {
  unsigned short iMarker_ActDiskInlet;
  for (iMarker_ActDiskInlet = 0; iMarker_ActDiskInlet < nMarker_ActDiskInlet; iMarker_ActDiskInlet++)
    if (Marker_ActDiskInlet[iMarker_ActDiskInlet] == val_marker) break;
  return ActDiskInlet_Temperature[iMarker_ActDiskInlet];
}

su2double CConfig::GetActDiskInlet_TotalTemperature(string val_marker) const {
  unsigned short iMarker_ActDiskInlet;
  for (iMarker_ActDiskInlet = 0; iMarker_ActDiskInlet < nMarker_ActDiskInlet; iMarker_ActDiskInlet++)
    if (Marker_ActDiskInlet[iMarker_ActDiskInlet] == val_marker) break;
  return ActDiskInlet_TotalTemperature[iMarker_ActDiskInlet];
}

su2double CConfig::GetActDiskOutlet_Temperature(string val_marker) const {
  unsigned short iMarker_ActDiskOutlet;
  for (iMarker_ActDiskOutlet = 0; iMarker_ActDiskOutlet < nMarker_ActDiskOutlet; iMarker_ActDiskOutlet++)
    if (Marker_ActDiskOutlet[iMarker_ActDiskOutlet] == val_marker) break;
  return ActDiskOutlet_Temperature[iMarker_ActDiskOutlet];
}

su2double CConfig::GetActDiskOutlet_TotalTemperature(string val_marker) const {
  unsigned short iMarker_ActDiskOutlet;
  for (iMarker_ActDiskOutlet = 0; iMarker_ActDiskOutlet < nMarker_ActDiskOutlet; iMarker_ActDiskOutlet++)
    if (Marker_ActDiskOutlet[iMarker_ActDiskOutlet] == val_marker) break;
  return ActDiskOutlet_TotalTemperature[iMarker_ActDiskOutlet];
}

su2double CConfig::GetActDiskInlet_MassFlow(string val_marker) const {
  unsigned short iMarker_ActDiskInlet;
  for (iMarker_ActDiskInlet = 0; iMarker_ActDiskInlet < nMarker_ActDiskInlet; iMarker_ActDiskInlet++)
    if (Marker_ActDiskInlet[iMarker_ActDiskInlet] == val_marker) break;
  return ActDiskInlet_MassFlow[iMarker_ActDiskInlet];
}

su2double CConfig::GetActDiskOutlet_MassFlow(string val_marker) const {
  unsigned short iMarker_ActDiskOutlet;
  for (iMarker_ActDiskOutlet = 0; iMarker_ActDiskOutlet < nMarker_ActDiskOutlet; iMarker_ActDiskOutlet++)
    if (Marker_ActDiskOutlet[iMarker_ActDiskOutlet] == val_marker) break;
  return ActDiskOutlet_MassFlow[iMarker_ActDiskOutlet];
}

su2double CConfig::GetDispl_Value(string val_marker) const {
  unsigned short iMarker_Displacement;
  for (iMarker_Displacement = 0; iMarker_Displacement < nMarker_Displacement; iMarker_Displacement++)
    if (Marker_Displacement[iMarker_Displacement] == val_marker) break;
  return Displ_Value[iMarker_Displacement];
}

su2double CConfig::GetLoad_Value(string val_marker) const {
  unsigned short iMarker_Load;
  for (iMarker_Load = 0; iMarker_Load < nMarker_Load; iMarker_Load++)
    if (Marker_Load[iMarker_Load] == val_marker) break;
  return Load_Value[iMarker_Load];
}

su2double CConfig::GetDamper_Constant(string val_marker) const {
  unsigned short iMarker_Damper;
  for (iMarker_Damper = 0; iMarker_Damper < nMarker_Damper; iMarker_Damper++)
    if (Marker_Damper[iMarker_Damper] == val_marker) break;
  return Damper_Constant[iMarker_Damper];
}

su2double CConfig::GetLoad_Dir_Value(string val_marker) const {
  unsigned short iMarker_Load_Dir;
  for (iMarker_Load_Dir = 0; iMarker_Load_Dir < nMarker_Load_Dir; iMarker_Load_Dir++)
    if (Marker_Load_Dir[iMarker_Load_Dir] == val_marker) break;
  return Load_Dir_Value[iMarker_Load_Dir];
}

su2double CConfig::GetLoad_Dir_Multiplier(string val_marker) const {
  unsigned short iMarker_Load_Dir;
  for (iMarker_Load_Dir = 0; iMarker_Load_Dir < nMarker_Load_Dir; iMarker_Load_Dir++)
    if (Marker_Load_Dir[iMarker_Load_Dir] == val_marker) break;
  return Load_Dir_Multiplier[iMarker_Load_Dir];
}

su2double CConfig::GetDisp_Dir_Value(string val_marker) const {
  unsigned short iMarker_Disp_Dir;
  for (iMarker_Disp_Dir = 0; iMarker_Disp_Dir < nMarker_Disp_Dir; iMarker_Disp_Dir++)
    if (Marker_Disp_Dir[iMarker_Disp_Dir] == val_marker) break;
  return Disp_Dir_Value[iMarker_Disp_Dir];
}

su2double CConfig::GetDisp_Dir_Multiplier(string val_marker) const {
  unsigned short iMarker_Disp_Dir;
  for (iMarker_Disp_Dir = 0; iMarker_Disp_Dir < nMarker_Disp_Dir; iMarker_Disp_Dir++)
    if (Marker_Disp_Dir[iMarker_Disp_Dir] == val_marker) break;
  return Disp_Dir_Multiplier[iMarker_Disp_Dir];
}

const su2double* CConfig::GetLoad_Dir(string val_marker) const {
  unsigned short iMarker_Load_Dir;
  for (iMarker_Load_Dir = 0; iMarker_Load_Dir < nMarker_Load_Dir; iMarker_Load_Dir++)
    if (Marker_Load_Dir[iMarker_Load_Dir] == val_marker) break;
  return Load_Dir[iMarker_Load_Dir];
}

const su2double* CConfig::GetDisp_Dir(string val_marker) const {
  unsigned short iMarker_Disp_Dir;
  for (iMarker_Disp_Dir = 0; iMarker_Disp_Dir < nMarker_Disp_Dir; iMarker_Disp_Dir++)
    if (Marker_Disp_Dir[iMarker_Disp_Dir] == val_marker) break;
  return Disp_Dir[iMarker_Disp_Dir];
}

su2double CConfig::GetLoad_Sine_Amplitude(string val_marker) const {
  unsigned short iMarker_Load_Sine;
  for (iMarker_Load_Sine = 0; iMarker_Load_Sine < nMarker_Load_Sine; iMarker_Load_Sine++)
    if (Marker_Load_Sine[iMarker_Load_Sine] == val_marker) break;
  return Load_Sine_Amplitude[iMarker_Load_Sine];
}

su2double CConfig::GetLoad_Sine_Frequency(string val_marker) const {
  unsigned short iMarker_Load_Sine;
  for (iMarker_Load_Sine = 0; iMarker_Load_Sine < nMarker_Load_Sine; iMarker_Load_Sine++)
    if (Marker_Load_Sine[iMarker_Load_Sine] == val_marker) break;
  return Load_Sine_Frequency[iMarker_Load_Sine];
}

const su2double* CConfig::GetLoad_Sine_Dir(string val_marker) const {
  unsigned short iMarker_Load_Sine;
  for (iMarker_Load_Sine = 0; iMarker_Load_Sine < nMarker_Load_Sine; iMarker_Load_Sine++)
    if (Marker_Load_Sine[iMarker_Load_Sine] == val_marker) break;
  return Load_Sine_Dir[iMarker_Load_Sine];
}

su2double CConfig::GetWall_Emissivity(string val_marker) const {

  unsigned short iMarker_Emissivity = 0;

  if (nMarker_Emissivity > 0) {
    for (iMarker_Emissivity = 0; iMarker_Emissivity < nMarker_Emissivity; iMarker_Emissivity++)
      if (Marker_Emissivity[iMarker_Emissivity] == val_marker) break;
  }

  return Wall_Emissivity[iMarker_Emissivity];
}

su2double CConfig::GetFlowLoad_Value(string val_marker) const {
  unsigned short iMarker_FlowLoad;
  for (iMarker_FlowLoad = 0; iMarker_FlowLoad < nMarker_FlowLoad; iMarker_FlowLoad++)
    if (Marker_FlowLoad[iMarker_FlowLoad] == val_marker) break;
  return FlowLoad_Value[iMarker_FlowLoad];
}

short CConfig::FindInterfaceMarker(unsigned short iInterface) const {

  /*--- The names of the two markers that form the interface. ---*/
  const auto& sideA = Marker_ZoneInterface[2*iInterface];
  const auto& sideB = Marker_ZoneInterface[2*iInterface+1];

  for (unsigned short iMarker = 0; iMarker < nMarker_All; iMarker++) {
    /*--- If the marker is sideA or sideB of the interface (order does not matter). ---*/
    const auto& tag = Marker_All_TagBound[iMarker];
    if ((tag == sideA) || (tag == sideB)) return iMarker;
  }
  return -1;
}

void CConfig::Tick(double *val_start_time) {

#ifdef PROFILE
  *val_start_time = SU2_MPI::Wtime();
#endif

}

void CConfig::Tock(double val_start_time, string val_function_name, int val_group_id) {

#ifdef PROFILE

  double val_stop_time = 0.0, val_elapsed_time = 0.0;

  val_stop_time = SU2_MPI::Wtime();

  /*--- Compute the elapsed time for this subroutine ---*/
  val_elapsed_time = val_stop_time - val_start_time;

  /*--- Store the subroutine name and the elapsed time ---*/
  Profile_Function_tp.push_back(val_function_name);
  Profile_Time_tp.push_back(val_elapsed_time);
  Profile_ID_tp.push_back(val_group_id);

#endif

}

void CConfig::SetProfilingCSV(void) {

#ifdef PROFILE

  int rank = MASTER_NODE;
  int size = SINGLE_NODE;
#ifdef HAVE_MPI
  SU2_MPI::Comm_rank(MPI_COMM_WORLD, &rank);
  SU2_MPI::Comm_size(MPI_COMM_WORLD, &size);
#endif

  /*--- Each rank has the same stack trace, so the they have the same
   function calls and ordering in the vectors. We're going to reduce
   the timings from each rank and extract the avg, min, and max timings. ---*/

  /*--- First, create a local mapping, so that we can extract the
   min and max values for each function. ---*/

  for (unsigned int i = 0; i < Profile_Function_tp.size(); i++) {

    /*--- Add the function and initialize if not already stored (the ID
     only needs to be stored the first time).---*/
    if (Profile_Map_tp.find(Profile_Function_tp[i]) == Profile_Map_tp.end()) {

      vector<int> profile; profile.push_back(i);
      Profile_Map_tp.insert(pair<string,vector<int> >(Profile_Function_tp[i],profile));

    } else {

      /*--- This function has already been added, so simply increment the
       number of calls and total time for this function. ---*/

      Profile_Map_tp[Profile_Function_tp[i]].push_back(i);

    }
  }

  /*--- We now have everything gathered by function name, so we can loop over
   each function and store the min/max times. ---*/

  int map_size = 0;
  for (map<string,vector<int> >::iterator it=Profile_Map_tp.begin(); it!=Profile_Map_tp.end(); ++it) {
    map_size++;
  }

  /*--- Allocate and initialize memory ---*/

  double *l_min_red = NULL, *l_max_red = NULL, *l_tot_red = NULL, *l_avg_red = NULL;
  int *n_calls_red = NULL;
  double* l_min = new double[map_size];
  double* l_max = new double[map_size];
  double* l_tot = new double[map_size];
  double* l_avg = new double[map_size];
  int* n_calls  = new int[map_size];
  for (int i = 0; i < map_size; i++)
  {
    l_min[i]   = 1e10;
    l_max[i]   = 0.0;
    l_tot[i]   = 0.0;
    l_avg[i]   = 0.0;
    n_calls[i] = 0;
  }

  /*--- Collect the info for each function from the current rank ---*/

  int func_counter = 0;
  for (map<string,vector<int> >::iterator it=Profile_Map_tp.begin(); it!=Profile_Map_tp.end(); ++it) {

    for (unsigned int i = 0; i < (it->second).size(); i++) {
      n_calls[func_counter]++;
      l_tot[func_counter] += Profile_Time_tp[(it->second)[i]];
      if (Profile_Time_tp[(it->second)[i]] < l_min[func_counter])
        l_min[func_counter] = Profile_Time_tp[(it->second)[i]];
      if (Profile_Time_tp[(it->second)[i]] > l_max[func_counter])
        l_max[func_counter] = Profile_Time_tp[(it->second)[i]];

    }
    l_avg[func_counter] = l_tot[func_counter]/((double)n_calls[func_counter]);
    func_counter++;
  }

  /*--- Now reduce the data ---*/

  if (rank == MASTER_NODE) {
    l_min_red = new double[map_size];
    l_max_red = new double[map_size];
    l_tot_red = new double[map_size];
    l_avg_red = new double[map_size];
    n_calls_red  = new int[map_size];
  }

#ifdef HAVE_MPI
  MPI_Reduce(n_calls, n_calls_red, map_size, MPI_INT, MPI_SUM, MASTER_NODE, MPI_COMM_WORLD);
  MPI_Reduce(l_tot, l_tot_red, map_size, MPI_DOUBLE, MPI_SUM, MASTER_NODE, MPI_COMM_WORLD);
  MPI_Reduce(l_avg, l_avg_red, map_size, MPI_DOUBLE, MPI_SUM, MASTER_NODE, MPI_COMM_WORLD);
  MPI_Reduce(l_min, l_min_red, map_size, MPI_DOUBLE, MPI_MIN, MASTER_NODE, MPI_COMM_WORLD);
  MPI_Reduce(l_max, l_max_red, map_size, MPI_DOUBLE, MPI_MAX, MASTER_NODE, MPI_COMM_WORLD);
#else
  memcpy(n_calls_red, n_calls, map_size*sizeof(int));
  memcpy(l_tot_red,   l_tot,   map_size*sizeof(double));
  memcpy(l_avg_red,   l_avg,   map_size*sizeof(double));
  memcpy(l_min_red,   l_min,   map_size*sizeof(double));
  memcpy(l_max_red,   l_max,   map_size*sizeof(double));
#endif

  /*--- The master rank will write the file ---*/

  if (rank == MASTER_NODE) {

    /*--- Take averages over all ranks on the master ---*/

    for (int i = 0; i < map_size; i++) {
      l_tot_red[i]   = l_tot_red[i]/(double)size;
      l_avg_red[i]   = l_avg_red[i]/(double)size;
      n_calls_red[i] = n_calls_red[i]/size;
    }

    /*--- Now write a CSV file with the processed results ---*/

    ofstream Profile_File;
    Profile_File.precision(15);
    Profile_File.open("profiling.csv");

    /*--- Create the CSV header ---*/

    Profile_File << "\"Function_Name\", \"N_Calls\", \"Avg_Total_Time\", \"Avg_Time\", \"Min_Time\", \"Max_Time\", \"Function_ID\"" << endl;

    /*--- Loop through the map and write the results to the file ---*/

    func_counter = 0;
    for (map<string,vector<int> >::iterator it=Profile_Map_tp.begin(); it!=Profile_Map_tp.end(); ++it) {

      Profile_File << scientific << it->first << ", " << n_calls_red[func_counter] << ", " << l_tot_red[func_counter] << ", " << l_avg_red[func_counter] << ", " << l_min_red[func_counter] << ", " << l_max_red[func_counter] << ", " << (int)Profile_ID_tp[(it->second)[0]] << endl;
      func_counter++;
    }

    Profile_File.close();

  }

  delete [] l_min;
  delete [] l_max;
  delete [] l_avg;
  delete [] l_tot;
  delete [] n_calls;
  if (rank == MASTER_NODE) {
    delete [] l_min_red;
    delete [] l_max_red;
    delete [] l_avg_red;
    delete [] l_tot_red;
    delete [] n_calls_red;
  }

#endif

}

void CConfig::GEMM_Tick(double *val_start_time) const {

#ifdef PROFILE

#ifdef HAVE_MKL
  *val_start_time = dsecnd();
#else
  *val_start_time = SU2_MPI::Wtime();
#endif

#endif

}

void CConfig::GEMM_Tock(double val_start_time, int M, int N, int K) const {

#ifdef PROFILE

  /* Determine the timing value. The actual function called depends on
     the type of executable. */
  double val_stop_time = 0.0;

#ifdef HAVE_MKL
  val_stop_time = dsecnd();
#else
  val_stop_time = SU2_MPI::Wtime();
#endif

  /* Compute the elapsed time. */
  const double val_elapsed_time = val_stop_time - val_start_time;

  /* Create the CLong3T from the M-N-K values and check if it is already
     stored in the map GEMM_Profile_MNK. */
  CLong3T MNK(M, N, K);
  map<CLong3T, int>::iterator MI = GEMM_Profile_MNK.find(MNK);

  if(MI == GEMM_Profile_MNK.end()) {

    /* Entry is not present yet. Create it. */
    const int ind = GEMM_Profile_MNK.size();
    GEMM_Profile_MNK[MNK] = ind;

    GEMM_Profile_NCalls.push_back(1);
    GEMM_Profile_TotTime.push_back(val_elapsed_time);
    GEMM_Profile_MinTime.push_back(val_elapsed_time);
    GEMM_Profile_MaxTime.push_back(val_elapsed_time);
  }
  else {

    /* Entry is already present. Determine its index in the
       map and update the corresponding vectors. */
    const int ind = MI->second;
    ++GEMM_Profile_NCalls[ind];
    GEMM_Profile_TotTime[ind] += val_elapsed_time;
    GEMM_Profile_MinTime[ind]  = min(GEMM_Profile_MinTime[ind], val_elapsed_time);
    GEMM_Profile_MaxTime[ind]  = max(GEMM_Profile_MaxTime[ind], val_elapsed_time);
  }

#endif

}

void CConfig::GEMMProfilingCSV(void) {

#ifdef PROFILE

  /* Initialize the rank to the master node. */
  int rank = MASTER_NODE;

#ifdef HAVE_MPI
  /* Parallel executable. The profiling data must be sent to the master node.
     First determine the rank and size. */
  int size;
  SU2_MPI::Comm_rank(MPI_COMM_WORLD, &rank);
  SU2_MPI::Comm_size(MPI_COMM_WORLD, &size);

  /* Check for the master node. */
  if(rank == MASTER_NODE) {

    /* Master node. Loop over the other ranks to receive their data. */
    for(int proc=1; proc<size; ++proc) {

      /* Block until a message from this processor arrives. Determine
         the number of entries in the receive buffers. */
      SU2_MPI::Status status;
      SU2_MPI::Probe(proc, 0, MPI_COMM_WORLD, &status);

      int nEntries;
      SU2_MPI::Get_count(&status, MPI_LONG, &nEntries);

      /* Allocate the memory for the receive buffers and receive the
         three messages using blocking receives. */
      vector<long>   recvBufNCalls(nEntries);
      vector<double> recvBufTotTime(nEntries);
      vector<double> recvBufMinTime(nEntries);
      vector<double> recvBufMaxTime(nEntries);
      vector<long>   recvBufMNK(3*nEntries);

      SU2_MPI::Recv(recvBufNCalls.data(), recvBufNCalls.size(),
                    MPI_LONG, proc, 0, MPI_COMM_WORLD, &status);
      SU2_MPI::Recv(recvBufTotTime.data(), recvBufTotTime.size(),
                    MPI_DOUBLE, proc, 1, MPI_COMM_WORLD, &status);
      SU2_MPI::Recv(recvBufMinTime.data(), recvBufMinTime.size(),
                    MPI_DOUBLE, proc, 2, MPI_COMM_WORLD, &status);
      SU2_MPI::Recv(recvBufMaxTime.data(), recvBufMaxTime.size(),
                    MPI_DOUBLE, proc, 3, MPI_COMM_WORLD, &status);
      SU2_MPI::Recv(recvBufMNK.data(), recvBufMNK.size(),
                    MPI_LONG, proc, 4, MPI_COMM_WORLD, &status);

      /* Loop over the number of entries. */
      for(int i=0; i<nEntries; ++i) {

        /* Create the CLong3T from the M-N-K values and check if it is already
           stored in the map GEMM_Profile_MNK. */
        CLong3T MNK(recvBufMNK[3*i], recvBufMNK[3*i+1], recvBufMNK[3*i+2]);
        map<CLong3T, int>::iterator MI = GEMM_Profile_MNK.find(MNK);

        if(MI == GEMM_Profile_MNK.end()) {

          /* Entry is not present yet. Create it. */
          const int ind = GEMM_Profile_MNK.size();
          GEMM_Profile_MNK[MNK] = ind;

          GEMM_Profile_NCalls.push_back(recvBufNCalls[i]);
          GEMM_Profile_TotTime.push_back(recvBufTotTime[i]);
          GEMM_Profile_MinTime.push_back(recvBufMinTime[i]);
          GEMM_Profile_MaxTime.push_back(recvBufMaxTime[i]);
        }
        else {

          /* Entry is already present. Determine its index in the
             map and update the corresponding vectors. */
          const int ind = MI->second;
          GEMM_Profile_NCalls[ind]  += recvBufNCalls[i];
          GEMM_Profile_TotTime[ind] += recvBufTotTime[i];
          GEMM_Profile_MinTime[ind]  = min(GEMM_Profile_MinTime[ind], recvBufMinTime[i]);
          GEMM_Profile_MaxTime[ind]  = max(GEMM_Profile_MaxTime[ind], recvBufMaxTime[i]);
        }
      }
    }
  }
  else {

    /* Not the master node. Create the send buffer for the MNK data. */
    vector<long> sendBufMNK(3*GEMM_Profile_NCalls.size());
    for(map<CLong3T, int>::iterator MI =GEMM_Profile_MNK.begin();
                                    MI!=GEMM_Profile_MNK.end(); ++MI) {

      const int ind = 3*MI->second;
      sendBufMNK[ind]   = MI->first.long0;
      sendBufMNK[ind+1] = MI->first.long1;
      sendBufMNK[ind+2] = MI->first.long2;
    }

    /* Send the data to the master node using blocking sends. */
    SU2_MPI::Send(GEMM_Profile_NCalls.data(), GEMM_Profile_NCalls.size(),
                  MPI_LONG, MASTER_NODE, 0, MPI_COMM_WORLD);
    SU2_MPI::Send(GEMM_Profile_TotTime.data(), GEMM_Profile_TotTime.size(),
                  MPI_DOUBLE, MASTER_NODE, 1, MPI_COMM_WORLD);
    SU2_MPI::Send(GEMM_Profile_MinTime.data(), GEMM_Profile_MinTime.size(),
                  MPI_DOUBLE, MASTER_NODE, 2, MPI_COMM_WORLD);
    SU2_MPI::Send(GEMM_Profile_MaxTime.data(), GEMM_Profile_MaxTime.size(),
                  MPI_DOUBLE, MASTER_NODE, 3, MPI_COMM_WORLD);
    SU2_MPI::Send(sendBufMNK.data(), sendBufMNK.size(),
                  MPI_LONG, MASTER_NODE, 4, MPI_COMM_WORLD);
  }

#endif

  /*--- The master rank will write the file ---*/
  if (rank == MASTER_NODE) {

    /* Store the elements of the map GEMM_Profile_MNK in
       vectors for post processing reasons. */
    const unsigned int nItems = GEMM_Profile_MNK.size();
    vector<long> M(nItems), N(nItems), K(nItems);
    for(map<CLong3T, int>::iterator MI =GEMM_Profile_MNK.begin();
                                    MI!=GEMM_Profile_MNK.end(); ++MI) {

      const int ind = MI->second;
      M[ind] = MI->first.long0;
      N[ind] = MI->first.long1;
      K[ind] = MI->first.long2;
    }

    /* In order to create a nicer output the profiling data is sorted in
       terms of CPU time spent. Create a vector of pairs for carrying
       out this sort. */
    vector<pair<double, unsigned int> > sortedTime;

    for(unsigned int i=0; i<GEMM_Profile_TotTime.size(); ++i)
      sortedTime.push_back(make_pair(GEMM_Profile_TotTime[i], i));

    sort(sortedTime.begin(), sortedTime.end());

    /* Open the profiling file. */
    ofstream Profile_File;
    Profile_File.precision(15);
    Profile_File.open("gemm_profiling.csv");

    /* Create the CSV header */
    Profile_File << "\"Total_Time\", \"N_Calls\", \"Avg_Time\", \"Min_Time\", \"Max_Time\", \"M\", \"N\", \"K\", \"Avg GFLOPs\"" << endl;

    /* Loop through the different items, where the item with the largest total time is
       written first. As sortedTime is sorted in increasing order, the sequence of
       sortedTime must be reversed. */
    for(vector<pair<double, unsigned int> >::reverse_iterator rit =sortedTime.rbegin();
                                                              rit!=sortedTime.rend(); ++rit) {
      /* Determine the original index in the profiling vectors. */
      const unsigned int ind = rit->second;
      const double AvgTime = GEMM_Profile_TotTime[ind]/GEMM_Profile_NCalls[ind];
      const double GFlops   = 2.0e-9*M[ind]*N[ind]*K[ind]/AvgTime;

      /* Write the data. */
      Profile_File << scientific << GEMM_Profile_TotTime[ind] << ", " << GEMM_Profile_NCalls[ind] << ", "
                   << AvgTime << ", " << GEMM_Profile_MinTime[ind] << ", " << GEMM_Profile_MaxTime[ind] << ", "
                   << M[ind] << ", " << N[ind] << ", " << K[ind] << ", " << GFlops << endl;
    }

    /* Close the file. */
    Profile_File.close();
  }

#endif

}

void CConfig::SetFreeStreamTurboNormal(const su2double* turboNormal){

  FreeStreamTurboNormal[0] = turboNormal[0];
  FreeStreamTurboNormal[1] = turboNormal[1];
  FreeStreamTurboNormal[2] = 0.0;

}

void CConfig::SetMultizone(CConfig *driver_config, CConfig **config_container){

  for (unsigned short iZone = 0; iZone < nZone; iZone++){

    if (config_container[iZone]->GetTime_Domain() != GetTime_Domain()){
      SU2_MPI::Error("Option TIME_DOMAIN must be the same in all zones.", CURRENT_FUNCTION);
    }
    if (config_container[iZone]->GetnTime_Iter() != GetnTime_Iter()){
      SU2_MPI::Error("Option TIME_ITER must be the same in all zones.", CURRENT_FUNCTION);
    }
    if (config_container[iZone]->GetnOuter_Iter() != GetnOuter_Iter()){
      SU2_MPI::Error("Option OUTER_ITER must be the same in all zones.", CURRENT_FUNCTION);
    }
    if (config_container[iZone]->GetTime_Step() != GetTime_Step()){
      SU2_MPI::Error("Option TIME_STEP must be the same in all zones.", CURRENT_FUNCTION);
    }
    if (config_container[iZone]->GetMultizone_Problem() != GetMultizone_Problem()){
      SU2_MPI::Error("Option MULTIZONE must be the same in all zones.", CURRENT_FUNCTION);
    }
    if (config_container[iZone]->GetMultizone_Mesh() != GetMultizone_Mesh()){
      SU2_MPI::Error("Option MULTIZONE_MESH must be the same in all zones.", CURRENT_FUNCTION);
    }
    if(config_container[iZone]->GetWnd_Cauchy_Crit() == true){
      SU2_MPI::Error("Option WINDOW_CAUCHY_CRIT must be deactivated for multizone problems.", CURRENT_FUNCTION);
    }
  }
  if(driver_config->GetWnd_Cauchy_Crit() == true){
    SU2_MPI::Error("Option WINDOW_CAUCHY_CRIT must be deactivated for multizone problems.", CURRENT_FUNCTION);
  }

  bool multiblockDriver = false;
  for (unsigned short iFiles = 0; iFiles < driver_config->GetnVolumeOutputFiles(); iFiles++){
    if (driver_config->GetVolumeOutputFiles()[iFiles] == PARAVIEW_MULTIBLOCK){
      multiblockDriver = true;
    }
  }

  bool multiblockZone = false;
  for (unsigned short iZone = 0; iZone < nZone; iZone++){
    multiblockZone = false;
    for (unsigned short iFiles = 0; iFiles < config_container[iZone]->GetnVolumeOutputFiles(); iFiles++){
      if (config_container[iZone]->GetVolumeOutputFiles()[iFiles] == PARAVIEW_MULTIBLOCK){
        multiblockZone = true;
      }
    }
    if (multiblockZone != multiblockDriver){
      SU2_MPI::Error("To enable PARAVIEW_MULTIBLOCK output, add it to OUTPUT_FILES option in main config and\n"
                     "remove option from sub-config files.", CURRENT_FUNCTION);
    }
  }

  /*--- Set the Restart iter for time dependent problems ---*/
  if (driver_config->GetRestart()){
    Unst_RestartIter = driver_config->GetRestart_Iter();
    Dyn_RestartIter  = driver_config->GetRestart_Iter();
  }

  /*--- Fix the Time Step for all subdomains, for the case of time-dependent problems ---*/
  if (driver_config->GetTime_Domain()){
    Delta_UnstTime = driver_config->GetTime_Step();
    Delta_DynTime  = driver_config->GetTime_Step();

    Time_Domain = true;
  }

  /*------------------------------------------------------------*/
  /*------ Determine the special properties of the problem -----*/
  /*------------------------------------------------------------*/

  bool structural_zone = false;
  bool fluid_zone = false;

  unsigned short iZone = 0;

  /*--- If there is at least a fluid and a structural zone ---*/
  for (iZone = 0; iZone < nZone; iZone++){
    switch (config_container[iZone]->GetKind_Solver()) {
    case EULER: case NAVIER_STOKES: case RANS:
    case INC_EULER: case INC_NAVIER_STOKES: case INC_RANS:
    case NEMO_EULER: case NEMO_NAVIER_STOKES:
      fluid_zone = true;
      break;
    case FEM_ELASTICITY:
      structural_zone = true;
      Relaxation = true;
      break;
    }
  }

  /*--- If the problem has FSI properties ---*/
  FSI_Problem = fluid_zone && structural_zone;

  Multizone_Residual = true;

}<|MERGE_RESOLUTION|>--- conflicted
+++ resolved
@@ -1096,8 +1096,7 @@
   addBoolOption("BODY_FORCE", Body_Force, false);
   body_force[0] = 0.0; body_force[1] = 0.0; body_force[2] = 0.0;
   /* DESCRIPTION: Vector of body force values (BodyForce_X, BodyForce_Y, BodyForce_Z) */
-<<<<<<< HEAD
-  addDoubleArrayOption("BODY_FORCE_VECTOR", 3, Body_Force_Vector, default_body_force);
+  addDoubleArrayOption("BODY_FORCE_VECTOR", 3, body_force);
 
   /* DESCRIPTION: Apply a body force as a source term for periodic boundary conditions (NONE, PRESSURE_DROP, MASSFLOW) */
   addEnumOption("KIND_STREAMWISE_PERIODIC", Kind_Streamwise_Periodic, Streamwise_Periodic_Map, NO_STREAMWISE_PERIODIC);
@@ -1110,9 +1109,7 @@
   /* DESCRIPTION: Target Massflow [kg/s], Delta P will be adapted until m_dot is met.  */
   addDoubleOption("STREAMWISE_PERIODIC_MASSFLOW", Streamwise_Periodic_TargetMassFlow, 0.0);
   
-=======
   addDoubleArrayOption("BODY_FORCE_VECTOR", 3, body_force);
->>>>>>> 5c530937
   /*!\brief RESTART_SOL \n DESCRIPTION: Restart solution from native solution file \n Options: NO, YES \ingroup Config */
   addBoolOption("RESTART_SOL", Restart, false);
   /*!\brief BINARY_RESTART \n DESCRIPTION: Read binary SU2 native restart files. \n Options: YES, NO \ingroup Config */
@@ -2257,11 +2254,7 @@
   addDoubleOption("REFERENCE_GEOMETRY_PENALTY", RefGeom_Penalty, 1E6);
   /*!\brief REFERENCE_GEOMETRY_FILENAME \n DESCRIPTION: Reference geometry filename \n Default: reference_geometry.dat \ingroup Config */
   addStringOption("REFERENCE_GEOMETRY_FILENAME", RefGeom_FEMFileName, string("reference_geometry.dat"));
-<<<<<<< HEAD
   /*!\brief REFERENCE_GEOMETRY_FORMAT \n DESCRIPTION: Format of the reference geometry file \n OPTIONS: see \link Input_Ref_Map \endlink \n DEFAULT: SU2 \ingroup Config*/
-=======
-  /*!\brief REFERENCE_GEOMETRY_FORMAT \n DESCRIPTION: Reference geometry format \n DEFAULT: SU2 \ingroup Config*/
->>>>>>> 5c530937
   addEnumOption("REFERENCE_GEOMETRY_FORMAT", RefGeom_FileFormat, Input_Ref_Map, SU2_REF);
   /*!\brief REFERENCE_GEOMETRY_SURFACE\n DESCRIPTION: If true consider only the surfaces where loads are applied. \ingroup Config*/
   addBoolOption("REFERENCE_GEOMETRY_SURFACE", RefGeomSurf, false);
