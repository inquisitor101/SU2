/*!
 * \file CConfig.cpp
 * \brief Main file for managing the config file
 * \author F. Palacios, T. Economon, B. Tracey, H. Kline
 * \version 7.0.6 "Blackbird"
 *
 * SU2 Project Website: https://su2code.github.io
 *
 * The SU2 Project is maintained by the SU2 Foundation
 * (http://su2foundation.org)
 *
 * Copyright 2012-2020, SU2 Contributors (cf. AUTHORS.md)
 *
 * SU2 is free software; you can redistribute it and/or
 * modify it under the terms of the GNU Lesser General Public
 * License as published by the Free Software Foundation; either
 * version 2.1 of the License, or (at your option) any later version.
 *
 * SU2 is distributed in the hope that it will be useful,
 * but WITHOUT ANY WARRANTY; without even the implied warranty of
 * MERCHANTABILITY or FITNESS FOR A PARTICULAR PURPOSE. See the GNU
 * Lesser General Public License for more details.
 *
 * You should have received a copy of the GNU Lesser General Public
 * License along with SU2. If not, see <http://www.gnu.org/licenses/>.
 */

#define ENABLE_MAPS
#include "../include/CConfig.hpp"
#undef ENABLE_MAPS

#include "../include/fem/fem_gauss_jacobi_quadrature.hpp"
#include "../include/fem/fem_geometry_structure.hpp"

#include "../include/basic_types/ad_structure.hpp"
#include "../include/toolboxes/printing_toolbox.hpp"

using namespace PrintingToolbox;

#ifdef PROFILE
#ifdef HAVE_MKL
#include "mkl.h"
#endif
#endif

vector<string> Profile_Function_tp;       /*!< \brief Vector of string names for profiled functions. */
vector<double> Profile_Time_tp;           /*!< \brief Vector of elapsed time for profiled functions. */
vector<double> Profile_ID_tp;             /*!< \brief Vector of group ID number for profiled functions. */
map<string, vector<int> > Profile_Map_tp; /*!< \brief Map containing the final results for profiled functions. */

map<CLong3T, int> GEMM_Profile_MNK;       /*!< \brief Map, which maps the GEMM size to the index where
                                                      the data for this GEMM is stored in several vectors. */
vector<long>   GEMM_Profile_NCalls;       /*!< \brief Vector, which stores the number of calls to this
                                                      GEMM size. */
vector<double> GEMM_Profile_TotTime;      /*!< \brief Total time spent for this GEMM size. */
vector<double> GEMM_Profile_MinTime;      /*!< \brief Minimum time spent for this GEMM size. */
vector<double> GEMM_Profile_MaxTime;      /*!< \brief Maximum time spent for this GEMM size. */

//#pragma omp threadprivate(Profile_Function_tp, Profile_Time_tp, Profile_ID_tp, Profile_Map_tp)


CConfig::CConfig(char case_filename[MAX_STRING_SIZE], unsigned short val_software, bool verb_high) {

  /*--- Set the case name to the base config file name without extension ---*/

  caseName = PrintingToolbox::split(string(case_filename),'.')[0];

  base_config = true;

  /*--- Store MPI rank and size ---*/

  rank = SU2_MPI::GetRank();
  size = SU2_MPI::GetSize();

  iZone = 0;
  nZone = 1;

  Init();

  /*--- Parsing the config file  ---*/

  SetConfig_Parsing(case_filename);

  /*--- Set the default values for all of the options that weren't set ---*/

  SetDefault();

  /*--- Set number of zone ---*/

  SetnZone();

  /*--- Configuration file postprocessing ---*/

  SetPostprocessing(val_software, iZone, 0);

  /*--- Configuration file boundaries/markers setting ---*/

  SetMarkers(val_software);

  /*--- Configuration file output ---*/

  if ((rank == MASTER_NODE) && verb_high)
    SetOutput(val_software, iZone);

}

CConfig::CConfig(istream &case_buffer, unsigned short val_software, bool verb_high) {

  base_config = true;

  iZone = 0;
  nZone = 1;

  Init();

  /*--- Parsing the config file  ---*/

  SetConfig_Parsing(case_buffer);

  /*--- Set the default values for all of the options that weren't set ---*/

  SetDefault();

  /*--- Set number of zone ---*/

  SetnZone();

  /*--- Configuration file postprocessing ---*/

  SetPostprocessing(val_software, iZone, 0);

  /*--- Configuration file boundaries/markers setting ---*/

  SetMarkers(val_software);

  /*--- Configuration file output ---*/

  if ((rank == MASTER_NODE) && verb_high)
    SetOutput(val_software, iZone);

}


CConfig::CConfig(CConfig* config, char case_filename[MAX_STRING_SIZE], unsigned short val_software, unsigned short val_iZone, unsigned short val_nZone, bool verb_high) {

  caseName = config->GetCaseName();

  unsigned short val_nDim;

  base_config = false;

  iZone = val_iZone;
  nZone = val_nZone;

  Init();

  /*--- Parsing the config file  ---*/

  SetConfig_Parsing(case_filename);

  /*--- Set default options from base config ---*/

  SetDefaultFromConfig(config);

  /*--- Set the default values for all of the options that weren't set ---*/

  SetDefault();

  /*--- Get the dimension --- */

  val_nDim = GetnDim(Mesh_FileName, Mesh_FileFormat);

  /*--- Configuration file postprocessing ---*/

  SetPostprocessing(val_software, val_iZone, val_nDim);

  /*--- Configuration file boundaries/markers setting ---*/

  SetMarkers(val_software);

  /*--- Configuration file output ---*/

  if ((rank == MASTER_NODE) && verb_high)
    SetOutput(val_software, val_iZone);

  Multizone_Problem = config->GetMultizone_Problem();

}

CConfig::CConfig(char case_filename[MAX_STRING_SIZE], unsigned short val_software) {

  /*--- Set the case name to the base config file name without extension ---*/

  caseName = PrintingToolbox::split(string(case_filename),'.')[0];

  base_config = true;

  nZone = 1;
  iZone = 0;

  Init();

  /*--- Parsing the config file  ---*/

  SetConfig_Parsing(case_filename);

  /*--- Set the default values for all of the options that weren't set ---*/

  SetDefault();

  /*--- Set number of zones --- */

  SetnZone();

  /*--- Configuration file postprocessing ---*/

  SetPostprocessing(val_software, 0, 1);

  /*--- Configuration file boundaries/markers setting ---*/

  SetMarkers(val_software);

  /*--- Print the header --- */

  SetHeader(val_software);

}

CConfig::CConfig(char case_filename[MAX_STRING_SIZE], CConfig *config) {

  /*--- Set the case name to the base config file name without extension ---*/

  caseName = PrintingToolbox::split(string(case_filename),'.')[0];

  base_config = true;

  bool runtime_file = false;

  Init();

  /*--- Parsing the config file  ---*/

  runtime_file = SetRunTime_Parsing(case_filename);

  /*--- Set the default values for all of the options that weren't set ---*/

  SetDefault();

  /*--- Update original config file ---*/

  if (runtime_file) {
    if (all_options.find("TIME_ITER") == all_options.end())
      config->SetnTime_Iter(nTimeIter);
  }
}

SU2_MPI::Comm CConfig::GetMPICommunicator() const {

  return SU2_Communicator;

}

void CConfig::Init(){

  /*--- Store MPI rank and size ---*/

  rank = SU2_MPI::GetRank();
  size = SU2_MPI::GetSize();

  /*--- Initialize pointers to Null---*/

  SetPointersNull();

  /*--- Reading config options  ---*/

  SetConfig_Options();

}

void CConfig::SetMPICommunicator(SU2_MPI::Comm Communicator) {

  SU2_Communicator = Communicator;

}

void CConfig::addDoubleOption(const string name, su2double & option_field, su2double default_value) {
  // Check if the key is already in the map. If this fails, it is coder error
  // and not user error, so throw.
  assert(option_map.find(name) == option_map.end());

  // Add this option to the list of all the options
  all_options.insert(pair<string, bool>(name, true));

  // Create the parser for a su2double option with a reference to the option_field and the desired
  // default value. This will take the string in the config file, convert it to a su2double, and
  // place that su2double in the memory location specified by the reference.
  COptionBase* val = new COptionDouble(name, option_field, default_value);

  // Create an association between the option name ("CFL") and the parser generated above.
  // During configuration, the parsing script will get the option name, and use this map
  // to find how to parse that option.
  option_map.insert(pair<string, COptionBase *>(name, val));
}

void CConfig::addStringOption(const string name, string & option_field, string default_value) {
  assert(option_map.find(name) == option_map.end());
  all_options.insert(pair<string, bool>(name, true));
  COptionBase* val = new COptionString(name, option_field, default_value);
  option_map.insert(pair<string, COptionBase *>(name, val));
}

void CConfig::addIntegerOption(const string name, int & option_field, int default_value) {
  assert(option_map.find(name) == option_map.end());
  all_options.insert(pair<string, bool>(name, true));
  COptionBase* val = new COptionInt(name, option_field, default_value);
  option_map.insert(pair<string, COptionBase *>(name, val));
}

void CConfig::addUnsignedLongOption(const string name, unsigned long & option_field, unsigned long default_value) {
  assert(option_map.find(name) == option_map.end());
  all_options.insert(pair<string, bool>(name, true));
  COptionBase* val = new COptionULong(name, option_field, default_value);
  option_map.insert(pair<string, COptionBase *>(name, val));
}

void CConfig::addUnsignedShortOption(const string name, unsigned short & option_field, unsigned short default_value) {
  assert(option_map.find(name) == option_map.end());
  all_options.insert(pair<string, bool>(name, true));
  COptionBase* val = new COptionUShort(name, option_field, default_value);
  option_map.insert(pair<string, COptionBase *>(name, val));
}

void CConfig::addLongOption(const string name, long & option_field, long default_value) {
  assert(option_map.find(name) == option_map.end());
  all_options.insert(pair<string, bool>(name, true));
  COptionBase* val = new COptionLong(name, option_field, default_value);
  option_map.insert(pair<string, COptionBase *>(name, val));
}

void CConfig::addBoolOption(const string name, bool & option_field, bool default_value) {
  assert(option_map.find(name) == option_map.end());
  all_options.insert(pair<string, bool>(name, true));
  COptionBase* val = new COptionBool(name, option_field, default_value);
  option_map.insert(pair<string, COptionBase *>(name, val));
}

// enum types work differently than all of the others because there are a small number of valid
// string entries for the type. One must also provide a list of all the valid strings of that type.
template <class Tenum>
void CConfig::addEnumOption(const string name, unsigned short & option_field, const map<string, Tenum> & enum_map, Tenum default_value) {
  assert(option_map.find(name) == option_map.end());
  all_options.insert(pair<string, bool>(name, true));
  COptionBase* val = new COptionEnum<Tenum>(name, enum_map, option_field, default_value);
  option_map.insert(pair<string, COptionBase *>(name, val));
  return;
}


// input_size is the number of options read in from the config file
template <class Tenum>
void CConfig::addEnumListOption(const string name, unsigned short & input_size, unsigned short * & option_field, const map<string, Tenum> & enum_map) {
  input_size = 0;
  assert(option_map.find(name) == option_map.end());
  all_options.insert(pair<string, bool>(name, true));
  COptionBase* val = new COptionEnumList<Tenum>(name, enum_map, option_field, input_size);
  option_map.insert( pair<string, COptionBase*>(name, val) );
}

void CConfig::addDoubleArrayOption(const string name, const int size, su2double * & option_field, su2double * default_value) {
  assert(option_map.find(name) == option_map.end());
  all_options.insert(pair<string, bool>(name, true));
  COptionBase* val = new COptionDoubleArray(name, size, option_field, default_value);
  option_map.insert(pair<string, COptionBase *>(name, val));
}

void CConfig::addDoubleListOption(const string name, unsigned short & size, su2double * & option_field) {
  assert(option_map.find(name) == option_map.end());
  all_options.insert(pair<string, bool>(name, true));
  COptionBase* val = new COptionDoubleList(name, size, option_field);
  option_map.insert(pair<string, COptionBase *>(name, val));
}

void CConfig::addShortListOption(const string name, unsigned short & size, short * & option_field) {
  assert(option_map.find(name) == option_map.end());
  all_options.insert(pair<string, bool>(name, true));
  COptionBase* val = new COptionShortList(name, size, option_field);
  option_map.insert(pair<string, COptionBase *>(name, val));
}

void CConfig::addUShortListOption(const string name, unsigned short & size, unsigned short * & option_field) {
  assert(option_map.find(name) == option_map.end());
  all_options.insert(pair<string, bool>(name, true));
  COptionBase* val = new COptionUShortList(name, size, option_field);
  option_map.insert(pair<string, COptionBase *>(name, val));
}

void CConfig::addStringListOption(const string name, unsigned short & num_marker, string* & option_field) {
  assert(option_map.find(name) == option_map.end());
  all_options.insert(pair<string, bool>(name, true));
  COptionBase* val = new COptionStringList(name, num_marker, option_field);
  option_map.insert(pair<string, COptionBase *>(name, val));
}

void CConfig::addConvectOption(const string name, unsigned short & space_field, unsigned short & centered_field, unsigned short & upwind_field) {
  assert(option_map.find(name) == option_map.end());
  all_options.insert(pair<string, bool>(name, true));
  COptionBase* val = new COptionConvect(name, space_field, centered_field, upwind_field);
  option_map.insert(pair<string, COptionBase *>(name, val));
}

void CConfig::addConvectFEMOption(const string name, unsigned short & space_field, unsigned short & fem_field) {
  assert(option_map.find(name) == option_map.end());
  all_options.insert(pair<string, bool>(name, true));
  COptionBase* val = new COptionFEMConvect(name, space_field, fem_field);
  option_map.insert(pair<string, COptionBase *>(name, val));
}

void CConfig::addMathProblemOption(const string name, bool & ContinuousAdjoint, const bool & ContinuousAdjoint_default,
                          bool & DiscreteAdjoint, const bool & DiscreteAdjoint_default,
                          bool & Restart_Flow, const bool & Restart_Flow_default) {
  assert(option_map.find(name) == option_map.end());
  all_options.insert(pair<string, bool>(name, true));
  COptionBase* val = new COptionMathProblem(name, ContinuousAdjoint, ContinuousAdjoint_default, DiscreteAdjoint, DiscreteAdjoint_default, Restart_Flow, Restart_Flow_default);
  option_map.insert(pair<string, COptionBase *>(name, val));
}

void CConfig::addDVParamOption(const string name, unsigned short & nDV_field, su2double** & paramDV, string* & FFDTag,
                      unsigned short* & design_variable) {
  assert(option_map.find(name) == option_map.end());
  all_options.insert(pair<string, bool>(name, true));
  COptionBase* val = new COptionDVParam(name, nDV_field, paramDV, FFDTag, design_variable);
  option_map.insert(pair<string, COptionBase *>(name, val));
}

void CConfig::addDVValueOption(const string name, unsigned short* & nDVValue_field, su2double** & valueDV, unsigned short & nDV_field,  su2double** & paramDV,
                      unsigned short* & design_variable) {
  assert(option_map.find(name) == option_map.end());
  all_options.insert(pair<string, bool>(name, true));
  COptionBase* val = new COptionDVValue(name, nDVValue_field, valueDV, nDV_field, paramDV, design_variable);
  option_map.insert(pair<string, COptionBase *>(name, val));
}

void CConfig::addFFDDefOption(const string name, unsigned short & nFFD_field, su2double** & coordFFD, string* & FFDTag) {
  assert(option_map.find(name) == option_map.end());
  all_options.insert(pair<string, bool>(name, true));
  COptionBase* val = new COptionFFDDef(name, nFFD_field, coordFFD, FFDTag);
  option_map.insert(pair<string, COptionBase *>(name, val));
}

void CConfig::addFFDDegreeOption(const string name, unsigned short & nFFD_field, unsigned short** & degreeFFD) {
  assert(option_map.find(name) == option_map.end());
  all_options.insert(pair<string, bool>(name, true));
  COptionBase* val = new COptionFFDDegree(name, nFFD_field, degreeFFD);
  option_map.insert(pair<string, COptionBase *>(name, val));
}

void CConfig::addStringDoubleListOption(const string name, unsigned short & list_size, string * & string_field,
                               su2double* & double_field) {
  assert(option_map.find(name) == option_map.end());
  all_options.insert(pair<string, bool>(name, true));
  COptionBase* val = new COptionStringDoubleList(name, list_size, string_field, double_field);
  option_map.insert(pair<string, COptionBase *>(name, val));
}

void CConfig::addInletOption(const string name, unsigned short & nMarker_Inlet, string * & Marker_Inlet,
                    su2double* & Ttotal, su2double* & Ptotal, su2double** & FlowDir) {
  assert(option_map.find(name) == option_map.end());
  all_options.insert(pair<string, bool>(name, true));
  COptionBase* val = new COptionInlet(name, nMarker_Inlet, Marker_Inlet, Ttotal, Ptotal, FlowDir);
  option_map.insert(pair<string, COptionBase *>(name, val));
}

template <class Tenum>
void CConfig::addRiemannOption(const string name, unsigned short & nMarker_Riemann, string * & Marker_Riemann, unsigned short* & option_field, const map<string, Tenum> & enum_map,
                               su2double* & var1, su2double* & var2, su2double** & FlowDir) {
  assert(option_map.find(name) == option_map.end());
  all_options.insert(pair<string, bool>(name, true));
  COptionBase* val = new COptionRiemann<Tenum>(name, nMarker_Riemann, Marker_Riemann, option_field, enum_map, var1, var2, FlowDir);
  option_map.insert(pair<string, COptionBase *>(name, val));
}

template <class Tenum>
void CConfig::addGilesOption(const string name, unsigned short & nMarker_Giles, string * & Marker_Giles, unsigned short* & option_field, const map<string, Tenum> & enum_map,
                             su2double* & var1, su2double* & var2, su2double** & FlowDir, su2double* & relaxfactor1, su2double* & relaxfactor2) {
  assert(option_map.find(name) == option_map.end());
  all_options.insert(pair<string, bool>(name, true));
  COptionBase* val = new COptionGiles<Tenum>(name, nMarker_Giles, Marker_Giles, option_field, enum_map, var1, var2, FlowDir, relaxfactor1, relaxfactor2);
  option_map.insert(pair<string, COptionBase *>(name, val));
}

void CConfig::addExhaustOption(const string name, unsigned short & nMarker_Exhaust, string * & Marker_Exhaust,
                               su2double* & Ttotal, su2double* & Ptotal) {
  assert(option_map.find(name) == option_map.end());
  all_options.insert(pair<string, bool>(name, true));
  COptionBase* val = new COptionExhaust(name, nMarker_Exhaust, Marker_Exhaust, Ttotal, Ptotal);
  option_map.insert(pair<string, COptionBase *>(name, val));
}

void CConfig::addPeriodicOption(const string & name, unsigned short & nMarker_PerBound,
                                string* & Marker_PerBound, string* & Marker_PerDonor,
                                su2double** & RotCenter, su2double** & RotAngles, su2double** & Translation) {
  assert(option_map.find(name) == option_map.end());
  all_options.insert(pair<string, bool>(name, true));
  COptionBase* val = new COptionPeriodic(name, nMarker_PerBound, Marker_PerBound, Marker_PerDonor, RotCenter, RotAngles, Translation);
  option_map.insert(pair<string, COptionBase *>(name, val));
}

void CConfig::addTurboPerfOption(const string & name, unsigned short & nMarker_TurboPerf,
                                 string* & Marker_TurboBoundIn, string* & Marker_TurboBoundOut) {
  assert(option_map.find(name) == option_map.end());
  all_options.insert(pair<string, bool>(name, true));
  COptionBase* val = new COptionTurboPerformance(name, nMarker_TurboPerf, Marker_TurboBoundIn, Marker_TurboBoundOut);
  option_map.insert(pair<string, COptionBase *>(name, val));
}

void CConfig::addActDiskOption(const string & name, unsigned short & nMarker_ActDiskInlet,
                               unsigned short & nMarker_ActDiskOutlet, string* & Marker_ActDiskInlet,
                               string* & Marker_ActDiskOutlet, su2double** & ActDisk_PressJump,
                               su2double** & ActDisk_TempJump, su2double** & ActDisk_Omega) {
  assert(option_map.find(name) == option_map.end());
  all_options.insert(pair<string, bool>(name, true));
  COptionBase* val = new COptionActDisk(name, nMarker_ActDiskInlet, nMarker_ActDiskOutlet, Marker_ActDiskInlet,
                                        Marker_ActDiskOutlet, ActDisk_PressJump, ActDisk_TempJump, ActDisk_Omega);
  option_map.insert(pair<string, COptionBase *>(name, val));
}

void CConfig::addWallFunctionOption(const string &name, unsigned short &list_size, string* &string_field,
                                    unsigned short* &val_Kind_WF, unsigned short** &val_IntInfo_WF,
                                    su2double** &val_DoubleInfo_WF) {
  assert(option_map.find(name) == option_map.end());
  all_options.insert(pair<string, bool>(name, true));
  COptionBase* val = new COptionWallFunction(name, list_size, string_field, val_Kind_WF,
                                             val_IntInfo_WF, val_DoubleInfo_WF);
  option_map.insert(pair<string, COptionBase *>(name, val));
}

void CConfig::addPythonOption(const string name) {
  assert(option_map.find(name) == option_map.end());
  all_options.insert(pair<string, bool>(name, true));
  COptionBase* val = new COptionPython(name);
  option_map.insert(pair<string, COptionBase *>(name, val));
}

unsigned short CConfig::GetnZone(string val_mesh_filename, unsigned short val_format) {

  int nZone = 1; /* Default value if nothing is specified. */

  switch (val_format) {
    case SU2: {

      /*--- Local variables for reading the SU2 file. ---*/
      string text_line;
      ifstream mesh_file;

      /*--- Check if the mesh file can be opened for reading. ---*/
      mesh_file.open(val_mesh_filename.c_str(), ios::in);
      if (mesh_file.fail())
        SU2_MPI::Error(string("There is no geometry file called ") + val_mesh_filename,
                              CURRENT_FUNCTION);

      /*--- Read the SU2 mesh file until the zone data is reached or
            when it can be decided that it is not present. ---*/
      while( getline (mesh_file, text_line) ) {

        /*--- Search for the "NZONE" keyword to see if there are multiple Zones ---*/
        if(text_line.find ("NZONE=",0) != string::npos) {
          text_line.erase (0,6); nZone = atoi(text_line.c_str());
          break;
        }

        /*--- If one of the keywords IZONE, NELEM or NPOIN, NMARK is encountered,
              it can be assumed that the NZONE keyword is not present and the loop
              can be terminated. ---*/
        if(text_line.find ("IZONE=",0) != string::npos) break;
        if(text_line.find ("NELEM=",0) != string::npos) break;
        if(text_line.find ("NPOIN=",0) != string::npos) break;
        if(text_line.find ("NMARK=",0) != string::npos) break;
      }

      mesh_file.close();
      break;

    }

    case CGNS_GRID: {

#ifdef HAVE_CGNS

      /*--- Local variables which are needed when calling the CGNS mid-level API. ---*/

      int fn, nbases = 0, nzones = 0, file_type;
      int cell_dim = 0, phys_dim = 0;
      char basename[CGNS_STRING_SIZE];

      /*--- Check whether the supplied file is truly a CGNS file. ---*/

      if ( cg_is_cgns(val_mesh_filename.c_str(), &file_type) != CG_OK ) {
        SU2_MPI::Error(val_mesh_filename +
                       string(" was not found or is not a properly formatted CGNS file.\n") +
                       string("Note that SU2 expects unstructured CGNS files in ADF data format."),
                       CURRENT_FUNCTION);
      }

      /*--- Open the CGNS file for reading. The value of fn returned
       is the specific index number for this file and will be
       repeatedly used in the function calls. ---*/

      if (cg_open(val_mesh_filename.c_str(), CG_MODE_READ, &fn)) cg_error_exit();

      /*--- Get the number of databases. This is the highest node
       in the CGNS heirarchy. ---*/

      if (cg_nbases(fn, &nbases)) cg_error_exit();

      /*--- Check if there is more than one database. Throw an
       error if there is because this reader can currently
       only handle one database. ---*/

      if ( nbases > 1 ) {
        SU2_MPI::Error("CGNS reader currently incapable of handling more than 1 database." ,
                       CURRENT_FUNCTION);
      }

      /*--- Read the databases. Note that the indexing starts at 1. ---*/

      for ( int i = 1; i <= nbases; i++ ) {

        if (cg_base_read(fn, i, basename, &cell_dim, &phys_dim)) cg_error_exit();

        /*--- Get the number of zones for this base. ---*/

        if (cg_nzones(fn, i, &nzones)) cg_error_exit();

      }

      /*--- Close the CGNS file. ---*/

      if ( cg_close(fn) ) cg_error_exit();

      /*--- Set the number of zones as read from the CGNS file ---*/

      nZone = nzones;

#else
      SU2_MPI::Error(string(" SU2 built without CGNS support. \n") +
                     string(" To use CGNS, build SU2 accordingly."),
                     CURRENT_FUNCTION);
#endif

      break;
    }
    case RECTANGLE: {
      nZone = 1;
      break;
    }
    case BOX: {
      nZone = 1;
      break;
    }
  }

  return (unsigned short) nZone;

}

unsigned short CConfig::GetnDim(string val_mesh_filename, unsigned short val_format) {

  short nDim = -1;

  switch (val_format) {
    case SU2: {

      /*--- Local variables for reading the SU2 file. ---*/
      string text_line;
      ifstream mesh_file;

      /*--- Open grid file ---*/
      mesh_file.open(val_mesh_filename.c_str(), ios::in);
      if (mesh_file.fail()) {
        SU2_MPI::Error(string("The SU2 mesh file named ") + val_mesh_filename + string(" was not found."), CURRENT_FUNCTION);
      }

      /*--- Read the SU2 mesh file until the dimension data is reached
            or when it can be decided that it is not present. ---*/
      while( getline (mesh_file, text_line) ) {

        /*--- Search for the "NDIME" keyword to determine the number
              of dimensions.  ---*/
        if(text_line.find ("NDIME=",0) != string::npos) {
          text_line.erase (0,6); nDim = atoi(text_line.c_str());
          break;
        }

        /*--- If one of the keywords NELEM or NPOIN, NMARK is encountered,
              it can be assumed that the NZONE keyword is not present and
              the loop can be terminated. ---*/
        if(text_line.find ("NELEM=",0) != string::npos) break;
        if(text_line.find ("NPOIN=",0) != string::npos) break;
        if(text_line.find ("NMARK=",0) != string::npos) break;
      }

      mesh_file.close();

      /*--- Throw an error if the dimension was not found. ---*/
      if (nDim == -1) {
        SU2_MPI::Error(val_mesh_filename + string(" is not an SU2 mesh file or has the wrong format \n ('NDIME=' not found). Please check."),
                       CURRENT_FUNCTION);
      }

      break;
    }

    case CGNS_GRID: {

#ifdef HAVE_CGNS

      /*--- Local variables which are needed when calling the CGNS mid-level API. ---*/
      int fn, nbases, file_type;
      int cell_dim, phys_dim;
      char basename[CGNS_STRING_SIZE];

      /*--- Check whether the supplied file is truly a CGNS file. ---*/
      if ( cg_is_cgns(val_mesh_filename.c_str(), &file_type) != CG_OK ) {
        SU2_MPI::Error(val_mesh_filename +
                       string(" was not found or is not a properly formatted CGNS file.\n") +
                       string("Note that SU2 expects unstructured CGNS files in ADF data format."),
                       CURRENT_FUNCTION);
      }

      /*--- Open the CGNS file for reading. The value of fn returned
            is the specific index number for this file and will be
            repeatedly used in the function calls. ---*/
      if (cg_open(val_mesh_filename.c_str(), CG_MODE_READ, &fn) != CG_OK) cg_error_exit();

      /*--- Get the number of databases. This is the highest node
            in the CGNS heirarchy. ---*/
      if (cg_nbases(fn, &nbases) != CG_OK) cg_error_exit();

      /*--- Check if there is more than one database. Throw an
            error if there is because this reader can currently
            only handle one database. ---*/
      if ( nbases > 1 )
        SU2_MPI::Error("CGNS reader currently incapable of handling more than 1 database." ,
                       CURRENT_FUNCTION);

      /*--- Read the database. Note that the indexing starts at 1.
            Afterwards close the file again. ---*/
      if (cg_base_read(fn, 1, basename, &cell_dim, &phys_dim) != CG_OK) cg_error_exit();
      if (cg_close(fn) != CG_OK) cg_error_exit();

      /*--- Set the problem dimension as read from the CGNS file ---*/
      nDim = cell_dim;

#else
      SU2_MPI::Error(string(" SU2 built without CGNS support. \n") +
                     string(" To use CGNS, build SU2 accordingly."),
                     CURRENT_FUNCTION);
#endif

      break;
    }
    case RECTANGLE: {
      nDim = 2;
      break;
    }
    case BOX: {
      nDim = 3;
      break;
    }
  }

  /*--- After reading the mesh, assert that the dimension is equal to 2 or 3. ---*/
  assert((nDim == 2) || (nDim == 3));

  return (unsigned short) nDim;
}

void CConfig::SetPointersNull(void) {

  Marker_CfgFile_GeoEval      = nullptr;   Marker_All_GeoEval       = nullptr;
  Marker_CfgFile_Monitoring   = nullptr;   Marker_All_Monitoring    = nullptr;
  Marker_CfgFile_Designing    = nullptr;   Marker_All_Designing     = nullptr;
  Marker_CfgFile_Plotting     = nullptr;   Marker_All_Plotting      = nullptr;
  Marker_CfgFile_Analyze      = nullptr;   Marker_All_Analyze       = nullptr;
  Marker_CfgFile_DV           = nullptr;   Marker_All_DV            = nullptr;
  Marker_CfgFile_Moving       = nullptr;   Marker_All_Moving        = nullptr;
  Marker_CfgFile_PerBound     = nullptr;   Marker_All_PerBound      = nullptr;    Marker_PerBound   = nullptr;
  Marker_CfgFile_Turbomachinery = nullptr; Marker_All_Turbomachinery = nullptr;
  Marker_CfgFile_TurbomachineryFlag = nullptr; Marker_All_TurbomachineryFlag = nullptr;
  Marker_CfgFile_MixingPlaneInterface = nullptr; Marker_All_MixingPlaneInterface = nullptr;
  Marker_CfgFile_ZoneInterface = nullptr;
  Marker_CfgFile_Deform_Mesh   = nullptr;  Marker_All_Deform_Mesh   = nullptr;
  Marker_CfgFile_Fluid_Load    = nullptr;  Marker_All_Fluid_Load    = nullptr;

  Marker_CfgFile_Turbomachinery       = nullptr; Marker_All_Turbomachinery       = nullptr;
  Marker_CfgFile_TurbomachineryFlag   = nullptr; Marker_All_TurbomachineryFlag   = nullptr;
  Marker_CfgFile_MixingPlaneInterface = nullptr; Marker_All_MixingPlaneInterface = nullptr;

  Marker_CfgFile_PyCustom     = nullptr;   Marker_All_PyCustom      = nullptr;

  Marker_DV                   = nullptr;   Marker_Moving            = nullptr;    Marker_Monitoring = nullptr;
  Marker_Designing            = nullptr;   Marker_GeoEval           = nullptr;    Marker_Plotting   = nullptr;
  Marker_Analyze              = nullptr;   Marker_PyCustom          = nullptr;    Marker_WallFunctions        = nullptr;
  Marker_CfgFile_KindBC       = nullptr;   Marker_All_KindBC        = nullptr;

  Kind_WallFunctions       = nullptr;
  IntInfo_WallFunctions    = nullptr;
  DoubleInfo_WallFunctions = nullptr;

  Config_Filenames = nullptr;

  /*--- Marker Pointers ---*/

  Marker_Euler                = nullptr;    Marker_FarField         = nullptr;    Marker_Custom         = nullptr;
  Marker_SymWall              = nullptr;    Marker_PerBound         = nullptr;
  Marker_PerDonor             = nullptr;    Marker_NearFieldBound   = nullptr;
  Marker_Deform_Mesh          = nullptr;    Marker_Fluid_Load       = nullptr;
  Marker_Inlet                = nullptr;    Marker_Outlet           = nullptr;
  Marker_Supersonic_Inlet     = nullptr;    Marker_Supersonic_Outlet= nullptr;
  Marker_Isothermal           = nullptr;    Marker_HeatFlux         = nullptr;    Marker_EngineInflow   = nullptr;
  Marker_Load                 = nullptr;    Marker_Disp_Dir         = nullptr;
  Marker_EngineExhaust        = nullptr;    Marker_Displacement     = nullptr;    Marker_Load           = nullptr;
  Marker_Load_Dir             = nullptr;    Marker_Load_Sine        = nullptr;    Marker_Clamped        = nullptr;
  Marker_FlowLoad             = nullptr;    Marker_Internal         = nullptr;
  Marker_All_TagBound         = nullptr;    Marker_CfgFile_TagBound = nullptr;    Marker_All_KindBC     = nullptr;
  Marker_CfgFile_KindBC       = nullptr;    Marker_All_SendRecv     = nullptr;    Marker_All_PerBound   = nullptr;
  Marker_ZoneInterface        = nullptr;    Marker_All_ZoneInterface= nullptr;    Marker_Riemann        = nullptr;
  Marker_Fluid_InterfaceBound = nullptr;    Marker_CHTInterface     = nullptr;    Marker_Damper         = nullptr;
  Marker_Emissivity           = nullptr;

    /*--- Boundary Condition settings ---*/

  Isothermal_Temperature = nullptr;
  Heat_Flux              = nullptr;    Displ_Value            = nullptr;    Load_Value      = nullptr;
  FlowLoad_Value         = nullptr;    Damper_Constant        = nullptr;    Wall_Emissivity = nullptr;

  /*--- Inlet Outlet Boundary Condition settings ---*/

  Inlet_Ttotal    = nullptr;    Inlet_Ptotal      = nullptr;
  Inlet_FlowDir   = nullptr;    Inlet_Temperature = nullptr;    Inlet_Pressure = nullptr;
  Inlet_Velocity  = nullptr;
  Outlet_Pressure = nullptr;

  /*--- Engine Boundary Condition settings ---*/

  Inflow_Pressure      = nullptr;    Inflow_MassFlow    = nullptr;    Inflow_ReverseMassFlow  = nullptr;
  Inflow_TotalPressure = nullptr;    Inflow_Temperature = nullptr;    Inflow_TotalTemperature = nullptr;
  Inflow_RamDrag       = nullptr;    Inflow_Force       = nullptr;    Inflow_Power            = nullptr;
  Inflow_Mach          = nullptr;

  Exhaust_Pressure        = nullptr;   Exhaust_Temperature        = nullptr;    Exhaust_MassFlow = nullptr;
  Exhaust_TotalPressure   = nullptr;   Exhaust_TotalTemperature   = nullptr;
  Exhaust_GrossThrust     = nullptr;   Exhaust_Force              = nullptr;
  Exhaust_Power           = nullptr;   Exhaust_Temperature_Target = nullptr;
  Exhaust_Pressure_Target = nullptr;

  Engine_Mach  = nullptr;    Engine_Force        = nullptr;
  Engine_Power = nullptr;    Engine_NetThrust    = nullptr;    Engine_GrossThrust = nullptr;
  Engine_Area  = nullptr;    EngineInflow_Target = nullptr;

  Exhaust_Temperature_Target  = nullptr;     Exhaust_Temperature   = nullptr;
  Exhaust_Pressure_Target   = nullptr;     Inlet_Ttotal                = nullptr;     Inlet_Ptotal          = nullptr;
  Inlet_FlowDir             = nullptr;     Inlet_Temperature           = nullptr;     Inlet_Pressure        = nullptr;
  Inlet_Velocity            = nullptr;     Inflow_Mach                 = nullptr;     Inflow_Pressure       = nullptr;
  Exhaust_Pressure          = nullptr;     Outlet_Pressure             = nullptr;     Isothermal_Temperature= nullptr;
  Heat_Flux                 = nullptr;     Displ_Value                 = nullptr;     Load_Value            = nullptr;
  FlowLoad_Value            = nullptr;

  ElasticityMod             = nullptr;     PoissonRatio                = nullptr;     MaterialDensity       = nullptr;

  Load_Dir = nullptr;            Load_Dir_Value = nullptr;          Load_Dir_Multiplier = nullptr;
  Disp_Dir = nullptr;            Disp_Dir_Value = nullptr;          Disp_Dir_Multiplier = nullptr;
  Load_Sine_Dir = nullptr;       Load_Sine_Amplitude = nullptr;     Load_Sine_Frequency = nullptr;
  Electric_Field_Mod = nullptr;  Electric_Field_Dir = nullptr;      RefNode_Displacement = nullptr;

  Electric_Constant = nullptr;

  /*--- Actuator Disk Boundary Condition settings ---*/

  ActDiskInlet_Pressure         = nullptr;    ActDiskInlet_TotalPressure = nullptr;    ActDiskInlet_Temperature = nullptr;
  ActDiskInlet_TotalTemperature = nullptr;    ActDiskInlet_MassFlow      = nullptr;    ActDiskInlet_RamDrag     = nullptr;
  ActDiskInlet_Force            = nullptr;    ActDiskInlet_Power         = nullptr;

  ActDiskOutlet_Pressure      = nullptr;
  ActDiskOutlet_TotalPressure = nullptr;   ActDiskOutlet_GrossThrust = nullptr;  ActDiskOutlet_Force            = nullptr;
  ActDiskOutlet_Power         = nullptr;   ActDiskOutlet_Temperature = nullptr;  ActDiskOutlet_TotalTemperature = nullptr;
  ActDiskOutlet_MassFlow      = nullptr;

  ActDisk_DeltaPress      = nullptr;    ActDisk_DeltaTemp      = nullptr;
  ActDisk_TotalPressRatio = nullptr;    ActDisk_TotalTempRatio = nullptr;    ActDisk_StaticPressRatio = nullptr;
  ActDisk_StaticTempRatio = nullptr;    ActDisk_NetThrust      = nullptr;    ActDisk_GrossThrust      = nullptr;
  ActDisk_Power           = nullptr;    ActDisk_MassFlow       = nullptr;    ActDisk_Area             = nullptr;
  ActDisk_ReverseMassFlow = nullptr;    Surface_MassFlow        = nullptr;   Surface_Mach             = nullptr;
  Surface_Temperature      = nullptr;   Surface_Pressure         = nullptr;  Surface_Density          = nullptr;   Surface_Enthalpy          = nullptr;
  Surface_NormalVelocity   = nullptr;   Surface_TotalTemperature = nullptr;  Surface_TotalPressure    = nullptr;   Surface_PressureDrop    = nullptr;
  Surface_DC60             = nullptr;    Surface_IDC = nullptr;

  Outlet_MassFlow      = nullptr;       Outlet_Density      = nullptr;      Outlet_Area     = nullptr;

  Surface_Uniformity = nullptr; Surface_SecondaryStrength = nullptr; Surface_SecondOverUniform = nullptr;
  Surface_MomentumDistortion = nullptr;

  Surface_IDC_Mach        = nullptr;    Surface_IDR            = nullptr;    ActDisk_Mach             = nullptr;
  ActDisk_Force           = nullptr;    ActDisk_BCThrust       = nullptr;    ActDisk_BCThrust_Old     = nullptr;

  /*--- Miscellaneous/unsorted ---*/

  Aeroelastic_plunge  = nullptr;
  Aeroelastic_pitch   = nullptr;
  MassFrac_FreeStream = nullptr;
  Velocity_FreeStream = nullptr;
  Inc_Velocity_Init   = nullptr;

  CFL_AdaptParam      = nullptr;
  CFL                 = nullptr;
  HTP_Axis = nullptr;
  PlaneTag            = nullptr;
  Kappa_Flow          = nullptr;
  Kappa_AdjFlow       = nullptr;
  Kappa_Heat          = nullptr;
  Stations_Bounds     = nullptr;
  ParamDV             = nullptr;
  DV_Value            = nullptr;
  Design_Variable     = nullptr;

  Hold_GridFixed_Coord      = nullptr;
  SubsonicEngine_Cyl        = nullptr;
  EA_IntLimit               = nullptr;
  TimeDOFsADER_DG           = nullptr;
  TimeIntegrationADER_DG    = nullptr;
  WeightsIntegrationADER_DG = nullptr;
  RK_Alpha_Step             = nullptr;
  MG_CorrecSmooth           = nullptr;
  MG_PreSmooth              = nullptr;
  MG_PostSmooth             = nullptr;
  Int_Coeffs                = nullptr;

  Kind_Inc_Inlet = nullptr;
  Kind_Inc_Outlet = nullptr;

  Kind_ObjFunc   = nullptr;

  Weight_ObjFunc = nullptr;

  /*--- Moving mesh pointers ---*/

  nKind_SurfaceMovement = 0;
  Kind_SurfaceMovement = nullptr;
  LocationStations   = nullptr;
  Motion_Origin     = nullptr;
  Translation_Rate  = nullptr;
  Rotation_Rate     = nullptr;
  Pitching_Omega    = nullptr;
  Pitching_Ampl     = nullptr;
  Pitching_Phase    = nullptr;
  Plunging_Omega    = nullptr;
  Plunging_Ampl     = nullptr;
  MarkerMotion_Origin     = nullptr;
  MarkerTranslation_Rate  = nullptr;
  MarkerRotation_Rate     = nullptr;
  MarkerPitching_Omega    = nullptr;
  MarkerPitching_Ampl     = nullptr;
  MarkerPitching_Phase    = nullptr;
  MarkerPlunging_Omega    = nullptr;
  MarkerPlunging_Ampl     = nullptr;
  RefOriginMoment_X   = nullptr;    RefOriginMoment_Y   = nullptr;    RefOriginMoment_Z   = nullptr;
  MoveMotion_Origin   = nullptr;

  /*--- Periodic BC pointers. ---*/

  Periodic_Translate  = nullptr;    Periodic_Rotation   = nullptr;    Periodic_Center     = nullptr;
  Periodic_Translation= nullptr;    Periodic_RotAngles  = nullptr;    Periodic_RotCenter  = nullptr;

  /* Harmonic Balance Frequency pointer */

  Omega_HB = nullptr;

  /*--- Initialize some default arrays to NULL. ---*/

  Riemann_FlowDir       = nullptr;
  Giles_FlowDir         = nullptr;
  CoordFFDBox           = nullptr;
  DegreeFFDBox          = nullptr;
  FFDTag                = nullptr;
  nDV_Value             = nullptr;
  TagFFDBox             = nullptr;

  Kind_Data_Riemann        = nullptr;
  Riemann_Var1             = nullptr;
  Riemann_Var2             = nullptr;
  Kind_Data_Giles          = nullptr;
  Giles_Var1               = nullptr;
  Giles_Var2               = nullptr;
  RelaxFactorAverage       = nullptr;
  RelaxFactorFourier       = nullptr;
  nSpan_iZones             = nullptr;
  ExtraRelFacGiles         = nullptr;
  Mixedout_Coeff           = nullptr;
  RampRotatingFrame_Coeff  = nullptr;
  RampOutletPressure_Coeff = nullptr;
  Kind_TurboMachinery      = nullptr;
  SineLoad_Coeff           = nullptr;

  Marker_MixingPlaneInterface  = nullptr;
  Marker_TurboBoundIn          = nullptr;
  Marker_TurboBoundOut         = nullptr;
  Marker_Giles                 = nullptr;
  Marker_Shroud                = nullptr;

  nBlades                      = nullptr;
  FreeStreamTurboNormal        = nullptr;

  ConvHistFile                 = nullptr;

  top_optim_kernels       = nullptr;
  top_optim_kernel_params = nullptr;
  top_optim_filter_radius = nullptr;

  ScreenOutput = nullptr;
  HistoryOutput = nullptr;
  VolumeOutput = nullptr;
  VolumeOutputFiles = nullptr;
  ConvField = nullptr;

  /*--- Variable initialization ---*/

  TimeIter   = 0;
  InnerIter  = 0;
  nIntCoeffs = 0;
  OuterIter  = 0;

  AoA_Offset = 0;
  AoS_Offset = 0;

  nMarker_PerBound = 0;
  nPeriodic_Index  = 0;

  Aeroelastic_Simulation = false;

  nSpanMaxAllZones = 1;

  Restart_Bandwidth_Agg = 0.0;

  Mesh_Box_Size = nullptr;

  Time_Ref = 1.0;

  Delta_UnstTime   = 0.0;
  Delta_UnstTimeND = 0.0;
  Total_UnstTime   = 0.0;
  Total_UnstTimeND = 0.0;

  Kind_TimeNumScheme = EULER_IMPLICIT;

}

void CConfig::SetRunTime_Options(void) {

  /* DESCRIPTION: Number of external iterations */

  addUnsignedLongOption("TIME_ITER", nTimeIter, 999999);

  /* DESCRIPTION: CFL Number */

  addDoubleOption("CFL_NUMBER", CFLFineGrid, 10);

}

void CConfig::SetConfig_Options() {

<<<<<<< HEAD

  /*--- Allocate some default arrays needed for lists of doubles. ---*/

  /*--- All temperature polynomial fits for the fluid models currently
   assume a quartic form (5 coefficients). For example,
   Cp(T) = b0 + b1*T + b2*T^2 + b3*T^3 + b4*T^4. By default, all coeffs
   are set to zero and will be properly non-dim. in the solver. ---*/

  nPolyCoeffs = 5;
  default_cp_polycoeffs = new su2double[nPolyCoeffs]();
  default_mu_polycoeffs = new su2double[nPolyCoeffs]();
  default_kt_polycoeffs = new su2double[nPolyCoeffs]();
  CpPolyCoefficientsND  = new su2double[nPolyCoeffs]();
  MuPolyCoefficientsND  = new su2double[nPolyCoeffs]();
  KtPolyCoefficientsND  = new su2double[nPolyCoeffs]();


=======
>>>>>>> a2da75e4
  // This config file is parsed by a number of programs to make it easy to write SU2
  // wrapper scripts (in python, go, etc.) so please do
  // the best you can to follow the established format. It's very hard to parse c++ code
  // and none of us that write the parsers want to write a full c++ interpreter. Please
  // play nice with the existing format so that you don't break the existing scripts.

  /* BEGIN_CONFIG_OPTIONS */

  /*!\par CONFIG_CATEGORY: Problem Definition \ingroup Config */
  /*--- Options related to problem definition and partitioning ---*/

  /*!\brief SOLVER \n DESCRIPTION: Type of solver \n Options: see \link Solver_Map \endlink \n DEFAULT: NO_SOLVER \ingroup Config*/
  addEnumOption("SOLVER", Kind_Solver, Solver_Map, NO_SOLVER);
  /*!\brief MULTIZONE \n DESCRIPTION: Enable multizone mode \ingroup Config*/
  addBoolOption("MULTIZONE", Multizone_Problem, NO);
  /*!\brief PHYSICAL_PROBLEM \n DESCRIPTION: Physical governing equations \n Options: see \link Solver_Map \endlink \n DEFAULT: NO_SOLVER \ingroup Config*/
  addEnumOption("MULTIZONE_SOLVER", Kind_MZSolver, Multizone_Map, MZ_BLOCK_GAUSS_SEIDEL);
  /*!\brief MATH_PROBLEM  \n DESCRIPTION: Mathematical problem \n  Options: DIRECT, ADJOINT \ingroup Config*/
  addMathProblemOption("MATH_PROBLEM", ContinuousAdjoint, false, DiscreteAdjoint, false, Restart_Flow, false);
  /*!\brief KIND_INCOMP_SYSTEM \n  DESCRIPTION: Incomp Type \n OPTIONS: see \link Incomp_Map \endlink \ingroup Config*/
  addEnumOption("KIND_INCOMP_SYSTEM", Kind_Incomp_System, Incomp_Map, DENSITY_BASED);
   /*!\brief KIND_PB_ITER \n  DESCRIPTION: Kind_PBIter \n OPTIONS: see \link PBIter_Map \endlink \ingroup Config*/
  addEnumOption("KIND_PB_ITER", Kind_PBIter, PBIter_Map, SIMPLE);
  /*!\brief FULL_TAPE \n DESCRIPTION: Use full (coupled) tapes for multiphysics discrete adjoint. \ingroup Config*/
  addBoolOption("FULL_TAPE", FullTape, YES);
  /*!\brief KIND_TURB_MODEL \n DESCRIPTION: Specify turbulence model \n Options: see \link Turb_Model_Map \endlink \n DEFAULT: NO_TURB_MODEL \ingroup Config*/
  addEnumOption("KIND_TURB_MODEL", Kind_Turb_Model, Turb_Model_Map, NO_TURB_MODEL);
  /*!\brief KIND_TRANS_MODEL \n DESCRIPTION: Specify transition model OPTIONS: see \link Trans_Model_Map \endlink \n DEFAULT: NO_TRANS_MODEL \ingroup Config*/
  addEnumOption("KIND_TRANS_MODEL", Kind_Trans_Model, Trans_Model_Map, NO_TRANS_MODEL);
  /*!\brief KIND_LM_CROSSFLOWMODEL \n DESCRIPTION: Specify cross flow model for LM transition model OPTIONS: see \link LM_CrossFlow_Model_Map \endlink \n DEFAULT: NO_CROSS_FLOW_MODEL \ingroup Config*/
  addEnumOption("KIND_LM_CROSSFLOWMODEL", Kind_LM_CrossFlowModel, LM_CrossFlow_Model_Map, NO_CROSS_FLOW_MODEL);
  /*!\brief SURFACE ROUGHNESS HEIGHT \n DESCRIPTION: Surface roughness height in m. (3.3e-6 (painted surface) ) \ingroup Config*/
  addDoubleOption("SURFACE_ROUGHNESS_HEIGHT", SurfaceRoughnessHeight, 3.3e-6);
  
  /*!\brief KIND_SGS_MODEL \n DESCRIPTION: Specify subgrid scale model OPTIONS: see \link SGS_Model_Map \endlink \n DEFAULT: NO_SGS_MODEL \ingroup Config*/
  addEnumOption("KIND_SGS_MODEL", Kind_SGS_Model, SGS_Model_Map, NO_SGS_MODEL);

  /*!\brief KIND_FEM_DG_SHOCK \n DESCRIPTION: Specify shock capturing method for DG OPTIONS: see \link ShockCapturingDG_Map \endlink \n DEFAULT: NO_SHOCK_CAPTURING \ingroup Config*/
  addEnumOption("KIND_FEM_DG_SHOCK", Kind_FEM_DG_Shock, ShockCapturingDG_Map, NO_SHOCK_CAPTURING);

  /*!\brief KIND_VERIFICATION_SOLUTION \n DESCRIPTION: Specify the verification solution OPTIONS: see \link Verification_Solution_Map \endlink \n DEFAULT: NO_VERIFICATION_SOLUTION \ingroup Config*/
  addEnumOption("KIND_VERIFICATION_SOLUTION", Kind_Verification_Solution, Verification_Solution_Map, NO_VERIFICATION_SOLUTION);

  /*!\brief KIND_MATRIX_COLORING \n DESCRIPTION: Specify the method for matrix coloring for Jacobian computations OPTIONS: see \link MatrixColoring_Map \endlink \n DEFAULT GREEDY_COLORING \ingroup Config*/
  addEnumOption("KIND_MATRIX_COLORING", Kind_Matrix_Coloring, MatrixColoring_Map, GREEDY_COLORING);

  /*!\brief WEAKLY_COUPLED_HEAT_EQUATION \n DESCRIPTION: Enable heat equation for incompressible flows. \ingroup Config*/
  addBoolOption("WEAKLY_COUPLED_HEAT_EQUATION", Weakly_Coupled_Heat, NO);

  /*\brief AXISYMMETRIC \n DESCRIPTION: Axisymmetric simulation \n DEFAULT: false \ingroup Config */
  addBoolOption("AXISYMMETRIC", Axisymmetric, false);
  /* DESCRIPTION: Add the gravity force */
  addBoolOption("GRAVITY_FORCE", GravityForce, false);
  /* DESCRIPTION: Apply a body force as a source term (NO, YES) */
  addBoolOption("BODY_FORCE", Body_Force, false);
  default_body_force[0] = 0.0; default_body_force[1] = 0.0; default_body_force[2] = 0.0;
  /* DESCRIPTION: Vector of body force values (BodyForce_X, BodyForce_Y, BodyForce_Z) */
  addDoubleArrayOption("BODY_FORCE_VECTOR", 3, Body_Force_Vector, default_body_force);
  /*!\brief RESTART_SOL \n DESCRIPTION: Restart solution from native solution file \n Options: NO, YES \ingroup Config */
  addBoolOption("RESTART_SOL", Restart, false);
  /*!\brief BINARY_RESTART \n DESCRIPTION: Read / write binary SU2 native restart files. \n Options: YES, NO \ingroup Config */
  addBoolOption("WRT_BINARY_RESTART", Wrt_Binary_Restart, true);
  /*!\brief BINARY_RESTART \n DESCRIPTION: Read / write binary SU2 native restart files. \n Options: YES, NO \ingroup Config */
  addBoolOption("READ_BINARY_RESTART", Read_Binary_Restart, true);
  /*!\brief SYSTEM_MEASUREMENTS \n DESCRIPTION: System of measurements \n OPTIONS: see \link Measurements_Map \endlink \n DEFAULT: SI \ingroup Config*/
  addEnumOption("SYSTEM_MEASUREMENTS", SystemMeasurements, Measurements_Map, SI);

  /*!\par CONFIG_CATEGORY: FluidModel \ingroup Config*/
  /*!\brief FLUID_MODEL \n DESCRIPTION: Fluid model \n OPTIONS: See \link FluidModel_Map \endlink \n DEFAULT: STANDARD_AIR \ingroup Config*/
  addEnumOption("FLUID_MODEL", Kind_FluidModel, FluidModel_Map, STANDARD_AIR);


  /*!\par CONFIG_CATEGORY: Freestream Conditions \ingroup Config*/
  /*--- Options related to freestream specification ---*/

  /*!\brief GAS_CONSTANT \n DESCRIPTION: Specific gas constant (287.058 J/kg*K (air), only for compressible flows) \ingroup Config*/
  addDoubleOption("GAS_CONSTANT", Gas_Constant, 287.058);
  /*!\brief GAMMA_VALUE  \n DESCRIPTION: Ratio of specific heats (1.4 (air), only for compressible flows) \ingroup Config*/
  addDoubleOption("GAMMA_VALUE", Gamma, 1.4);
  /*!\brief CP_VALUE  \n DESCRIPTION: Specific heat at constant pressure, Cp (1004.703 J/kg*K (air), constant density incompressible fluids only) \ingroup Config*/
  addDoubleOption("SPECIFIC_HEAT_CP", Specific_Heat_Cp, 1004.703);
  /*!\brief CP_VALUE  \n DESCRIPTION: Specific heat at constant volume, Cp (717.645 J/kg*K (air), constant density incompressible fluids only) \ingroup Config*/
  addDoubleOption("SPECIFIC_HEAT_CV", Specific_Heat_Cv, 717.645);
  /*!\brief THERMAL_EXPANSION_COEFF  \n DESCRIPTION: Thermal expansion coefficient (0.00347 K^-1 (air), used for Boussinesq approximation for liquids/non-ideal gases) \ingroup Config*/
  addDoubleOption("THERMAL_EXPANSION_COEFF", Thermal_Expansion_Coeff, 0.00347);
  /*!\brief MOLECULAR_WEIGHT \n DESCRIPTION: Molecular weight for an incompressible ideal gas (28.96 g/mol (air) default) \ingroup Config*/
  addDoubleOption("MOLECULAR_WEIGHT", Molecular_Weight, 28.96);

  /*--- Options related to VAN der WAALS MODEL and PENG ROBINSON ---*/

  /* DESCRIPTION: Critical Temperature, default value for AIR */
  addDoubleOption("CRITICAL_TEMPERATURE", Temperature_Critical, 131.00);
  /* DESCRIPTION: Critical Pressure, default value for MDM */
  addDoubleOption("CRITICAL_PRESSURE", Pressure_Critical, 3588550.0);
  /* DESCRIPTION: Critical Density, default value for MDM */
  addDoubleOption("CRITICAL_DENSITY", Density_Critical, 263.0);

  /*--- Options related to VAN der WAALS MODEL and PENG ROBINSON ---*/
  /* DESCRIPTION: Critical Density, default value for MDM */
   addDoubleOption("ACENTRIC_FACTOR", Acentric_Factor, 0.035);

   /*--- Options related to Viscosity Model ---*/
  /*!\brief VISCOSITY_MODEL \n DESCRIPTION: model of the viscosity \n OPTIONS: See \link ViscosityModel_Map \endlink \n DEFAULT: SUTHERLAND \ingroup Config*/
  addEnumOption("VISCOSITY_MODEL", Kind_ViscosityModel, ViscosityModel_Map, SUTHERLAND);

  /*--- Options related to Constant Viscosity Model ---*/

  /* DESCRIPTION: default value for AIR */
  addDoubleOption("MU_CONSTANT", Mu_Constant , 1.716E-5);

  /*--- Options related to Sutherland Viscosity Model ---*/

  /* DESCRIPTION: Sutherland Viscosity Ref default value for AIR SI */
  addDoubleOption("MU_REF", Mu_Ref, 1.716E-5);
  /* DESCRIPTION: Sutherland Temperature Ref, default value for AIR SI */
  addDoubleOption("MU_T_REF", Mu_Temperature_Ref, 273.15);
  /* DESCRIPTION: Sutherland constant, default value for AIR SI */
  addDoubleOption("SUTHERLAND_CONSTANT", Mu_S, 110.4);

  /*--- Options related to Thermal Conductivity Model ---*/

  addEnumOption("CONDUCTIVITY_MODEL", Kind_ConductivityModel, ConductivityModel_Map, CONSTANT_PRANDTL);

  /* DESCRIPTION: Definition of the turbulent thermal conductivity model (CONSTANT_PRANDTL_TURB (default), NONE). */
  addEnumOption("TURBULENT_CONDUCTIVITY_MODEL", Kind_ConductivityModel_Turb, TurbConductivityModel_Map, CONSTANT_PRANDTL_TURB);

 /*--- Options related to Constant Thermal Conductivity Model ---*/

 /* DESCRIPTION: default value for AIR */
  addDoubleOption("KT_CONSTANT", Kt_Constant , 0.0257);

  /*--- Options related to temperature polynomial coefficients for fluid models. ---*/

  /* DESCRIPTION: Definition of the temperature polynomial coefficients for specific heat Cp. */
  addDoubleArrayOption("CP_POLYCOEFFS", N_POLY_COEFFS, CpPolyCoefficients, default_cp_polycoeffs.data());
  /* DESCRIPTION: Definition of the temperature polynomial coefficients for specific heat Cp. */
  addDoubleArrayOption("MU_POLYCOEFFS", N_POLY_COEFFS, MuPolyCoefficients, default_mu_polycoeffs.data());
  /* DESCRIPTION: Definition of the temperature polynomial coefficients for specific heat Cp. */
  addDoubleArrayOption("KT_POLYCOEFFS", N_POLY_COEFFS, KtPolyCoefficients, default_kt_polycoeffs.data());

  /*!\brief REYNOLDS_NUMBER \n DESCRIPTION: Reynolds number (non-dimensional, based on the free-stream values). Needed for viscous solvers. For incompressible solvers the Reynolds length will always be 1.0 \n DEFAULT: 0.0 \ingroup Config */
  addDoubleOption("REYNOLDS_NUMBER", Reynolds, 0.0);
  /*!\brief REYNOLDS_LENGTH \n DESCRIPTION: Reynolds length (1 m by default). Used for compressible solver: incompressible solver will use 1.0. \ingroup Config */
  addDoubleOption("REYNOLDS_LENGTH", Length_Reynolds, 1.0);
  /*!\brief PRANDTL_LAM \n DESCRIPTION: Laminar Prandtl number (0.72 (air), only for compressible flows) \n DEFAULT: 0.72 \ingroup Config*/
  addDoubleOption("PRANDTL_LAM", Prandtl_Lam, 0.72);
  /*!\brief PRANDTL_TURB \n DESCRIPTION: Turbulent Prandtl number (0.9 (air), only for compressible flows) \n DEFAULT 0.90 \ingroup Config*/
  addDoubleOption("PRANDTL_TURB", Prandtl_Turb, 0.90);
  /*!\brief BULK_MODULUS \n DESCRIPTION: Value of the Bulk Modulus  \n DEFAULT 1.42E5 \ingroup Config*/
  addDoubleOption("BULK_MODULUS", Bulk_Modulus, 1.42E5);
  /* DESCRIPTION: Epsilon^2 multipier in Beta calculation for incompressible preconditioner.  */
  addDoubleOption("BETA_FACTOR", Beta_Factor, 4.1);
  /*!\brief MACH_NUMBER  \n DESCRIPTION:  Mach number (non-dimensional, based on the free-stream values). 0.0 by default \ingroup Config*/
  addDoubleOption("MACH_NUMBER", Mach, 0.0);
  /*!\brief INIT_OPTION \n DESCRIPTION: Init option to choose between Reynolds or thermodynamics quantities for initializing the solution \n OPTIONS: see \link InitOption_Map \endlink \n DEFAULT REYNOLDS \ingroup Config*/
  addEnumOption("INIT_OPTION", Kind_InitOption, InitOption_Map, REYNOLDS);
  /* DESCRIPTION: Free-stream option to choose between density and temperature for initializing the solution */
  addEnumOption("FREESTREAM_OPTION", Kind_FreeStreamOption, FreeStreamOption_Map, TEMPERATURE_FS);
  /*!\brief FREESTREAM_PRESSURE\n DESCRIPTION: Free-stream pressure (101325.0 N/m^2 by default) \ingroup Config*/
  addDoubleOption("FREESTREAM_PRESSURE", Pressure_FreeStream, 101325.0);
  /*!\brief FREESTREAM_DENSITY\n DESCRIPTION: Free-stream density (1.2886 Kg/m^3 (air), 998.2 Kg/m^3 (water)) \n DEFAULT -1.0 (calculated from others) \ingroup Config*/
  addDoubleOption("FREESTREAM_DENSITY", Density_FreeStream, -1.0);
  /*!\brief FREESTREAM_TEMPERATURE\n DESCRIPTION: Free-stream temperature (288.15 K by default) \ingroup Config*/
  addDoubleOption("FREESTREAM_TEMPERATURE", Temperature_FreeStream, 288.15);

  /*--- Options related to incompressible flow solver ---*/

  /* DESCRIPTION: Option to choose the density model used in the incompressible flow solver. */
  addEnumOption("INC_DENSITY_MODEL", Kind_DensityModel, DensityModel_Map, CONSTANT);
    /*!\brief ENERGY_EQUATION \n DESCRIPTION: Solve the energy equation in the incompressible flow solver. \ingroup Config*/
  addBoolOption("INC_ENERGY_EQUATION", Energy_Equation, false);
  /*!\brief INC_DENSITY_REF \n DESCRIPTION: Reference density for incompressible flows  \ingroup Config*/
  addDoubleOption("INC_DENSITY_REF", Inc_Density_Ref, 1.0);
  /*!\brief INC_VELOCITY_REF \n DESCRIPTION: Reference velocity for incompressible flows (1.0 by default) \ingroup Config*/
  addDoubleOption("INC_VELOCITY_REF", Inc_Velocity_Ref, 1.0);
  /*!\brief INC_TEMPERATURE_REF \n DESCRIPTION: Reference temperature for incompressible flows with the energy equation (1.0 by default) \ingroup Config*/
  addDoubleOption("INC_TEMPERATURE_REF", Inc_Temperature_Ref, 1.0);
  /*!\brief INC_DENSITY_INIT \n DESCRIPTION: Initial density for incompressible flows (1.2886 kg/m^3 by default) \ingroup Config*/
  addDoubleOption("INC_DENSITY_INIT", Inc_Density_Init, 1.2886);
  /*!\brief INC_VELOCITY_INIT \n DESCRIPTION: Initial velocity for incompressible flows (1.0,0,0 m/s by default) \ingroup Config*/
  default_vel_inf[0] = 1.0; default_vel_inf[1] = 0.0; default_vel_inf[2] = 0.0;
  addDoubleArrayOption("INC_VELOCITY_INIT", 3, Inc_Velocity_Init, default_vel_inf);
  /*!\brief INC_TEMPERATURE_INIT \n DESCRIPTION: Initial temperature for incompressible flows with the energy equation (288.15 K by default) \ingroup Config*/
  addDoubleOption("INC_TEMPERATURE_INIT", Inc_Temperature_Init, 288.15);
  /*!\brief INC_NONDIM \n DESCRIPTION: Non-dimensionalization scheme for incompressible flows. \ingroup Config*/
  addEnumOption("INC_NONDIM", Ref_Inc_NonDim, NonDim_Map, INITIAL_VALUES);
    /*!\brief INC_INLET_USENORMAL \n DESCRIPTION: Use the local boundary normal for the flow direction with the incompressible pressure inlet. \ingroup Config*/
  addBoolOption("INC_INLET_USENORMAL", Inc_Inlet_UseNormal, false);
  /*!\brief INC_INLET_DAMPING \n DESCRIPTION: Damping factor applied to the iterative updates to the velocity at a pressure inlet in incompressible flow (0.1 by default). \ingroup Config*/
  addDoubleOption("INC_INLET_DAMPING", Inc_Inlet_Damping, 0.1);
  /*!\brief INC_OUTLET_DAMPING \n DESCRIPTION: Damping factor applied to the iterative updates to the pressure at a mass flow outlet in incompressible flow (0.1 by default). \ingroup Config*/
  addDoubleOption("INC_OUTLET_DAMPING", Inc_Outlet_Damping, 0.1);

  /*!\brief FREESTREAM_TEMPERATURE_VE\n DESCRIPTION: Free-stream vibrational-electronic temperature (288.15 K by default) \ingroup Config*/
  addDoubleOption("FREESTREAM_TEMPERATURE_VE", Temperature_ve_FreeStream, 288.15);
  default_vel_inf[0] = 1.0; default_vel_inf[1] = 0.0; default_vel_inf[2] = 0.0;
  /*!\brief FREESTREAM_VELOCITY\n DESCRIPTION: Free-stream velocity (m/s) */
  addDoubleArrayOption("FREESTREAM_VELOCITY", 3, Velocity_FreeStream, default_vel_inf);
  /* DESCRIPTION: Free-stream viscosity (1.853E-5 Ns/m^2 (air), 0.798E-3 Ns/m^2 (water)) */
  addDoubleOption("FREESTREAM_VISCOSITY", Viscosity_FreeStream, -1.0);
  /* DESCRIPTION: Thermal conductivity used for heat equation */
  addDoubleOption("SOLID_THERMAL_CONDUCTIVITY", Thermal_Conductivity_Solid, 0.0);
  /* DESCRIPTION: Solids temperature at freestream conditions */
  addDoubleOption("SOLID_TEMPERATURE_INIT", Temperature_Freestream_Solid, 288.15);
  /* DESCRIPTION: Density used in solids */
  addDoubleOption("SOLID_DENSITY", Density_Solid, 2710.0);
  /* DESCRIPTION:  */
  addDoubleOption("FREESTREAM_INTERMITTENCY", Intermittency_FreeStream, 1.0);
  /* DESCRIPTION:  */
  addDoubleOption("FREESTREAM_TURBULENCEINTENSITY", TurbulenceIntensity_FreeStream, 0.0005);
  /* DESCRIPTION:  */
  addDoubleOption("FREESTREAM_NU_FACTOR", NuFactor_FreeStream, 3.0);
  /* DESCRIPTION:  */
  addDoubleOption("ENGINE_NU_FACTOR", NuFactor_Engine, 3.0);
  /* DESCRIPTION:  */
  addDoubleOption("ACTDISK_SECONDARY_FLOW", SecondaryFlow_ActDisk, 0.0);
  /* DESCRIPTION:  */
  addDoubleOption("INITIAL_BCTHRUST", Initial_BCThrust, 4000.0);
  /* DESCRIPTION:  */
  addDoubleOption("FREESTREAM_TURB2LAMVISCRATIO", Turb2LamViscRatio_FreeStream, 10.0);
  /* DESCRIPTION: Side-slip angle (degrees, only for compressible flows) */
  addDoubleOption("SIDESLIP_ANGLE", AoS, 0.0);
  /*!\brief AOA  \n DESCRIPTION: Angle of attack (degrees, only for compressible flows) \ingroup Config*/
  addDoubleOption("AOA", AoA, 0.0);
  /* DESCRIPTION: Activate fixed CL mode (specify a CL instead of AoA). */
  addBoolOption("FIXED_CL_MODE", Fixed_CL_Mode, false);
  /* DESCRIPTION: Activate fixed CM mode (specify a CM instead of iH). */
  addBoolOption("FIXED_CM_MODE", Fixed_CM_Mode, false);
  /* DESCRIPTION: Evaluate the dOF_dCL or dOF_dCMy during run time. */
  addBoolOption("EVAL_DOF_DCX", Eval_dOF_dCX, false);
  /* DESCRIPTION: DIscard the angle of attack in the solution and the increment in the geometry files. */
  addBoolOption("DISCARD_INFILES", Discard_InFiles, false);
  /* DESCRIPTION: Specify a fixed coefficient of lift instead of AoA (only for compressible flows) */
  addDoubleOption("TARGET_CL", Target_CL, 0.0);
  /* DESCRIPTION: Specify a fixed coefficient of lift instead of AoA (only for compressible flows) */
  addDoubleOption("TARGET_CM", Target_CM, 0.0);
  /* DESCRIPTION: Damping factor for fixed CL mode. */
  addDoubleOption("DCL_DALPHA", dCL_dAlpha, 0.2);
  /* DESCRIPTION: Damping factor for fixed CL mode. */
  addDoubleOption("DCM_DIH", dCM_diH, 0.05);
  /* DESCRIPTION: Maximum number of iterations between AoA updates for fixed CL problem. */
  addUnsignedLongOption("UPDATE_AOA_ITER_LIMIT", Update_AoA_Iter_Limit, 200);
  /* DESCRIPTION: Number of times Alpha is updated in a fix CL problem. */
  addUnsignedLongOption("UPDATE_IH", Update_iH, 5);
  /* DESCRIPTION: Number of iterations to evaluate dCL_dAlpha . */
  addUnsignedLongOption("ITER_DCL_DALPHA", Iter_dCL_dAlpha, 500);
  /* DESCRIPTION: Damping factor for fixed CL mode. */
  addDoubleOption("DNETTHRUST_DBCTHRUST", dNetThrust_dBCThrust, 1.0);
  /* DESCRIPTION: Number of times Alpha is updated in a fix CL problem. */
  addUnsignedLongOption("UPDATE_BCTHRUST", Update_BCThrust, 5);


  /*!\par CONFIG_CATEGORY: Reference Conditions \ingroup Config*/
  /*--- Options related to reference values for nondimensionalization ---*/

  Length_Ref = 1.0; //<---- NOTE: this should be given an option or set as a const

  /*!\brief REF_ORIGIN_MOMENT_X\n DESCRIPTION: X Reference origin for moment computation \ingroup Config*/
  addDoubleListOption("REF_ORIGIN_MOMENT_X", nRefOriginMoment_X, RefOriginMoment_X);
  /*!\brief REF_ORIGIN_MOMENT_Y\n DESCRIPTION: Y Reference origin for moment computation \ingroup Config*/
  addDoubleListOption("REF_ORIGIN_MOMENT_Y", nRefOriginMoment_Y, RefOriginMoment_Y);
  /*!\brief REF_ORIGIN_MOMENT_Z\n DESCRIPTION: Z Reference origin for moment computation \ingroup Config*/
  addDoubleListOption("REF_ORIGIN_MOMENT_Z", nRefOriginMoment_Z, RefOriginMoment_Z);
  /*!\brief REF_AREA\n DESCRIPTION: Reference area for force coefficients (0 implies automatic calculation) \ingroup Config*/
  addDoubleOption("REF_AREA", RefArea, 1.0);
  /*!\brief SEMI_SPAN\n DESCRIPTION: Wing semi-span (0 implies automatic calculation) \ingroup Config*/
  addDoubleOption("SEMI_SPAN", SemiSpan, 0.0);
  /*!\brief REF_LENGTH\n DESCRIPTION: Reference length for pitching, rolling, and yawing non-dimensional moment \ingroup Config*/
  addDoubleOption("REF_LENGTH", RefLength, 1.0);
  /*!\brief REF_SHARP_EDGES\n DESCRIPTION: Reference coefficient for detecting sharp edges \ingroup Config*/
  addDoubleOption("REF_SHARP_EDGES", RefSharpEdges, 3.0);
  /*!\brief REF_VELOCITY\n DESCRIPTION: Reference velocity (incompressible only)  \ingroup Config*/
  addDoubleOption("REF_VELOCITY", Velocity_Ref, -1.0);
  /* !\brief REF_VISCOSITY  \n DESCRIPTION: Reference viscosity (incompressible only)  \ingroup Config*/
  addDoubleOption("REF_VISCOSITY", Viscosity_Ref, -1.0);
  /* DESCRIPTION: Type of mesh motion */
  addEnumOption("REF_DIMENSIONALIZATION", Ref_NonDim, NonDim_Map, DIMENSIONAL);
  
  default_prefcoord_location[0] = 0.5; default_prefcoord_location[1] = 0.5; default_prefcoord_location[2] = 0.5;
  addDoubleArrayOption("PRESSURE_REF_COORD", 3, PRef_Coord, default_prefcoord_location);
  
  addDoubleOption("PRESSURE_REF", PRef_Value, 0.0);

  /*!\par CONFIG_CATEGORY: Boundary Markers \ingroup Config*/
  /*--- Options related to various boundary markers ---*/

  /*!\brief HTP_AXIS\n DESCRIPTION: Location of the HTP axis*/
  default_htp_axis[0] = 0.0; default_htp_axis[1] = 0.0;
  addDoubleArrayOption("HTP_AXIS", 2, HTP_Axis, default_htp_axis);
  /*!\brief MARKER_PLOTTING\n DESCRIPTION: Marker(s) of the surface in the surface flow solution file  \ingroup Config*/
  addStringListOption("MARKER_PLOTTING", nMarker_Plotting, Marker_Plotting);
  /*!\brief MARKER_MONITORING\n DESCRIPTION: Marker(s) of the surface where evaluate the non-dimensional coefficients \ingroup Config*/
  addStringListOption("MARKER_MONITORING", nMarker_Monitoring, Marker_Monitoring);
  /*!\brief MARKER_CONTROL_VOLUME\n DESCRIPTION: Marker(s) of the surface in the surface flow solution file  \ingroup Config*/
  addStringListOption("MARKER_ANALYZE", nMarker_Analyze, Marker_Analyze);
  /*!\brief MARKER_DESIGNING\n DESCRIPTION: Marker(s) of the surface where objective function (design problem) will be evaluated \ingroup Config*/
  addStringListOption("MARKER_DESIGNING", nMarker_Designing, Marker_Designing);
  /*!\brief GEO_MARKER\n DESCRIPTION: Marker(s) of the surface where evaluate the geometrical functions \ingroup Config*/
  addStringListOption("GEO_MARKER", nMarker_GeoEval, Marker_GeoEval);
  /*!\brief MARKER_EULER\n DESCRIPTION: Euler wall boundary marker(s) \ingroup Config*/
  addStringListOption("MARKER_EULER", nMarker_Euler, Marker_Euler);
  /*!\brief MARKER_FAR\n DESCRIPTION: Far-field boundary marker(s) \ingroup Config*/
  addStringListOption("MARKER_FAR", nMarker_FarField, Marker_FarField);
  /*!\brief MARKER_SYM\n DESCRIPTION: Symmetry boundary condition \ingroup Config*/
  addStringListOption("MARKER_SYM", nMarker_SymWall, Marker_SymWall);
  /*!\brief MARKER_NEARFIELD\n DESCRIPTION: Near-Field boundary condition \ingroup Config*/
  addStringListOption("MARKER_NEARFIELD", nMarker_NearFieldBound, Marker_NearFieldBound);
  /*!\brief MARKER_FLUID_INTERFACE\n DESCRIPTION: Fluid interface boundary marker(s) \ingroup Config*/
  addStringListOption("MARKER_FLUID_INTERFACE", nMarker_Fluid_InterfaceBound, Marker_Fluid_InterfaceBound);
  /*!\brief MARKER_DEFORM_MESH\n DESCRIPTION: Deformable marker(s) at the interface \ingroup Config*/
  addStringListOption("MARKER_DEFORM_MESH", nMarker_Deform_Mesh, Marker_Deform_Mesh);
  /*!\brief MARKER_FLUID_LOAD\n DESCRIPTION: Marker(s) in which the flow load is computed/applied \ingroup Config*/
  addStringListOption("MARKER_FLUID_LOAD", nMarker_Fluid_Load, Marker_Fluid_Load);
  /*!\brief MARKER_FSI_INTERFACE \n DESCRIPTION: ZONE interface boundary marker(s) \ingroup Config*/
  addStringListOption("MARKER_ZONE_INTERFACE", nMarker_ZoneInterface, Marker_ZoneInterface);
  /*!\brief MARKER_CHT_INTERFACE \n DESCRIPTION: CHT interface boundary marker(s) \ingroup Config*/
  addStringListOption("MARKER_CHT_INTERFACE", nMarker_CHTInterface, Marker_CHTInterface);
  /* DESCRIPTION: Internal boundary marker(s) */
  addStringListOption("MARKER_INTERNAL", nMarker_Internal, Marker_Internal);
  /* DESCRIPTION: Custom boundary marker(s) */
  addStringListOption("MARKER_CUSTOM", nMarker_Custom, Marker_Custom);
  /* DESCRIPTION: Periodic boundary marker(s) for use with SU2_MSH
   Format: ( periodic marker, donor marker, rotation_center_x, rotation_center_y,
   rotation_center_z, rotation_angle_x-axis, rotation_angle_y-axis,
   rotation_angle_z-axis, translation_x, translation_y, translation_z, ... ) */
  addPeriodicOption("MARKER_PERIODIC", nMarker_PerBound, Marker_PerBound, Marker_PerDonor,
                    Periodic_RotCenter, Periodic_RotAngles, Periodic_Translation);

  /*!\brief MARKER_PYTHON_CUSTOM\n DESCRIPTION: Python customizable marker(s) \ingroup Config*/
  addStringListOption("MARKER_PYTHON_CUSTOM", nMarker_PyCustom, Marker_PyCustom);

  /*!\brief MARKER_WALL_FUNCTIONS\n DESCRIPTION: Viscous wall markers for which wall functions must be applied.
   Format: (Wall function marker, wall function type, ...) \ingroup Config*/
  addWallFunctionOption("MARKER_WALL_FUNCTIONS", nMarker_WallFunctions, Marker_WallFunctions,
                        Kind_WallFunctions, IntInfo_WallFunctions, DoubleInfo_WallFunctions);

  /*!\brief ACTDISK_TYPE  \n DESCRIPTION: Actuator Disk boundary type \n OPTIONS: see \link ActDisk_Map \endlink \n Default: VARIABLES_JUMP \ingroup Config*/
  addEnumOption("ACTDISK_TYPE", Kind_ActDisk, ActDisk_Map, VARIABLES_JUMP);

  /*!\brief MARKER_ACTDISK\n DESCRIPTION: Periodic boundary marker(s) for use with SU2_MSH
   Format: ( periodic marker, donor marker, rotation_center_x, rotation_center_y,
   rotation_center_z, rotation_angle_x-axis, rotation_angle_y-axis,
   rotation_angle_z-axis, translation_x, translation_y, translation_z, ... ) \ingroup Config*/
  addActDiskOption("MARKER_ACTDISK",
                   nMarker_ActDiskInlet, nMarker_ActDiskOutlet,  Marker_ActDiskInlet, Marker_ActDiskOutlet,
                   ActDisk_PressJump, ActDisk_TempJump, ActDisk_Omega);

  /*!\brief ACTDISK_FILENAME \n DESCRIPTION: Input file for a specified actuator disk (w/ extension) \n DEFAULT: actdiskinput.dat \ingroup Config*/
  addStringOption("ACTDISK_FILENAME", ActDisk_FileName, string("actdiskinput.dat"));

  /*!\brief INLET_TYPE  \n DESCRIPTION: Inlet boundary type \n OPTIONS: see \link Inlet_Map \endlink \n DEFAULT: TOTAL_CONDITIONS \ingroup Config*/
  addEnumOption("INLET_TYPE", Kind_Inlet, Inlet_Map, TOTAL_CONDITIONS);
  /*!\brief INC_INLET_TYPE \n DESCRIPTION: List of inlet types for incompressible flows. List length must match number of inlet markers. Options: VELOCITY_INLET, PRESSURE_INLET. \ingroup Config*/
  addEnumListOption("INC_INLET_TYPE", nInc_Inlet, Kind_Inc_Inlet, Inlet_Map);
  addBoolOption("SPECIFIED_INLET_PROFILE", Inlet_From_File, false);
  /*!\brief INLET_FILENAME \n DESCRIPTION: Input file for a specified inlet profile (w/ extension) \n DEFAULT: inlet.dat \ingroup Config*/
  addStringOption("INLET_FILENAME", Inlet_Filename, string("inlet.dat"));
  /*!\brief INLET_MATCHING_TOLERANCE
   * \n DESCRIPTION: If a file is provided to specify the inlet profile,
   * this tolerance will be used to match the coordinates in the input file to
   * the points on the grid. \n DEFAULT: 1E-6 \ingroup Config*/
  addDoubleOption("INLET_MATCHING_TOLERANCE", Inlet_Matching_Tol, 1e-6);
  /*!\brief MARKER_INLET  \n DESCRIPTION: Inlet boundary marker(s) with the following formats,
   Total Conditions: (inlet marker, total temp, total pressure, flow_direction_x,
   flow_direction_y, flow_direction_z, ... ) where flow_direction is
   a unit vector.
   Mass Flow: (inlet marker, density, velocity magnitude, flow_direction_x,
   flow_direction_y, flow_direction_z, ... ) where flow_direction is
   a unit vector. \ingroup Config*/
  addInletOption("MARKER_INLET", nMarker_Inlet, Marker_Inlet, Inlet_Ttotal, Inlet_Ptotal, Inlet_FlowDir);

  /*!\brief MARKER_RIEMANN \n DESCRIPTION: Riemann boundary marker(s) with the following formats, a unit vector.
   * \n OPTIONS: See \link Riemann_Map \endlink. The variables indicated by the option and the flow direction unit vector must be specified. \ingroup Config*/
  addRiemannOption("MARKER_RIEMANN", nMarker_Riemann, Marker_Riemann, Kind_Data_Riemann, Riemann_Map, Riemann_Var1, Riemann_Var2, Riemann_FlowDir);
  /*!\brief MARKER_GILES \n DESCRIPTION: Giles boundary marker(s) with the following formats, a unit vector. */
  /* \n OPTIONS: See \link Giles_Map \endlink. The variables indicated by the option and the flow direction unit vector must be specified. \ingroup Config*/
  addGilesOption("MARKER_GILES", nMarker_Giles, Marker_Giles, Kind_Data_Giles, Giles_Map, Giles_Var1, Giles_Var2, Giles_FlowDir, RelaxFactorAverage, RelaxFactorFourier);
  /*!\brief SPATIAL_FOURIER \n DESCRIPTION: Option to compute the spatial fourier trasformation for the Giles BC. */
  addBoolOption("SPATIAL_FOURIER", SpatialFourier, false);
  /*!\brief GILES_EXTRA_RELAXFACTOR \n DESCRIPTION: the 1st coeff the value of the under relaxation factor to apply to the shroud and hub,
   * the 2nd coefficient is the the percentage of span-wise height influenced by this extra under relaxation factor.*/
  default_extrarelfac[0] = 0.1; default_extrarelfac[1] = 0.1;
  addDoubleArrayOption("GILES_EXTRA_RELAXFACTOR", 2, ExtraRelFacGiles, default_extrarelfac);
  /*!\brief AVERAGE_PROCESS_TYPE \n DESCRIPTION: types of mixing process for averaging quantities at the boundaries.
    \n OPTIONS: see \link MixingProcess_Map \endlink \n DEFAULT: AREA_AVERAGE \ingroup Config*/
  addEnumOption("MIXINGPLANE_INTERFACE_KIND", Kind_MixingPlaneInterface, MixingPlaneInterface_Map, NEAREST_SPAN);
  /*!\brief AVERAGE_PROCESS_KIND \n DESCRIPTION: types of mixing process for averaging quantities at the boundaries.
    \n OPTIONS: see \link MixingProcess_Map \endlink \n DEFAULT: AREA_AVERAGE \ingroup Config*/
  addEnumOption("AVERAGE_PROCESS_KIND", Kind_AverageProcess, AverageProcess_Map, AREA);
  /*!\brief PERFORMANCE_AVERAGE_PROCESS_KIND \n DESCRIPTION: types of mixing process for averaging quantities at the boundaries for performance computation.
      \n OPTIONS: see \link MixingProcess_Map \endlink \n DEFAULT: AREA_AVERAGE \ingroup Config*/
  addEnumOption("PERFORMANCE_AVERAGE_PROCESS_KIND", Kind_PerformanceAverageProcess, AverageProcess_Map, AREA);
  default_mixedout_coeff[0] = 1.0; default_mixedout_coeff[1] = 1.0E-05; default_mixedout_coeff[2] = 15.0;
  /*!\brief MIXEDOUT_COEFF \n DESCRIPTION: the 1st coeff is an under relaxation factor for the Newton method,
   * the 2nd coefficient is the tolerance for the Newton method, 3rd coefficient is the maximum number of
   * iteration for the Newton Method.*/
  addDoubleArrayOption("MIXEDOUT_COEFF", 3, Mixedout_Coeff, default_mixedout_coeff);
  /*!\brief RAMP_ROTATING_FRAME\n DESCRIPTION: option to ramp up or down the rotating frame velocity value*/
  addBoolOption("RAMP_ROTATING_FRAME", RampRotatingFrame, false);
  default_rampRotFrame_coeff[0] = 0; default_rampRotFrame_coeff[1] = 1.0; default_rampRotFrame_coeff[2] = 1000.0;
      /*!\brief RAMP_ROTATING_FRAME_COEFF \n DESCRIPTION: the 1st coeff is the staring velocity,
   * the 2nd coeff is the number of iterations for the update, 3rd is the number of iteration */
  addDoubleArrayOption("RAMP_ROTATING_FRAME_COEFF", 3, RampRotatingFrame_Coeff, default_rampRotFrame_coeff);
  /* DESCRIPTION: AVERAGE_MACH_LIMIT is a limit value for average procedure based on the mass flux. */
  addDoubleOption("AVERAGE_MACH_LIMIT", AverageMachLimit, 0.03);
  /*!\brief RAMP_OUTLET_PRESSURE\n DESCRIPTION: option to ramp up or down the rotating frame velocity value*/
  addBoolOption("RAMP_OUTLET_PRESSURE", RampOutletPressure, false);
  default_rampOutPres_coeff[0] = 100000.0; default_rampOutPres_coeff[1] = 1.0; default_rampOutPres_coeff[2] = 1000.0;
  /*!\brief RAMP_OUTLET_PRESSURE_COEFF \n DESCRIPTION: the 1st coeff is the staring outlet pressure,
   * the 2nd coeff is the number of iterations for the update, 3rd is the number of total iteration till reaching the final outlet pressure value */
  addDoubleArrayOption("RAMP_OUTLET_PRESSURE_COEFF", 3, RampOutletPressure_Coeff, default_rampOutPres_coeff);
  /*!\brief MARKER_MIXINGPLANE \n DESCRIPTION: Identify the boundaries in which the mixing plane is applied. \ingroup Config*/
  addStringListOption("MARKER_MIXINGPLANE_INTERFACE", nMarker_MixingPlaneInterface, Marker_MixingPlaneInterface);
  /*!\brief TURBULENT_MIXINGPLANE \n DESCRIPTION: Activate mixing plane also for turbulent quantities \ingroup Config*/
  addBoolOption("TURBULENT_MIXINGPLANE", turbMixingPlane, false);
  /*!\brief MARKER_TURBOMACHINERY \n DESCRIPTION: Identify the inflow and outflow boundaries in which the turbomachinery settings are  applied. \ingroup Config*/
  addTurboPerfOption("MARKER_TURBOMACHINERY", nMarker_Turbomachinery, Marker_TurboBoundIn, Marker_TurboBoundOut);
  /*!\brief NUM_SPANWISE_SECTIONS \n DESCRIPTION: Integer number of spanwise sections to compute 3D turbo BC and Performance for turbomachinery */
  addUnsignedShortOption("NUM_SPANWISE_SECTIONS", nSpanWiseSections_User, 1);
  /*!\brief SPANWISE_KIND \n DESCRIPTION: type of algorithm to identify the span-wise sections at the turbo boundaries.
   \n OPTIONS: see \link SpanWise_Map \endlink \n Default: AUTOMATIC */
  addEnumOption("SPANWISE_KIND", Kind_SpanWise, SpanWise_Map, AUTOMATIC);
  /*!\brief TURBOMACHINERY_KIND \n DESCRIPTION: types of turbomachynery architecture.
      \n OPTIONS: see \link TurboMachinery_Map \endlink \n Default: AXIAL */
  addEnumListOption("TURBOMACHINERY_KIND",nTurboMachineryKind, Kind_TurboMachinery, TurboMachinery_Map);
  /*!\brief MARKER_SHROUD \n DESCRIPTION: markers in which velocity is forced to 0.0 .
   * \n Format: (shroud1, shroud2, ...)*/
  addStringListOption("MARKER_SHROUD", nMarker_Shroud, Marker_Shroud);
  /*!\brief MARKER_SUPERSONIC_INLET  \n DESCRIPTION: Supersonic inlet boundary marker(s)
   * \n   Format: (inlet marker, temperature, static pressure, velocity_x,   velocity_y, velocity_z, ... ), i.e. primitive variables specified. \ingroup Config*/
  addInletOption("MARKER_SUPERSONIC_INLET", nMarker_Supersonic_Inlet, Marker_Supersonic_Inlet, Inlet_Temperature, Inlet_Pressure, Inlet_Velocity);
  /*!\brief MARKER_SUPERSONIC_OUTLET \n DESCRIPTION: Supersonic outlet boundary marker(s) \ingroup Config*/
  addStringListOption("MARKER_SUPERSONIC_OUTLET", nMarker_Supersonic_Outlet, Marker_Supersonic_Outlet);
  /*!\brief MARKER_OUTLET  \n DESCRIPTION: Outlet boundary marker(s)\n
   Format: ( outlet marker, back pressure (static), ... ) \ingroup Config*/
  addStringDoubleListOption("MARKER_OUTLET", nMarker_Outlet, Marker_Outlet, Outlet_Pressure);
  /*!\brief INC_INLET_TYPE \n DESCRIPTION: List of inlet types for incompressible flows. List length must match number of inlet markers. Options: VELOCITY_INLET, PRESSURE_INLET. \ingroup Config*/
  addEnumListOption("INC_OUTLET_TYPE", nInc_Outlet, Kind_Inc_Outlet, Outlet_Map);
  /*!\brief MARKER_ISOTHERMAL DESCRIPTION: Isothermal wall boundary marker(s)\n
   * Format: ( isothermal marker, wall temperature (static), ... ) \ingroup Config  */
  addStringDoubleListOption("MARKER_ISOTHERMAL", nMarker_Isothermal, Marker_Isothermal, Isothermal_Temperature);
  /*!\brief MARKER_HEATFLUX  \n DESCRIPTION: Specified heat flux wall boundary marker(s)
   Format: ( Heat flux marker, wall heat flux (static), ... ) \ingroup Config*/
  addStringDoubleListOption("MARKER_HEATFLUX", nMarker_HeatFlux, Marker_HeatFlux, Heat_Flux);
  /*!\brief MARKER_ENGINE_INFLOW  \n DESCRIPTION: Engine inflow boundary marker(s)
   Format: ( nacelle inflow marker, fan face Mach, ... ) \ingroup Config*/
  addStringDoubleListOption("MARKER_ENGINE_INFLOW", nMarker_EngineInflow, Marker_EngineInflow, EngineInflow_Target);
  /* DESCRIPTION: Highlite area */
  addDoubleOption("HIGHLITE_AREA", Highlite_Area, 1.0);
  /* DESCRIPTION: Fan poly efficiency */
  addDoubleOption("FAN_POLY_EFF", Fan_Poly_Eff, 1.0);
  /*!\brief SUBSONIC_ENGINE\n DESCRIPTION: Engine subsonic intake region \ingroup Config*/
  addBoolOption("INTEGRATED_HEATFLUX", Integrated_HeatFlux, false);
  /*!\brief SUBSONIC_ENGINE\n DESCRIPTION: Engine subsonic intake region \ingroup Config*/
  addBoolOption("SUBSONIC_ENGINE", SubsonicEngine, false);
  /* DESCRIPTION: Actuator disk double surface */
  addBoolOption("ACTDISK_DOUBLE_SURFACE", ActDisk_DoubleSurface, false);
  /* DESCRIPTION: Only half engine is in the computational grid */
  addBoolOption("ENGINE_HALF_MODEL", Engine_HalfModel, false);
  /* DESCRIPTION: Actuator disk double surface */
  addBoolOption("ACTDISK_SU2_DEF", ActDisk_SU2_DEF, false);
  /* DESCRIPTION: Definition of the distortion rack (radial number of proves / circumferential density (degree) */
  default_distortion[0] =  5.0; default_distortion[1] =  15.0;
  addDoubleArrayOption("DISTORTION_RACK", 2, DistortionRack, default_distortion);
  /* DESCRIPTION: Values of the box to impose a subsonic nacellle (mach, Pressure, Temperature) */
  default_eng_val[0]=0.0; default_eng_val[1]=0.0; default_eng_val[2]=0.0;
  default_eng_val[3]=0.0;  default_eng_val[4]=0.0;
  addDoubleArrayOption("SUBSONIC_ENGINE_VALUES", 5, SubsonicEngine_Values, default_eng_val);
  /* DESCRIPTION: Coordinates of the box to impose a subsonic nacellle cylinder (Xmin, Ymin, Zmin, Xmax, Ymax, Zmax, Radius) */
  default_eng_cyl[0] = 0.0; default_eng_cyl[1] = 0.0; default_eng_cyl[2] = 0.0;
  default_eng_cyl[3] =  1E15; default_eng_cyl[4] =  1E15; default_eng_cyl[5] =  1E15; default_eng_cyl[6] =  1E15;
  addDoubleArrayOption("SUBSONIC_ENGINE_CYL", 7, SubsonicEngine_Cyl, default_eng_cyl);
  /* DESCRIPTION: Engine exhaust boundary marker(s)
   Format: (nacelle exhaust marker, total nozzle temp, total nozzle pressure, ... )*/
  addExhaustOption("MARKER_ENGINE_EXHAUST", nMarker_EngineExhaust, Marker_EngineExhaust, Exhaust_Temperature_Target, Exhaust_Pressure_Target);
  /* DESCRIPTION: Clamped boundary marker(s) */
  addStringListOption("MARKER_CLAMPED", nMarker_Clamped, Marker_Clamped);
  /* DESCRIPTION: Displacement boundary marker(s) */
  addStringDoubleListOption("MARKER_NORMAL_DISPL", nMarker_Displacement, Marker_Displacement, Displ_Value);
  /* DESCRIPTION: Load boundary marker(s) - uniform pressure in Pa */
  addStringDoubleListOption("MARKER_PRESSURE", nMarker_Load, Marker_Load, Load_Value);
  /* DESCRIPTION: Load boundary marker(s) */
  addStringDoubleListOption("MARKER_DAMPER", nMarker_Damper, Marker_Damper, Damper_Constant);
  /* DESCRIPTION: Load boundary marker(s)
   Format: (inlet marker, load, multiplier, dir_x, dir_y, dir_z, ... ), i.e. primitive variables specified. */
  addInletOption("MARKER_LOAD", nMarker_Load_Dir, Marker_Load_Dir, Load_Dir_Value, Load_Dir_Multiplier, Load_Dir);
  /* DESCRIPTION: Load boundary marker(s)
   Format: (inlet marker, load, multiplier, dir_x, dir_y, dir_z, ... ), i.e. primitive variables specified. */
  addInletOption("MARKER_DISPLACEMENT", nMarker_Disp_Dir, Marker_Disp_Dir, Disp_Dir_Value, Disp_Dir_Multiplier, Disp_Dir);
  /* DESCRIPTION: Sine load boundary marker(s)
   Format: (inlet marker, load, multiplier, dir_x, dir_y, dir_z, ... ), i.e. primitive variables specified. */
  addInletOption("MARKER_SINE_LOAD", nMarker_Load_Sine, Marker_Load_Sine, Load_Sine_Amplitude, Load_Sine_Frequency, Load_Sine_Dir);
  /*!\brief SINE_LOAD\n DESCRIPTION: option to apply the load as a sine*/
  addBoolOption("SINE_LOAD", Sine_Load, false);
  default_sineload_coeff[0] = 0.0; default_sineload_coeff[1] = 0.0; default_sineload_coeff[2] = 0.0;
  /*!\brief SINE_LOAD_COEFF \n DESCRIPTION: the 1st coeff is the amplitude, the 2nd is the frequency, 3rd is the phase in radians */
  addDoubleArrayOption("SINE_LOAD_COEFF", 3, SineLoad_Coeff, default_sineload_coeff);
  /*!\brief RAMP_AND_RELEASE\n DESCRIPTION: release the load after applying the ramp*/
  addBoolOption("RAMP_AND_RELEASE_LOAD", RampAndRelease, false);

  /* DESCRIPTION: Flow load boundary marker(s) */
  addStringDoubleListOption("MARKER_FLOWLOAD", nMarker_FlowLoad, Marker_FlowLoad, FlowLoad_Value);
  /* DESCRIPTION: Damping factor for engine inlet condition */
  addDoubleOption("DAMP_ENGINE_INFLOW", Damp_Engine_Inflow, 0.95);
  /* DESCRIPTION: Damping factor for engine exhaust condition */
  addDoubleOption("DAMP_ENGINE_EXHAUST", Damp_Engine_Exhaust, 0.95);
  /*!\brief ENGINE_INFLOW_TYPE  \n DESCRIPTION: Inlet boundary type \n OPTIONS: see \link Engine_Inflow_Map \endlink \n Default: FAN_FACE_MACH \ingroup Config*/
  addEnumOption("ENGINE_INFLOW_TYPE", Kind_Engine_Inflow, Engine_Inflow_Map, FAN_FACE_MACH);
  /* DESCRIPTION: Evaluate a problem with engines */
  addBoolOption("ENGINE", Engine, false);

  /* DESCRIPTION:  Compute buffet sensor */
  addBoolOption("BUFFET_MONITORING", Buffet_Monitoring, false);
  /* DESCRIPTION:  Sharpness coefficient for the buffet sensor */
  addDoubleOption("BUFFET_K", Buffet_k, 10.0);
  /* DESCRIPTION:  Offset parameter for the buffet sensor */
  addDoubleOption("BUFFET_LAMBDA", Buffet_lambda, 0.0);

  /* DESCRIPTION: Number of samples for quasi-Newton methods. */
  addUnsignedShortOption("QUASI_NEWTON_NUM_SAMPLES", nQuasiNewtonSamples, 0);

  /*!\par CONFIG_CATEGORY: Time-marching \ingroup Config*/
  /*--- Options related to time-marching ---*/

  /* DESCRIPTION: Unsteady simulation  */
  addEnumOption("TIME_MARCHING", TimeMarching, TimeMarching_Map, STEADY);
  /* DESCRIPTION:  Courant-Friedrichs-Lewy condition of the finest grid */
  addDoubleOption("CFL_NUMBER", CFLFineGrid, 1.25);
  /* DESCRIPTION:  Max time step in local time stepping simulations */
  addDoubleOption("MAX_DELTA_TIME", Max_DeltaTime, 1000000);
  /* DESCRIPTION: Activate The adaptive CFL number. */
  addBoolOption("CFL_ADAPT", CFL_Adapt, false);
  /* !\brief CFL_ADAPT_PARAM
   * DESCRIPTION: Parameters of the adaptive CFL number (factor down, factor up, CFL limit (min and max) )
   * Factor down generally <1.0, factor up generally > 1.0 to cause the CFL to increase when the under-relaxation parameter is 1.0
   * and to decrease when the under-relaxation parameter is less than 0.1. Factor is multiplicative. \ingroup Config*/
  default_cfl_adapt[0] = 1.0; default_cfl_adapt[1] = 1.0; default_cfl_adapt[2] = 10.0; default_cfl_adapt[3] = 100.0;
  addDoubleArrayOption("CFL_ADAPT_PARAM", 4, CFL_AdaptParam, default_cfl_adapt);
  /* DESCRIPTION: Reduction factor of the CFL coefficient in the adjoint problem */
  addDoubleOption("CFL_REDUCTION_ADJFLOW", CFLRedCoeff_AdjFlow, 0.8);
  /* DESCRIPTION: Reduction factor of the CFL coefficient in the level set problem */
  addDoubleOption("CFL_REDUCTION_TURB", CFLRedCoeff_Turb, 1.0);
  /* DESCRIPTION: Reduction factor of the CFL coefficient in the turbulent adjoint problem */
  addDoubleOption("CFL_REDUCTION_ADJTURB", CFLRedCoeff_AdjTurb, 1.0);
  /* DESCRIPTION: External iteration offset due to restart */
  addUnsignedLongOption("EXT_ITER_OFFSET", ExtIter_OffSet, 0);
  // these options share nRKStep as their size, which is not a good idea in general
  /* DESCRIPTION: Runge-Kutta alpha coefficients */
  addDoubleListOption("RK_ALPHA_COEFF", nRKStep, RK_Alpha_Step);
  /* DESCRIPTION: Number of time levels for time accurate local time stepping. */
  addUnsignedShortOption("LEVELS_TIME_ACCURATE_LTS", nLevels_TimeAccurateLTS, 1);
  /* DESCRIPTION: Number of time DOFs used in the predictor step of ADER-DG. */
  addUnsignedShortOption("TIME_DOFS_ADER_DG", nTimeDOFsADER_DG, 2);
  /* DESCRIPTION: Unsteady Courant-Friedrichs-Lewy number of the finest grid */
  addDoubleOption("UNST_CFL_NUMBER", Unst_CFL, 0.0);
  /* DESCRIPTION: Integer number of periodic time instances for Harmonic Balance */
  addUnsignedShortOption("TIME_INSTANCES", nTimeInstances, 1);
  /* DESCRIPTION: Time period for Harmonic Balance wihtout moving meshes */
  addDoubleOption("HB_PERIOD", HarmonicBalance_Period, -1.0);
  /* DESCRIPTION:  Turn on/off harmonic balance preconditioning */
  addBoolOption("HB_PRECONDITION", HB_Precondition, false);
  /* DESCRIPTION: Iteration number to begin unsteady restarts (dual time method) */
  addLongOption("UNST_RESTART_ITER", Unst_RestartIter, 0);
  /* DESCRIPTION: Starting direct solver iteration for the unsteady adjoint */
  addLongOption("UNST_ADJOINT_ITER", Unst_AdjointIter, 0);
  /* DESCRIPTION: Number of iterations to average the objective */
  addLongOption("ITER_AVERAGE_OBJ", Iter_Avg_Objective , 0);
  /* DESCRIPTION: Iteration number to begin unsteady restarts (structural analysis) */
  addLongOption("DYN_RESTART_ITER", Dyn_RestartIter, 0);
  /* DESCRIPTION: Time discretization */
  addEnumOption("TIME_DISCRE_FLOW", Kind_TimeIntScheme_Flow, Time_Int_Map, EULER_IMPLICIT);
  /* DESCRIPTION: Time discretization */
  addEnumOption("TIME_DISCRE_FEM_FLOW", Kind_TimeIntScheme_FEM_Flow, Time_Int_Map, RUNGE_KUTTA_EXPLICIT);
  /* DESCRIPTION: ADER-DG predictor step */
  addEnumOption("ADER_PREDICTOR", Kind_ADER_Predictor, Ader_Predictor_Map, ADER_ALIASED_PREDICTOR);
  /* DESCRIPTION: Time discretization */
  addEnumOption("TIME_DISCRE_ADJFLOW", Kind_TimeIntScheme_AdjFlow, Time_Int_Map, EULER_IMPLICIT);
  /* DESCRIPTION: Time discretization */
  addEnumOption("TIME_DISCRE_TURB", Kind_TimeIntScheme_Turb, Time_Int_Map, EULER_IMPLICIT);
  /* DESCRIPTION: Time discretization */
  addEnumOption("TIME_DISCRE_ADJTURB", Kind_TimeIntScheme_AdjTurb, Time_Int_Map, EULER_IMPLICIT);
  /* DESCRIPTION: Time discretization */
  addEnumOption("TIME_DISCRE_FEA", Kind_TimeIntScheme_FEA, Time_Int_Map_FEA, NEWMARK_IMPLICIT);
  /* DESCRIPTION: Time discretization for radiation problems*/
  addEnumOption("TIME_DISCRE_RADIATION", Kind_TimeIntScheme_Radiation, Time_Int_Map, EULER_IMPLICIT);
  /* DESCRIPTION: Time discretization */
  addEnumOption("TIME_DISCRE_HEAT", Kind_TimeIntScheme_Heat, Time_Int_Map, EULER_IMPLICIT);
  /* DESCRIPTION: Time discretization */
  addEnumOption("TIMESTEP_HEAT", Kind_TimeStep_Heat, Heat_TimeStep_Map, MINIMUM);
  /* DESCRIPTION: Time discretization */
  addEnumOption("TIME_DISCRE_POISSON", Kind_TimeIntScheme_Poisson, Time_Int_Map, EULER_IMPLICIT);

  /*!\par CONFIG_CATEGORY: Linear solver definition \ingroup Config*/
  /*--- Options related to the linear solvers ---*/

  /*!\brief LINEAR_SOLVER
   *  \n DESCRIPTION: Linear solver for the implicit, mesh deformation, or discrete adjoint systems \n OPTIONS: see \link Linear_Solver_Map \endlink \n DEFAULT: FGMRES \ingroup Config*/
  addEnumOption("LINEAR_SOLVER", Kind_Linear_Solver, Linear_Solver_Map, FGMRES);
  /*!\brief LINEAR_SOLVER_PREC
   *  \n DESCRIPTION: Preconditioner for the Krylov linear solvers \n OPTIONS: see \link Linear_Solver_Prec_Map \endlink \n DEFAULT: LU_SGS \ingroup Config*/
  addEnumOption("LINEAR_SOLVER_PREC", Kind_Linear_Solver_Prec, Linear_Solver_Prec_Map, ILU);
  /* DESCRIPTION: Minimum error threshold for the linear solver for the implicit formulation */
  addDoubleOption("LINEAR_SOLVER_ERROR", Linear_Solver_Error, 1E-6);
  /* DESCRIPTION: Maximum number of iterations of the linear solver for the implicit formulation */
  addUnsignedLongOption("LINEAR_SOLVER_ITER", Linear_Solver_Iter, 10);
  /* DESCRIPTION: Max iterations of the linear solver for the FVM flow solver in PB system. */
  addUnsignedLongOption("LINEAR_SOLVER_ITER_FLOW", Linear_Solver_Iter_Flow, 10);
  /* DESCRIPTION: Max iterations of the linear solver for the poisson solver in PB system. */
  addUnsignedLongOption("LINEAR_SOLVER_ITER_POISSON", Linear_Solver_Iter_Poisson, 10);
  /* DESCRIPTION: Fill in level for the ILU preconditioner */
  addUnsignedShortOption("LINEAR_SOLVER_ILU_FILL_IN", Linear_Solver_ILU_n, 0);
  /* DESCRIPTION: Maximum number of iterations of the linear solver for the implicit formulation */
  addUnsignedLongOption("LINEAR_SOLVER_RESTART_FREQUENCY", Linear_Solver_Restart_Frequency, 10);
  /* DESCRIPTION: Relaxation factor for iterative linear smoothers (SMOOTHER_ILU/JACOBI/LU-SGS/LINELET) */
  addDoubleOption("LINEAR_SOLVER_SMOOTHER_RELAXATION", Linear_Solver_Smoother_Relaxation, 1.0);
  /* DESCRIPTION: Custom number of threads used for additive domain decomposition for ILU and LU_SGS (0 is "auto"). */
  addUnsignedLongOption("LINEAR_SOLVER_PREC_THREADS", Linear_Solver_Prec_Threads, 0);
  /* DESCRIPTION: Relaxation of the pressure based flow corrections */
  addDoubleOption("RELAXATION_FACTOR_PBFLOW", Relaxation_Factor_PBFlow, 0.5);
  /* DESCRIPTION: Relaxation of the Rhie Chow interpolation contribution in pressure based flow. */
  addDoubleOption("RELAXATION_FACTOR_RHIECHOW", RCFactor, 0.0);
  /* DESCRIPTION: Relaxation factor for updates of adjoint variables. */
  addDoubleOption("RELAXATION_FACTOR_ADJOINT", Relaxation_Factor_Adjoint, 1.0);
  /* DESCRIPTION: Relaxation of the CHT coupling */
  addDoubleOption("RELAXATION_FACTOR_CHT", Relaxation_Factor_CHT, 1.0);
  /* DESCRIPTION: Roe coefficient */
  addDoubleOption("ROE_KAPPA", Roe_Kappa, 0.5);
  /* DESCRIPTION: Roe-Turkel preconditioning for low Mach number flows */
  addBoolOption("LOW_MACH_PREC", Low_Mach_Precon, false);
  /* DESCRIPTION: Post-reconstruction correction for low Mach number flows */
  addBoolOption("LOW_MACH_CORR", Low_Mach_Corr, false);
  /* DESCRIPTION: Time Step for dual time stepping simulations (s) */
  addDoubleOption("MIN_ROE_TURKEL_PREC", Min_Beta_RoeTurkel, 0.01);
  /* DESCRIPTION: Time Step for dual time stepping simulations (s) */
  addDoubleOption("MAX_ROE_TURKEL_PREC", Max_Beta_RoeTurkel, 0.2);
  /* DESCRIPTION: Linear solver for the turbulent adjoint systems */
  addEnumOption("ADJTURB_LIN_SOLVER", Kind_AdjTurb_Linear_Solver, Linear_Solver_Map, FGMRES);
  /* DESCRIPTION: Preconditioner for the turbulent adjoint Krylov linear solvers */
  addEnumOption("ADJTURB_LIN_PREC", Kind_AdjTurb_Linear_Prec, Linear_Solver_Prec_Map, ILU);
  /* DESCRIPTION: Minimum error threshold for the turbulent adjoint linear solver for the implicit formulation */
  addDoubleOption("ADJTURB_LIN_ERROR", AdjTurb_Linear_Error, 1E-5);
  /* DESCRIPTION: Maximum number of iterations of the turbulent adjoint linear solver for the implicit formulation */
  addUnsignedShortOption("ADJTURB_LIN_ITER", AdjTurb_Linear_Iter, 10);
  /* DESCRIPTION: Entropy fix factor */
  addDoubleOption("ENTROPY_FIX_COEFF", EntropyFix_Coeff, 0.001);
  /* DESCRIPTION: Linear solver for the discete adjoint systems */
  addEnumOption("DISCADJ_LIN_SOLVER", Kind_DiscAdj_Linear_Solver, Linear_Solver_Map, FGMRES);
  /* DESCRIPTION: Preconditioner for the discrete adjoint Krylov linear solvers */
  addEnumOption("DISCADJ_LIN_PREC", Kind_DiscAdj_Linear_Prec, Linear_Solver_Prec_Map, ILU);
  /* DESCRIPTION: Linear solver for the discete adjoint systems */

  /*!\par CONFIG_CATEGORY: Convergence\ingroup Config*/
  /*--- Options related to convergence ---*/

  /*!\brief CONV_CRITERIA
   *  \n DESCRIPTION: Convergence criteria \n OPTIONS: see \link Converge_Crit_Map \endlink \n DEFAULT: RESIDUAL \ingroup Config*/
  addEnumOption("CONV_CRITERIA", ConvCriteria, Converge_Crit_Map, RESIDUAL);
  /*!\brief CONV_RESIDUAL_MINVAL\n DESCRIPTION: Min value of the residual (log10 of the residual)\n DEFAULT: -14.0 \ingroup Config*/
  addDoubleOption("CONV_RESIDUAL_MINVAL", MinLogResidual, -14.0);
  /*!\brief CONV_STARTITER\n DESCRIPTION: Iteration number to begin convergence monitoring\n DEFAULT: 5 \ingroup Config*/
  addUnsignedLongOption("CONV_STARTITER", StartConv_Iter, 5);
  /*!\brief CONV_CAUCHY_ELEMS\n DESCRIPTION: Number of elements to apply the criteria. \n DEFAULT 100 \ingroup Config*/
  addUnsignedShortOption("CONV_CAUCHY_ELEMS", Cauchy_Elems, 100);
  /*!\brief CONV_CAUCHY_EPS\n DESCRIPTION: Epsilon to control the series convergence \n DEFAULT: 1e-10 \ingroup Config*/
  addDoubleOption("CONV_CAUCHY_EPS", Cauchy_Eps, 1E-10);
  /*!\brief CONV_FIELD\n DESCRIPTION: Output field to monitor \n Default: depends on solver \ingroup Config*/
  addStringListOption("CONV_FIELD", nConvField, ConvField);

  /*!\brief CONV_WINDOW_STARTITER\n DESCRIPTION: Iteration number after START_ITER_WND  to begin convergence monitoring\n DEFAULT: 15 \ingroup Config*/
  addUnsignedLongOption("CONV_WINDOW_STARTITER", Wnd_StartConv_Iter, 15);
  /*!\brief CONV_WINDOW_CAUCHY_ELEMS\n DESCRIPTION: Number of elements to apply the criteria. \n DEFAULT 100 \ingroup Config*/
  addUnsignedShortOption("CONV_WINDOW_CAUCHY_ELEMS", Wnd_Cauchy_Elems, 100);
  /*!\brief CONV_WINDOW_CAUCHY_EPS\n DESCRIPTION: Epsilon to control the series convergence \n DEFAULT: 1e-3 \ingroup Config*/
  addDoubleOption("CONV_WINDOW_CAUCHY_EPS", Wnd_Cauchy_Eps, 1E-3);
  /*!\brief WINDOW_CAUCHY_CRIT \n DESCRIPTION: Determines, if the cauchy convergence criterion should be used for windowed time averaged objective functions*/
  addBoolOption("WINDOW_CAUCHY_CRIT",Wnd_Cauchy_Crit, false);
  /*!\brief CONV_WINDOW_FIELD
   * \n DESCRIPTION: Output fields  for the Cauchy criterium for the TIME iteration. The criterium is applied to the windowed time average of the chosen funcion. */
  addStringListOption("CONV_WINDOW_FIELD",nWndConvField, WndConvField);
  /*!\par CONFIG_CATEGORY: Multi-grid \ingroup Config*/
  /*--- Options related to Multi-grid ---*/

  /*!\brief START_UP_ITER \n DESCRIPTION: Start up iterations using the fine grid only. DEFAULT: 0 \ingroup Config*/
  addUnsignedShortOption("START_UP_ITER", nStartUpIter, 0);
  /*!\brief MGLEVEL\n DESCRIPTION: Multi-grid Levels. DEFAULT: 0 \ingroup Config*/
  addUnsignedShortOption("MGLEVEL", nMGLevels, 0);
  /*!\brief MGCYCLE\n DESCRIPTION: Multi-grid cycle. OPTIONS: See \link MG_Cycle_Map \endlink. Defualt V_CYCLE \ingroup Config*/
  addEnumOption("MGCYCLE", MGCycle, MG_Cycle_Map, V_CYCLE);
  /*!\brief MG_PRE_SMOOTH\n DESCRIPTION: Multi-grid pre-smoothing level \ingroup Config*/
  addUShortListOption("MG_PRE_SMOOTH", nMG_PreSmooth, MG_PreSmooth);
  /*!\brief MG_POST_SMOOTH\n DESCRIPTION: Multi-grid post-smoothing level \ingroup Config*/
  addUShortListOption("MG_POST_SMOOTH", nMG_PostSmooth, MG_PostSmooth);
  /*!\brief MG_CORRECTION_SMOOTH\n DESCRIPTION: Jacobi implicit smoothing of the correction \ingroup Config*/
  addUShortListOption("MG_CORRECTION_SMOOTH", nMG_CorrecSmooth, MG_CorrecSmooth);
  /*!\brief MG_DAMP_RESTRICTION\n DESCRIPTION: Damping factor for the residual restriction. DEFAULT: 0.75 \ingroup Config*/
  addDoubleOption("MG_DAMP_RESTRICTION", Damp_Res_Restric, 0.75);
  /*!\brief MG_DAMP_PROLONGATION\n DESCRIPTION: Damping factor for the correction prolongation. DEFAULT 0.75 \ingroup Config*/
  addDoubleOption("MG_DAMP_PROLONGATION", Damp_Correc_Prolong, 0.75);

  /*!\par CONFIG_CATEGORY: Spatial Discretization \ingroup Config*/
  /*--- Options related to the spatial discretization ---*/

  /*!\brief NUM_METHOD_GRAD
   *  \n DESCRIPTION: Numerical method for spatial gradients \n OPTIONS: See \link Gradient_Map \endlink. \n DEFAULT: WEIGHTED_LEAST_SQUARES. \ingroup Config*/
  addEnumOption("NUM_METHOD_GRAD", Kind_Gradient_Method, Gradient_Map, WEIGHTED_LEAST_SQUARES);
  /*!\brief NUM_METHOD_GRAD
   *  \n DESCRIPTION: Numerical method for spatial gradients used only for upwind reconstruction \n OPTIONS: See \link Gradient_Map \endlink. \n DEFAULT: NO_GRADIENT. \ingroup Config*/
  addEnumOption("NUM_METHOD_GRAD_RECON", Kind_Gradient_Method_Recon, Gradient_Map, NO_GRADIENT);
  /*!\brief VENKAT_LIMITER_COEFF
   *  \n DESCRIPTION: Coefficient for the limiter. DEFAULT value 0.5. Larger values decrease the extent of limiting, values approaching zero cause lower-order approximation to the solution. \ingroup Config */
  addDoubleOption("VENKAT_LIMITER_COEFF", Venkat_LimiterCoeff, 0.05);
  /*!\brief ADJ_SHARP_LIMITER_COEFF
   *  \n DESCRIPTION: Coefficient for detecting the limit of the sharp edges. DEFAULT value 3.0.  Use with sharp edges limiter. \ingroup Config*/
  addDoubleOption("ADJ_SHARP_LIMITER_COEFF", AdjSharp_LimiterCoeff, 3.0);
  /*!\brief LIMITER_ITER
   *  \n DESCRIPTION: Freeze the value of the limiter after a number of iterations. DEFAULT value 999999. \ingroup Config*/
  addUnsignedLongOption("LIMITER_ITER", LimiterIter, 999999);

  /*!\brief CONV_NUM_METHOD_FLOW
   *  \n DESCRIPTION: Convective numerical method \n OPTIONS: See \link Upwind_Map \endlink , \link Centered_Map \endlink. \ingroup Config*/
  addConvectOption("CONV_NUM_METHOD_FLOW", Kind_ConvNumScheme_Flow, Kind_Centered_Flow, Kind_Upwind_Flow);

  /*!\brief NUM_METHOD_FEM_FLOW
   *  \n DESCRIPTION: Numerical method \n OPTIONS: See \link FEM_Map \endlink , \link Centered_Map \endlink. \ingroup Config*/
  addConvectFEMOption("NUM_METHOD_FEM_FLOW", Kind_ConvNumScheme_FEM_Flow, Kind_FEM_Flow);

  /*!\brief MUSCL_FLOW \n DESCRIPTION: Check if the MUSCL scheme should be used \ingroup Config*/
  addBoolOption("MUSCL_FLOW", MUSCL_Flow, true);
  /*!\brief SLOPE_LIMITER_FLOW
   * DESCRIPTION: Slope limiter for the direct solution. \n OPTIONS: See \link Limiter_Map \endlink \n DEFAULT VENKATAKRISHNAN \ingroup Config*/
  addEnumOption("SLOPE_LIMITER_FLOW", Kind_SlopeLimit_Flow, Limiter_Map, VENKATAKRISHNAN);
  default_jst_coeff[0] = 0.5; default_jst_coeff[1] = 0.02;
  /*!\brief JST_SENSOR_COEFF \n DESCRIPTION: 2nd and 4th order artificial dissipation coefficients for the JST method \ingroup Config*/
  addDoubleArrayOption("JST_SENSOR_COEFF", 2, Kappa_Flow, default_jst_coeff);
  /*!\brief LAX_SENSOR_COEFF \n DESCRIPTION: 1st order artificial dissipation coefficients for the Lax-Friedrichs method. \ingroup Config*/
  addDoubleOption("LAX_SENSOR_COEFF", Kappa_1st_Flow, 0.15);
  default_ad_coeff_heat[0] = 0.5; default_ad_coeff_heat[1] = 0.02;
  /*!\brief JST_SENSOR_COEFF_HEAT \n DESCRIPTION: 2nd and 4th order artificial dissipation coefficients for the JST method \ingroup Config*/
  addDoubleArrayOption("JST_SENSOR_COEFF_HEAT", 2, Kappa_Heat, default_ad_coeff_heat);
  /*!\brief USE_ACCURATE_FLUX_JACOBIANS \n DESCRIPTION: Use numerically computed Jacobians for AUSM+up(2) and SLAU(2) \ingroup Config*/
  addBoolOption("USE_ACCURATE_FLUX_JACOBIANS", Use_Accurate_Jacobians, false);
  /*!\brief CENTRAL_JACOBIAN_FIX_FACTOR \n DESCRIPTION: Improve the numerical properties (diagonal dominance) of the global Jacobian matrix, 3 to 4 is "optimum" (central schemes) \ingroup Config*/
  addDoubleOption("CENTRAL_JACOBIAN_FIX_FACTOR", Cent_Jac_Fix_Factor, 4.0);

  /*!\brief CONV_NUM_METHOD_ADJFLOW
   *  \n DESCRIPTION: Convective numerical method for the adjoint solver.
   *  \n OPTIONS:  See \link Upwind_Map \endlink , \link Centered_Map \endlink. Note: not all methods are guaranteed to be implemented for the adjoint solver. \ingroup Config */
  addConvectOption("CONV_NUM_METHOD_ADJFLOW", Kind_ConvNumScheme_AdjFlow, Kind_Centered_AdjFlow, Kind_Upwind_AdjFlow);
  /*!\brief MUSCL_FLOW \n DESCRIPTION: Check if the MUSCL scheme should be used \ingroup Config*/
  addBoolOption("MUSCL_ADJFLOW", MUSCL_AdjFlow, true);
  /*!\brief SLOPE_LIMITER_ADJFLOW
     * DESCRIPTION: Slope limiter for the adjoint solution. \n OPTIONS: See \link Limiter_Map \endlink \n DEFAULT VENKATAKRISHNAN \ingroup Config*/
  addEnumOption("SLOPE_LIMITER_ADJFLOW", Kind_SlopeLimit_AdjFlow, Limiter_Map, VENKATAKRISHNAN);
  default_jst_adj_coeff[0] = 0.5; default_jst_adj_coeff[1] = 0.02;
  /*!\brief ADJ_JST_SENSOR_COEFF \n DESCRIPTION: 2nd and 4th order artificial dissipation coefficients for the adjoint JST method. \ingroup Config*/
  addDoubleArrayOption("ADJ_JST_SENSOR_COEFF", 2, Kappa_AdjFlow, default_jst_adj_coeff);
  /*!\brief LAX_SENSOR_COEFF \n DESCRIPTION: 1st order artificial dissipation coefficients for the adjoint Lax-Friedrichs method. \ingroup Config*/
  addDoubleOption("ADJ_LAX_SENSOR_COEFF", Kappa_1st_AdjFlow, 0.15);

  /*!\brief MUSCL_FLOW \n DESCRIPTION: Check if the MUSCL scheme should be used \ingroup Config*/
  addBoolOption("MUSCL_TURB", MUSCL_Turb, false);
  /*!\brief SLOPE_LIMITER_TURB
   *  \n DESCRIPTION: Slope limiter  \n OPTIONS: See \link Limiter_Map \endlink \n DEFAULT VENKATAKRISHNAN \ingroup Config*/
  addEnumOption("SLOPE_LIMITER_TURB", Kind_SlopeLimit_Turb, Limiter_Map, VENKATAKRISHNAN);
  /*!\brief CONV_NUM_METHOD_TURB
   *  \n DESCRIPTION: Convective numerical method \ingroup Config*/
  addConvectOption("CONV_NUM_METHOD_TURB", Kind_ConvNumScheme_Turb, Kind_Centered_Turb, Kind_Upwind_Turb);

  /*!\brief MUSCL_FLOW \n DESCRIPTION: Check if the MUSCL scheme should be used \ingroup Config*/
  addBoolOption("MUSCL_ADJTURB", MUSCL_AdjTurb, false);
  /*!\brief SLOPE_LIMITER_ADJTURB
   *  \n DESCRIPTION: Slope limiter \n OPTIONS: See \link Limiter_Map \endlink \n DEFAULT VENKATAKRISHNAN \ingroup Config */
  addEnumOption("SLOPE_LIMITER_ADJTURB", Kind_SlopeLimit_AdjTurb, Limiter_Map, VENKATAKRISHNAN);
  /*!\brief CONV_NUM_METHOD_ADJTURB\n DESCRIPTION: Convective numerical method for the adjoint/turbulent problem \ingroup Config*/
  addConvectOption("CONV_NUM_METHOD_ADJTURB", Kind_ConvNumScheme_AdjTurb, Kind_Centered_AdjTurb, Kind_Upwind_AdjTurb);

  /*!\brief MUSCL_FLOW \n DESCRIPTION: Check if the MUSCL scheme should be used \ingroup Config*/
  addBoolOption("MUSCL_HEAT", MUSCL_Heat, false);
  /*!\brief CONV_NUM_METHOD_HEAT
   *  \n DESCRIPTION: Convective numerical method \n DEFAULT: UPWIND */
  addEnumOption("CONV_NUM_METHOD_HEAT", Kind_ConvNumScheme_Heat, Space_Map, SPACE_UPWIND);

  /*!\par CONFIG_CATEGORY: Adjoint and Gradient \ingroup Config*/
  /*--- Options related to the adjoint and gradient ---*/

  /*!\brief LIMIT_ADJFLOW \n DESCRIPTION: Limit value for the adjoint variable.\n DEFAULT: 1E6. \ingroup Config*/
  addDoubleOption("LIMIT_ADJFLOW", AdjointLimit, 1E6);
  /*!\brief MG_ADJFLOW\n DESCRIPTION: Multigrid with the adjoint problem. \n Defualt: YES \ingroup Config*/
  addBoolOption("MG_ADJFLOW", MG_AdjointFlow, true);

  /*!\brief OBJECTIVE_WEIGHT  \n DESCRIPTION: Adjoint problem boundary condition weights. Applies scaling factor to objective(s) \ingroup Config*/
  addDoubleListOption("OBJECTIVE_WEIGHT", nObjW, Weight_ObjFunc);
  /*!\brief OBJECTIVE_FUNCTION
   *  \n DESCRIPTION: Adjoint problem boundary condition \n OPTIONS: see \link Objective_Map \endlink \n DEFAULT: DRAG_COEFFICIENT \ingroup Config*/
  addEnumListOption("OBJECTIVE_FUNCTION", nObj, Kind_ObjFunc, Objective_Map);

  /* DESCRIPTION: parameter for the definition of a complex objective function */
  addDoubleOption("DCD_DCL_VALUE", dCD_dCL, 0.0);
  /* DESCRIPTION: parameter for the definition of a complex objective function */
  addDoubleOption("DCMX_DCL_VALUE", dCMx_dCL, 0.0);
  /* DESCRIPTION: parameter for the definition of a complex objective function */
  addDoubleOption("DCMY_DCL_VALUE", dCMy_dCL, 0.0);
  /* DESCRIPTION: parameter for the definition of a complex objective function */
  addDoubleOption("DCMZ_DCL_VALUE", dCMz_dCL, 0.0);

  /* DESCRIPTION: parameter for the definition of a complex objective function */
  addDoubleOption("DCD_DCMY_VALUE", dCD_dCMy, 0.0);

  default_obj_coeff[0]=0.0; default_obj_coeff[1]=0.0; default_obj_coeff[2]=0.0;
  default_obj_coeff[3]=0.0;  default_obj_coeff[4]=0.0;
  /*!\brief OBJ_CHAIN_RULE_COEFF
  * \n DESCRIPTION: Coefficients defining the objective function gradient using the chain rule
  * with area-averaged outlet primitive variables. This is used with the genereralized outflow
  * objective.  \ingroup Config   */
  addDoubleArrayOption("OBJ_CHAIN_RULE_COEFF", 5, Obj_ChainRuleCoeff, default_obj_coeff);

  default_geo_loc[0] = 0.0; default_geo_loc[1] = 1.0;
  /* DESCRIPTION: Definition of the airfoil section */
  addDoubleArrayOption("GEO_BOUNDS", 2, Stations_Bounds, default_geo_loc);
  /* DESCRIPTION: Identify the body to slice */
  addEnumOption("GEO_DESCRIPTION", Geo_Description, Geo_Description_Map, WING);
  /* DESCRIPTION: Z location of the waterline */
  addDoubleOption("GEO_WATERLINE_LOCATION", Geo_Waterline_Location, 0.0);
  /* DESCRIPTION: Number of section cuts to make when calculating internal volume */
  addUnsignedShortOption("GEO_NUMBER_STATIONS", nWingStations, 25);
  /* DESCRIPTION: Definition of the airfoil sections */
  addDoubleListOption("GEO_LOCATION_STATIONS", nLocationStations, LocationStations);
  default_nacelle_location[0] = 0.0; default_nacelle_location[1] = 0.0; default_nacelle_location[2] = 0.0;
  default_nacelle_location[3] = 0.0; default_nacelle_location[4] = 0.0;
  /* DESCRIPTION: Definition of the nacelle location (higlite coordinates, tilt angle, toe angle) */
  addDoubleArrayOption("GEO_NACELLE_LOCATION", 5, NacelleLocation, default_nacelle_location);
  /* DESCRIPTION: Output sectional forces for specified markers. */
  addBoolOption("GEO_PLOT_STATIONS", Plot_Section_Forces, false);
  /* DESCRIPTION: Mode of the GDC code (analysis, or gradient) */
  addEnumOption("GEO_MODE", GeometryMode, GeometryMode_Map, FUNCTION);

  /* DESCRIPTION: Drag weight in sonic boom Objective Function (from 0.0 to 1.0) */
  addDoubleOption("DRAG_IN_SONICBOOM", WeightCd, 0.0);
  /* DESCRIPTION: Sensitivity smoothing  */
  addEnumOption("SENS_SMOOTHING", Kind_SensSmooth, Sens_Smoothing_Map, NO_SMOOTH);
  /* DESCRIPTION: Continuous Adjoint frozen viscosity */
  addBoolOption("FROZEN_VISC_CONT", Frozen_Visc_Cont, true);
  /* DESCRIPTION: Discrete Adjoint frozen viscosity */
  addBoolOption("FROZEN_VISC_DISC", Frozen_Visc_Disc, false);
  /* DESCRIPTION: Discrete Adjoint frozen limiter */
  addBoolOption("FROZEN_LIMITER_DISC", Frozen_Limiter_Disc, false);
  /* DESCRIPTION: Use an inconsistent (primal/dual) discrete adjoint formulation */
  addBoolOption("INCONSISTENT_DISC", Inconsistent_Disc, false);
   /* DESCRIPTION:  */
  addDoubleOption("FIX_AZIMUTHAL_LINE", FixAzimuthalLine, 90.0);
  /*!\brief SENS_REMOVE_SHARP
   * \n DESCRIPTION: Remove sharp edges from the sensitivity evaluation  \n Format: SENS_REMOVE_SHARP = YES \n DEFAULT: NO \ingroup Config*/
  addBoolOption("SENS_REMOVE_SHARP", Sens_Remove_Sharp, false);

  /* DESCRIPTION: Automatically reorient elements that seem flipped */
  addBoolOption("REORIENT_ELEMENTS",ReorientElements, true);

  /*!\par CONFIG_CATEGORY: Input/output files and formats \ingroup Config */
  /*--- Options related to input/output files and formats ---*/

  /*!\brief OUTPUT_FORMAT \n DESCRIPTION: I/O format for output plots. \n OPTIONS: see \link TabOutput_Map \endlink \n DEFAULT: TECPLOT \ingroup Config */
  addEnumOption("TABULAR_FORMAT", Tab_FileFormat, TabOutput_Map, TAB_CSV);
  /*!\brief ACTDISK_JUMP \n DESCRIPTION: The jump is given by the difference in values or a ratio */
  addEnumOption("ACTDISK_JUMP", ActDisk_Jump, Jump_Map, DIFFERENCE);
  /*!\brief MESH_FORMAT \n DESCRIPTION: Mesh input file format \n OPTIONS: see \link Input_Map \endlink \n DEFAULT: SU2 \ingroup Config*/
  addEnumOption("MESH_FORMAT", Mesh_FileFormat, Input_Map, SU2);
  /* DESCRIPTION:  Mesh input file */
  addStringOption("MESH_FILENAME", Mesh_FileName, string("mesh.su2"));
  /*!\brief MESH_OUT_FILENAME \n DESCRIPTION: Mesh output file name. Used when converting, scaling, or deforming a mesh. \n DEFAULT: mesh_out.su2 \ingroup Config*/
  addStringOption("MESH_OUT_FILENAME", Mesh_Out_FileName, string("mesh_out.su2"));

  /* DESCRIPTION: List of the number of grid points in the RECTANGLE or BOX grid in the x,y,z directions. (default: (33,33,33) ). */
  addShortListOption("MESH_BOX_SIZE", nMesh_Box_Size, Mesh_Box_Size);

  /* DESCRIPTION: List of the length of the RECTANGLE or BOX grid in the x,y,z directions. (default: (1.0,1.0,1.0) ).  */
  array<su2double, 3> default_mesh_box_length = {{1.0, 1.0, 1.0}};
  addDoubleArrayOption("MESH_BOX_LENGTH", 3, Mesh_Box_Length, default_mesh_box_length.data());

  /* DESCRIPTION: List of the offset from 0.0 of the RECTANGLE or BOX grid in the x,y,z directions. (default: (0.0,0.0,0.0) ). */
  array<su2double, 3> default_mesh_box_offset = {{0.0, 0.0, 0.0}};
  addDoubleArrayOption("MESH_BOX_OFFSET", 3, Mesh_Box_Offset, default_mesh_box_offset.data());

  /* DESCRIPTION: Determine if the mesh file supports multizone. \n DEFAULT: true (temporarily) */
  addBoolOption("MULTIZONE_MESH", Multizone_Mesh, true);
  /* DESCRIPTION: Determine if we need to allocate memory to store the multizone residual. \n DEFAULT: true (temporarily) */
  addBoolOption("MULTIZONE_RESIDUAL", Multizone_Residual, false);

  /*!\brief CONV_FILENAME \n DESCRIPTION: Output file convergence history (w/o extension) \n DEFAULT: history \ingroup Config*/
  addStringOption("CONV_FILENAME", Conv_FileName, string("history"));
  /*!\brief BREAKDOWN_FILENAME \n DESCRIPTION: Output file forces breakdown \ingroup Config*/
  addStringOption("BREAKDOWN_FILENAME", Breakdown_FileName, string("forces_breakdown.dat"));
  /*!\brief SOLUTION_FLOW_FILENAME \n DESCRIPTION: Restart flow input file (the file output under the filename set by RESTART_FLOW_FILENAME) \n DEFAULT: solution_flow.dat \ingroup Config */
  addStringOption("SOLUTION_FILENAME", Solution_FileName, string("solution.dat"));
  /*!\brief SOLUTION_ADJ_FILENAME\n DESCRIPTION: Restart adjoint input file. Objective function abbreviation is expected. \ingroup Config*/
  addStringOption("SOLUTION_ADJ_FILENAME", Solution_AdjFileName, string("solution_adj.dat"));
  /*!\brief RESTART_FLOW_FILENAME \n DESCRIPTION: Output file restart flow \ingroup Config*/
  addStringOption("RESTART_FILENAME", Restart_FileName, string("restart.dat"));
  /*!\brief RESTART_ADJ_FILENAME  \n DESCRIPTION: Output file restart adjoint. Objective function abbreviation will be appended. \ingroup Config*/
  addStringOption("RESTART_ADJ_FILENAME", Restart_AdjFileName, string("restart_adj.dat"));
  /*!\brief VOLUME_FLOW_FILENAME  \n DESCRIPTION: Output file flow (w/o extension) variables \ingroup Config */
  addStringOption("VOLUME_FILENAME", Volume_FileName, string("vol_solution"));
  /*!\brief VOLUME_ADJ_FILENAME
   *  \n DESCRIPTION: Output file adjoint (w/o extension) variables  \ingroup Config*/
  addStringOption("VOLUME_ADJ_FILENAME", Adj_FileName, string("adj_vol_solution"));
  /*!\brief GRAD_OBJFUNC_FILENAME
   *  \n DESCRIPTION: Output objective function gradient  \ingroup Config*/
  addStringOption("GRAD_OBJFUNC_FILENAME", ObjFunc_Grad_FileName, string("of_grad.dat"));
  /*!\brief VALUE_OBJFUNC_FILENAME
   *  \n DESCRIPTION: Output objective function  \ingroup Config*/
  addStringOption("VALUE_OBJFUNC_FILENAME", ObjFunc_Value_FileName, string("of_func.dat"));
  /*!\brief SURFACE_FLOW_FILENAME
   *  \n DESCRIPTION: Output file surface flow coefficient (w/o extension)  \ingroup Config*/
  addStringOption("SURFACE_FILENAME", SurfCoeff_FileName, string("surface"));
  /*!\brief SURFACE_ADJ_FILENAME
   *  \n DESCRIPTION: Output file surface adjoint coefficient (w/o extension)  \ingroup Config*/
  addStringOption("SURFACE_ADJ_FILENAME", SurfAdjCoeff_FileName, string("surface_adjoint"));
  /*!\brief SURFACE_SENS_FILENAME_FILENAME
   *  \n DESCRIPTION: Output file surface sensitivity (discrete adjoint) (w/o extension)  \ingroup Config*/
  addStringOption("SURFACE_SENS_FILENAME", SurfSens_FileName, string("surface_sens"));
  /*!\brief VOLUME_SENS_FILENAME
   *  \n DESCRIPTION: Output file volume sensitivity (discrete adjoint))  \ingroup Config*/
  addStringOption("VOLUME_SENS_FILENAME", VolSens_FileName, string("volume_sens"));
  /*!\brief WRT_SOL_FREQ
   *  \n DESCRIPTION: Writing solution file frequency  \ingroup Config*/
  addUnsignedLongOption("WRT_SOL_FREQ", Wrt_Sol_Freq, 1000);
  /*!\brief WRT_SOL_FREQ_DUALTIME
   *  \n DESCRIPTION: Writing solution file frequency for dual time  \ingroup Config*/
  addUnsignedLongOption("WRT_SOL_FREQ_DUALTIME", Wrt_Sol_Freq_DualTime, 1);
  /*!\brief WRT_CON_FREQ
   *  \n DESCRIPTION: Writing convergence history frequency  \ingroup Config*/
  addUnsignedLongOption("WRT_CON_FREQ",  Wrt_Con_Freq, 1);
  /*!\brief WRT_CON_FREQ_DUALTIME
   *  \n DESCRIPTION: Writing convergence history frequency for the dual time  \ingroup Config*/
  addUnsignedLongOption("WRT_CON_FREQ_DUALTIME",  Wrt_Con_Freq_DualTime, 10);
  /*!\brief WRT_OUTPUT
   *  \n DESCRIPTION: Write output files (disable all output by setting to NO)  \ingroup Config*/
  addBoolOption("WRT_OUTPUT", Wrt_Output, true);
  /*!\brief WRT_VOL_SOL
   *  \n DESCRIPTION: Write a volume solution file  \ingroup Config*/
  addBoolOption("WRT_VOL_SOL", Wrt_Vol_Sol, true);
  /*!\brief WRT_SRF_SOL
   *  \n DESCRIPTION: Write a surface solution file  \ingroup Config*/
  addBoolOption("WRT_SRF_SOL", Wrt_Srf_Sol, true);
  /*!\brief WRT_CSV_SOL
   *  \n DESCRIPTION: Write a surface CSV solution file  \ingroup Config*/
  addBoolOption("WRT_CSV_SOL", Wrt_Csv_Sol, true);
  /*!\brief WRT_CSV_SOL
   *  \n DESCRIPTION: Write a binary coordinates file  \ingroup Config*/
  addBoolOption("WRT_CRD_SOL", Wrt_Crd_Sol, false);
  /*!\brief WRT_SURFACE
   *  \n DESCRIPTION: Output solution at each surface  \ingroup Config*/
  addBoolOption("WRT_SURFACE", Wrt_Surface, false);
  /*!\brief WRT_RESIDUALS
   *  \n DESCRIPTION: Output residual info to solution/restart file  \ingroup Config*/
  addBoolOption("WRT_RESIDUALS", Wrt_Residuals, false);
  /*!\brief WRT_LIMITERS
   *  \n DESCRIPTION: Output limiter value information to solution/restart file  \ingroup Config*/
  addBoolOption("WRT_LIMITERS", Wrt_Limiters, false);
  /*!\brief WRT_SHARPEDGES
   *  \n DESCRIPTION: Output sharp edge limiter information to solution/restart file  \ingroup Config*/
  addBoolOption("WRT_SHARPEDGES", Wrt_SharpEdges, false);
  /* DESCRIPTION: Output the rind layers in the solution files  \ingroup Config*/
  addBoolOption("WRT_HALO", Wrt_Halo, false);
  /* DESCRIPTION: Output the performance summary to the console at the end of SU2_CFD  \ingroup Config*/
  addBoolOption("WRT_PERFORMANCE", Wrt_Performance, false);
  /* DESCRIPTION: Output the tape statistics (discrete adjoint)  \ingroup Config*/
  addBoolOption("WRT_AD_STATISTICS", Wrt_AD_Statistics, false);
  /* DESCRIPTION: Write the mesh quality metrics to the visualization files.  \ingroup Config*/
  addBoolOption("WRT_MESH_QUALITY", Wrt_MeshQuality, false);
    /* DESCRIPTION: Output a 1D slice of a 2D cartesian solution \ingroup Config*/
  addBoolOption("WRT_SLICE", Wrt_Slice, false);
  /*!\brief MARKER_ANALYZE_AVERAGE
   *  \n DESCRIPTION: Output averaged flow values on specified analyze marker.
   *  Options: AREA, MASSFLUX
   *  \n Use with MARKER_ANALYZE. \ingroup Config*/
  addEnumOption("MARKER_ANALYZE_AVERAGE", Kind_Average, Average_Map, AVERAGE_MASSFLUX);
  /*!\brief COMM_LEVEL
   *  \n DESCRIPTION: Level of MPI communications during runtime  \ingroup Config*/
  addEnumOption("COMM_LEVEL", Comm_Level, Comm_Map, COMM_FULL);

  /*!\par CONFIG_CATEGORY: Dynamic mesh definition \ingroup Config*/
  /*--- Options related to dynamic meshes ---*/

  /* DESCRIPTION: Type of mesh motion */
  addEnumOption("GRID_MOVEMENT", Kind_GridMovement, GridMovement_Map, NO_MOVEMENT);
  /* DESCRIPTION: Type of surface motion */
  addEnumListOption("SURFACE_MOVEMENT",nKind_SurfaceMovement, Kind_SurfaceMovement, SurfaceMovement_Map);
  /* DESCRIPTION: Marker(s) of moving surfaces (MOVING_WALL or DEFORMING grid motion). */
  addStringListOption("MARKER_MOVING", nMarker_Moving, Marker_Moving);
  /* DESCRIPTION: Mach number (non-dimensional, based on the mesh velocity and freestream vals.) */
  addDoubleOption("MACH_MOTION", Mach_Motion, 0.0);
  default_vel_inf[0] = 0.0; default_vel_inf[1] = 0.0; default_vel_inf[2] = 0.0;
  /* DESCRIPTION: Coordinates of the rigid motion origin */
  addDoubleArrayOption("MOTION_ORIGIN", 3, Motion_Origin, default_vel_inf);
  /* DESCRIPTION: Translational velocity vector (m/s) in the x, y, & z directions (RIGID_MOTION only) */
  addDoubleArrayOption("TRANSLATION_RATE", 3, Translation_Rate, default_vel_inf);
  /* DESCRIPTION: Angular velocity vector (rad/s) about x, y, & z axes (RIGID_MOTION only) */
  addDoubleArrayOption("ROTATION_RATE", 3, Rotation_Rate, default_vel_inf);
  /* DESCRIPTION: Pitching angular freq. (rad/s) about x, y, & z axes (RIGID_MOTION only) */
  addDoubleArrayOption("PITCHING_OMEGA", 3, Pitching_Omega, default_vel_inf);
  /* DESCRIPTION: Pitching amplitude (degrees) about x, y, & z axes (RIGID_MOTION only) */
  addDoubleArrayOption("PITCHING_AMPL", 3, Pitching_Ampl, default_vel_inf);
  /* DESCRIPTION: Pitching phase offset (degrees) about x, y, & z axes (RIGID_MOTION only) */
  addDoubleArrayOption("PITCHING_PHASE", 3, Pitching_Phase, default_vel_inf);
  /* DESCRIPTION: Plunging angular freq. (rad/s) in x, y, & z directions (RIGID_MOTION only) */
  addDoubleArrayOption("PLUNGING_OMEGA", 3, Plunging_Omega, default_vel_inf);
  /* DESCRIPTION: Plunging amplitude (m) in x, y, & z directions (RIGID_MOTION only) */
  addDoubleArrayOption("PLUNGING_AMPL", 3, Plunging_Ampl, default_vel_inf);
  /* DESCRIPTION: Coordinates of the rigid motion origin */
  addDoubleListOption("SURFACE_MOTION_ORIGIN", nMarkerMotion_Origin, MarkerMotion_Origin);
  /* DESCRIPTION: Translational velocity vector (m/s) in the x, y, & z directions (DEFORMING only) */
  addDoubleListOption("SURFACE_TRANSLATION_RATE", nMarkerTranslation, MarkerTranslation_Rate);
  /* DESCRIPTION: Angular velocity vector (rad/s) about x, y, & z axes (DEFORMING only) */
  addDoubleListOption("SURFACE_ROTATION_RATE", nMarkerRotation_Rate, MarkerRotation_Rate);
  /* DESCRIPTION: Pitching angular freq. (rad/s) about x, y, & z axes (DEFORMING only) */
  addDoubleListOption("SURFACE_PITCHING_OMEGA", nMarkerPitching_Omega, MarkerPitching_Omega);
  /* DESCRIPTION: Pitching amplitude (degrees) about x, y, & z axes (DEFORMING only) */
  addDoubleListOption("SURFACE_PITCHING_AMPL", nMarkerPitching_Ampl, MarkerPitching_Ampl);
  /* DESCRIPTION: Pitching phase offset (degrees) about x, y, & z axes (DEFORMING only) */
  addDoubleListOption("SURFACE_PITCHING_PHASE", nMarkerPitching_Phase, MarkerPitching_Phase);
  /* DESCRIPTION: Plunging angular freq. (rad/s) in x, y, & z directions (DEFORMING only) */
  addDoubleListOption("SURFACE_PLUNGING_OMEGA", nMarkerPlunging_Omega, MarkerPlunging_Omega);
  /* DESCRIPTION: Plunging amplitude (m) in x, y, & z directions (DEFORMING only) */
  addDoubleListOption("SURFACE_PLUNGING_AMPL", nMarkerPlunging_Ampl, MarkerPlunging_Ampl);
  /* DESCRIPTION: Value to move motion origins (1 or 0) */
  addUShortListOption("MOVE_MOTION_ORIGIN", nMoveMotion_Origin, MoveMotion_Origin);

  /*!\par CONFIG_CATEGORY: Grid adaptation \ingroup Config*/
  /*--- Options related to grid adaptation ---*/

  /* DESCRIPTION: Kind of grid adaptation */
  addEnumOption("KIND_ADAPT", Kind_Adaptation, Adapt_Map, NO_ADAPT);
  /* DESCRIPTION: Percentage of new elements (% of the original number of elements) */
  addDoubleOption("NEW_ELEMS", New_Elem_Adapt, -1.0);
  /* DESCRIPTION: Scale factor for the dual volume */
  addDoubleOption("DUALVOL_POWER", DualVol_Power, 0.5);
  /* DESCRIPTION: Use analytical definition for surfaces */
  addEnumOption("ANALYTICAL_SURFDEF", Analytical_Surface, Geo_Analytic_Map, NO_GEO_ANALYTIC);
  /* DESCRIPTION: Before each computation, implicitly smooth the nodal coordinates */
  addBoolOption("SMOOTH_GEOMETRY", SmoothNumGrid, false);
  /* DESCRIPTION: Adapt the boundary elements */
  addBoolOption("ADAPT_BOUNDARY", AdaptBoundary, true);

  /*!\par CONFIG_CATEGORY: Aeroelastic Simulation (Typical Section Model) \ingroup Config*/
  /*--- Options related to aeroelastic simulations using the Typical Section Model) ---*/
  /* DESCRIPTION: The flutter speed index (modifies the freestream condition) */
  addDoubleOption("FLUTTER_SPEED_INDEX", FlutterSpeedIndex, 0.6);
  /* DESCRIPTION: Natural frequency of the spring in the plunging direction (rad/s). */
  addDoubleOption("PLUNGE_NATURAL_FREQUENCY", PlungeNaturalFrequency, 100);
  /* DESCRIPTION: Natural frequency of the spring in the pitching direction (rad/s). */
  addDoubleOption("PITCH_NATURAL_FREQUENCY", PitchNaturalFrequency, 100);
  /* DESCRIPTION: The airfoil mass ratio. */
  addDoubleOption("AIRFOIL_MASS_RATIO", AirfoilMassRatio, 60);
  /* DESCRIPTION: Distance in semichords by which the center of gravity lies behind the elastic axis. */
  addDoubleOption("CG_LOCATION", CG_Location, 1.8);
  /* DESCRIPTION: The radius of gyration squared (expressed in semichords) of the typical section about the elastic axis. */
  addDoubleOption("RADIUS_GYRATION_SQUARED", RadiusGyrationSquared, 3.48);
  /* DESCRIPTION: Solve the aeroelastic equations every given number of internal iterations. */
  addUnsignedShortOption("AEROELASTIC_ITER", AeroelasticIter, 3);

  /*!\par CONFIG_CATEGORY: Optimization Problem*/

  /* DESCRIPTION: Scale the line search in the optimizer */
  addDoubleOption("OPT_RELAX_FACTOR", Opt_RelaxFactor, 1.0);

  /* DESCRIPTION: Bound the line search in the optimizer */
  addDoubleOption("OPT_LINE_SEARCH_BOUND", Opt_LineSearch_Bound, 1E6);

  /*!\par CONFIG_CATEGORY: Wind Gust \ingroup Config*/
  /*--- Options related to wind gust simulations ---*/

  /* DESCRIPTION: Apply a wind gust */
  addBoolOption("WIND_GUST", Wind_Gust, false);
  /* DESCRIPTION: Type of gust */
  addEnumOption("GUST_TYPE", Gust_Type, Gust_Type_Map, NO_GUST);
  /* DESCRIPTION: Gust wavelenght (meters) */
  addDoubleOption("GUST_WAVELENGTH", Gust_WaveLength, 0.0);
  /* DESCRIPTION: Number of gust periods */
  addDoubleOption("GUST_PERIODS", Gust_Periods, 1.0);
  /* DESCRIPTION: Gust amplitude (m/s) */
  addDoubleOption("GUST_AMPL", Gust_Ampl, 0.0);
  /* DESCRIPTION: Time at which to begin the gust (sec) */
  addDoubleOption("GUST_BEGIN_TIME", Gust_Begin_Time, 0.0);
  /* DESCRIPTION: Location at which the gust begins (meters) */
  addDoubleOption("GUST_BEGIN_LOC", Gust_Begin_Loc, 0.0);
  /* DESCRIPTION: Direction of the gust X or Y dir */
  addEnumOption("GUST_DIR", Gust_Dir, Gust_Dir_Map, Y_DIR);

  /* Harmonic Balance config */
  /* DESCRIPTION: Omega_HB = 2*PI*frequency - frequencies for Harmonic Balance method */
  addDoubleListOption("OMEGA_HB", nOmega_HB, Omega_HB);

  /*!\par CONFIG_CATEGORY: Equivalent Area \ingroup Config*/
  /*--- Options related to the equivalent area ---*/

  /* DESCRIPTION: Evaluate equivalent area on the Near-Field  */
  addBoolOption("EQUIV_AREA", EquivArea, false);
  default_ea_lim[0] = 0.0; default_ea_lim[1] = 1.0; default_ea_lim[2] = 1.0;
  /* DESCRIPTION: Integration limits of the equivalent area ( xmin, xmax, Dist_NearField ) */
  addDoubleArrayOption("EA_INT_LIMIT", 3, EA_IntLimit, default_ea_lim);
  /* DESCRIPTION: Equivalent area scaling factor */
  addDoubleOption("EA_SCALE_FACTOR", EA_ScaleFactor, 1.0);

  // these options share nDV as their size in the option references; not a good idea
  /*!\par CONFIG_CATEGORY: Grid deformation \ingroup Config*/
  /*--- Options related to the grid deformation ---*/

  /* DESCRIPTION: Kind of deformation */
  addEnumListOption("DV_KIND", nDV, Design_Variable, Param_Map);
  /* DESCRIPTION: Marker of the surface to which we are going apply the shape deformation */
  addStringListOption("DV_MARKER", nMarker_DV, Marker_DV);
  /* DESCRIPTION: Parameters of the shape deformation
   - FFD_CONTROL_POINT_2D ( FFDBox ID, i_Ind, j_Ind, x_Disp, y_Disp )
   - FFD_RADIUS_2D ( FFDBox ID )
   - FFD_CAMBER_2D ( FFDBox ID, i_Ind )
   - FFD_THICKNESS_2D ( FFDBox ID, i_Ind )
   - HICKS_HENNE ( Lower Surface (0)/Upper Surface (1)/Only one Surface (2), x_Loc )
   - SURFACE_BUMP ( x_start, x_end, x_Loc )
   - CST ( Lower Surface (0)/Upper Surface (1), Kulfan parameter number, Total number of Kulfan parameters for surface )
   - NACA_4DIGITS ( 1st digit, 2nd digit, 3rd and 4th digit )
   - PARABOLIC ( Center, Thickness )
   - TRANSLATION ( x_Disp, y_Disp, z_Disp )
   - ROTATION ( x_Orig, y_Orig, z_Orig, x_End, y_End, z_End )
   - OBSTACLE ( Center, Bump size )
   - SPHERICAL ( ControlPoint_Index, Theta_Disp, R_Disp )
   - FFD_CONTROL_POINT ( FFDBox ID, i_Ind, j_Ind, k_Ind, x_Disp, y_Disp, z_Disp )
   - FFD_TWIST ( FFDBox ID, x_Orig, y_Orig, z_Orig, x_End, y_End, z_End )
   - FFD_TWIST_2D ( FFDBox ID, x_Orig, y_Orig, z_Orig, x_End, y_End, z_End )
   - FFD_ROTATION ( FFDBox ID, x_Orig, y_Orig, z_Orig, x_End, y_End, z_End )
   - FFD_CONTROL_SURFACE ( FFDBox ID, x_Orig, y_Orig, z_Orig, x_End, y_End, z_End )
   - FFD_CAMBER ( FFDBox ID, i_Ind, j_Ind )
   - FFD_THICKNESS ( FFDBox ID, i_Ind, j_Ind ) */
  addDVParamOption("DV_PARAM", nDV, ParamDV, FFDTag, Design_Variable);
  /* DESCRIPTION: New value of the shape deformation */
  addDVValueOption("DV_VALUE", nDV_Value, DV_Value, nDV, ParamDV, Design_Variable);
  /* DESCRIPTION: Provide a file of surface positions from an external parameterization. */
  addStringOption("DV_FILENAME", DV_Filename, string("surface_positions.dat"));
  /* DESCRIPTION: File of sensitivities as an unordered ASCII file with rows of x, y, z, dJ/dx, dJ/dy, dJ/dz for each volume grid point. */
  addStringOption("DV_UNORDERED_SENS_FILENAME", DV_Unordered_Sens_Filename, string("unordered_sensitivity.dat"));
  /* DESCRIPTION: File of sensitivities as an ASCII file with rows of x, y, z, dJ/dx, dJ/dy, dJ/dz for each surface grid point. */
  addStringOption("DV_SENS_FILENAME", DV_Sens_Filename, string("surface_sensitivity.dat"));
  /*!\brief OUTPUT_FORMAT \n DESCRIPTION: I/O format for output plots. \n OPTIONS: see \link Output_Map \endlink \n DEFAULT: TECPLOT \ingroup Config */
  addEnumOption("DV_SENSITIVITY_FORMAT", Sensitivity_FileFormat, Sensitivity_Map, SU2_NATIVE);
  /* DESCRIPTION: Hold the grid fixed in a region */
  addBoolOption("HOLD_GRID_FIXED", Hold_GridFixed, false);
  default_grid_fix[0] = -1E15; default_grid_fix[1] = -1E15; default_grid_fix[2] = -1E15;
  default_grid_fix[3] =  1E15; default_grid_fix[4] =  1E15; default_grid_fix[5] =  1E15;
  /* DESCRIPTION: Coordinates of the box where the grid will be deformed (Xmin, Ymin, Zmin, Xmax, Ymax, Zmax) */
  addDoubleArrayOption("HOLD_GRID_FIXED_COORD", 6, Hold_GridFixed_Coord, default_grid_fix);
  /* DESCRIPTION: Visualize the deformation (surface grid) */
  addBoolOption("VISUALIZE_SURFACE_DEF", Visualize_Surface_Def, true);
  /* DESCRIPTION: Visualize the deformation (volume grid) */
  addBoolOption("VISUALIZE_VOLUME_DEF", Visualize_Volume_Def, false);

  /*!\par CONFIG_CATEGORY: Deformable mesh \ingroup Config*/
  /*--- option related to deformable meshes ---*/
  /* DESCRIPTION: Decide whether the mesh will undergo deformations */
  addBoolOption("DEFORM_MESH", Deform_Mesh, false);
  /* DESCRIPTION: Print the residuals during mesh deformation to the console */
  addBoolOption("DEFORM_CONSOLE_OUTPUT", Deform_Output, false);
  /* DESCRIPTION: Number of nonlinear deformation iterations (surface deformation increments) */
  addUnsignedLongOption("DEFORM_NONLINEAR_ITER", GridDef_Nonlinear_Iter, 1);
  /* DESCRIPTION: Deform coefficient (-1.0 to 0.5) */
  addDoubleOption("DEFORM_COEFF", Deform_Coeff, 1E6);
  /* DESCRIPTION: Deform limit in m or inches */
  addDoubleOption("DEFORM_LIMIT", Deform_Limit, 1E6);
  /* DESCRIPTION: Type of element stiffness imposed for FEA mesh deformation (INVERSE_VOLUME, WALL_DISTANCE, CONSTANT_STIFFNESS) */
  addEnumOption("DEFORM_STIFFNESS_TYPE", Deform_StiffnessType, Deform_Stiffness_Map, SOLID_WALL_DISTANCE);
  /* DESCRIPTION: Poisson's ratio for constant stiffness FEA method of grid deformation */
  addDoubleOption("DEFORM_ELASTICITY_MODULUS", Deform_ElasticityMod, 2E11);
  /* DESCRIPTION: Young's modulus and Poisson's ratio for constant stiffness FEA method of grid deformation */
  addDoubleOption("DEFORM_POISSONS_RATIO", Deform_PoissonRatio, 0.3);
  /* DESCRIPTION: Size of the layer of highest stiffness for wall distance-based mesh stiffness */
  addDoubleOption("DEFORM_STIFF_LAYER_SIZE", Deform_StiffLayerSize, 0.0);
  /*  DESCRIPTION: Linear solver for the mesh deformation\n OPTIONS: see \link Linear_Solver_Map \endlink \n DEFAULT: FGMRES \ingroup Config*/
  addEnumOption("DEFORM_LINEAR_SOLVER", Kind_Deform_Linear_Solver, Linear_Solver_Map, FGMRES);
  /*  \n DESCRIPTION: Preconditioner for the Krylov linear solvers \n OPTIONS: see \link Linear_Solver_Prec_Map \endlink \n DEFAULT: LU_SGS \ingroup Config*/
  addEnumOption("DEFORM_LINEAR_SOLVER_PREC", Kind_Deform_Linear_Solver_Prec, Linear_Solver_Prec_Map, ILU);
  /* DESCRIPTION: Minimum error threshold for the linear solver for the implicit formulation */
  addDoubleOption("DEFORM_LINEAR_SOLVER_ERROR", Deform_Linear_Solver_Error, 1E-14);
  /* DESCRIPTION: Maximum number of iterations of the linear solver for the implicit formulation */
  addUnsignedLongOption("DEFORM_LINEAR_SOLVER_ITER", Deform_Linear_Solver_Iter, 1000);

  /*!\par CONFIG_CATEGORY: Rotorcraft problem \ingroup Config*/
  /*--- option related to rotorcraft problems ---*/

  /* DESCRIPTION: MISSING ---*/
  addDoubleOption("CYCLIC_PITCH", Cyclic_Pitch, 0.0);
  /* DESCRIPTION: MISSING ---*/
  addDoubleOption("COLLECTIVE_PITCH", Collective_Pitch, 0.0);

  /*!\par CONFIG_CATEGORY: FEM flow solver definition \ingroup Config*/
  /*--- Options related to the finite element flow solver---*/

  /* DESCRIPTION: Riemann solver used for DG (ROE, LAX-FRIEDRICH, AUSM, AUSMPW+, HLLC, VAN_LEER) */
  addEnumOption("RIEMANN_SOLVER_FEM", Riemann_Solver_FEM, Upwind_Map, ROE);
  /* DESCRIPTION: Constant factor applied for quadrature with straight elements (2.0 by default) */
  addDoubleOption("QUADRATURE_FACTOR_STRAIGHT_FEM", Quadrature_Factor_Straight, 2.0);
  /* DESCRIPTION: Constant factor applied for quadrature with curved elements (3.0 by default) */
  addDoubleOption("QUADRATURE_FACTOR_CURVED_FEM", Quadrature_Factor_Curved, 3.0);
  /* DESCRIPTION: Factor applied during quadrature in time for ADER-DG. (2.0 by default) */
  addDoubleOption("QUADRATURE_FACTOR_TIME_ADER_DG", Quadrature_Factor_Time_ADER_DG, 2.0);
  /* DESCRIPTION: Factor for the symmetrizing terms in the DG FEM discretization (1.0 by default) */
  addDoubleOption("THETA_INTERIOR_PENALTY_DG_FEM", Theta_Interior_Penalty_DGFEM, 1.0);
  /* DESCRIPTION: Compute the entropy in the fluid model (YES, NO) */
  addBoolOption("COMPUTE_ENTROPY_FLUID_MODEL", Compute_Entropy, true);
  /* DESCRIPTION: Use the lumped mass matrix for steady DGFEM computations */
  addBoolOption("USE_LUMPED_MASSMATRIX_DGFEM", Use_Lumped_MassMatrix_DGFEM, false);
  /* DESCRIPTION: Only compute the exact Jacobian of the spatial discretization (NO, YES) */
  addBoolOption("JACOBIAN_SPATIAL_DISCRETIZATION_ONLY", Jacobian_Spatial_Discretization_Only, false);

  /* DESCRIPTION: Number of aligned bytes for the matrix multiplications. Multiple of 64. (128 by default) */
  addUnsignedShortOption("ALIGNED_BYTES_MATMUL", byteAlignmentMatMul, 128);

  /*!\par CONFIG_CATEGORY: FEA solver \ingroup Config*/
  /*--- Options related to the FEA solver ---*/

  /*!\brief FEA_FILENAME \n DESCRIPTION: Filename to input for element-based properties \n Default: element_properties.dat \ingroup Config */
  addStringOption("FEA_FILENAME", FEA_FileName, string("default_element_properties.dat"));
  /* DESCRIPTION: Determine if advanced features are used from the element-based FEA analysis (NO, YES = experimental) */
  addBoolOption("FEA_ADVANCED_MODE", FEAAdvancedMode, false);

  /* DESCRIPTION: Modulus of elasticity */
  addDoubleListOption("ELASTICITY_MODULUS", nElasticityMod, ElasticityMod);
  /* DESCRIPTION: Poisson ratio */
  addDoubleListOption("POISSON_RATIO", nPoissonRatio, PoissonRatio);
  /* DESCRIPTION: Material density */
  addDoubleListOption("MATERIAL_DENSITY", nMaterialDensity, MaterialDensity);
  /* DESCRIPTION: Knowles B constant */
  addDoubleOption("KNOWLES_B", Knowles_B, 1.0);
  /* DESCRIPTION: Knowles N constant */
  addDoubleOption("KNOWLES_N", Knowles_N, 1.0);

  /*  DESCRIPTION: Include DE effects
  *  Options: NO, YES \ingroup Config */
  addBoolOption("DE_EFFECTS", DE_Effects, false);
  /*!\brief ELECTRIC_FIELD_CONST \n DESCRIPTION: Value of the Dielectric Elastomer constant */
  addDoubleListOption("ELECTRIC_FIELD_CONST", nElectric_Constant, Electric_Constant);
  /* DESCRIPTION: Modulus of the Electric Fields */
  addDoubleListOption("ELECTRIC_FIELD_MOD", nElectric_Field, Electric_Field_Mod);
  /* DESCRIPTION: Direction of the Electic Fields */
  addDoubleListOption("ELECTRIC_FIELD_DIR", nDim_Electric_Field, Electric_Field_Dir);

  /*!\brief DESIGN_VARIABLE_FEA
   *  \n DESCRIPTION: Design variable for FEA problems \n OPTIONS: See \link DVFEA_Map \endlink \n DEFAULT VENKATAKRISHNAN \ingroup Config */
  addEnumOption("DESIGN_VARIABLE_FEA", Kind_DV_FEA, DVFEA_Map, NODV_FEA);

  /*  DESCRIPTION: Consider a reference solution for the structure (optimization applications)
  *  Options: NO, YES \ingroup Config */
  addBoolOption("REFERENCE_GEOMETRY", RefGeom, false);
  /*!\brief REFERENCE_GEOMETRY_PENALTY\n DESCRIPTION: Penalty weight value for the objective function \ingroup Config*/
  addDoubleOption("REFERENCE_GEOMETRY_PENALTY", RefGeom_Penalty, 1E6);
  /*!\brief SOLUTION_FLOW_FILENAME \n DESCRIPTION: Restart structure input file (the file output under the filename set by RESTART_FLOW_FILENAME) \n Default: solution_flow.dat \ingroup Config */
  addStringOption("REFERENCE_GEOMETRY_FILENAME", RefGeom_FEMFileName, string("reference_geometry.dat"));
  /*!\brief MESH_FORMAT \n DESCRIPTION: Mesh input file format \n OPTIONS: see \link Input_Map \endlink \n DEFAULT: SU2 \ingroup Config*/
  addEnumOption("REFERENCE_GEOMETRY_FORMAT", RefGeom_FileFormat, Input_Ref_Map, SU2_REF);

  /*!\brief TOTAL_DV_PENALTY\n DESCRIPTION: Penalty weight value to maintain the total sum of DV constant \ingroup Config*/
  addDoubleOption("TOTAL_DV_PENALTY", DV_Penalty, 0);

  /*!\brief REFERENCE_NODE\n  DESCRIPTION: Reference node for the structure (optimization applications) */
  addUnsignedLongOption("REFERENCE_NODE", refNodeID, 0);
  /* DESCRIPTION: Modulus of the electric fields */
  addDoubleListOption("REFERENCE_NODE_DISPLACEMENT", nDim_RefNode, RefNode_Displacement);
  /*!\brief REFERENCE_NODE_PENALTY\n DESCRIPTION: Penalty weight value for the objective function \ingroup Config*/
  addDoubleOption("REFERENCE_NODE_PENALTY", RefNode_Penalty, 1E3);

  /*!\brief REGIME_TYPE \n  DESCRIPTION: Geometric condition \n OPTIONS: see \link Struct_Map \endlink \ingroup Config*/
  addEnumOption("GEOMETRIC_CONDITIONS", Kind_Struct_Solver, Struct_Map, SMALL_DEFORMATIONS);
  /*!\brief REGIME_TYPE \n  DESCRIPTION: Material model \n OPTIONS: see \link Material_Map \endlink \ingroup Config*/
  addEnumOption("MATERIAL_MODEL", Kind_Material, Material_Map, LINEAR_ELASTIC);
  /*!\brief REGIME_TYPE \n  DESCRIPTION: Compressibility of the material \n OPTIONS: see \link MatComp_Map \endlink \ingroup Config*/
  addEnumOption("MATERIAL_COMPRESSIBILITY", Kind_Material_Compress, MatComp_Map, COMPRESSIBLE_MAT);

  /*  DESCRIPTION: Consider a prestretch in the structural domain
  *  Options: NO, YES \ingroup Config */
  addBoolOption("PRESTRETCH", Prestretch, false);
  /*!\brief PRESTRETCH_FILENAME \n DESCRIPTION: Filename to input for prestretching membranes \n Default: prestretch_file.dat \ingroup Config */
  addStringOption("PRESTRETCH_FILENAME", Prestretch_FEMFileName, string("prestretch_file.dat"));

  /* DESCRIPTION: Iterative method for non-linear structural analysis */
  addEnumOption("NONLINEAR_FEM_SOLUTION_METHOD", Kind_SpaceIteScheme_FEA, Space_Ite_Map_FEA, NEWTON_RAPHSON);
  /* DESCRIPTION: Formulation for bidimensional elasticity solver */
  addEnumOption("FORMULATION_ELASTICITY_2D", Kind_2DElasForm, ElasForm_2D, PLANE_STRAIN);
  /*  DESCRIPTION: Apply dead loads
  *  Options: NO, YES \ingroup Config */
  addBoolOption("DEAD_LOAD", DeadLoad, false);
  /*  DESCRIPTION: Temporary: pseudo static analysis (no density in dynamic analysis)
  *  Options: NO, YES \ingroup Config */
  addBoolOption("PSEUDO_STATIC", PseudoStatic, false);
  /* DESCRIPTION: Dynamic or static structural analysis */
  addEnumOption("DYNAMIC_ANALYSIS", Dynamic_Analysis, Dynamic_Map, STATIC);
  /* DESCRIPTION: Time Step for dynamic analysis (s) */
  addDoubleOption("DYN_TIMESTEP", Delta_DynTime, 0.0);
  /* DESCRIPTION: Total Physical Time for dual time stepping simulations (s) */
  addDoubleOption("DYN_TIME", Total_DynTime, 1.0);
  /* DESCRIPTION: Parameter alpha for Newmark scheme (s) */
  addDoubleOption("NEWMARK_BETA", Newmark_beta, 0.25);
  /* DESCRIPTION: Parameter delta for Newmark scheme (s) */
  addDoubleOption("NEWMARK_GAMMA", Newmark_gamma, 0.5);
  /* DESCRIPTION: Apply the load as a ramp */
  addBoolOption("RAMP_LOADING", Ramp_Load, false);
  /* DESCRIPTION: Time while the load is to be increased linearly */
  addDoubleOption("RAMP_TIME", Ramp_Time, 1.0);
  /* DESCRIPTION: Transfer method used for multiphysics problems */
  addEnumOption("DYNAMIC_LOAD_TRANSFER", Dynamic_LoadTransfer, Dyn_Transfer_Method_Map, POL_ORDER_1);

  /* DESCRIPTION: Newmark - Generalized alpha - coefficients */
  addDoubleListOption("TIME_INT_STRUCT_COEFFS", nIntCoeffs, Int_Coeffs);

  /*  DESCRIPTION: Apply dead loads. Options: NO, YES \ingroup Config */
  addBoolOption("INCREMENTAL_LOAD", IncrementalLoad, false);
  /* DESCRIPTION: Maximum number of increments of the  */
  addUnsignedLongOption("NUMBER_INCREMENTS", IncLoad_Nincrements, 10);

  default_inc_crit[0] = 0.0; default_inc_crit[1] = 0.0; default_inc_crit[2] = 0.0;
  /* DESCRIPTION: Definition of the  UTOL RTOL ETOL*/
  addDoubleArrayOption("INCREMENTAL_CRITERIA", 3, IncLoad_Criteria, default_inc_crit);

  /* DESCRIPTION: Use of predictor */
  addBoolOption("PREDICTOR", Predictor, false);
  /* DESCRIPTION: Order of the predictor */
  addUnsignedShortOption("PREDICTOR_ORDER", Pred_Order, 0);

  /* DESCRIPTION: Topology optimization options */
  addBoolOption("TOPOLOGY_OPTIMIZATION", topology_optimization, false);
  addStringOption("TOPOL_OPTIM_OUTFILE", top_optim_output_file, string("element_derivatives.dat"));
  addDoubleOption("TOPOL_OPTIM_SIMP_EXPONENT", simp_exponent, 1.0);
  addDoubleOption("TOPOL_OPTIM_SIMP_MINSTIFF", simp_minimum_stiffness, 0.001);
  addEnumListOption("TOPOL_OPTIM_FILTER_KERNEL", top_optim_nKernel, top_optim_kernels, Filter_Kernel_Map);
  addDoubleListOption("TOPOL_OPTIM_FILTER_RADIUS", top_optim_nRadius, top_optim_filter_radius);
  addDoubleListOption("TOPOL_OPTIM_KERNEL_PARAM", top_optim_nKernelParams, top_optim_kernel_params);
  addUnsignedShortOption("TOPOL_OPTIM_SEARCH_LIMIT", top_optim_search_lim, 0);
  addEnumOption("TOPOL_OPTIM_PROJECTION_TYPE", top_optim_proj_type, Projection_Function_Map, NO_PROJECTION);
  addDoubleOption("TOPOL_OPTIM_PROJECTION_PARAM", top_optim_proj_param, 0.0);

  /* CONFIG_CATEGORY: FSI solver */
  /*--- Options related to the FSI solver ---*/

  /* DESCRIPTION: ID of the region we want to compute the sensitivities using direct differentiation */
  addUnsignedShortOption("FEA_ID_DIRECTDIFF", nID_DV, 0);

  /* DESCRIPTION: Restart from a steady state (sets grid velocities to 0 when loading the restart). */
  addBoolOption("RESTART_STEADY_STATE", SteadyRestart, false);

  /*!\par CONFIG_CATEGORY: Multizone definition \ingroup Config*/
  /*--- Options related to multizone problems ---*/

  /*!\brief MARKER_PLOTTING\n DESCRIPTION: Marker(s) of the surface in the surface flow solution file  \ingroup Config*/
  addStringListOption("CONFIG_LIST", nConfig_Files, Config_Filenames);

  /* DESCRIPTION: Determines if the multizone problem is solved for time-domain. */
  addBoolOption("TIME_DOMAIN", Time_Domain, false);
  /* DESCRIPTION: Number of outer iterations in the multizone problem. */
  addUnsignedLongOption("OUTER_ITER", nOuterIter, 1);
  /* DESCRIPTION: Number of inner iterations in each multizone block. */
  addUnsignedLongOption("INNER_ITER", nInnerIter, 1);
  /* DESCRIPTION: Number of time steps solved in the multizone problem. */
  addUnsignedLongOption("TIME_ITER", nTimeIter, 1);
  /* DESCRIPTION: Number of iterations in each single-zone block. */
  addUnsignedLongOption("ITER", nIter, 1000);
  /* DESCRIPTION: Restart iteration in the multizone problem. */
  addUnsignedLongOption("RESTART_ITER", Restart_Iter, 1);
  /* DESCRIPTION: Minimum error threshold for the linear solver for the implicit formulation */
  addDoubleOption("TIME_STEP", Time_Step, 0.0);
  /* DESCRIPTION: Total Physical Time for time-domain problems (s) */
  addDoubleOption("MAX_TIME", Max_Time, 1.0);
  /* DESCRIPTION: Determines if the single-zone driver is used. (TEMPORARY) */
  addBoolOption("SINGLEZONE_DRIVER", SinglezoneDriver, true);
  /* DESCRIPTION: Determines if the special output is written out */
  addBoolOption("SPECIAL_OUTPUT", SpecialOutput, false);

  /* DESCRIPTION: Determines if the convergence history of each individual zone is written to screen */
  addBoolOption("WRT_ZONE_CONV", Wrt_ZoneConv, false);
  /* DESCRIPTION: Determines if the convergence history of each individual zone is written to file */
  addBoolOption("WRT_ZONE_HIST", Wrt_ZoneHist, false);

  /* DESCRIPTION: Determines if the special output is written out */
  addBoolOption("WRT_FORCES_BREAKDOWN", Wrt_ForcesBreakdown, false);


  /*!\par KIND_INTERPOLATION \n
   * DESCRIPTION: Type of interpolation to use for multi-zone problems. \n OPTIONS: see \link Interpolator_Map \endlink
   * Sets Kind_Interpolation \ingroup Config
   */
  addEnumOption("KIND_INTERPOLATION", Kind_Interpolation, Interpolator_Map, NEAREST_NEIGHBOR);

  /*  DESCRIPTION: Use conservative approach for interpolating between meshes. */
  addBoolOption("CONSERVATIVE_INTERPOLATION", ConservativeInterpolation, true);

  addUnsignedShortOption("NUM_NEAREST_NEIGHBORS", NumNearestNeighbors, 1);

  /*!\par KIND_INTERPOLATION \n
   * DESCRIPTION: Type of radial basis function to use for radial basis function interpolation. \n OPTIONS: see \link RadialBasis_Map \endlink
   * Sets Kind_RadialBasis \ingroup Config
   */
  addEnumOption("KIND_RADIAL_BASIS_FUNCTION", Kind_RadialBasisFunction, RadialBasisFunction_Map, WENDLAND_C2);

  /*  DESCRIPTION: Use polynomial term in radial basis function interpolation.
  *  Options: NO, YES \ingroup Config */
  addBoolOption("RADIAL_BASIS_FUNCTION_POLYNOMIAL_TERM", RadialBasisFunction_PolynomialOption, true);

  /* DESCRIPTION: Radius for radial basis function. */
  addDoubleOption("RADIAL_BASIS_FUNCTION_PARAMETER", RadialBasisFunction_Parameter, 1.0);

  /* DESCRIPTION: Tolerance to prune small coefficients from the RBF interpolation matrix. */
  addDoubleOption("RADIAL_BASIS_FUNCTION_PRUNE_TOLERANCE", RadialBasisFunction_PruneTol, 1e-6);

   /*!\par INLETINTERPOLATION \n
   * DESCRIPTION: Type of spanwise interpolation to use for the inlet face. \n OPTIONS: see \link Inlet_SpanwiseInterpolation_Map \endlink
   * Sets Kind_InletInterpolation \ingroup Config
   */
  addEnumOption("INLET_INTERPOLATION_FUNCTION",Kind_InletInterpolationFunction, Inlet_SpanwiseInterpolation_Map, NO_INTERPOLATION);

   /*!\par INLETINTERPOLATION \n
   * DESCRIPTION: Type of spanwise interpolation to use for the inlet face. \n OPTIONS: see \link Inlet_SpanwiseInterpolation_Map \endlink
   * Sets Kind_InletInterpolation \ingroup Config
   */
  addEnumOption("INLET_INTERPOLATION_DATA_TYPE", Kind_Inlet_InterpolationType, Inlet_SpanwiseInterpolationType_Map, VR_VTHETA);

  addBoolOption("PRINT_INLET_INTERPOLATED_DATA", PrintInlet_InterpolatedData, false);

  /* DESCRIPTION: Number of FSI iterations during which a ramp is applied */
  addUnsignedShortOption("RAMP_FSI_ITER", nIterFSI_Ramp, 2);
  /* DESCRIPTION: Aitken's static relaxation factor */
  addDoubleOption("STAT_RELAX_PARAMETER", AitkenStatRelax, 0.4);
  /* DESCRIPTION: Aitken's dynamic maximum relaxation factor for the first iteration */
  addDoubleOption("AITKEN_DYN_MAX_INITIAL", AitkenDynMaxInit, 0.5);
  /* DESCRIPTION: Aitken's dynamic minimum relaxation factor for the first iteration */
  addDoubleOption("AITKEN_DYN_MIN_INITIAL", AitkenDynMinInit, 0.5);
  /* DESCRIPTION: Kind of relaxation */
  addEnumOption("BGS_RELAXATION", Kind_BGS_RelaxMethod, AitkenForm_Map, NO_RELAXATION);
  /* DESCRIPTION: Relaxation required */
  addBoolOption("RELAXATION", Relaxation, false);

  /*!\par CONFIG_CATEGORY: Radiation solver \ingroup Config*/
  /*--- Options related to the radiation solver ---*/

  /* DESCRIPTION: Type of radiation model */
  addEnumOption("RADIATION_MODEL", Kind_Radiation, Radiation_Map, NO_RADIATION);

  /* DESCRIPTION: Kind of initialization of the P1 model  */
  addEnumOption("P1_INITIALIZATION", Kind_P1_Init, P1_Init_Map, P1_INIT_TEMP);

  /* DESCRIPTION: Absorption coefficient */
  addDoubleOption("ABSORPTION_COEFF", Absorption_Coeff, 1.0);
  /* DESCRIPTION: Scattering coefficient */
  addDoubleOption("SCATTERING_COEFF", Scattering_Coeff, 0.0);

  /* DESCRIPTION: Apply a volumetric heat source as a source term (NO, YES) in the form of an ellipsoid*/
  addBoolOption("HEAT_SOURCE", HeatSource, false);
  /* DESCRIPTION: Value of the volumetric heat source */
  addDoubleOption("HEAT_SOURCE_VAL", ValHeatSource, 0.0);
  /* DESCRIPTION: Rotation of the volumetric heat source respect to Z axis */
  addDoubleOption("HEAT_SOURCE_ROTATION_Z", Heat_Source_Rot_Z, 0.0);
  /* DESCRIPTION: Position of heat source center (Heat_Source_Center_X, Heat_Source_Center_Y, Heat_Source_Center_Z) */
  default_hs_center[0] = 0.0; default_hs_center[1] = 0.0; default_hs_center[2] = 0.0;
  addDoubleArrayOption("HEAT_SOURCE_CENTER", 3, Heat_Source_Center, default_hs_center);
  /* DESCRIPTION: Vector of heat source radii (Heat_Source_Axes_A, Heat_Source_Axes_B, Heat_Source_Axes_C) */
  default_hs_axes[0] = 1.0; default_hs_axes[1] = 1.0; default_hs_axes[2] = 1.0;
  addDoubleArrayOption("HEAT_SOURCE_AXES", 3, Heat_Source_Axes, default_hs_axes);

  /*!\brief MARKER_EMISSIVITY DESCRIPTION: Wall emissivity of the marker for radiation purposes \n
   * Format: ( marker, emissivity of the marker, ... ) \ingroup Config  */
  addStringDoubleListOption("MARKER_EMISSIVITY", nMarker_Emissivity, Marker_Emissivity, Wall_Emissivity);

  /* DESCRIPTION:  Courant-Friedrichs-Lewy condition of the finest grid in radiation solvers */
  addDoubleOption("CFL_NUMBER_RAD", CFL_Rad, 1.0);

  /*!\par CONFIG_CATEGORY: Heat solver \ingroup Config*/
  /*--- options related to the heat solver ---*/

  /* DESCRIPTION: CHT interface coupling methods */
  /*  Options: NO, YES \ingroup Config */
  addEnumOption("CHT_COUPLING_METHOD", Kind_CHT_Coupling, CHT_Coupling_Map, DIRECT_TEMPERATURE_ROBIN_HEATFLUX);

  /* DESCRIPTION: Thermal diffusivity constant */
  addDoubleOption("THERMAL_DIFFUSIVITY", Thermal_Diffusivity, 1.172E-5);

  /* DESCRIPTION: Thermal diffusivity constant */
  addDoubleOption("THERMAL_DIFFUSIVITY_SOLID", Thermal_Diffusivity_Solid, 1.172E-5);

  /*!\par CONFIG_CATEGORY: Visualize Control Volumes \ingroup Config*/
  /*--- options related to visualizing control volumes ---*/

  /* DESCRIPTION: Node number for the CV to be visualized */
  addLongOption("VISUALIZE_CV", Visualize_CV, -1);

  /*!\par CONFIG_CATEGORY: Inverse design problem \ingroup Config*/
  /*--- options related to inverse design problem ---*/

  /* DESCRIPTION: Evaluate inverse design on the surface  */
  addBoolOption("INV_DESIGN_CP", InvDesign_Cp, false);

  /* DESCRIPTION: Evaluate inverse design on the surface  */
  addBoolOption("INV_DESIGN_HEATFLUX", InvDesign_HeatFlux, false);

  /*!\par CONFIG_CATEGORY: Unsupported options \ingroup Config*/
  /*--- Options that are experimental and not intended for general use ---*/

  /* DESCRIPTION: Write extra output */
  addBoolOption("EXTRA_OUTPUT", ExtraOutput, false);

  /* DESCRIPTION: Write extra heat output for a given zone heat solver zone */
  addLongOption("EXTRA_HEAT_ZONE_OUTPUT", ExtraHeatOutputZone, -1);

  /*--- options related to the FFD problem ---*/
  /*!\par CONFIG_CATEGORY:FFD point inversion \ingroup Config*/

  /* DESCRIPTION: Fix I plane */
  addShortListOption("FFD_FIX_I", nFFD_Fix_IDir, FFD_Fix_IDir);

  /* DESCRIPTION: Fix J plane */
  addShortListOption("FFD_FIX_J", nFFD_Fix_JDir, FFD_Fix_JDir);

  /* DESCRIPTION: Fix K plane */
  addShortListOption("FFD_FIX_K", nFFD_Fix_KDir, FFD_Fix_KDir);

  /* DESCRIPTION: FFD symmetry plane (j=0) */
  addBoolOption("FFD_SYMMETRY_PLANE", FFD_Symmetry_Plane, false);

  /* DESCRIPTION: Define different coordinates systems for the FFD */
  addEnumOption("FFD_COORD_SYSTEM", FFD_CoordSystem, CoordSystem_Map, CARTESIAN);

  /* DESCRIPTION: Axis information for the spherical and cylindrical coord system */
  default_ffd_axis[0] = 0.0; default_ffd_axis[1] = 0.0; default_ffd_axis[2] =0.0;
  addDoubleArrayOption("FFD_AXIS", 3, FFD_Axis, default_ffd_axis);

  /* DESCRIPTION: Number of total iterations in the FFD point inversion */
  addUnsignedShortOption("FFD_ITERATIONS", nFFD_Iter, 500);

  /* DESCRIPTION: Free surface damping coefficient */
  addDoubleOption("FFD_TOLERANCE", FFD_Tol, 1E-10);

  /* DESCRIPTION: Definition of the FFD boxes */
  addFFDDefOption("FFD_DEFINITION", nFFDBox, CoordFFDBox, TagFFDBox);

  /* DESCRIPTION: Definition of the FFD boxes */
  addFFDDegreeOption("FFD_DEGREE", nFFDBox, DegreeFFDBox);

  /* DESCRIPTION: Surface continuity at the intersection with the FFD */
  addEnumOption("FFD_CONTINUITY", FFD_Continuity, Continuity_Map, DERIVATIVE_2ND);

  /* DESCRIPTION: Kind of blending for the FFD definition */
  addEnumOption("FFD_BLENDING", FFD_Blending, Blending_Map, BEZIER );

  /* DESCRIPTION: Order of the BSplines for BSpline Blending function */
  default_ffd_coeff[0] = 2; default_ffd_coeff[1] = 2; default_ffd_coeff[2] = 2;
  addDoubleArrayOption("FFD_BSPLINE_ORDER", 3, FFD_BSpline_Order, default_ffd_coeff);

  /*--- Options for the automatic differentiation methods ---*/
  /*!\par CONFIG_CATEGORY: Automatic Differentation options\ingroup Config*/

  /* DESCRIPTION: Direct differentiation mode (forward) */
  addEnumOption("DIRECT_DIFF", DirectDiff, DirectDiff_Var_Map, NO_DERIVATIVE);

  /* DESCRIPTION: Automatic differentiation mode (reverse) */
  addBoolOption("AUTO_DIFF", AD_Mode, NO);

  /* DESCRIPTION: Preaccumulation in the AD mode. */
  addBoolOption("PREACC", AD_Preaccumulation, YES);

  /*--- options that are used in the python optimization scripts. These have no effect on the c++ toolsuite ---*/
  /*!\par CONFIG_CATEGORY:Python Options\ingroup Config*/

  /* DESCRIPTION: Gradient method */
  addPythonOption("GRADIENT_METHOD");

  /* DESCRIPTION: Geometrical Parameter */
  addPythonOption("GEO_PARAM");

  /* DESCRIPTION: Setup for design variables */
  addPythonOption("DEFINITION_DV");

  /* DESCRIPTION: Maximum number of iterations */
  addPythonOption("OPT_ITERATIONS");

  /* DESCRIPTION: Requested accuracy */
  addPythonOption("OPT_ACCURACY");

  /*!\brief OPT_COMBINE_OBJECTIVE
   *  \n DESCRIPTION: Flag specifying whether to internally combine a multi-objective function or treat separately */
  addPythonOption("OPT_COMBINE_OBJECTIVE");

  /* DESCRIPTION: Current value of the design variables */
  addPythonOption("DV_VALUE_NEW");

  /* DESCRIPTION: Previous value of the design variables */
  addPythonOption("DV_VALUE_OLD");

  /* DESCRIPTION: Number of partitions of the mesh */
  addPythonOption("NUMBER_PART");

  /* DESCRIPTION: Optimization objective function with optional scaling factor*/
  addPythonOption("OPT_OBJECTIVE");

  /* DESCRIPTION: Optimization constraint functions with optional scaling factor */
  addPythonOption("OPT_CONSTRAINT");

  /* DESCRIPTION: Finite different step for gradient estimation */
  addPythonOption("FIN_DIFF_STEP");

  /* DESCRIPTION: Verbosity of the python scripts to Stdout */
  addPythonOption("CONSOLE");

  /* DESCRIPTION: Flag specifying if the mesh was decomposed */
  addPythonOption("DECOMPOSED");

  /* DESCRIPTION: Optimization gradient factor */
  addPythonOption("OPT_GRADIENT_FACTOR");

  /* DESCRIPTION: Upper bound for the optimizer */
  addPythonOption("OPT_BOUND_UPPER");

  /* DESCRIPTION: Lower bound for the optimizer */
  addPythonOption("OPT_BOUND_LOWER");

  /* DESCRIPTION: Number of zones of the problem */
  addPythonOption("NZONES");

  /* DESCRIPTION: Activate ParMETIS mode for testing */
  addBoolOption("PARMETIS", ParMETIS, false);

  /*--- options that are used in the Hybrid RANS/LES Simulations  ---*/
  /*!\par CONFIG_CATEGORY:Hybrid_RANSLES Options\ingroup Config*/

  /* DESCRIPTION: Writing surface solution file frequency for dual time */
  addUnsignedLongOption("WRT_SURF_FREQ_DUALTIME", Wrt_Surf_Freq_DualTime, 1);

  /* DESCRIPTION: Starting Iteration for windowing approach */
  addUnsignedLongOption("WINDOW_START_ITER", StartWindowIteration, 0);

  /* DESCRIPTION: Window (weight) function for the cost-functional in the reverse sweep */
  addEnumOption("WINDOW_FUNCTION", Kind_WindowFct,Window_Map, SQUARE);

  /* DESCRIPTION: DES Constant */
  addDoubleOption("DES_CONST", Const_DES, 0.65);

  /* DESCRIPTION: Specify Hybrid RANS/LES model */
  addEnumOption("HYBRID_RANSLES", Kind_HybridRANSLES, HybridRANSLES_Map, NO_HYBRIDRANSLES);

  /* DESCRIPTION: Roe with low dissipation for unsteady flows */
  addEnumOption("ROE_LOW_DISSIPATION", Kind_RoeLowDiss, RoeLowDiss_Map, NO_ROELOWDISS);

  /* DESCRIPTION: Activate SA Quadratic Constitutive Relation, 2000 version */
  addBoolOption("SA_QCR", QCR, false);

  /* DESCRIPTION: Compute Average for unsteady simulations */
  addBoolOption("COMPUTE_AVERAGE", Compute_Average, false);

  /* DESCRIPTION: Multipoint design Mach number*/
  addPythonOption("MULTIPOINT_MACH_NUMBER");

  /* DESCRIPTION: Multipoint design Weight */
  addPythonOption("MULTIPOINT_WEIGHT");

  /* DESCRIPTION: Multipoint design Angle of Attack */
  addPythonOption("MULTIPOINT_AOA");

  /* DESCRIPTION: Multipoint design Sideslip angle */
  addPythonOption("MULTIPOINT_SIDESLIP_ANGLE");

  /* DESCRIPTION: Multipoint design target CL*/
  addPythonOption("MULTIPOINT_TARGET_CL");

  /* DESCRIPTION: Multipoint design Reynolds number */
  addPythonOption("MULTIPOINT_REYNOLDS_NUMBER");

  /* DESCRIPTION: Multipoint design freestream temperature */
  addPythonOption("MULTIPOINT_FREESTREAM_TEMPERATURE");

  /* DESCRIPTION: Multipoint design freestream pressure */
  addPythonOption("MULTIPOINT_FREESTREAM_PRESSURE");

  /* DESCRIPTION: Multipoint design for outlet quantities (varying back pressure or mass flow operating points). */
  addPythonOption("MULTIPOINT_OUTLET_VALUE");

  /* DESCRIPTION: Multipoint mesh filenames, if using different meshes for each point */
  addPythonOption("MULTIPOINT_MESH_FILENAME");

  /*--- options that are used for the output ---*/
  /*!\par CONFIG_CATEGORY:Output Options\ingroup Config*/

  /* DESCRIPTION: Type of screen output */
  addStringListOption("SCREEN_OUTPUT", nScreenOutput, ScreenOutput);
  /* DESCRIPTION: Type of output printed to the history file */
  addStringListOption("HISTORY_OUTPUT", nHistoryOutput, HistoryOutput);
  /* DESCRIPTION: Type of output printed to the volume solution file */
  addStringListOption("VOLUME_OUTPUT", nVolumeOutput, VolumeOutput);

  /* DESCRIPTION: History writing frequency (INNER_ITER) */
  addUnsignedLongOption("HISTORY_WRT_FREQ_INNER", HistoryWrtFreq[2], 1);
  /* DESCRIPTION: History writing frequency (OUTER_ITER) */
  addUnsignedLongOption("HISTORY_WRT_FREQ_OUTER", HistoryWrtFreq[1], 1);
  /* DESCRIPTION: History writing frequency (TIME_ITER) */
  addUnsignedLongOption("HISTORY_WRT_FREQ_TIME", HistoryWrtFreq[0], 1);

  /* DESCRIPTION: Screen writing frequency (INNER_ITER) */
  addUnsignedLongOption("SCREEN_WRT_FREQ_INNER", ScreenWrtFreq[2], 1);
  /* DESCRIPTION: Screen writing frequency (OUTER_ITER) */
  addUnsignedLongOption("SCREEN_WRT_FREQ_OUTER", ScreenWrtFreq[1], 1);
  /* DESCRIPTION: Screen writing frequency (TIME_ITER) */
  addUnsignedLongOption("SCREEN_WRT_FREQ_TIME", ScreenWrtFreq[0], 1);
  /* DESCRIPTION: Volume solution writing frequency */
  addUnsignedLongOption("OUTPUT_WRT_FREQ", VolumeWrtFreq, 250);
  /* DESCRIPTION: Volume solution files */
  addEnumListOption("OUTPUT_FILES", nVolumeOutputFiles, VolumeOutputFiles, Output_Map);

  /* DESCRIPTION: Using Uncertainty Quantification with SST Turbulence Model */
  addBoolOption("USING_UQ", using_uq, false);

  /* DESCRIPTION: Parameter to perturb eigenvalues */
  addDoubleOption("UQ_DELTA_B", uq_delta_b, 1.0);

  /* DESCRIPTION: Parameter to determine kind of perturbation */
  addUnsignedShortOption("UQ_COMPONENT", eig_val_comp, 1);

  /* DESCRIPTION: Parameter to perturb eigenvalues */
  addDoubleOption("UQ_URLX", uq_urlx, 0.1);

  /* DESCRIPTION: Permuting eigenvectors for UQ analysis */
  addBoolOption("UQ_PERMUTE", uq_permute, false);

  /* DESCRIPTION: Number of calls to 'Build' that trigger re-factorization (0 means only once). */
  addUnsignedLongOption("PASTIX_FACTORIZATION_FREQUENCY", pastix_fact_freq, 1);

  /* DESCRIPTION: 0 - Quiet, 1 - During factorization and cleanup, 2 - Even more detail. */
  addUnsignedShortOption("PASTIX_VERBOSITY_LEVEL", pastix_verb_lvl, 0);

  /* DESCRIPTION: Level of fill for PaStiX incomplete LU factorization. */
  addUnsignedShortOption("PASTIX_FILL_LEVEL", pastix_fill_lvl, 1);

  /* DESCRIPTION: Size of the edge groups colored for thread parallel edge loops (0 forces the reducer strategy). */
  addUnsignedLongOption("EDGE_COLORING_GROUP_SIZE", edgeColorGroupSize, 512);

  /* END_CONFIG_OPTIONS */

}

void CConfig::SetConfig_Parsing(char case_filename[MAX_STRING_SIZE]) {

  ifstream case_file;

  /*--- Read the configuration file ---*/

  case_file.open(case_filename, ios::in);

  if (case_file.fail()) {
    SU2_MPI::Error("The configuration file (.cfg) is missing!!", CURRENT_FUNCTION);
  }

  SetConfig_Parsing(case_file);

  case_file.close();

}

  void CConfig::SetConfig_Parsing(istream& config_buffer){

  string text_line, option_name;
  vector<string> option_value;

  string errorString;

  int  err_count = 0;  // How many errors have we found in the config file
  int max_err_count = 30; // Maximum number of errors to print before stopping
  int line_count = 1;

  map<string, bool> included_options;

  /*--- Parse the configuration file and set the options ---*/

  while (getline (config_buffer, text_line)) {

    if (err_count >= max_err_count) {
      errorString.append("too many errors. Stopping parse");

      cout << errorString << endl;
      throw(1);
    }

     PrintingToolbox::trim(text_line);

    /*--- Check if there is a line continuation character at the
     * end of the current line or somewhere in between (the rest is ignored then).
     * If yes, read until there is a line without one or an empty line.
     * If there is a statement after a cont. char
     * throw an error. ---*/

     if (text_line.size() && (text_line.front() != '%')){
       while (text_line.back() == '\\' ||
              (PrintingToolbox::split(text_line, '\\').size() > 1)){
         string tmp;
         getline (config_buffer, tmp);
         line_count++;
         if (tmp.find_first_of('=') != string::npos){
           errorString.append("Line " + to_string(line_count)  + ": Statement found after continuation character.\n");
         }
         PrintingToolbox::trim(tmp);
         if (tmp.front() != '%'){
           text_line = PrintingToolbox::split(text_line, '\\')[0];
           text_line += " " + tmp;
         }
       }
     }

    if (TokenizeString(text_line, option_name, option_value)) {

      /*--- See if it's a python option ---*/

      if (option_map.find(option_name) == option_map.end()) {
          string newString;
          newString.append("Line " + to_string(line_count)  + " " + option_name);
          newString.append(": invalid option name");
          newString.append(". Check current SU2 options in config_template.cfg.");
          newString.append("\n");
          if (!option_name.compare("RELAXATION_FACTOR_ADJFLOW"))
            newString.append("Option RELAXATION_FACTOR_ADJFLOW is now RELAXATION_FACTOR_ADJOINT, "
                             "and it also applies to discrete adjoint problems\n.");
          errorString.append(newString);
          err_count++;
        continue;
      }

      /*--- Option exists, check if the option has already been in the config file ---*/

      if (included_options.find(option_name) != included_options.end()) {
        string newString;
        newString.append("Line " + to_string(line_count)  + " " + option_name);
        newString.append(": option appears twice");
        newString.append("\n");
        errorString.append(newString);
        err_count++;
        continue;
      }


      /*--- New found option. Add it to the map, and delete from all options ---*/

      included_options.insert(pair<string, bool>(option_name, true));
      all_options.erase(option_name);

      /*--- Set the value and check error ---*/

      string out = option_map[option_name]->SetValue(option_value);
      if (out.compare("") != 0) {
        errorString.append(out);
        errorString.append("\n");
        err_count++;
      }
    }
    line_count++;
  }

  /*--- See if there were any errors parsing the config file ---*/

  if (errorString.size() != 0) {
    SU2_MPI::Error(errorString, CURRENT_FUNCTION);
  }
}

void CConfig::SetDefaultFromConfig(CConfig *config){

  map<string, bool> noInheritance = {{"SCREEN_OUTPUT", true},{"HISTORY_OUTPUT", true}};

  map<string, bool>::iterator iter = all_options.begin(), curr_iter;

  while (iter != all_options.end()){
    curr_iter = iter++;
    if (config->option_map[curr_iter->first]->GetValue().size() > 0 && !noInheritance[curr_iter->first]){
      option_map[curr_iter->first]->SetValue(config->option_map[curr_iter->first]->GetValue());
      all_options.erase(curr_iter);
    }
  }
}

void CConfig::SetDefault(){

  /*--- Set the default values for all of the options that weren't set ---*/

  for (map<string, bool>::iterator iter = all_options.begin(); iter != all_options.end(); ++iter) {
    if (option_map[iter->first]->GetValue().size() == 0)
      option_map[iter->first]->SetDefault();
  }
}

bool CConfig::SetRunTime_Parsing(char case_filename[MAX_STRING_SIZE]) {
  string text_line, option_name;
  ifstream case_file;
  vector<string> option_value;

  /*--- Read the configuration file ---*/

  case_file.open(case_filename, ios::in);

  if (case_file.fail()) { return false; }

  string errorString;

  int err_count = 0;  // How many errors have we found in the config file
  int max_err_count = 30; // Maximum number of errors to print before stopping

  map<string, bool> included_options;

  /*--- Parse the configuration file and set the options ---*/

  while (getline (case_file, text_line)) {

    if (err_count >= max_err_count) {
      errorString.append("too many errors. Stopping parse");

      cout << errorString << endl;
      throw(1);
    }

    if (TokenizeString(text_line, option_name, option_value)) {

      if (option_map.find(option_name) == option_map.end()) {

        /*--- See if it's a python option ---*/

        string newString;
        newString.append(option_name);
        newString.append(": invalid option name");
        newString.append("\n");
        errorString.append(newString);
        err_count++;
        continue;
      }

      /*--- Option exists, check if the option has already been in the config file ---*/

      if (included_options.find(option_name) != included_options.end()) {
        string newString;
        newString.append(option_name);
        newString.append(": option appears twice");
        newString.append("\n");
        errorString.append(newString);
        err_count++;
        continue;
      }

      /*--- New found option. Add it to the map, and delete from all options ---*/

      included_options.insert(pair<string, bool>(option_name, true));
      all_options.erase(option_name);

      /*--- Set the value and check error ---*/

      string out = option_map[option_name]->SetValue(option_value);
      if (out.compare("") != 0) {
        errorString.append(out);
        errorString.append("\n");
        err_count++;
      }

    }
  }

  /*--- Set the default values for all of the options that weren't set ---*/

  for (map<string, bool>::iterator iter = all_options.begin(); iter != all_options.end(); ++iter) {
    option_map[iter->first]->SetDefault();
  }

  /*--- See if there were any errors parsing the runtime file ---*/

  if (errorString.size() != 0) {
    SU2_MPI::Error(errorString, CURRENT_FUNCTION);
  }

  case_file.close();

  return true;

}

void CConfig::SetHeader(unsigned short val_software) const{
  /*--- WARNING: when compiling on Windows, ctime() is not available. Comment out
   the two lines below that use the dt variable. ---*/
  //time_t now = time(0);
  //string dt = ctime(&now); dt[24] = '.';
  if ((iZone == 0) && (rank == MASTER_NODE)){
    cout << endl << "-------------------------------------------------------------------------" << endl;
    cout << "|    ___ _   _ ___                                                      |" << endl;
    cout << "|   / __| | | |_  )   Release 7.0.6 \"Blackbird\"                         |" << endl;
    cout << "|   \\__ \\ |_| |/ /                                                      |" << endl;
    switch (val_software) {
    case SU2_CFD: cout << "|   |___/\\___//___|   Suite (Computational Fluid Dynamics Code)         |" << endl; break;
    case SU2_DEF: cout << "|   |___/\\___//___|   Suite (Mesh Deformation Code)                     |" << endl; break;
    case SU2_DOT: cout << "|   |___/\\___//___|   Suite (Gradient Projection Code)                  |" << endl; break;
    case SU2_MSH: cout << "|   |___/\\___//___|   Suite (Mesh Adaptation Code)                      |" << endl; break;
    case SU2_GEO: cout << "|   |___/\\___//___|   Suite (Geometry Definition Code)                  |" << endl; break;
    case SU2_SOL: cout << "|   |___/\\___//___|   Suite (Solution Exporting Code)                   |" << endl; break;
    }

    cout << "|                                                                       |" << endl;
    //cout << "|   Local date and time: " << dt << "                      |" << endl;
    cout <<"-------------------------------------------------------------------------" << endl;
    cout << "| SU2 Project Website: https://su2code.github.io                        |" << endl;
    cout << "|                                                                       |" << endl;
    cout << "| The SU2 Project is maintained by the SU2 Foundation                   |" << endl;
    cout << "| (http://su2foundation.org)                                            |" << endl;
    cout <<"-------------------------------------------------------------------------" << endl;
    cout << "| Copyright 2012-2020, SU2 Contributors                                 |" << endl;
    cout << "|                                                                       |" << endl;
    cout << "| SU2 is free software; you can redistribute it and/or                  |" << endl;
    cout << "| modify it under the terms of the GNU Lesser General Public            |" << endl;
    cout << "| License as published by the Free Software Foundation; either          |" << endl;
    cout << "| version 2.1 of the License, or (at your option) any later version.    |" << endl;
    cout << "|                                                                       |" << endl;
    cout << "| SU2 is distributed in the hope that it will be useful,                |" << endl;
    cout << "| but WITHOUT ANY WARRANTY; without even the implied warranty of        |" << endl;
    cout << "| MERCHANTABILITY or FITNESS FOR A PARTICULAR PURPOSE. See the GNU      |" << endl;
    cout << "| Lesser General Public License for more details.                       |" << endl;
    cout << "|                                                                       |" << endl;
    cout << "| You should have received a copy of the GNU Lesser General Public      |" << endl;
    cout << "| License along with SU2. If not, see <http://www.gnu.org/licenses/>.   |" << endl;
    cout <<"-------------------------------------------------------------------------" << endl;
  }

}

void CConfig::SetnZone(){

  /*--- Just as a clarification --- */

  if (Multizone_Problem == NO && Kind_Solver != MULTIPHYSICS){
    nZone = 1;
  }

  if (Kind_Solver == MULTIPHYSICS){
    Multizone_Problem = YES;
    if (nConfig_Files == 0){
      SU2_MPI::Error("CONFIG_LIST must be provided if PHYSICAL_PROBLEM=MULTIPHYSICS", CURRENT_FUNCTION);
    }
  }

  if (Multizone_Problem == YES){

    /*--- Some basic multizone checks ---*/

    if (nMarker_ZoneInterface % 2 != 0){
      SU2_MPI::Error("Number of markers in MARKER_ZONE_INTERFACE must be a multiple of 2", CURRENT_FUNCTION);
    }

    SinglezoneDriver  = NO;

    if (Multizone_Mesh){

      /*--- Get the number of zones from the mesh file --- */

      nZone = GetnZone(Mesh_FileName, Mesh_FileFormat);

      /*--- If config list is set, make sure number matches number of zones in mesh file --- */

      if (nConfig_Files != 0 && (nZone != nConfig_Files)){
        SU2_MPI::Error("Number of CONFIG_LIST must match number of zones in mesh file.", CURRENT_FUNCTION);
      }
    } else {

      /*--- Number of zones is determined from the number of config files provided --- */

      if (nConfig_Files == 0){
        SU2_MPI::Error("If MULTIZONE_MESH is set to YES, you must provide a list of config files using CONFIG_LIST option", CURRENT_FUNCTION);
      }
      nZone = nConfig_Files;

    }

    /*--- Check if subconfig files exist --- */

    if (nConfig_Files != 0){
      for (unsigned short iConfig = 0; iConfig < nConfig_Files; iConfig++){
        ifstream f(Config_Filenames[iConfig].c_str());
        if (!f.good()){
          SU2_MPI::Error("Config file " + Config_Filenames[iConfig] + " defined in CONFIG_FILES does not exist", CURRENT_FUNCTION);
        }
      }
    }

  }

  /*--- Temporary fix until Multizone Disc. Adj. solver is ready ---- */

  if (Kind_Solver == FLUID_STRUCTURE_INTERACTION){

    nZone = GetnZone(Mesh_FileName, Mesh_FileFormat);

  }
}

void CConfig::SetPostprocessing(unsigned short val_software, unsigned short val_izone, unsigned short val_nDim) {

  unsigned short iCFL, iMarker;
  bool ideal_gas = ((Kind_FluidModel == STANDARD_AIR) ||
                    (Kind_FluidModel == IDEAL_GAS) ||
                    (Kind_FluidModel == INC_IDEAL_GAS) ||
                    (Kind_FluidModel == INC_IDEAL_GAS_POLY) ||
                    (Kind_FluidModel == CONSTANT_DENSITY));
  bool standard_air = ((Kind_FluidModel == STANDARD_AIR));

  if (nZone > 1){
    Multizone_Problem = YES;
  }

  /*--- Set the default output files ---*/
  if (!OptionIsSet("OUTPUT_FILES")){
    nVolumeOutputFiles = 3;
    VolumeOutputFiles = new unsigned short[nVolumeOutputFiles];
    VolumeOutputFiles[0] = RESTART_BINARY;
    VolumeOutputFiles[1] = PARAVIEW_XML;
    VolumeOutputFiles[2] = SURFACE_PARAVIEW_XML;
  }

  /*--- Check if SU2 was build with TecIO support, as that is required for Tecplot Binary output. ---*/
#ifndef HAVE_TECIO
  for (unsigned short iVolumeFile = 0; iVolumeFile < nVolumeOutputFiles; iVolumeFile++){
    if (VolumeOutputFiles[iVolumeFile] == TECPLOT_BINARY ||
        VolumeOutputFiles[iVolumeFile] == SURFACE_TECPLOT_BINARY) {
      SU2_MPI::Error(string("Tecplot binary file requested in option OUTPUT_FILES but SU2 was built without TecIO support.\n"), CURRENT_FUNCTION);
    }
  }
#endif

  /*--- STL_BINARY output not implelemted yet, but already a value in option_structure.hpp---*/
  for (unsigned short iVolumeFile = 0; iVolumeFile < nVolumeOutputFiles; iVolumeFile++) {
    if (VolumeOutputFiles[iVolumeFile] == STL_BINARY){
      SU2_MPI::Error(string("OUTPUT_FILES: 'STL_BINARY' output not implemented. Use 'STL' for ASCII output.\n"), CURRENT_FUNCTION);
    }
    if (val_nDim == 2 && (VolumeOutputFiles[iVolumeFile] == STL || VolumeOutputFiles[iVolumeFile] == STL_BINARY)) {
      SU2_MPI::Error(string("OUTPUT_FILES: 'STL(_BINARY)' output only reasonable for 3D cases.\n"), CURRENT_FUNCTION);
    }
  }


  if (Kind_Solver == NAVIER_STOKES && Kind_Turb_Model != NONE){
    SU2_MPI::Error("KIND_TURB_MODEL must be NONE if SOLVER= NAVIER_STOKES", CURRENT_FUNCTION);
  }
  if (Kind_Solver == INC_NAVIER_STOKES && Kind_Turb_Model != NONE){
    SU2_MPI::Error("KIND_TURB_MODEL must be NONE if SOLVER= INC_NAVIER_STOKES", CURRENT_FUNCTION);
  }
  if (Kind_Solver == RANS && Kind_Turb_Model == NONE){
    SU2_MPI::Error("A turbulence model must be specified with KIND_TURB_MODEL if SOLVER= RANS", CURRENT_FUNCTION);
  }
  if (Kind_Solver == INC_RANS && Kind_Turb_Model == NONE){
    SU2_MPI::Error("A turbulence model must be specified with KIND_TURB_MODEL if SOLVER= INC_RANS", CURRENT_FUNCTION);
  }

  /*--- Set the boolean Wall_Functions equal to true if there is a
   definition for the wall founctions ---*/

  Wall_Functions = false;
  if (nMarker_WallFunctions > 0) {
    for (iMarker = 0; iMarker < nMarker_WallFunctions; iMarker++) {
      if (Kind_WallFunctions[iMarker] != NO_WALL_FUNCTION)
        Wall_Functions = true;

      if ((Kind_WallFunctions[iMarker] == ADAPTIVE_WALL_FUNCTION) || (Kind_WallFunctions[iMarker] == SCALABLE_WALL_FUNCTION)
        || (Kind_WallFunctions[iMarker] == NONEQUILIBRIUM_WALL_MODEL))

        SU2_MPI::Error(string("For RANS problems, use NO_WALL_FUNCTION, STANDARD_WALL_FUNCTION or EQUILIBRIUM_WALL_MODEL.\n"), CURRENT_FUNCTION);

    }
  }

  /*--- Fixed CM mode requires a static movement of the grid ---*/

  if (Fixed_CM_Mode) {
    Kind_GridMovement = MOVING_HTP;
  }

  /*--- Initialize the AoA and Sideslip variables for the incompressible
   solver. This is typically unused (often internal flows). Also fixed CL
   mode for incompressible flows is not implemented ---*/

  if (Kind_Solver == INC_EULER ||
      Kind_Solver == INC_NAVIER_STOKES ||
      Kind_Solver == INC_RANS) {

    /*--- Compute x-velocity with a safegaurd for 0.0. ---*/

    su2double Vx = 1e-10;
    if (Inc_Velocity_Init[0] != 0.0) {
      Vx = Inc_Velocity_Init[0];
    }

    /*--- Compute the angle-of-attack and sideslip. ---*/

    su2double alpha = 0.0, beta = 0.0;
    if (val_nDim == 2) {
      alpha = atan(Inc_Velocity_Init[1]/Vx)*180.0/PI_NUMBER;
    } else {
      alpha = atan(Inc_Velocity_Init[2]/Vx)*180.0/PI_NUMBER;
      beta  = atan(Inc_Velocity_Init[1]/Vx)*180.0/PI_NUMBER;
    }

    /*--- Set alpha and beta in the config class. ---*/

    SetAoA(alpha);
    SetAoS(beta);

    if (Fixed_CL_Mode) {
      SU2_MPI::Error(string("Fixed CL mode not implemented for the incompressible solver. \n"), CURRENT_FUNCTION);
    }

  }

  /*--- By default, in 2D we should use TWOD_AIRFOIL (independenly from the input file) ---*/

  if (val_nDim == 2) Geo_Description = TWOD_AIRFOIL;

  /*--- Store the SU2 module that we are executing. ---*/

  Kind_SU2 = val_software;

  /*--- Set limiter for no MUSCL reconstructions ---*/

  if ((!MUSCL_Flow) || (Kind_ConvNumScheme_Flow == SPACE_CENTERED)) Kind_SlopeLimit_Flow = NO_LIMITER;
  if ((!MUSCL_Turb) || (Kind_ConvNumScheme_Turb == SPACE_CENTERED)) Kind_SlopeLimit_Turb = NO_LIMITER;
  if ((!MUSCL_AdjFlow) || (Kind_ConvNumScheme_AdjFlow == SPACE_CENTERED)) Kind_SlopeLimit_AdjFlow = NO_LIMITER;
  if ((!MUSCL_AdjTurb) || (Kind_ConvNumScheme_AdjTurb == SPACE_CENTERED)) Kind_SlopeLimit_AdjTurb = NO_LIMITER;

  /*--- Set the default for thrust in ActDisk ---*/

  if ((Kind_ActDisk == NET_THRUST) || (Kind_ActDisk == BC_THRUST)
      || (Kind_ActDisk == DRAG_MINUS_THRUST) || (Kind_ActDisk == MASSFLOW)
      || (Kind_ActDisk == POWER))
    ActDisk_Jump = RATIO;

  /*--- Error-catching and automatic array adjustments for objective, marker, and weights arrays --- */

  /*--- If Kind_Obj has not been specified, these arrays need to take a default --*/

  if (Weight_ObjFunc == nullptr && Kind_ObjFunc == nullptr) {
    Kind_ObjFunc = new unsigned short[1];
    Kind_ObjFunc[0] = DRAG_COEFFICIENT;
    Weight_ObjFunc = new su2double[1];
    Weight_ObjFunc[0] = 1.0;
    nObj=1;
    nObjW=1;
  }

  /*--- Maker sure that arrays are the same length ---*/

  if (nObj>0) {
    if (nMarker_Monitoring!=nObj && Marker_Monitoring!= nullptr) {
      if (nMarker_Monitoring==1) {
        /*-- If only one marker was listed with multiple objectives, set that marker as the marker for each objective ---*/
        nMarker_Monitoring = nObj;
        string marker = Marker_Monitoring[0];
        delete[] Marker_Monitoring;
        Marker_Monitoring = new string[nMarker_Monitoring];
        for (iMarker=0; iMarker<nMarker_Monitoring; iMarker++)
          Marker_Monitoring[iMarker] = marker;
      }
      else if(nObj==1){
        /*--- If one objective and more than one marker: repeat objective over each marker, evenly weighted ---*/
        unsigned int obj = Kind_ObjFunc[0];
        su2double wt=1.0;
        delete[] Kind_ObjFunc;
        if (Weight_ObjFunc!=nullptr){
         wt = Weight_ObjFunc[0];
         delete[] Weight_ObjFunc;
        }
        Kind_ObjFunc = new short unsigned int[nMarker_Monitoring];
        Weight_ObjFunc = new su2double[nMarker_Monitoring];
        for (unsigned short iObj=0; iObj<nMarker_Monitoring; iObj++){
          Kind_ObjFunc[iObj] = obj;
          Weight_ObjFunc[iObj] = wt;
        }
        nObjW = nObj;
      }
      else if(nObj>1) {
        SU2_MPI::Error(string("When using more than one OBJECTIVE_FUNCTION, MARKER_MONITORING must be the same length or length 1.\n ") +
                       string("For multiple surfaces per objective, either use one objective or list the objective multiple times.\n") +
                       string("For multiple objectives per marker either use one marker or list the marker multiple times.\n")+
                       string("Similar rules apply for multi-objective optimization using OPT_OBJECTIVE rather than OBJECTIVE_FUNCTION."),
                       CURRENT_FUNCTION);
      }
    }
  }

  /*-- Correct for case where Weight_ObjFunc has not been provided or has length < kind_objfunc---*/

  if (nObjW<nObj) {
    if (Weight_ObjFunc!= nullptr && nObjW>1) {
      SU2_MPI::Error(string("The option OBJECTIVE_WEIGHT must either have the same length as OBJECTIVE_FUNCTION,\n") +
                     string("be lenght 1, or be deleted from the config file (equal weights will be applied)."), CURRENT_FUNCTION);
    }
    Weight_ObjFunc = new su2double[nObj];
    for (unsigned short iObj=0; iObj<nObj; iObj++)
      Weight_ObjFunc[iObj] = 1.0;
  }

  /*--- One final check for multi-objective with the set of objectives
   that are not counted per-surface. We will disable multi-objective here. ---*/

  if (nObj > 1) {
    unsigned short Obj_0 = Kind_ObjFunc[0];
    for (unsigned short iObj=1; iObj<nObj; iObj++){
      switch(Kind_ObjFunc[iObj]) {
        case INVERSE_DESIGN_PRESSURE:
        case INVERSE_DESIGN_HEATFLUX:
        case THRUST_COEFFICIENT:
        case TORQUE_COEFFICIENT:
        case FIGURE_OF_MERIT:
        case SURFACE_TOTAL_PRESSURE:
        case SURFACE_STATIC_PRESSURE:
        case SURFACE_MASSFLOW:
        case SURFACE_UNIFORMITY:
        case SURFACE_SECONDARY:
        case SURFACE_MOM_DISTORTION:
        case SURFACE_SECOND_OVER_UNIFORM:
        case SURFACE_PRESSURE_DROP:
        case CUSTOM_OBJFUNC:
          if (Kind_ObjFunc[iObj] != Obj_0) {
            SU2_MPI::Error(string("The following objectives can only be used for the first surface in a multi-objective \n")+
                           string("problem or as a single objective applied to multiple monitoring markers:\n")+
                           string("INVERSE_DESIGN_PRESSURE, INVERSE_DESIGN_HEATFLUX, THRUST_COEFFICIENT, TORQUE_COEFFICIENT\n")+
                           string("FIGURE_OF_MERIT, SURFACE_TOTAL_PRESSURE, SURFACE_STATIC_PRESSURE, SURFACE_MASSFLOW\n")+
                           string("SURFACE_UNIFORMITY, SURFACE_SECONDARY, SURFACE_MOM_DISTORTION, SURFACE_SECOND_OVER_UNIFORM\n")+
                           string("SURFACE_PRESSURE_DROP, CUSTOM_OBJFUNC.\n"), CURRENT_FUNCTION);
          }
          break;
        default:
          break;
      }
    }
  }

  /*--- Check for unsteady problem ---*/

  if ((TimeMarching == TIME_STEPPING ||
       TimeMarching == DT_STEPPING_1ST ||
       TimeMarching == DT_STEPPING_2ND) && !Time_Domain){
    SU2_MPI::Error("TIME_DOMAIN must be set to YES if UNSTEADY_SIMULATION is "
                   "TIME_STEPPING, DUAL_TIME_STEPPING-1ST_ORDER or DUAL_TIME_STEPPING-2ND_ORDER", CURRENT_FUNCTION);
  }

  if (Time_Domain){
    if (TimeMarching == TIME_STEPPING){
      InnerIter = 1;
    }
    if (!OptionIsSet("OUTPUT_WRT_FREQ"))
      VolumeWrtFreq = 1;
    if (Restart == NO){
      Restart_Iter = 0;
    }
    if (!OptionIsSet("HISTORY_WRT_FREQ_INNER")){
      HistoryWrtFreq[2] = 0;
    }
    if (!OptionIsSet("HISTORY_WRT_FREQ_OUTER")){
      HistoryWrtFreq[1] = 0;
    }
  }

  /*--- Ensure that Discard_InFiles is false, owerwise the gradient could be wrong ---*/

  if ((ContinuousAdjoint || DiscreteAdjoint) && Fixed_CL_Mode && !Eval_dOF_dCX)
    Discard_InFiles = false;

  /*--- Deactivate the multigrid in the adjoint problem ---*/

  if ((ContinuousAdjoint && !MG_AdjointFlow) ||
      (TimeMarching == TIME_STEPPING)) { nMGLevels = 0; }

  if (Kind_Solver == EULER ||
      Kind_Solver == NAVIER_STOKES ||
      Kind_Solver == RANS ||
      Kind_Solver == FEM_EULER ||
      Kind_Solver == FEM_NAVIER_STOKES ||
      Kind_Solver == FEM_RANS ||
      Kind_Solver == FEM_LES){
    Kind_Regime = COMPRESSIBLE;
  } else if (Kind_Solver == INC_EULER ||
             Kind_Solver == INC_NAVIER_STOKES ||
             Kind_Solver == INC_RANS){
    Kind_Regime = INCOMPRESSIBLE;
  }  else {
    Kind_Regime = NO_FLOW;
  }

  if ((rank == MASTER_NODE) && ContinuousAdjoint && (Ref_NonDim == DIMENSIONAL) && (Kind_SU2 == SU2_CFD)) {
    cout << "WARNING: The adjoint solver should use a non-dimensional flow solution." << endl;
  }

  /*--- Initialize non-physical points/reconstructions to zero ---*/

  Nonphys_Points   = 0;
  Nonphys_Reconstr = 0;

  /*--- Set the number of external iterations to 1 for the steady state problem ---*/

  if (Kind_Solver == FEM_ELASTICITY) {
    nMGLevels = 0;
    if (Kind_Struct_Solver == SMALL_DEFORMATIONS){
      MinLogResidual = log10(Linear_Solver_Error);
    }
  }

  /*--- Initialize the ofstream ConvHistFile. ---*/
//  ofstream ConvHistFile;

//  if (Kind_Solver == FEM_ELASTICITY) {

//    if (Dynamic_Analysis == STATIC) { Wrt_Dynamic = false; }
//    else { Wrt_Dynamic = true; }

//  } else {
//    Wrt_Dynamic = false;
//  }

  if (Kind_Radiation != NO_RADIATION) {
    Radiation = true;
  }
  else{
    Radiation = false;
  }

  /*--- Check for unsupported features. ---*/

  if ((Kind_Solver != EULER && Kind_Solver != NAVIER_STOKES && Kind_Solver != RANS) && (TimeMarching == HARMONIC_BALANCE)){
    SU2_MPI::Error("Harmonic Balance not yet implemented for the incompressible solver.", CURRENT_FUNCTION);
  }

  if ((Kind_Solver != NAVIER_STOKES && Kind_Solver != RANS) && (Buffet_Monitoring == true)){
    SU2_MPI::Error("Buffet monitoring incompatible with solvers other than NAVIER_STOKES and RANS", CURRENT_FUNCTION);
  }

  /*--- Check for Fluid model consistency ---*/

  if (standard_air) {
    if (Gamma != 1.4 || Gas_Constant != 287.058) {
      Gamma = 1.4;
      Gas_Constant = 287.058;
    }
  }

  /*--- Overrule the default values for viscosity if the US measurement system is used. ---*/

  if (SystemMeasurements == US) {

    /* Correct the viscosities, if they contain the default SI values. */
    if(fabs(Mu_Constant-1.716E-5) < 1.0E-15) Mu_Constant /= 47.88025898;
    if(fabs(Mu_Ref-1.716E-5)      < 1.0E-15) Mu_Ref      /= 47.88025898;

    /* Correct the values with temperature dimension, if they contain the default SI values. */
    if(fabs(Mu_Temperature_Ref-273.15) < 1.0E-8) Mu_Temperature_Ref *= 1.8;
    if(fabs(Mu_S-110.4)                < 1.0E-8) Mu_S               *= 1.8;

    /* Correct the thermal conductivity, if it contains the default SI value. */
    if(fabs(Kt_Constant-0.0257) < 1.0E-10) Kt_Constant *= 0.577789317;
  }

  /*--- Check for Measurement System ---*/

  if (SystemMeasurements == US && !standard_air) {
    SU2_MPI::Error("Only STANDARD_AIR fluid model can be used with US Measurement System", CURRENT_FUNCTION);
  }

  /*--- Check for Convective scheme available for NICFD ---*/

  if (!ideal_gas) {
    if (Kind_Upwind_Flow != ROE && Kind_Upwind_Flow != HLLC && Kind_Centered_Flow != JST) {
      SU2_MPI::Error("Only ROE Upwind, HLLC Upwind scheme, and JST scheme can be used for Non-Ideal Compressible Fluids", CURRENT_FUNCTION);
    }

  }

  if(GetBoolTurbomachinery()){
    nBlades = new su2double[nZone];
    FreeStreamTurboNormal= new su2double[3];
  }

  /*--- Check if Giles are used with turbo markers ---*/

  if (nMarker_Giles > 0 && !GetBoolTurbomachinery()){
    SU2_MPI::Error("Giles Boundary conditions can only be used with turbomachinery markers", CURRENT_FUNCTION);
  }

  /*--- Check for Boundary condition available for NICFD ---*/

  if (!ideal_gas) {
    if (nMarker_Inlet != 0) {
      SU2_MPI::Error("Riemann Boundary conditions or Giles must be used for inlet and outlet with Not Ideal Compressible Fluids ", CURRENT_FUNCTION);
    }
    if (nMarker_Outlet != 0) {
      SU2_MPI::Error("Riemann Boundary conditions or Giles must be used outlet with Not Ideal Compressible Fluids ", CURRENT_FUNCTION);
    }

    if (nMarker_FarField != 0) {
      SU2_MPI::Error("Riemann Boundary conditions or Giles must be used outlet with Not Ideal Compressible Fluids ", CURRENT_FUNCTION);
    }

  }

  /*--- Check for Boundary condition available for NICF ---*/

  if (ideal_gas && (Kind_Solver != INC_EULER && Kind_Solver != INC_NAVIER_STOKES && Kind_Solver != INC_RANS)) {
    if (SystemMeasurements == US && standard_air) {
      if (Kind_ViscosityModel != SUTHERLAND) {
        SU2_MPI::Error("Only SUTHERLAND viscosity model can be used with US Measurement", CURRENT_FUNCTION);
      }
    }
    if (Kind_ConductivityModel != CONSTANT_PRANDTL ) {
      SU2_MPI::Error("Only CONSTANT_PRANDTL thermal conductivity model can be used with STANDARD_AIR and IDEAL_GAS", CURRENT_FUNCTION);
    }

  }
    /*--- Check for Boundary condition option agreement ---*/
  if (Kind_InitOption == REYNOLDS){
    if ((Kind_Solver == NAVIER_STOKES || Kind_Solver == RANS) && Reynolds <=0){
      SU2_MPI::Error("Reynolds number required for NAVIER_STOKES and RANS !!", CURRENT_FUNCTION);
    }
  }

  if ((nKind_SurfaceMovement > 1) && GetSurface_Movement(FLUID_STRUCTURE)) {
    SU2_MPI::Error("FSI in combination with moving surfaces is currently not supported.", CURRENT_FUNCTION);
  }

  if ((nKind_SurfaceMovement != nMarker_Moving) && !GetSurface_Movement(FLUID_STRUCTURE)) {
    SU2_MPI::Error("Number of KIND_SURFACE_MOVEMENT must match number of MARKER_MOVING", CURRENT_FUNCTION);
  }

  if (Time_Domain && Time_Step <= 0.0 && Unst_CFL == 0.0){
    SU2_MPI::Error("Invalid value for TIME_STEP.", CURRENT_FUNCTION);
  }

  if (TimeMarching == TIME_STEPPING){
    nIter      = 1;
    nInnerIter  = 1;
  }

  if (!Time_Domain){
    nTimeIter = 1;
    Time_Step = 0;

    ScreenWrtFreq[0]  = 1;
    HistoryWrtFreq[0] = 1;

    if (TimeMarching != HARMONIC_BALANCE)
      TimeMarching = STEADY;
  }

  if (Time_Domain){
    Delta_UnstTime = Time_Step;
    Delta_DynTime  = Time_Step;
    /*--- Set the default write frequency to 1 if unsteady ---*/
    if (!OptionIsSet("OUTPUT_WRT_FREQ")){
      VolumeWrtFreq = 1;
    }
  }

  if (!Multizone_Problem){
    ScreenWrtFreq[1]  = 0;
    HistoryWrtFreq[1] = 0;
    if (!Time_Domain){
      /*--- If not running multizone or unsteady, INNER_ITER and ITER are interchangeable,
       * but precedence will be given to INNER_ITER if both options are present. ---*/
      if (!OptionIsSet("INNER_ITER")){
        nInnerIter = nIter;
      }
    }
  }


  if ((Multizone_Problem || Time_Domain) && OptionIsSet("ITER")){
    SU2_MPI::Error("ITER must not be used when running multizone and/or unsteady problems.\n"
                   "Use TIME_ITER, OUTER_ITER or INNER_ITER to specify number of time iterations,\n"
                   "outer iterations or inner iterations, respectively.", CURRENT_FUNCTION);
  }

  /*--- If we're solving a purely steady problem with no prescribed grid
   movement (both rotating frame and moving walls can be steady), make sure that
   there is no grid motion ---*/

  if (GetGrid_Movement()){
    if ((Kind_SU2 == SU2_CFD || Kind_SU2 == SU2_SOL) &&
        (TimeMarching == STEADY && !Time_Domain)){

      if((Kind_GridMovement != ROTATING_FRAME) &&
         (Kind_GridMovement != STEADY_TRANSLATION) &&
         (Kind_GridMovement != NONE)){
        SU2_MPI::Error("Unsupported kind of grid movement for steady state problems.", CURRENT_FUNCTION);
      }
      for (iMarker = 0; iMarker < nMarker_Moving; iMarker++){
        if (Kind_SurfaceMovement[iMarker] != MOVING_WALL){
          SU2_MPI::Error("Unsupported kind of surface movement for steady state problems.", CURRENT_FUNCTION);
        }
      }
    }
  }

  /*--- The Line Search should be applied only in the deformation stage. ---*/

  if (Kind_SU2 != SU2_DEF) {
    Opt_RelaxFactor = 1.0;
  }

  /*--- If it is not specified, set the mesh motion mach number
   equal to the freestream value. ---*/

  if (GetGrid_Movement() && Mach_Motion == 0.0)
    Mach_Motion = Mach;

  /*--- Set the boolean flag if we are in a rotating frame (source term). ---*/

  if (Kind_GridMovement == ROTATING_FRAME)
    Rotating_Frame = true;
  else
    Rotating_Frame = false;

  /*--- In case the grid movement parameters have not been declared in the
   config file, set them equal to zero for safety. Also check to make sure
   that for each option, a value has been declared for each moving marker. ---*/

  if (nMarker_Moving > 0){
    if (nMarkerMotion_Origin == 0){
      nMarkerMotion_Origin = 3*nMarker_Moving;
      MarkerMotion_Origin = new su2double[nMarkerMotion_Origin] ();
    }
    if (nMarkerMotion_Origin/3 != nMarker_Moving){
      SU2_MPI::Error("Number of SURFACE_MOTION_ORIGIN must be three times the number of MARKER_MOVING, (x,y,z) per marker.", CURRENT_FUNCTION);
    }
    if (nMarkerTranslation == 0){
      nMarkerTranslation = 3*nMarker_Moving;
      MarkerTranslation_Rate = new su2double[nMarkerTranslation] ();
    }
    if (nMarkerTranslation/3 != nMarker_Moving){
      SU2_MPI::Error("Number of SURFACE_TRANSLATION_RATE must be three times the number of MARKER_MOVING, (x,y,z) per marker.", CURRENT_FUNCTION);
    }
    if (nMarkerRotation_Rate == 0){
      nMarkerRotation_Rate = 3*nMarker_Moving;
      MarkerRotation_Rate = new su2double[nMarkerRotation_Rate] ();
    }
    if (nMarkerRotation_Rate/3 != nMarker_Moving){
      SU2_MPI::Error("Number of SURFACE_ROTATION_RATE must be three times the number of MARKER_MOVING, (x,y,z) per marker.", CURRENT_FUNCTION);
    }
    if (nMarkerPlunging_Ampl == 0){
      nMarkerPlunging_Ampl = 3*nMarker_Moving;
      MarkerPlunging_Ampl = new su2double[nMarkerPlunging_Ampl] ();
    }
    if (nMarkerPlunging_Ampl/3 != nMarker_Moving){
      SU2_MPI::Error("Number of SURFACE_PLUNGING_AMPL must be three times the number of MARKER_MOVING, (x,y,z) per marker.", CURRENT_FUNCTION);
    }
    if (nMarkerPlunging_Omega == 0){
      nMarkerPlunging_Omega = 3*nMarker_Moving;
      MarkerPlunging_Omega = new su2double[nMarkerPlunging_Omega] ();
    }
    if (nMarkerPlunging_Omega/3 != nMarker_Moving){
      SU2_MPI::Error("Number of SURFACE_PLUNGING_OMEGA must be three times the number of MARKER_MOVING, (x,y,z) per marker.", CURRENT_FUNCTION);
    }
    if (nMarkerPitching_Ampl == 0){
      nMarkerPitching_Ampl = 3*nMarker_Moving;
      MarkerPitching_Ampl = new su2double[nMarkerPitching_Ampl] ();
    }
    if (nMarkerPitching_Ampl/3 != nMarker_Moving){
      SU2_MPI::Error("Number of SURFACE_PITCHING_AMPL must be three times the number of MARKER_MOVING, (x,y,z) per marker.", CURRENT_FUNCTION);
    }
    if (nMarkerPitching_Omega == 0){
      nMarkerPitching_Omega = 3*nMarker_Moving;
      MarkerPitching_Omega = new su2double[nMarkerPitching_Omega] ();
    }
    if (nMarkerPitching_Omega/3 != nMarker_Moving){
      SU2_MPI::Error("Number of SURFACE_PITCHING_OMEGA must be three times the number of MARKER_MOVING, (x,y,z) per marker.", CURRENT_FUNCTION);
    }
    if (nMarkerPitching_Phase == 0){
      nMarkerPitching_Phase = 3*nMarker_Moving;
      MarkerPitching_Phase = new su2double[nMarkerPitching_Phase] ();
    }
    if (nMarkerPitching_Phase/3 != nMarker_Moving){
      SU2_MPI::Error("Number of SURFACE_PITCHING_PHASE must be three times the number of MARKER_MOVING, (x,y,z) per marker.", CURRENT_FUNCTION);
    }

    if (nMoveMotion_Origin == 0){
      nMoveMotion_Origin = nMarker_Moving;
      MoveMotion_Origin = new unsigned short[nMoveMotion_Origin];
      for (iMarker = 0; iMarker < nMarker_Moving; iMarker++){
        MoveMotion_Origin[iMarker] = NO;
      }
    }
    if (nMoveMotion_Origin != nMarker_Moving){
      SU2_MPI::Error("Number of MOVE_MOTION_ORIGIN must match number of MARKER_MOVING.", CURRENT_FUNCTION);
    }
  }

  /*-- Setting Harmonic Balance period from the config file */

  if (TimeMarching == HARMONIC_BALANCE) {
    HarmonicBalance_Period = GetHarmonicBalance_Period();
    if (HarmonicBalance_Period < 0)  {
      SU2_MPI::Error("Not a valid value for time period!!", CURRENT_FUNCTION);
    }
    /* Initialize the Harmonic balance Frequency pointer */
    if (Omega_HB == nullptr) {
      Omega_HB = new su2double[nOmega_HB];
      for (unsigned short iZone = 0; iZone < nOmega_HB; iZone++ )
        Omega_HB[iZone] = 0.0;
  } else {
      if (nOmega_HB != nTimeInstances) {
        SU2_MPI::Error("Length of omega_HB  must match the number TIME_INSTANCES!!" , CURRENT_FUNCTION);
      }
    }
  }

  /*--- Force number of span-wise section to 1 if 2D case ---*/
  if(val_nDim ==2){
    nSpanWiseSections_User=1;
    Kind_SpanWise= EQUISPACED;
  }

  /*--- Set number of TurboPerformance markers ---*/
  if(nMarker_Turbomachinery > 0){
    if(nMarker_Turbomachinery > 1){
      nMarker_TurboPerformance = nMarker_Turbomachinery + SU2_TYPE::Int(nMarker_Turbomachinery/2) + 1;
    }else{
      nMarker_TurboPerformance = nMarker_Turbomachinery;
    }
  } else {
    nMarker_TurboPerformance = 0;
    nSpanWiseSections =1;
  }

  /*--- Set number of TurboPerformance markers ---*/
  if(nMarker_Turbomachinery != 0){
    nSpan_iZones = new unsigned short[nZone];
  }

  /*--- Set number of TurboPerformance markers ---*/
  if(GetGrid_Movement() && RampRotatingFrame && !DiscreteAdjoint){
    FinalRotation_Rate_Z = Rotation_Rate[2];
    if(abs(FinalRotation_Rate_Z) > 0.0){
      Rotation_Rate[2] = RampRotatingFrame_Coeff[0];
    }
  }

  if(RampOutletPressure && !DiscreteAdjoint){
    for (iMarker = 0; iMarker < nMarker_Giles; iMarker++){
      if (Kind_Data_Giles[iMarker] == STATIC_PRESSURE || Kind_Data_Giles[iMarker] == STATIC_PRESSURE_1D || Kind_Data_Giles[iMarker] == RADIAL_EQUILIBRIUM ){
        FinalOutletPressure   = Giles_Var1[iMarker];
        Giles_Var1[iMarker] = RampOutletPressure_Coeff[0];
      }
    }
    for (iMarker = 0; iMarker < nMarker_Riemann; iMarker++){
      if (Kind_Data_Riemann[iMarker] == STATIC_PRESSURE || Kind_Data_Riemann[iMarker] == RADIAL_EQUILIBRIUM){
        FinalOutletPressure      = Riemann_Var1[iMarker];
        Riemann_Var1[iMarker] = RampOutletPressure_Coeff[0];
    }
      }
    }

  /*--- Check on extra Relaxation factor for Giles---*/
  if(ExtraRelFacGiles[1] > 0.5){
    ExtraRelFacGiles[1] = 0.5;
  }
    /*--- Use the various rigid-motion input frequencies to determine the period to be used with harmonic balance cases.
     There are THREE types of motion to consider, namely: rotation, pitching, and plunging.
     The largest period of motion is the one to be used for harmonic balance  calculations. ---*/

  /*if (Unsteady_Simulation == HARMONIC_BALANCE) {
    if (!(GetGrid_Movement())) {
      // No grid movement - Time period from config file //
      HarmonicBalance_Period = GetHarmonicBalance_Period();
    }

    else {
      unsigned short N_MOTION_TYPES = 3;
      su2double *periods;
      periods = new su2double[N_MOTION_TYPES];

      //--- rotation: ---//

      su2double Omega_mag_rot = sqrt(pow(Rotation_Rate_X[ZONE_0],2)+pow(Rotation_Rate_Y[ZONE_0],2)+pow(Rotation_Rate_Z[ZONE_0],2));
      if (Omega_mag_rot > 0)
          periods[0] = 2*PI_NUMBER/Omega_mag_rot;
      else
          periods[0] = 0.0;

      //--- pitching: ---//

      su2double Omega_mag_pitch = sqrt(pow(Pitching_Omega_X[ZONE_0],2)+pow(Pitching_Omega_Y[ZONE_0],2)+pow(Pitching_Omega_Z[ZONE_0],2));
      if (Omega_mag_pitch > 0)
          periods[1] = 2*PI_NUMBER/Omega_mag_pitch;
      else
          periods[1] = 0.0;

      //--- plunging: ---//

      su2double Omega_mag_plunge = sqrt(pow(Plunging_Omega_X[ZONE_0],2)+pow(Plunging_Omega_Y[ZONE_0],2)+pow(Plunging_Omega_Z[ZONE_0],2));
      if (Omega_mag_plunge > 0)
          periods[2] = 2*PI_NUMBER/Omega_mag_plunge;
      else
          periods[2] = 0.0;

      //--- determine which period is largest ---//

      unsigned short iVar;
      HarmonicBalance_Period = 0.0;
      for (iVar = 0; iVar < N_MOTION_TYPES; iVar++) {
          if (periods[iVar] > HarmonicBalance_Period)
              HarmonicBalance_Period = periods[iVar];
      }

      delete periods;
    }

  }*/


  /*--- In case the moment origin coordinates have not been declared in the
   config file, set them equal to zero for safety. Also check to make sure
   that for each marker, a value has been declared for the moment origin.
   Unless only one value was specified, then set this value for all the markers
   being monitored. ---*/


  if ((nRefOriginMoment_X != nRefOriginMoment_Y) || (nRefOriginMoment_X != nRefOriginMoment_Z) ) {
    SU2_MPI::Error("ERROR: Length of REF_ORIGIN_MOMENT_X, REF_ORIGIN_MOMENT_Y and REF_ORIGIN_MOMENT_Z must be the same!!", CURRENT_FUNCTION);
  }

  if (RefOriginMoment_X == nullptr) {
    RefOriginMoment_X = new su2double[nMarker_Monitoring];
    for (iMarker = 0; iMarker < nMarker_Monitoring; iMarker++ )
      RefOriginMoment_X[iMarker] = 0.0;
  } else {
    if (nRefOriginMoment_X == 1) {

      su2double aux_RefOriginMoment_X = RefOriginMoment_X[0];
      delete [] RefOriginMoment_X;
      RefOriginMoment_X = new su2double[nMarker_Monitoring];
      nRefOriginMoment_X = nMarker_Monitoring;

      for (iMarker = 0; iMarker < nMarker_Monitoring; iMarker++ )
        RefOriginMoment_X[iMarker] = aux_RefOriginMoment_X;
    }
    else if (nRefOriginMoment_X != nMarker_Monitoring) {
      SU2_MPI::Error("ERROR: Length of REF_ORIGIN_MOMENT_X must match number of Monitoring Markers!!", CURRENT_FUNCTION);
    }
  }

  if (RefOriginMoment_Y == nullptr) {
    RefOriginMoment_Y = new su2double[nMarker_Monitoring];
    for (iMarker = 0; iMarker < nMarker_Monitoring; iMarker++ )
      RefOriginMoment_Y[iMarker] = 0.0;
  } else {
    if (nRefOriginMoment_Y == 1) {

      su2double aux_RefOriginMoment_Y = RefOriginMoment_Y[0];
      delete [] RefOriginMoment_Y;
      RefOriginMoment_Y = new su2double[nMarker_Monitoring];
      nRefOriginMoment_Y = nMarker_Monitoring;

      for (iMarker = 0; iMarker < nMarker_Monitoring; iMarker++ )
        RefOriginMoment_Y[iMarker] = aux_RefOriginMoment_Y;
    }
    else if (nRefOriginMoment_Y != nMarker_Monitoring) {
      SU2_MPI::Error("ERROR: Length of REF_ORIGIN_MOMENT_Y must match number of Monitoring Markers!!", CURRENT_FUNCTION);
    }
  }

  if (RefOriginMoment_Z == nullptr) {
    RefOriginMoment_Z = new su2double[nMarker_Monitoring];
    for (iMarker = 0; iMarker < nMarker_Monitoring; iMarker++ )
      RefOriginMoment_Z[iMarker] = 0.0;
  } else {
    if (nRefOriginMoment_Z == 1) {

      su2double aux_RefOriginMoment_Z = RefOriginMoment_Z[0];
      delete [] RefOriginMoment_Z;
      RefOriginMoment_Z = new su2double[nMarker_Monitoring];
      nRefOriginMoment_Z = nMarker_Monitoring;

      for (iMarker = 0; iMarker < nMarker_Monitoring; iMarker++ )
        RefOriginMoment_Z[iMarker] = aux_RefOriginMoment_Z;
    }
    else if (nRefOriginMoment_Z != nMarker_Monitoring) {
      SU2_MPI::Error("ERROR: Length of REF_ORIGIN_MOMENT_Z must match number of Monitoring Markers!!", CURRENT_FUNCTION);
    }
  }

  /*--- Set the boolean flag if we are carrying out an aeroelastic simulation. ---*/

  if (GetGrid_Movement() && (GetSurface_Movement(AEROELASTIC) || GetSurface_Movement(AEROELASTIC_RIGID_MOTION))) Aeroelastic_Simulation = true;
  else Aeroelastic_Simulation = false;

  /*--- Initializing the size for the solutions of the Aeroelastic problem. ---*/


  if (GetGrid_Movement() && Aeroelastic_Simulation) {
    Aeroelastic_np1.resize(nMarker_Monitoring);
    Aeroelastic_n.resize(nMarker_Monitoring);
    Aeroelastic_n1.resize(nMarker_Monitoring);
    for (iMarker = 0; iMarker < nMarker_Monitoring; iMarker++) {
      Aeroelastic_np1[iMarker].resize(2);
      Aeroelastic_n[iMarker].resize(2);
      Aeroelastic_n1[iMarker].resize(2);
      for (int i =0; i<2; i++) {
        Aeroelastic_np1[iMarker][i].resize(2);
        Aeroelastic_n[iMarker][i].resize(2);
        Aeroelastic_n1[iMarker][i].resize(2);
        for (int j=0; j<2; j++) {
          Aeroelastic_np1[iMarker][i][j] = 0.0;
          Aeroelastic_n[iMarker][i][j] = 0.0;
          Aeroelastic_n1[iMarker][i][j] = 0.0;
        }
      }
    }
  }

  /*--- Allocate memory for the plunge and pitch and initialized them to zero ---*/

  if (GetGrid_Movement() && Aeroelastic_Simulation) {
    Aeroelastic_pitch = new su2double[nMarker_Monitoring];
    Aeroelastic_plunge = new su2double[nMarker_Monitoring];
    for (iMarker = 0; iMarker < nMarker_Monitoring; iMarker++ ) {
      Aeroelastic_pitch[iMarker] = 0.0;
      Aeroelastic_plunge[iMarker] = 0.0;
    }
  }

  FinestMesh = MESH_0;
  if (MGCycle == FULLMG_CYCLE) FinestMesh = nMGLevels;

  if ((Kind_Solver == NAVIER_STOKES) &&
      (Kind_Turb_Model != NONE))
    Kind_Solver = RANS;

  if ((Kind_Solver == INC_NAVIER_STOKES) &&
      (Kind_Turb_Model != NONE))
    Kind_Solver = INC_RANS;

  if (Kind_Solver == EULER ||
      Kind_Solver == INC_EULER ||
      Kind_Solver == FEM_EULER)
    Kind_Turb_Model = NONE;

  Kappa_2nd_Flow    = Kappa_Flow[0];
  Kappa_4th_Flow    = Kappa_Flow[1];
  Kappa_2nd_AdjFlow = Kappa_AdjFlow[0];
  Kappa_4th_AdjFlow = Kappa_AdjFlow[1];
  Kappa_2nd_Heat = Kappa_Heat[0];
  Kappa_4th_Heat = Kappa_Heat[1];

  /*--- Make the MG_PreSmooth, MG_PostSmooth, and MG_CorrecSmooth
   arrays consistent with nMGLevels ---*/

  unsigned short * tmp_smooth = new unsigned short[nMGLevels+1];

  if ((nMG_PreSmooth != nMGLevels+1) && (nMG_PreSmooth != 0)) {
    if (nMG_PreSmooth > nMGLevels+1) {

      /*--- Truncate by removing unnecessary elements at the end ---*/

      for (unsigned int i = 0; i <= nMGLevels; i++)
        tmp_smooth[i] = MG_PreSmooth[i];
      delete [] MG_PreSmooth;
      MG_PreSmooth=nullptr;
    }
    else {

      /*--- Add additional elements equal to last element ---*/

      for (unsigned int i = 0; i < nMG_PreSmooth; i++)
        tmp_smooth[i] = MG_PreSmooth[i];
      for (unsigned int i = nMG_PreSmooth; i <= nMGLevels; i++)
        tmp_smooth[i] = MG_PreSmooth[nMG_PreSmooth-1];
      delete [] MG_PreSmooth;
      MG_PreSmooth=nullptr;
    }

    nMG_PreSmooth = nMGLevels+1;
    MG_PreSmooth = new unsigned short[nMG_PreSmooth];
    for (unsigned int i = 0; i < nMG_PreSmooth; i++)
      MG_PreSmooth[i] = tmp_smooth[i];
  }
  if ((nMGLevels != 0) && (nMG_PreSmooth == 0)) {
    delete [] MG_PreSmooth;
    nMG_PreSmooth = nMGLevels+1;
    MG_PreSmooth = new unsigned short[nMG_PreSmooth];
    for (unsigned int i = 0; i < nMG_PreSmooth; i++)
      MG_PreSmooth[i] = i+1;
  }

  if ((nMG_PostSmooth != nMGLevels+1) && (nMG_PostSmooth != 0)) {
    if (nMG_PostSmooth > nMGLevels+1) {

      /*--- Truncate by removing unnecessary elements at the end ---*/

      for (unsigned int i = 0; i <= nMGLevels; i++)
        tmp_smooth[i] = MG_PostSmooth[i];
      delete [] MG_PostSmooth;
      MG_PostSmooth=nullptr;
    }
    else {

      /*--- Add additional elements equal to last element ---*/

      for (unsigned int i = 0; i < nMG_PostSmooth; i++)
        tmp_smooth[i] = MG_PostSmooth[i];
      for (unsigned int i = nMG_PostSmooth; i <= nMGLevels; i++)
        tmp_smooth[i] = MG_PostSmooth[nMG_PostSmooth-1];
      delete [] MG_PostSmooth;
      MG_PostSmooth=nullptr;
    }

    nMG_PostSmooth = nMGLevels+1;
    MG_PostSmooth = new unsigned short[nMG_PostSmooth];
    for (unsigned int i = 0; i < nMG_PostSmooth; i++)
      MG_PostSmooth[i] = tmp_smooth[i];

  }

  if ((nMGLevels != 0) && (nMG_PostSmooth == 0)) {
    delete [] MG_PostSmooth;
    nMG_PostSmooth = nMGLevels+1;
    MG_PostSmooth = new unsigned short[nMG_PostSmooth];
    for (unsigned int i = 0; i < nMG_PostSmooth; i++)
      MG_PostSmooth[i] = 0;
  }

  if ((nMG_CorrecSmooth != nMGLevels+1) && (nMG_CorrecSmooth != 0)) {
    if (nMG_CorrecSmooth > nMGLevels+1) {

      /*--- Truncate by removing unnecessary elements at the end ---*/

      for (unsigned int i = 0; i <= nMGLevels; i++)
        tmp_smooth[i] = MG_CorrecSmooth[i];
      delete [] MG_CorrecSmooth;
      MG_CorrecSmooth = nullptr;
    }
    else {

      /*--- Add additional elements equal to last element ---*/

      for (unsigned int i = 0; i < nMG_CorrecSmooth; i++)
        tmp_smooth[i] = MG_CorrecSmooth[i];
      for (unsigned int i = nMG_CorrecSmooth; i <= nMGLevels; i++)
        tmp_smooth[i] = MG_CorrecSmooth[nMG_CorrecSmooth-1];
      delete [] MG_CorrecSmooth;
      MG_CorrecSmooth = nullptr;
    }
    nMG_CorrecSmooth = nMGLevels+1;
    MG_CorrecSmooth = new unsigned short[nMG_CorrecSmooth];
    for (unsigned int i = 0; i < nMG_CorrecSmooth; i++)
      MG_CorrecSmooth[i] = tmp_smooth[i];
  }

  if ((nMGLevels != 0) && (nMG_CorrecSmooth == 0)) {
    delete [] MG_CorrecSmooth;
    nMG_CorrecSmooth = nMGLevels+1;
    MG_CorrecSmooth = new unsigned short[nMG_CorrecSmooth];
    for (unsigned int i = 0; i < nMG_CorrecSmooth; i++)
      MG_CorrecSmooth[i] = 0;
  }

  /*--- Override MG Smooth parameters ---*/

  if (nMG_PreSmooth != 0) MG_PreSmooth[MESH_0] = 1;
  if (nMG_PostSmooth != 0) {
    MG_PostSmooth[MESH_0] = 0;
    MG_PostSmooth[nMGLevels] = 0;
  }
  if (nMG_CorrecSmooth != 0) MG_CorrecSmooth[nMGLevels] = 0;

  if (Restart) MGCycle = V_CYCLE;

  if (ContinuousAdjoint) {
    if (Kind_Solver == EULER) Kind_Solver = ADJ_EULER;
    if (Kind_Solver == NAVIER_STOKES) Kind_Solver = ADJ_NAVIER_STOKES;
    if (Kind_Solver == RANS) Kind_Solver = ADJ_RANS;
  }

  nCFL = nMGLevels+1;
  CFL = new su2double[nCFL];
  CFL[0] = CFLFineGrid;

  /*--- Evaluate when the Cl should be evaluated ---*/

  Iter_Fixed_CM        = SU2_TYPE::Int(nInnerIter / (su2double(Update_iH)+1));
  Iter_Fixed_NetThrust = SU2_TYPE::Int(nInnerIter / (su2double(Update_BCThrust)+1));

  /*--- Setting relaxation factor and CFL for the adjoint runs ---*/

  if (ContinuousAdjoint) {
    CFL[0] = CFL[0] * CFLRedCoeff_AdjFlow;
    CFL_AdaptParam[2] *= CFLRedCoeff_AdjFlow;
    CFL_AdaptParam[3] *= CFLRedCoeff_AdjFlow;
    Iter_Fixed_CM = SU2_TYPE::Int(su2double (Iter_Fixed_CM) / CFLRedCoeff_AdjFlow);
    Iter_Fixed_NetThrust = SU2_TYPE::Int(su2double (Iter_Fixed_NetThrust) / CFLRedCoeff_AdjFlow);
  }

  if ((DiscreteAdjoint) && (Inconsistent_Disc)) {
    Kind_ConvNumScheme_Flow = Kind_ConvNumScheme_AdjFlow;
    Kind_Centered_Flow = Kind_Centered_AdjFlow;
    Kind_Upwind_Flow = Kind_Upwind_AdjFlow;
    Kappa_Flow[0] = Kappa_AdjFlow[0];
    Kappa_Flow[1] = Kappa_AdjFlow[1];
  }

  if (Update_AoA_Iter_Limit == 0 && Fixed_CL_Mode) {
    SU2_MPI::Error("ERROR: Please specify non-zero UPDATE_AOA_ITER_LIMIT.", CURRENT_FUNCTION);
  }
  if (Iter_Fixed_CM == 0) { Iter_Fixed_CM = nInnerIter+1; Update_iH = 0; }
  if (Iter_Fixed_NetThrust == 0) { Iter_Fixed_NetThrust = nInnerIter+1; Update_BCThrust = 0; }

  for (iCFL = 1; iCFL < nCFL; iCFL++)
    CFL[iCFL] = CFL[iCFL-1];

  if (nRKStep == 0) {
    nRKStep = 1;
    RK_Alpha_Step = new su2double[1]; RK_Alpha_Step[0] = 1.0;
  }

  /* Check if the byte alignment of the matrix multiplications is a
     multiple of 64. */
  if( byteAlignmentMatMul%64 ) {
    if(rank == MASTER_NODE)
      cout << "ALIGNED_BYTES_MATMUL must be a multiple of 64." << endl;
    exit(EXIT_FAILURE);
  }

  /* Determine the value of sizeMatMulPadding, which is the matrix size in
     the vectorization direction when padding is applied to have optimal
     performance in the matrix multiplications. */
  sizeMatMulPadding = byteAlignmentMatMul/sizeof(passivedouble);

  /* Correct the number of time levels for time accurate local time
     stepping, if needed.  */
  if (nLevels_TimeAccurateLTS == 0)  nLevels_TimeAccurateLTS =  1;
  if (nLevels_TimeAccurateLTS  > 15) nLevels_TimeAccurateLTS = 15;

  /* Check that no time accurate local time stepping is specified for time
     integration schemes other than ADER. */
  if (Kind_TimeIntScheme_FEM_Flow != ADER_DG && nLevels_TimeAccurateLTS != 1) {

    if (rank==MASTER_NODE) {
      cout << endl << "WARNING: "
           << nLevels_TimeAccurateLTS << " levels specified for time accurate local time stepping." << endl
           << "Time accurate local time stepping is only possible for ADER, hence this option is not used." << endl
           << endl;
    }

    nLevels_TimeAccurateLTS = 1;
  }

  if (Kind_TimeIntScheme_FEM_Flow == ADER_DG) {

    TimeMarching = TIME_STEPPING;  // Only time stepping for ADER.

    /* If time accurate local time stepping is used, make sure that an unsteady
       CFL is specified. If not, terminate. */
    if (nLevels_TimeAccurateLTS != 1) {
      if(Unst_CFL == 0.0)
        SU2_MPI::Error("ERROR: Unsteady CFL not specified for time accurate local time stepping.",
                       CURRENT_FUNCTION);
    }

    /* Determine the location of the ADER time DOFs, which are the Gauss-Legendre
       integration points corresponding to the number of time DOFs. */
    vector<passivedouble> GLPoints(nTimeDOFsADER_DG), GLWeights(nTimeDOFsADER_DG);
    CGaussJacobiQuadrature GaussJacobi;
    GaussJacobi.GetQuadraturePoints(0.0, 0.0, -1.0, 1.0, GLPoints, GLWeights);

    TimeDOFsADER_DG = new su2double[nTimeDOFsADER_DG];
    for(unsigned short i=0; i<nTimeDOFsADER_DG; ++i)
      TimeDOFsADER_DG[i] = GLPoints[i];

    /* Determine the number of integration points in time, their locations
       on the interval [-1..1] and their integration weights. */
    unsigned short orderExact = ceil(Quadrature_Factor_Time_ADER_DG*(nTimeDOFsADER_DG-1));
    nTimeIntegrationADER_DG = orderExact/2 + 1;
    nTimeIntegrationADER_DG = max(nTimeIntegrationADER_DG, nTimeDOFsADER_DG);
    GLPoints.resize(nTimeIntegrationADER_DG);
    GLWeights.resize(nTimeIntegrationADER_DG);
    GaussJacobi.GetQuadraturePoints(0.0, 0.0, -1.0, 1.0, GLPoints, GLWeights);

    TimeIntegrationADER_DG    = new su2double[nTimeIntegrationADER_DG];
    WeightsIntegrationADER_DG = new su2double[nTimeIntegrationADER_DG];
    for(unsigned short i=0; i<nTimeIntegrationADER_DG; ++i) {
      TimeIntegrationADER_DG[i]    = GLPoints[i];
      WeightsIntegrationADER_DG[i] = GLWeights[i];
    }
  }

  if (nIntCoeffs == 0) {
    nIntCoeffs = 2;
    Int_Coeffs = new su2double[2]; Int_Coeffs[0] = 0.25; Int_Coeffs[1] = 0.5;
  }

  if (nElasticityMod == 0) {
    nElasticityMod = 1;
    ElasticityMod = new su2double[1]; ElasticityMod[0] = 2E11;
  }

  if (nPoissonRatio == 0) {
    nPoissonRatio = 1;
    PoissonRatio = new su2double[1]; PoissonRatio[0] = 0.30;
  }

  if (nMaterialDensity == 0) {
    nMaterialDensity = 1;
    MaterialDensity = new su2double[1]; MaterialDensity[0] = 7854;
  }

  if (nElectric_Constant == 0) {
    nElectric_Constant = 1;
    Electric_Constant = new su2double[1]; Electric_Constant[0] = 0.0;
  }

  if (nElectric_Field == 0) {
    nElectric_Field = 1;
    Electric_Field_Mod = new su2double[1]; Electric_Field_Mod[0] = 0.0;
  }

  if (nDim_RefNode == 0) {
    nDim_RefNode = 3;
    RefNode_Displacement = new su2double[3];
    RefNode_Displacement[0] = 0.0; RefNode_Displacement[1] = 0.0; RefNode_Displacement[2] = 0.0;
  }

  if (nDim_Electric_Field == 0) {
    nDim_Electric_Field = 2;
    Electric_Field_Dir = new su2double[2]; Electric_Field_Dir[0] = 0.0;  Electric_Field_Dir[1] = 1.0;
  }

  if ((Kind_SU2 == SU2_CFD) && (Kind_Solver == NO_SOLVER)) {
    SU2_MPI::Error("PHYSICAL_PROBLEM must be set in the configuration file", CURRENT_FUNCTION);
  }

  /*--- Set a flag for viscous simulations ---*/

  Viscous = (( Kind_Solver == NAVIER_STOKES          ) ||
             ( Kind_Solver == ADJ_NAVIER_STOKES      ) ||
             ( Kind_Solver == RANS                   ) ||
             ( Kind_Solver == ADJ_RANS               ) ||
             ( Kind_Solver == FEM_NAVIER_STOKES      ) ||
             ( Kind_Solver == FEM_RANS               ) ||
             ( Kind_Solver == FEM_LES                ) ||
             ( Kind_Solver == INC_NAVIER_STOKES      ) ||
             ( Kind_Solver == INC_RANS               ) );

  /*--- To avoid boundary intersections, let's add a small constant to the planes. ---*/

  if (Geo_Description == NACELLE) {
    for (unsigned short iSections = 0; iSections < nLocationStations; iSections++) {
      if (LocationStations[iSections] == 0) LocationStations[iSections] = 1E-6;
      if (LocationStations[iSections] == 360) LocationStations[iSections] = 359.999999;
    }
  }
  else {
    for (unsigned short iSections = 0; iSections < nLocationStations; iSections++) {
      LocationStations[iSections] += EPS;
    }
    Stations_Bounds[0] += EPS;
    Stations_Bounds[1] += EPS;
  }

  /*--- Length based parameter for slope limiters uses a default value of
   0.1m ---*/

  RefElemLength = 1.0;
  if (SystemMeasurements == US) RefElemLength /= 0.3048;

  /*--- Re-scale the length based parameters. The US system uses feet,
   but SU2 assumes that the grid is in inches ---*/

  if ((SystemMeasurements == US) && (Kind_SU2 == SU2_CFD)) {

    for (iMarker = 0; iMarker < nMarker_Monitoring; iMarker++) {
      RefOriginMoment_X[iMarker] = RefOriginMoment_X[iMarker]/12.0;
      RefOriginMoment_Y[iMarker] = RefOriginMoment_Y[iMarker]/12.0;
      RefOriginMoment_Z[iMarker] = RefOriginMoment_Z[iMarker]/12.0;
    }

    for (iMarker = 0; iMarker < nMarker_Moving; iMarker++){
      for (unsigned short iDim = 0; iDim < 3; iDim++){
        MarkerMotion_Origin[3*iMarker+iDim] /= 12.0;
      }
    }

    RefLength = RefLength/12.0;

    if ((val_nDim == 2) && (!Axisymmetric)) RefArea = RefArea/12.0;
    else RefArea = RefArea/144.0;
    Length_Reynolds = Length_Reynolds/12.0;
    Highlite_Area = Highlite_Area/144.0;
    SemiSpan = SemiSpan/12.0;

    EA_IntLimit[0] = EA_IntLimit[0]/12.0;
    EA_IntLimit[1] = EA_IntLimit[1]/12.0;
    EA_IntLimit[2] = EA_IntLimit[2]/12.0;

    if (Geo_Description != NACELLE) {
      for (unsigned short iSections = 0; iSections < nLocationStations; iSections++) {
        LocationStations[iSections] = LocationStations[iSections]/12.0;
      }
      Stations_Bounds[0] = Stations_Bounds[0]/12.0;
      Stations_Bounds[1] = Stations_Bounds[1]/12.0;
    }

    SubsonicEngine_Cyl[0] = SubsonicEngine_Cyl[0]/12.0;
    SubsonicEngine_Cyl[1] = SubsonicEngine_Cyl[1]/12.0;
    SubsonicEngine_Cyl[2] = SubsonicEngine_Cyl[2]/12.0;
    SubsonicEngine_Cyl[3] = SubsonicEngine_Cyl[3]/12.0;
    SubsonicEngine_Cyl[4] = SubsonicEngine_Cyl[4]/12.0;
    SubsonicEngine_Cyl[5] = SubsonicEngine_Cyl[5]/12.0;
    SubsonicEngine_Cyl[6] = SubsonicEngine_Cyl[6]/12.0;

  }

  if ((Kind_Turb_Model != SA) && (Kind_Trans_Model == BC)){
    SU2_MPI::Error("BC transition model currently only available in combination with SA turbulence model!", CURRENT_FUNCTION);
  }

  /*--- Check for constant lift mode. Initialize the update flag for
   the AoA with each iteration to false  ---*/

  if (Fixed_CL_Mode) Update_AoA = false;
  if (Fixed_CM_Mode) Update_HTPIncidence = false;

  if (DirectDiff != NO_DERIVATIVE) {
#if !defined COMPLEX_TYPE && !defined ADOLC_FORWARD_TYPE && !defined CODI_FORWARD_TYPE
      if (Kind_SU2 == SU2_CFD) {
        SU2_MPI::Error(string("SU2_CFD: Config option DIRECT_DIFF= YES requires AD or complex support!\n") +
                       string("Please use SU2_CFD_DIRECTDIFF (configuration/compilation is done using the preconfigure.py script)."),
                       CURRENT_FUNCTION);
      }
#endif
    /*--- Initialize the derivative values ---*/
    switch (DirectDiff) {
      case D_MACH:
        SU2_TYPE::SetDerivative(Mach, 1.0);
        break;
      case D_AOA:
        SU2_TYPE::SetDerivative(AoA, 1.0);
        break;
      case D_SIDESLIP:
        SU2_TYPE::SetDerivative(AoS, 1.0);
        break;
      case D_REYNOLDS:
        SU2_TYPE::SetDerivative(Reynolds, 1.0);
        break;
      case D_TURB2LAM:
       SU2_TYPE::SetDerivative(Turb2LamViscRatio_FreeStream, 1.0);
        break;
      default:
        /*--- All other cases are handled in the specific solver ---*/
        break;
      }
  }

#if defined CODI_REVERSE_TYPE
  AD_Mode = YES;

  AD::PreaccEnabled = AD_Preaccumulation;

#else
  if (AD_Mode == YES) {
    SU2_MPI::Error(string("AUTO_DIFF=YES requires Automatic Differentiation support.\n") +
                   string("Please use correct executables (configuration/compilation is done using the preconfigure.py script)."),
                   CURRENT_FUNCTION);
  }
#endif

  delete [] tmp_smooth;

  /*--- Make sure that implicit time integration is disabled
        for the FEM fluid solver (numerics). ---*/
  if ((Kind_Solver == FEM_EULER)         ||
      (Kind_Solver == FEM_NAVIER_STOKES) ||
      (Kind_Solver == FEM_RANS)          ||
      (Kind_Solver == FEM_LES)) {
     Kind_TimeIntScheme_Flow = Kind_TimeIntScheme_FEM_Flow;
  }

  /*--- Set up the time stepping / unsteady CFL options. ---*/
  if ((TimeMarching == TIME_STEPPING) && (Unst_CFL != 0.0)) {
    for (iCFL = 0; iCFL < nCFL; iCFL++)
      CFL[iCFL] = Unst_CFL;
  }


  /*--- If it is a fixed mode problem, then we will add Iter_dCL_dAlpha iterations to
    evaluate the derivatives with respect to a change in the AoA and CL ---*/

  if (!ContinuousAdjoint & !DiscreteAdjoint) {
    if (Fixed_CL_Mode) nInnerIter += Iter_dCL_dAlpha;

    if (Fixed_CM_Mode) {
      nInnerIter += Iter_dCL_dAlpha;
      ConvCriteria = RESIDUAL;
      MinLogResidual = -24;
    }
  }

  /* --- Set Finite Difference mode to false by default --- */

  Finite_Difference_Mode = false;

  /* --- Throw error if UQ used for any turbulence model other that SST --- */

  if (Kind_Solver == RANS && Kind_Turb_Model != SST && Kind_Turb_Model != SST_SUST && using_uq){
    SU2_MPI::Error("UQ capabilities only implemented for NAVIER_STOKES solver SST turbulence model", CURRENT_FUNCTION);
  }

  /* --- Throw error if invalid componentiality used --- */

  if (using_uq && (eig_val_comp > 3 || eig_val_comp < 1)){
    SU2_MPI::Error("Componentality should be either 1, 2, or 3!", CURRENT_FUNCTION);
  }

  /*--- If there are not design variables defined in the file ---*/

  if (nDV == 0) {
    nDV = 1;
    Design_Variable = new unsigned short [nDV];
    Design_Variable[0] = NO_DEFORMATION;
  }

  /*--- Checks for incompressible flow problems. ---*/

  if (Kind_Solver == INC_EULER) {
    /*--- Force inviscid problems to use constant density and disable energy. ---*/
    if (Kind_DensityModel != CONSTANT || Energy_Equation == true) {
      SU2_MPI::Error("Inviscid incompressible problems must be constant density (no energy eqn.).\n Use DENSITY_MODEL= CONSTANT and ENERGY_EQUATION= NO.", CURRENT_FUNCTION);
    }
  }

  /*--- Default values should recover original incompressible behavior (for old config files). ---*/

  if (Kind_Solver == INC_EULER || Kind_Solver == INC_NAVIER_STOKES || Kind_Solver == INC_RANS) {
    if ((Kind_DensityModel == CONSTANT) || (Kind_DensityModel == BOUSSINESQ))
      Kind_FluidModel = CONSTANT_DENSITY;
  }

  /*--- Energy equation must be active for any fluid models other than constant density. ---*/

  if (Kind_DensityModel != CONSTANT) Energy_Equation = true;

  if (Kind_DensityModel == BOUSSINESQ) {
    Energy_Equation = true;
    if (Body_Force) {
      SU2_MPI::Error("Body force and Boussinesq source terms are not currently compatible.", CURRENT_FUNCTION);
    }
  }

  if (Kind_DensityModel == VARIABLE) {
    if (Kind_FluidModel != INC_IDEAL_GAS && Kind_FluidModel != INC_IDEAL_GAS_POLY) {
      SU2_MPI::Error("Variable density incompressible solver limited to ideal gases.\n Check the fluid model options (use INC_IDEAL_GAS, INC_IDEAL_GAS_POLY).", CURRENT_FUNCTION);
    }
  }

  if (Kind_Solver != INC_EULER && Kind_Solver != INC_NAVIER_STOKES && Kind_Solver != INC_RANS) {
    if ((Kind_FluidModel == CONSTANT_DENSITY) || (Kind_FluidModel == INC_IDEAL_GAS) || (Kind_FluidModel == INC_IDEAL_GAS_POLY)) {
      SU2_MPI::Error("Fluid model not compatible with compressible flows.\n CONSTANT_DENSITY/INC_IDEAL_GAS/INC_IDEAL_GAS_POLY are for incompressible only.", CURRENT_FUNCTION);
    }
  }

  if (Kind_Solver == INC_NAVIER_STOKES || Kind_Solver == INC_RANS) {
    if (Kind_ViscosityModel == SUTHERLAND) {
      if ((Kind_FluidModel != INC_IDEAL_GAS) && (Kind_FluidModel != INC_IDEAL_GAS_POLY)) {
        SU2_MPI::Error("Sutherland's law only valid for ideal gases in incompressible flows.\n Must use VISCOSITY_MODEL=CONSTANT_VISCOSITY and set viscosity with\n MU_CONSTANT, or use DENSITY_MODEL= VARIABLE with FLUID_MODEL= INC_IDEAL_GAS or INC_IDEAL_GAS_POLY for VISCOSITY_MODEL=SUTHERLAND.\n NOTE: FREESTREAM_VISCOSITY is no longer used for incompressible flows!", CURRENT_FUNCTION);
      }
    }
  }

  /*--- Check the coefficients for the polynomial models. ---*/

  if (Kind_Solver != INC_EULER && Kind_Solver != INC_NAVIER_STOKES && Kind_Solver != INC_RANS) {
    if ((Kind_ViscosityModel == POLYNOMIAL_VISCOSITY) || (Kind_ConductivityModel == POLYNOMIAL_CONDUCTIVITY) || (Kind_FluidModel == INC_IDEAL_GAS_POLY)) {
      SU2_MPI::Error("POLYNOMIAL_VISCOSITY and POLYNOMIAL_CONDUCTIVITY are for incompressible only currently.", CURRENT_FUNCTION);
    }
  }

  if ((Kind_Solver == INC_EULER || Kind_Solver == INC_NAVIER_STOKES || Kind_Solver == INC_RANS) && (Kind_FluidModel == INC_IDEAL_GAS_POLY)) {
    su2double sum = 0.0;
    for (unsigned short iVar = 0; iVar < N_POLY_COEFFS; iVar++) {
      sum += GetCp_PolyCoeff(iVar);
    }
    if ((N_POLY_COEFFS < 1) || (sum == 0.0))
      SU2_MPI::Error(string("CP_POLYCOEFFS not set for fluid model INC_IDEAL_GAS_POLY. \n"), CURRENT_FUNCTION);
  }

  if (((Kind_Solver == INC_EULER || Kind_Solver == INC_NAVIER_STOKES || Kind_Solver == INC_RANS)) && (Kind_ViscosityModel == POLYNOMIAL_VISCOSITY)) {
    su2double sum = 0.0;
    for (unsigned short iVar = 0; iVar < N_POLY_COEFFS; iVar++) {
      sum += GetMu_PolyCoeff(iVar);
    }
    if ((N_POLY_COEFFS < 1) || (sum == 0.0))
      SU2_MPI::Error(string("MU_POLYCOEFFS not set for viscosity model POLYNOMIAL_VISCOSITY. \n"), CURRENT_FUNCTION);
  }

  if ((Kind_Solver == INC_EULER || Kind_Solver == INC_NAVIER_STOKES || Kind_Solver == INC_RANS) && (Kind_ConductivityModel == POLYNOMIAL_CONDUCTIVITY)) {
    su2double sum = 0.0;
    for (unsigned short iVar = 0; iVar < N_POLY_COEFFS; iVar++) {
      sum += GetKt_PolyCoeff(iVar);
    }
    if ((N_POLY_COEFFS < 1) || (sum == 0.0))
      SU2_MPI::Error(string("KT_POLYCOEFFS not set for conductivity model POLYNOMIAL_CONDUCTIVITY. \n"), CURRENT_FUNCTION);
  }

  /*--- Incompressible solver currently limited to SI units. ---*/

  if ((Kind_Solver == INC_EULER || Kind_Solver == INC_NAVIER_STOKES || Kind_Solver == INC_RANS) && (SystemMeasurements == US)) {
    SU2_MPI::Error("Must use SI units for incompressible solver.", CURRENT_FUNCTION);
  }

  /*--- Check that the non-dim type is valid. ---*/

  if ((Kind_Solver == INC_EULER || Kind_Solver == INC_NAVIER_STOKES || Kind_Solver == INC_RANS)) {
    if ((Ref_Inc_NonDim != INITIAL_VALUES) && (Ref_Inc_NonDim != REFERENCE_VALUES) && (Ref_Inc_NonDim != DIMENSIONAL)) {
      SU2_MPI::Error("Incompressible non-dim. scheme invalid.\n Must use INITIAL_VALUES, REFERENCE_VALUES, or DIMENSIONAL.", CURRENT_FUNCTION);
    }
  }

  /*--- Check that the incompressible inlets are correctly specified. ---*/

  if ((Kind_Solver == INC_EULER || Kind_Solver == INC_NAVIER_STOKES || Kind_Solver == INC_RANS) && (nMarker_Inlet != 0)) {
    if (nMarker_Inlet != nInc_Inlet) {
      SU2_MPI::Error("Inlet types for incompressible problem improperly specified.\n Use INC_INLET_TYPE= VELOCITY_INLET or PRESSURE_INLET.\n Must list a type for each inlet marker, including duplicates, e.g.,\n INC_INLET_TYPE= VELOCITY_INLET VELOCITY_INLET PRESSURE_INLET", CURRENT_FUNCTION);
    }
    for (unsigned short iInlet = 0; iInlet < nInc_Inlet; iInlet++){
      if ((Kind_Inc_Inlet[iInlet] != VELOCITY_INLET) && (Kind_Inc_Inlet[iInlet] != PRESSURE_INLET)) {
        SU2_MPI::Error("Undefined incompressible inlet type. VELOCITY_INLET or PRESSURE_INLET possible.", CURRENT_FUNCTION);
      }
    }
  }

  /*--- Check that the incompressible inlets are correctly specified. ---*/

  if ((Kind_Solver == INC_EULER || Kind_Solver == INC_NAVIER_STOKES || Kind_Solver == INC_RANS) && (nMarker_Outlet != 0)) {
    if (nMarker_Outlet != nInc_Outlet) {
      SU2_MPI::Error("Outlet types for incompressible problem improperly specified.\n Use INC_OUTLET_TYPE= PRESSURE_OUTLET or MASS_FLOW_OUTLET.\n Must list a type for each inlet marker, including duplicates, e.g.,\n INC_OUTLET_TYPE= PRESSURE_OUTLET PRESSURE_OUTLET MASS_FLOW_OUTLET", CURRENT_FUNCTION);
    }
    for (unsigned short iInlet = 0; iInlet < nInc_Outlet; iInlet++){
      if ((Kind_Inc_Outlet[iInlet] != PRESSURE_OUTLET) && (Kind_Inc_Outlet[iInlet] != MASS_FLOW_OUTLET) && (Kind_Inc_Outlet[iInlet] != OPEN)) {
        SU2_MPI::Error("Undefined incompressible outlet type. PRESSURE_OUTLET or MASS_FLOW_OUTLET possible.", CURRENT_FUNCTION);
      }
    }
  }

  /*--- Rotating frame is not yet supported with the incompressible solver. ---*/

  /*if ((Kind_Solver == INC_EULER || Kind_Solver == INC_NAVIER_STOKES || Kind_Solver == INC_RANS) && (Kind_GridMovement == ROTATING_FRAME)) {
    SU2_MPI::Error("Support for rotating frame simulation not yet implemented for incompressible flows.", CURRENT_FUNCTION);
  }*/

  /*--- Assert that there are two markers being analyzed if the
   pressure drop objective function is selected. ---*/

  for (unsigned short iObj = 0; iObj < nObj; iObj++) {
    if ((Kind_ObjFunc[iObj] == SURFACE_PRESSURE_DROP) && (nMarker_Analyze != 2)) {
      SU2_MPI::Error("Must list two markers for the pressure drop objective function.\n Expected format: MARKER_ANALYZE= (outlet_name, inlet_name).", CURRENT_FUNCTION);
    }
  }

  /*--- Handle default options for topology optimization ---*/

  if (topology_optimization && top_optim_nKernel==0) {
    top_optim_nKernel = 1;
    top_optim_kernels = new unsigned short [1];
    top_optim_kernels[0] = CONICAL_WEIGHT_FILTER;
  }

  if (top_optim_nKernel != 0) {
    /*--- Set default value of kernel parameters ---*/
    if (top_optim_nKernelParams == 0) {
      top_optim_nKernelParams = top_optim_nKernel;
      top_optim_kernel_params = new su2double [top_optim_nKernel];
      for (unsigned short i=0; i<top_optim_nKernel; ++i) top_optim_kernel_params[i] = 1.0;
    }
    /*--- Broadcast the only value provided ---*/
    else if (top_optim_nKernelParams==1 && top_optim_nKernel>1) {
      su2double tmp = top_optim_kernel_params[0];
      delete [] top_optim_kernel_params;
      top_optim_nKernelParams = top_optim_nKernel;
      top_optim_kernel_params = new su2double [top_optim_nKernel];
      for (unsigned short i=0; i<top_optim_nKernel; ++i) top_optim_kernel_params[i] = tmp;
    }
    /*--- Numbers do not match ---*/
    else if (top_optim_nKernelParams != top_optim_nKernel) {
      SU2_MPI::Error("Different number of topology filter kernels and respective parameters.", CURRENT_FUNCTION);
    }

    /*--- Set default value of filter radius ---*/
    if (top_optim_nRadius == 0) {
      top_optim_nRadius = top_optim_nKernel;
      top_optim_filter_radius = new su2double [top_optim_nKernel];
      for (unsigned short i=0; i<top_optim_nKernel; ++i) top_optim_filter_radius[i] = 1.0e-6;
    }
    /*--- Broadcast the only value provided ---*/
    else if (top_optim_nRadius==1 && top_optim_nKernel>1) {
      su2double tmp = top_optim_filter_radius[0];
      delete [] top_optim_filter_radius;
      top_optim_nRadius = top_optim_nKernel;
      top_optim_filter_radius = new su2double [top_optim_nKernel];
      for (unsigned short i=0; i<top_optim_nKernel; ++i) top_optim_filter_radius[i] = tmp;
    }
    /*--- Numbers do not match ---*/
    else if (top_optim_nRadius != top_optim_nKernel) {
      SU2_MPI::Error("Different number of topology filter kernels and respective radii.", CURRENT_FUNCTION);
    }
  }

  /*--- If we are executing SU2_DOT in surface file mode, then
   force the projected surface sensitivity file to be written. ---*/

  Wrt_Projected_Sensitivity = false;
  if ((Kind_SU2 == SU2_DOT) && (Design_Variable[0] == SURFACE_FILE)) {
    Wrt_Projected_Sensitivity = true;
  }

  /*--- Delay the output until exit for minimal communication mode. ---*/

  if (Comm_Level != COMM_FULL) {

    /*--- Disable the use of Comm_Level = NONE until we have properly
     implemented it. ---*/

    if (Comm_Level == COMM_NONE)
      SU2_MPI::Error("COMM_LEVEL = NONE not yet implemented.", CURRENT_FUNCTION);

    Wrt_Sol_Freq          = nTimeIter+1;
    Wrt_Sol_Freq_DualTime = nTimeIter+1;

    /*--- Write only the restart. ---*/

    Wrt_Slice   = false;
    Wrt_Vol_Sol = false;
    Wrt_Srf_Sol = false;
    Wrt_Csv_Sol = false;
  }

  /*--- Check the conductivity model. Deactivate the turbulent component
   if we are not running RANS. ---*/

  if ((Kind_Solver != RANS) &&
      (Kind_Solver != ADJ_RANS) &&
      (Kind_Solver != DISC_ADJ_RANS) &&
      (Kind_Solver != INC_RANS) &&
      (Kind_Solver != DISC_ADJ_INC_RANS)){
    Kind_ConductivityModel_Turb = NO_CONDUCTIVITY_TURB;
  }

  /*--- Check for running SU2_MSH for periodic preprocessing, and throw
   an error to report that this is no longer necessary. ---*/

  if ((Kind_SU2 == SU2_MSH) &&
      (Kind_Adaptation == PERIODIC)) {
    SU2_MPI::Error(string("For SU2 v7.0.0 and later, preprocessing of periodic grids by SU2_MSH\n") +
                   string("is no longer necessary. Please use the original mesh file (prior to SU2_MSH)\n") +
                   string("with the same MARKER_PERIODIC definition in the configuration file.") , CURRENT_FUNCTION);
  }


  /* Set a default for the size of the RECTANGLE / BOX grid sizes. */

  if (nMesh_Box_Size == 0) {
    nMesh_Box_Size = 3;
    Mesh_Box_Size = new short [nMesh_Box_Size];
    Mesh_Box_Size[0] = 33;
    Mesh_Box_Size[1] = 33;
    Mesh_Box_Size[2] = 33;
  } else if (nMesh_Box_Size != 3) {
    SU2_MPI::Error(string("MESH_BOX_SIZE specified without 3 values.\n"),
                   CURRENT_FUNCTION);
  }

  if (DiscreteAdjoint) {
#if !defined CODI_REVERSE_TYPE
    if (Kind_SU2 == SU2_CFD) {
      SU2_MPI::Error(string("SU2_CFD: Config option MATH_PROBLEM= DISCRETE_ADJOINT requires AD support!\n") +
                     string("Please use SU2_CFD_AD (configuration/compilation is done using the preconfigure.py script)."),
                     CURRENT_FUNCTION);
    }
#endif

    /*--- Disable writing of limiters if enabled ---*/
    Wrt_Limiters = false;

    if (TimeMarching) {

      Restart_Flow = false;

      if (GetKind_GridMovement() != RIGID_MOTION &&
          GetKind_GridMovement() != NO_MOVEMENT) {
        SU2_MPI::Error(string("Dynamic mesh movement currently only supported for the discrete adjoint solver for\n") +
                       string("GRID_MOVEMENT = RIGID_MOTION."), CURRENT_FUNCTION);
      }

      if (Unst_AdjointIter- long(nTimeIter) < 0){
        SU2_MPI::Error(string("Invalid iteration number requested for unsteady adjoint.\n" ) +
                       string("Make sure EXT_ITER is larger or equal than UNST_ADJOINT_ITER."),
                       CURRENT_FUNCTION);
      }

      /*--- If the averaging interval is not set, we average over all time-steps ---*/

      if (Iter_Avg_Objective == 0.0) {
        Iter_Avg_Objective = nTimeIter;
      }

    }

    /*--- Note that this is deliberatly done at the end of this routine! ---*/
    switch(Kind_Solver) {
      case EULER:
        Kind_Solver = DISC_ADJ_EULER;
        break;
      case RANS:
        Kind_Solver = DISC_ADJ_RANS;
        break;
      case NAVIER_STOKES:
        Kind_Solver = DISC_ADJ_NAVIER_STOKES;
        break;
      case INC_EULER:
        Kind_Solver = DISC_ADJ_INC_EULER;
        break;
      case INC_RANS:
        Kind_Solver = DISC_ADJ_INC_RANS;
        break;
      case INC_NAVIER_STOKES:
        Kind_Solver = DISC_ADJ_INC_NAVIER_STOKES;
        break;
      case FEM_EULER :
        Kind_Solver = DISC_ADJ_FEM_EULER;
        break;
      case FEM_RANS :
        Kind_Solver = DISC_ADJ_FEM_RANS;
        break;
      case FEM_NAVIER_STOKES :
        Kind_Solver = DISC_ADJ_FEM_NS;
        break;
      case FEM_ELASTICITY:
        Kind_Solver = DISC_ADJ_FEM;
        break;
      case HEAT_EQUATION:
        Kind_Solver = DISC_ADJ_HEAT;
        break;
      default:
        break;
    }

    RampOutletPressure = false;
    RampRotatingFrame = false;
  }

  /* 2nd-order MUSCL is not possible for the continuous adjoint
   turbulence model. */

  if (MUSCL_AdjTurb) {
    SU2_MPI::Error(string("MUSCL_ADJTURB= YES not currently supported.\n") +
                   string("Please select MUSCL_ADJTURB= NO (first-order)."),
                   CURRENT_FUNCTION);
  }

  /* Check for whether we need a second gradient method to calculate
   gradients for uwpind reconstruction. Set additional booleans to
   minimize overhead as appropriate. */

  if (MUSCL_Flow || MUSCL_Turb || MUSCL_Heat || MUSCL_AdjFlow) {

    ReconstructionGradientRequired = true;

    if ((Kind_Gradient_Method_Recon == NO_GRADIENT) ||
        (Kind_Gradient_Method_Recon == Kind_Gradient_Method)) {

      /* The default behavior if no reconstruction gradient is specified
       is to use the same gradient as needed for the viscous/source terms
       without recomputation. If they are using the same method, then
       we also want to avoid recomputation. */

      ReconstructionGradientRequired = false;
      Kind_Gradient_Method_Recon     = Kind_Gradient_Method;
    }

  }

  /* Simpler boolean to control allocation of least-squares memory. */

  LeastSquaresRequired = false;
  if ((Kind_Gradient_Method_Recon == LEAST_SQUARES) ||
      (Kind_Gradient_Method_Recon == WEIGHTED_LEAST_SQUARES) ||
      (Kind_Gradient_Method       == LEAST_SQUARES) ||
      (Kind_Gradient_Method       == WEIGHTED_LEAST_SQUARES)) {
    LeastSquaresRequired = true;
  }

  if (Kind_Gradient_Method == LEAST_SQUARES) {
    SU2_MPI::Error(string("LEAST_SQUARES gradient method not allowed for viscous / source terms.\n") +
                   string("Please select either WEIGHTED_LEAST_SQUARES or GREEN_GAUSS."),
                   CURRENT_FUNCTION);
  }

  /* Protect against using CFL adaption for non-flow or certain
   unsteady flow problems. */

  bool fvm_flow = ((Kind_Solver == INC_EULER) ||
                   (Kind_Solver == INC_NAVIER_STOKES) ||
                   (Kind_Solver == INC_RANS) ||
                   (Kind_Solver == EULER) ||
                   (Kind_Solver == NAVIER_STOKES) ||
                   (Kind_Solver == RANS) ||
                   (Kind_Solver == DISC_ADJ_EULER) ||
                   (Kind_Solver == DISC_ADJ_RANS) ||
                   (Kind_Solver == DISC_ADJ_NAVIER_STOKES) ||
                   (Kind_Solver == DISC_ADJ_INC_EULER) ||
                   (Kind_Solver == DISC_ADJ_INC_RANS) ||
                   (Kind_Solver == DISC_ADJ_INC_NAVIER_STOKES));
  if (CFL_Adapt && !fvm_flow) {
    SU2_MPI::Error(string("CFL adaption only available for finite-volume fluid solvers.\n") +
                   string("Please select CFL_ADAPT = NO."),
                   CURRENT_FUNCTION);
  }

  if (CFL_Adapt && (TimeMarching == TIME_STEPPING)) {
    SU2_MPI::Error(string("CFL adaption not available for TIME_STEPPING integration.\n") +
                   string("Please select CFL_ADAPT = NO."),
                   CURRENT_FUNCTION);
  }

  /* Protect against using incorrect CFL adaption parameters. */

  if (CFL_Adapt && (CFL_AdaptParam[0] > 1.0)) {
    SU2_MPI::Error(string("CFL adaption factor down should be less than 1.0."), CURRENT_FUNCTION);
  }

  if (CFL_Adapt && (CFL_AdaptParam[1] < 1.0)) {
    SU2_MPI::Error(string("CFL adaption factor up should be greater than 1.0."), CURRENT_FUNCTION);
  }

  if (CFL_Adapt && (CFL_AdaptParam[2] > CFL_AdaptParam[3])) {
    SU2_MPI::Error(string("CFL adaption minimum CFL is larger than the maximum CFL."), CURRENT_FUNCTION);
  }

  /*--- 0 in the config file means "disable" which can be done using a very large group. ---*/
  if (edgeColorGroupSize==0) edgeColorGroupSize = 1<<30;

  /*--- Specifying a deforming surface requires a mesh deformation solver. ---*/
  if (GetSurface_Movement(DEFORMING)) Deform_Mesh = true;

}

void CConfig::SetMarkers(unsigned short val_software) {

  unsigned short iMarker_All, iMarker_CfgFile, iMarker_Euler, iMarker_Custom,
  iMarker_FarField, iMarker_SymWall, iMarker_PerBound,
  iMarker_NearFieldBound, iMarker_Fluid_InterfaceBound,
  iMarker_Inlet, iMarker_Riemann, iMarker_Giles, iMarker_Outlet, iMarker_Isothermal,
  iMarker_HeatFlux, iMarker_EngineInflow, iMarker_EngineExhaust, iMarker_Damper,
  iMarker_Displacement, iMarker_Load, iMarker_FlowLoad, iMarker_Internal,
  iMarker_Monitoring, iMarker_Designing, iMarker_GeoEval, iMarker_Plotting, iMarker_Analyze,
  iMarker_DV, iMarker_Moving, iMarker_PyCustom, iMarker_Supersonic_Inlet, iMarker_Supersonic_Outlet,
  iMarker_Clamped, iMarker_ZoneInterface, iMarker_CHTInterface, iMarker_Load_Dir, iMarker_Disp_Dir, iMarker_Load_Sine,
  iMarker_Fluid_Load, iMarker_Deform_Mesh,
  iMarker_ActDiskInlet, iMarker_ActDiskOutlet,
  iMarker_Turbomachinery, iMarker_MixingPlaneInterface;

  int size = SINGLE_NODE;

#ifdef HAVE_MPI
  if (val_software != SU2_MSH)
    SU2_MPI::Comm_size(MPI_COMM_WORLD, &size);
#endif

  /*--- Compute the total number of markers in the config file ---*/

  nMarker_CfgFile = nMarker_Euler + nMarker_FarField + nMarker_SymWall +
  nMarker_PerBound + nMarker_NearFieldBound + nMarker_Fluid_InterfaceBound +
  nMarker_CHTInterface + nMarker_Inlet + nMarker_Riemann +
  nMarker_Giles + nMarker_Outlet + nMarker_Isothermal + nMarker_HeatFlux +
  nMarker_EngineInflow + nMarker_EngineExhaust + nMarker_Internal +
  nMarker_Supersonic_Inlet + nMarker_Supersonic_Outlet + nMarker_Displacement + nMarker_Load +
  nMarker_FlowLoad + nMarker_Custom + nMarker_Damper + nMarker_Fluid_Load +
  nMarker_Clamped + nMarker_Load_Sine + nMarker_Load_Dir + nMarker_Disp_Dir +
  nMarker_ActDiskInlet + nMarker_ActDiskOutlet + nMarker_ZoneInterface;

  /*--- Add the possible send/receive domains ---*/

  nMarker_Max = nMarker_CfgFile + OVERHEAD*size;

  /*--- Basic dimensionalization of the markers (worst scenario) ---*/

  nMarker_All = nMarker_Max;

  /*--- Allocate the memory (markers in each domain) ---*/

  Marker_All_TagBound       = new string[nMarker_All];    // Store the tag that correspond with each marker.
  Marker_All_SendRecv       = new short[nMarker_All] ();   // +#domain (send), -#domain (receive).
  Marker_All_KindBC         = new unsigned short[nMarker_All] (); // Store the kind of boundary condition.
  Marker_All_Monitoring     = new unsigned short[nMarker_All] (); // Store whether the boundary should be monitored.
  Marker_All_Designing      = new unsigned short[nMarker_All] (); // Store whether the boundary should be designed.
  Marker_All_Plotting       = new unsigned short[nMarker_All] (); // Store whether the boundary should be plotted.
  Marker_All_Analyze        = new unsigned short[nMarker_All] (); // Store whether the boundary should be plotted.
  Marker_All_ZoneInterface  = new unsigned short[nMarker_All] (); // Store whether the boundary is in the FSI interface.
  Marker_All_GeoEval        = new unsigned short[nMarker_All] (); // Store whether the boundary should be geometry evaluation.
  Marker_All_DV             = new unsigned short[nMarker_All] (); // Store whether the boundary should be affected by design variables.
  Marker_All_Moving         = new unsigned short[nMarker_All] (); // Store whether the boundary should be in motion.
  Marker_All_Deform_Mesh    = new unsigned short[nMarker_All] (); // Store whether the boundary is deformable.
  Marker_All_Fluid_Load     = new unsigned short[nMarker_All] (); // Store whether the boundary computes/applies fluid loads.
  Marker_All_PyCustom       = new unsigned short[nMarker_All] (); // Store whether the boundary is Python customizable.
  Marker_All_PerBound       = new short[nMarker_All] ();          // Store whether the boundary belongs to a periodic boundary.
  Marker_All_Turbomachinery       = new unsigned short[nMarker_All] (); // Store whether the boundary is in needed for Turbomachinery computations.
  Marker_All_TurbomachineryFlag   = new unsigned short[nMarker_All] (); // Store whether the boundary has a flag for Turbomachinery computations.
  Marker_All_MixingPlaneInterface = new unsigned short[nMarker_All] (); // Store whether the boundary has a in the MixingPlane interface.

  for (iMarker_All = 0; iMarker_All < nMarker_All; iMarker_All++) {
    Marker_All_TagBound[iMarker_All] = "SEND_RECEIVE";
  }

  /*--- Allocate the memory (markers in the config file) ---*/

  Marker_CfgFile_TagBound             = new string[nMarker_CfgFile];
  Marker_CfgFile_KindBC               = new unsigned short[nMarker_CfgFile] ();
  Marker_CfgFile_Monitoring           = new unsigned short[nMarker_CfgFile] ();
  Marker_CfgFile_Designing            = new unsigned short[nMarker_CfgFile] ();
  Marker_CfgFile_Plotting             = new unsigned short[nMarker_CfgFile] ();
  Marker_CfgFile_Analyze              = new unsigned short[nMarker_CfgFile] ();
  Marker_CfgFile_GeoEval              = new unsigned short[nMarker_CfgFile] ();
  Marker_CfgFile_ZoneInterface        = new unsigned short[nMarker_CfgFile] ();
  Marker_CfgFile_DV                   = new unsigned short[nMarker_CfgFile] ();
  Marker_CfgFile_Moving               = new unsigned short[nMarker_CfgFile] ();
  Marker_CfgFile_Deform_Mesh          = new unsigned short[nMarker_CfgFile] ();
  Marker_CfgFile_Fluid_Load           = new unsigned short[nMarker_CfgFile] ();
  Marker_CfgFile_PerBound             = new unsigned short[nMarker_CfgFile] ();
  Marker_CfgFile_Turbomachinery       = new unsigned short[nMarker_CfgFile] ();
  Marker_CfgFile_TurbomachineryFlag   = new unsigned short[nMarker_CfgFile] ();
  Marker_CfgFile_MixingPlaneInterface = new unsigned short[nMarker_CfgFile] ();
  Marker_CfgFile_PyCustom             = new unsigned short[nMarker_CfgFile] ();

  for (iMarker_CfgFile = 0; iMarker_CfgFile < nMarker_CfgFile; iMarker_CfgFile++) {
    Marker_CfgFile_TagBound[iMarker_CfgFile] = "SEND_RECEIVE";
  }

  /*--- Allocate memory to store surface information (Analyze BC) ---*/

  Surface_MassFlow = new su2double[nMarker_Analyze] ();
  Surface_Mach = new su2double[nMarker_Analyze] ();
  Surface_Temperature = new su2double[nMarker_Analyze] ();
  Surface_Pressure = new su2double[nMarker_Analyze] ();
  Surface_Density = new su2double[nMarker_Analyze] ();
  Surface_Enthalpy = new su2double[nMarker_Analyze] ();
  Surface_NormalVelocity = new su2double[nMarker_Analyze] ();
  Surface_Uniformity = new su2double[nMarker_Analyze] ();
  Surface_SecondaryStrength = new su2double[nMarker_Analyze] ();
  Surface_SecondOverUniform = new su2double[nMarker_Analyze] ();
  Surface_MomentumDistortion = new su2double[nMarker_Analyze] ();
  Surface_TotalTemperature = new su2double[nMarker_Analyze] ();
  Surface_TotalPressure = new su2double[nMarker_Analyze] ();
  Surface_PressureDrop = new su2double[nMarker_Analyze] ();
  Surface_DC60 = new su2double[nMarker_Analyze] ();
  Surface_IDC = new su2double[nMarker_Analyze] ();
  Surface_IDC_Mach = new su2double[nMarker_Analyze] ();
  Surface_IDR = new su2double[nMarker_Analyze] ();

  /*--- Populate the marker information in the config file (all domains) ---*/

  iMarker_CfgFile = 0;
  for (iMarker_Euler = 0; iMarker_Euler < nMarker_Euler; iMarker_Euler++) {
    Marker_CfgFile_TagBound[iMarker_CfgFile] = Marker_Euler[iMarker_Euler];
    Marker_CfgFile_KindBC[iMarker_CfgFile] = EULER_WALL;
    iMarker_CfgFile++;
  }

  for (iMarker_FarField = 0; iMarker_FarField < nMarker_FarField; iMarker_FarField++) {
    Marker_CfgFile_TagBound[iMarker_CfgFile] = Marker_FarField[iMarker_FarField];
    Marker_CfgFile_KindBC[iMarker_CfgFile] = FAR_FIELD;
    iMarker_CfgFile++;
  }

  for (iMarker_SymWall = 0; iMarker_SymWall < nMarker_SymWall; iMarker_SymWall++) {
    Marker_CfgFile_TagBound[iMarker_CfgFile] = Marker_SymWall[iMarker_SymWall];
    Marker_CfgFile_KindBC[iMarker_CfgFile] = SYMMETRY_PLANE;
    iMarker_CfgFile++;
  }

  for (iMarker_PerBound = 0; iMarker_PerBound < nMarker_PerBound; iMarker_PerBound++) {
    Marker_CfgFile_TagBound[iMarker_CfgFile] = Marker_PerBound[iMarker_PerBound];
    Marker_CfgFile_KindBC[iMarker_CfgFile] = PERIODIC_BOUNDARY;
    Marker_CfgFile_PerBound[iMarker_CfgFile] = iMarker_PerBound + 1;
    iMarker_CfgFile++;
  }

  ActDisk_DeltaPress = new su2double[nMarker_ActDiskInlet] ();
  ActDisk_DeltaTemp = new su2double[nMarker_ActDiskInlet] ();
  ActDisk_TotalPressRatio = new su2double[nMarker_ActDiskInlet] ();
  ActDisk_TotalTempRatio = new su2double[nMarker_ActDiskInlet] ();
  ActDisk_StaticPressRatio = new su2double[nMarker_ActDiskInlet] ();
  ActDisk_StaticTempRatio = new su2double[nMarker_ActDiskInlet] ();
  ActDisk_Power = new su2double[nMarker_ActDiskInlet] ();
  ActDisk_MassFlow = new su2double[nMarker_ActDiskInlet] ();
  ActDisk_Mach = new su2double[nMarker_ActDiskInlet] ();
  ActDisk_Force = new su2double[nMarker_ActDiskInlet] ();
  ActDisk_NetThrust = new su2double[nMarker_ActDiskInlet] ();
  ActDisk_BCThrust = new su2double[nMarker_ActDiskInlet] ();
  ActDisk_BCThrust_Old = new su2double[nMarker_ActDiskInlet] ();
  ActDisk_GrossThrust = new su2double[nMarker_ActDiskInlet] ();
  ActDisk_Area = new su2double[nMarker_ActDiskInlet] ();
  ActDisk_ReverseMassFlow = new su2double[nMarker_ActDiskInlet] ();

  ActDiskInlet_MassFlow = new su2double[nMarker_ActDiskInlet] ();
  ActDiskInlet_Temperature = new su2double[nMarker_ActDiskInlet] ();
  ActDiskInlet_TotalTemperature = new su2double[nMarker_ActDiskInlet] ();
  ActDiskInlet_Pressure = new su2double[nMarker_ActDiskInlet] ();
  ActDiskInlet_TotalPressure = new su2double[nMarker_ActDiskInlet] ();
  ActDiskInlet_RamDrag = new su2double[nMarker_ActDiskInlet] ();
  ActDiskInlet_Force = new su2double[nMarker_ActDiskInlet] ();
  ActDiskInlet_Power = new su2double[nMarker_ActDiskInlet] ();

  for (iMarker_ActDiskInlet = 0; iMarker_ActDiskInlet < nMarker_ActDiskInlet; iMarker_ActDiskInlet++) {
    Marker_CfgFile_TagBound[iMarker_CfgFile] = Marker_ActDiskInlet[iMarker_ActDiskInlet];
    Marker_CfgFile_KindBC[iMarker_CfgFile] = ACTDISK_INLET;
    iMarker_CfgFile++;
  }

  ActDiskOutlet_MassFlow = new su2double[nMarker_ActDiskOutlet] ();
  ActDiskOutlet_Temperature = new su2double[nMarker_ActDiskOutlet] ();
  ActDiskOutlet_TotalTemperature = new su2double[nMarker_ActDiskOutlet] ();
  ActDiskOutlet_Pressure = new su2double[nMarker_ActDiskOutlet] ();
  ActDiskOutlet_TotalPressure = new su2double[nMarker_ActDiskOutlet] ();
  ActDiskOutlet_GrossThrust = new su2double[nMarker_ActDiskOutlet] ();
  ActDiskOutlet_Force = new su2double[nMarker_ActDiskOutlet] ();
  ActDiskOutlet_Power = new su2double[nMarker_ActDiskOutlet] ();

  for (iMarker_ActDiskOutlet = 0; iMarker_ActDiskOutlet < nMarker_ActDiskOutlet; iMarker_ActDiskOutlet++) {
    Marker_CfgFile_TagBound[iMarker_CfgFile] = Marker_ActDiskOutlet[iMarker_ActDiskOutlet];
    Marker_CfgFile_KindBC[iMarker_CfgFile] = ACTDISK_OUTLET;
    iMarker_CfgFile++;
  }

  Outlet_MassFlow = new su2double[nMarker_Outlet] ();
  Outlet_Density  = new su2double[nMarker_Outlet] ();
  Outlet_Area     = new su2double[nMarker_Outlet] ();

  for (iMarker_NearFieldBound = 0; iMarker_NearFieldBound < nMarker_NearFieldBound; iMarker_NearFieldBound++) {
    Marker_CfgFile_TagBound[iMarker_CfgFile] = Marker_NearFieldBound[iMarker_NearFieldBound];
    Marker_CfgFile_KindBC[iMarker_CfgFile] = NEARFIELD_BOUNDARY;
    iMarker_CfgFile++;
  }

  for (iMarker_Fluid_InterfaceBound = 0; iMarker_Fluid_InterfaceBound < nMarker_Fluid_InterfaceBound; iMarker_Fluid_InterfaceBound++) {
    Marker_CfgFile_TagBound[iMarker_CfgFile] = Marker_Fluid_InterfaceBound[iMarker_Fluid_InterfaceBound];
    Marker_CfgFile_KindBC[iMarker_CfgFile] = FLUID_INTERFACE;
    iMarker_CfgFile++;
  }

  for (iMarker_CHTInterface = 0; iMarker_CHTInterface < nMarker_CHTInterface; iMarker_CHTInterface++) {
    Marker_CfgFile_TagBound[iMarker_CfgFile] = Marker_CHTInterface[iMarker_CHTInterface];
    Marker_CfgFile_KindBC[iMarker_CfgFile] = CHT_WALL_INTERFACE;
    iMarker_CfgFile++;
  }

  for (iMarker_Inlet = 0; iMarker_Inlet < nMarker_Inlet; iMarker_Inlet++) {
    Marker_CfgFile_TagBound[iMarker_CfgFile] = Marker_Inlet[iMarker_Inlet];
    Marker_CfgFile_KindBC[iMarker_CfgFile] = INLET_FLOW;
    iMarker_CfgFile++;
  }

  for (iMarker_Riemann = 0; iMarker_Riemann < nMarker_Riemann; iMarker_Riemann++) {
    Marker_CfgFile_TagBound[iMarker_CfgFile] = Marker_Riemann[iMarker_Riemann];
    Marker_CfgFile_KindBC[iMarker_CfgFile] = RIEMANN_BOUNDARY;
    iMarker_CfgFile++;
  }

  for (iMarker_Giles = 0; iMarker_Giles < nMarker_Giles; iMarker_Giles++) {
    Marker_CfgFile_TagBound[iMarker_CfgFile] = Marker_Giles[iMarker_Giles];
    Marker_CfgFile_KindBC[iMarker_CfgFile] = GILES_BOUNDARY;
    iMarker_CfgFile++;
  }

  Engine_Power       = new su2double[nMarker_EngineInflow] ();
  Engine_Mach        = new su2double[nMarker_EngineInflow] ();
  Engine_Force       = new su2double[nMarker_EngineInflow] ();
  Engine_NetThrust   = new su2double[nMarker_EngineInflow] ();
  Engine_GrossThrust = new su2double[nMarker_EngineInflow] ();
  Engine_Area        = new su2double[nMarker_EngineInflow] ();

  Inflow_Mach = new su2double[nMarker_EngineInflow] ();
  Inflow_Pressure = new su2double[nMarker_EngineInflow] ();
  Inflow_MassFlow = new su2double[nMarker_EngineInflow] ();
  Inflow_ReverseMassFlow = new su2double[nMarker_EngineInflow] ();
  Inflow_TotalPressure = new su2double[nMarker_EngineInflow] ();
  Inflow_Temperature = new su2double[nMarker_EngineInflow] ();
  Inflow_TotalTemperature = new su2double[nMarker_EngineInflow] ();
  Inflow_RamDrag = new su2double[nMarker_EngineInflow] ();
  Inflow_Force = new su2double[nMarker_EngineInflow] ();
  Inflow_Power = new su2double[nMarker_EngineInflow] ();

  for (iMarker_EngineInflow = 0; iMarker_EngineInflow < nMarker_EngineInflow; iMarker_EngineInflow++) {
    Marker_CfgFile_TagBound[iMarker_CfgFile] = Marker_EngineInflow[iMarker_EngineInflow];
    Marker_CfgFile_KindBC[iMarker_CfgFile] = ENGINE_INFLOW;
    iMarker_CfgFile++;
  }

  Exhaust_Pressure = new su2double[nMarker_EngineExhaust] ();
  Exhaust_Temperature = new su2double[nMarker_EngineExhaust] ();
  Exhaust_MassFlow = new su2double[nMarker_EngineExhaust] ();
  Exhaust_TotalPressure = new su2double[nMarker_EngineExhaust] ();
  Exhaust_TotalTemperature = new su2double[nMarker_EngineExhaust] ();
  Exhaust_GrossThrust = new su2double[nMarker_EngineExhaust] ();
  Exhaust_Force = new su2double[nMarker_EngineExhaust] ();
  Exhaust_Power = new su2double[nMarker_EngineExhaust] ();

  for (iMarker_EngineExhaust = 0; iMarker_EngineExhaust < nMarker_EngineExhaust; iMarker_EngineExhaust++) {
    Marker_CfgFile_TagBound[iMarker_CfgFile] = Marker_EngineExhaust[iMarker_EngineExhaust];
    Marker_CfgFile_KindBC[iMarker_CfgFile] = ENGINE_EXHAUST;
    iMarker_CfgFile++;
  }

  for (iMarker_Supersonic_Inlet = 0; iMarker_Supersonic_Inlet < nMarker_Supersonic_Inlet; iMarker_Supersonic_Inlet++) {
    Marker_CfgFile_TagBound[iMarker_CfgFile] = Marker_Supersonic_Inlet[iMarker_Supersonic_Inlet];
    Marker_CfgFile_KindBC[iMarker_CfgFile] = SUPERSONIC_INLET;
    iMarker_CfgFile++;
  }

  for (iMarker_Supersonic_Outlet = 0; iMarker_Supersonic_Outlet < nMarker_Supersonic_Outlet; iMarker_Supersonic_Outlet++) {
    Marker_CfgFile_TagBound[iMarker_CfgFile] = Marker_Supersonic_Outlet[iMarker_Supersonic_Outlet];
    Marker_CfgFile_KindBC[iMarker_CfgFile] = SUPERSONIC_OUTLET;
    iMarker_CfgFile++;
  }

  for (iMarker_Internal = 0; iMarker_Internal < nMarker_Internal; iMarker_Internal++) {
    Marker_CfgFile_TagBound[iMarker_CfgFile] = Marker_Internal[iMarker_Internal];
    Marker_CfgFile_KindBC[iMarker_CfgFile] = INTERNAL_BOUNDARY;
    iMarker_CfgFile++;
  }

  for (iMarker_Custom = 0; iMarker_Custom < nMarker_Custom; iMarker_Custom++) {
    Marker_CfgFile_TagBound[iMarker_CfgFile] = Marker_Custom[iMarker_Custom];
    Marker_CfgFile_KindBC[iMarker_CfgFile] = CUSTOM_BOUNDARY;
    iMarker_CfgFile++;
  }

  for (iMarker_Outlet = 0; iMarker_Outlet < nMarker_Outlet; iMarker_Outlet++) {
    Marker_CfgFile_TagBound[iMarker_CfgFile] = Marker_Outlet[iMarker_Outlet];
    Marker_CfgFile_KindBC[iMarker_CfgFile] = OUTLET_FLOW;
    iMarker_CfgFile++;
  }

  for (iMarker_Isothermal = 0; iMarker_Isothermal < nMarker_Isothermal; iMarker_Isothermal++) {
    Marker_CfgFile_TagBound[iMarker_CfgFile] = Marker_Isothermal[iMarker_Isothermal];
    Marker_CfgFile_KindBC[iMarker_CfgFile] = ISOTHERMAL;
    iMarker_CfgFile++;
  }

  for (iMarker_HeatFlux = 0; iMarker_HeatFlux < nMarker_HeatFlux; iMarker_HeatFlux++) {
    Marker_CfgFile_TagBound[iMarker_CfgFile] = Marker_HeatFlux[iMarker_HeatFlux];
    Marker_CfgFile_KindBC[iMarker_CfgFile] = HEAT_FLUX;
    iMarker_CfgFile++;
  }

  for (iMarker_Clamped = 0; iMarker_Clamped < nMarker_Clamped; iMarker_Clamped++) {
    Marker_CfgFile_TagBound[iMarker_CfgFile] = Marker_Clamped[iMarker_Clamped];
    Marker_CfgFile_KindBC[iMarker_CfgFile] = CLAMPED_BOUNDARY;
    iMarker_CfgFile++;
  }

  for (iMarker_Displacement = 0; iMarker_Displacement < nMarker_Displacement; iMarker_Displacement++) {
    Marker_CfgFile_TagBound[iMarker_CfgFile] = Marker_Displacement[iMarker_Displacement];
    Marker_CfgFile_KindBC[iMarker_CfgFile] = DISPLACEMENT_BOUNDARY;
    iMarker_CfgFile++;
  }

  for (iMarker_Load = 0; iMarker_Load < nMarker_Load; iMarker_Load++) {
    Marker_CfgFile_TagBound[iMarker_CfgFile] = Marker_Load[iMarker_Load];
    Marker_CfgFile_KindBC[iMarker_CfgFile] = LOAD_BOUNDARY;
    iMarker_CfgFile++;
  }

  for (iMarker_Damper = 0; iMarker_Damper < nMarker_Damper; iMarker_Damper++) {
    Marker_CfgFile_TagBound[iMarker_CfgFile] = Marker_Damper[iMarker_Damper];
    Marker_CfgFile_KindBC[iMarker_CfgFile] = DAMPER_BOUNDARY;
    iMarker_CfgFile++;
  }

  for (iMarker_Load_Dir = 0; iMarker_Load_Dir < nMarker_Load_Dir; iMarker_Load_Dir++) {
    Marker_CfgFile_TagBound[iMarker_CfgFile] = Marker_Load_Dir[iMarker_Load_Dir];
    Marker_CfgFile_KindBC[iMarker_CfgFile] = LOAD_DIR_BOUNDARY;
    iMarker_CfgFile++;
  }

  for (iMarker_Disp_Dir = 0; iMarker_Disp_Dir < nMarker_Disp_Dir; iMarker_Disp_Dir++) {
    Marker_CfgFile_TagBound[iMarker_CfgFile] = Marker_Disp_Dir[iMarker_Disp_Dir];
    Marker_CfgFile_KindBC[iMarker_CfgFile] = DISP_DIR_BOUNDARY;
    iMarker_CfgFile++;
  }

  for (iMarker_Load_Sine = 0; iMarker_Load_Sine < nMarker_Load_Sine; iMarker_Load_Sine++) {
    Marker_CfgFile_TagBound[iMarker_CfgFile] = Marker_Load_Sine[iMarker_Load_Sine];
    Marker_CfgFile_KindBC[iMarker_CfgFile] = LOAD_SINE_BOUNDARY;
    iMarker_CfgFile++;
  }

  for (iMarker_Fluid_Load = 0; iMarker_Fluid_Load < nMarker_Fluid_Load; iMarker_Fluid_Load++) {
    Marker_CfgFile_TagBound[iMarker_CfgFile] = Marker_Fluid_Load[iMarker_Fluid_Load];
    iMarker_CfgFile++;
  }

  for (iMarker_FlowLoad = 0; iMarker_FlowLoad < nMarker_FlowLoad; iMarker_FlowLoad++) {
    Marker_CfgFile_TagBound[iMarker_CfgFile] = Marker_FlowLoad[iMarker_FlowLoad];
    Marker_CfgFile_KindBC[iMarker_CfgFile] = FLOWLOAD_BOUNDARY;
    iMarker_CfgFile++;
  }

  for (iMarker_CfgFile = 0; iMarker_CfgFile < nMarker_CfgFile; iMarker_CfgFile++) {
    Marker_CfgFile_Monitoring[iMarker_CfgFile] = NO;
    for (iMarker_Monitoring = 0; iMarker_Monitoring < nMarker_Monitoring; iMarker_Monitoring++)
      if (Marker_CfgFile_TagBound[iMarker_CfgFile] == Marker_Monitoring[iMarker_Monitoring])
        Marker_CfgFile_Monitoring[iMarker_CfgFile] = YES;
  }

  for (iMarker_CfgFile = 0; iMarker_CfgFile < nMarker_CfgFile; iMarker_CfgFile++) {
    Marker_CfgFile_GeoEval[iMarker_CfgFile] = NO;
    for (iMarker_GeoEval = 0; iMarker_GeoEval < nMarker_GeoEval; iMarker_GeoEval++)
      if (Marker_CfgFile_TagBound[iMarker_CfgFile] == Marker_GeoEval[iMarker_GeoEval])
        Marker_CfgFile_GeoEval[iMarker_CfgFile] = YES;
  }

  for (iMarker_CfgFile = 0; iMarker_CfgFile < nMarker_CfgFile; iMarker_CfgFile++) {
    Marker_CfgFile_Designing[iMarker_CfgFile] = NO;
    for (iMarker_Designing = 0; iMarker_Designing < nMarker_Designing; iMarker_Designing++)
      if (Marker_CfgFile_TagBound[iMarker_CfgFile] == Marker_Designing[iMarker_Designing])
        Marker_CfgFile_Designing[iMarker_CfgFile] = YES;
  }

  for (iMarker_CfgFile = 0; iMarker_CfgFile < nMarker_CfgFile; iMarker_CfgFile++) {
    Marker_CfgFile_Plotting[iMarker_CfgFile] = NO;
    for (iMarker_Plotting = 0; iMarker_Plotting < nMarker_Plotting; iMarker_Plotting++)
      if (Marker_CfgFile_TagBound[iMarker_CfgFile] == Marker_Plotting[iMarker_Plotting])
        Marker_CfgFile_Plotting[iMarker_CfgFile] = YES;
  }

  for (iMarker_CfgFile = 0; iMarker_CfgFile < nMarker_CfgFile; iMarker_CfgFile++) {
    Marker_CfgFile_Analyze[iMarker_CfgFile] = NO;
    for (iMarker_Analyze = 0; iMarker_Analyze < nMarker_Analyze; iMarker_Analyze++)
      if (Marker_CfgFile_TagBound[iMarker_CfgFile] == Marker_Analyze[iMarker_Analyze])
        Marker_CfgFile_Analyze[iMarker_CfgFile] = YES;
  }

  /*--- Identification of multi-physics interface markers ---*/

  for (iMarker_CfgFile = 0; iMarker_CfgFile < nMarker_CfgFile; iMarker_CfgFile++) {
    Marker_CfgFile_ZoneInterface[iMarker_CfgFile] = NO;
    for (iMarker_ZoneInterface = 0; iMarker_ZoneInterface < nMarker_ZoneInterface; iMarker_ZoneInterface++)
      if (Marker_CfgFile_TagBound[iMarker_CfgFile] == Marker_ZoneInterface[iMarker_ZoneInterface])
        Marker_CfgFile_ZoneInterface[iMarker_CfgFile] = YES;
  }

  /*--- Identification of Turbomachinery markers and flag them---*/

  for (iMarker_CfgFile = 0; iMarker_CfgFile < nMarker_CfgFile; iMarker_CfgFile++) {
    unsigned short indexMarker=0;
    Marker_CfgFile_Turbomachinery[iMarker_CfgFile] = NO;
    Marker_CfgFile_TurbomachineryFlag[iMarker_CfgFile] = NO;
    for (iMarker_Turbomachinery = 0; iMarker_Turbomachinery < nMarker_Turbomachinery; iMarker_Turbomachinery++){
      if (Marker_CfgFile_TagBound[iMarker_CfgFile] == Marker_TurboBoundIn[iMarker_Turbomachinery]){
        indexMarker=(iMarker_Turbomachinery+1);
        Marker_CfgFile_Turbomachinery[iMarker_CfgFile] = indexMarker;
        Marker_CfgFile_TurbomachineryFlag[iMarker_CfgFile] = INFLOW;
      }
      if (Marker_CfgFile_TagBound[iMarker_CfgFile] == Marker_TurboBoundOut[iMarker_Turbomachinery]){
        indexMarker=(iMarker_Turbomachinery+1);
        Marker_CfgFile_Turbomachinery[iMarker_CfgFile] = indexMarker;
        Marker_CfgFile_TurbomachineryFlag[iMarker_CfgFile] = OUTFLOW;
      }
    }
  }

  /*--- Identification of MixingPlane interface markers ---*/

  for (iMarker_CfgFile = 0; iMarker_CfgFile < nMarker_CfgFile; iMarker_CfgFile++) {
    unsigned short indexMarker=0;
    Marker_CfgFile_MixingPlaneInterface[iMarker_CfgFile] = NO;
    for (iMarker_MixingPlaneInterface = 0; iMarker_MixingPlaneInterface < nMarker_MixingPlaneInterface; iMarker_MixingPlaneInterface++)
      if (Marker_CfgFile_TagBound[iMarker_CfgFile] == Marker_MixingPlaneInterface[iMarker_MixingPlaneInterface])
        indexMarker=(int)(iMarker_MixingPlaneInterface/2+1);
    Marker_CfgFile_MixingPlaneInterface[iMarker_CfgFile] = indexMarker;
  }

  for (iMarker_CfgFile = 0; iMarker_CfgFile < nMarker_CfgFile; iMarker_CfgFile++) {
    Marker_CfgFile_DV[iMarker_CfgFile] = NO;
    for (iMarker_DV = 0; iMarker_DV < nMarker_DV; iMarker_DV++)
      if (Marker_CfgFile_TagBound[iMarker_CfgFile] == Marker_DV[iMarker_DV])
        Marker_CfgFile_DV[iMarker_CfgFile] = YES;
  }

  /*--- Add an extra check for DV_MARKER to make sure that any given marker
   *    name is recognized as an existing boundary in the problem. ---*/

  for (iMarker_DV = 0; iMarker_DV < nMarker_DV; iMarker_DV++) {
    bool found = false;
    for (iMarker_CfgFile = 0; iMarker_CfgFile < nMarker_CfgFile; iMarker_CfgFile++) {
      if (Marker_CfgFile_TagBound[iMarker_CfgFile] == Marker_DV[iMarker_DV]) {
        found = true;
        break;
      }
    }
    if(!found) {
      SU2_MPI::Error("DV_MARKER contains marker names that do not exist in the lists of BCs in the config file.", CURRENT_FUNCTION);
    }
  }

  for (iMarker_CfgFile = 0; iMarker_CfgFile < nMarker_CfgFile; iMarker_CfgFile++) {
    Marker_CfgFile_Moving[iMarker_CfgFile] = NO;
    for (iMarker_Moving = 0; iMarker_Moving < nMarker_Moving; iMarker_Moving++)
      if (Marker_CfgFile_TagBound[iMarker_CfgFile] == Marker_Moving[iMarker_Moving])
        Marker_CfgFile_Moving[iMarker_CfgFile] = YES;
  }

  for (iMarker_CfgFile = 0; iMarker_CfgFile < nMarker_CfgFile; iMarker_CfgFile++) {
    Marker_CfgFile_Deform_Mesh[iMarker_CfgFile] = NO;
    for (iMarker_Deform_Mesh = 0; iMarker_Deform_Mesh < nMarker_Deform_Mesh; iMarker_Deform_Mesh++)
      if (Marker_CfgFile_TagBound[iMarker_CfgFile] == Marker_Deform_Mesh[iMarker_Deform_Mesh])
        Marker_CfgFile_Deform_Mesh[iMarker_CfgFile] = YES;
  }

  for (iMarker_CfgFile = 0; iMarker_CfgFile < nMarker_CfgFile; iMarker_CfgFile++) {
    Marker_CfgFile_Fluid_Load[iMarker_CfgFile] = NO;
    for (iMarker_Fluid_Load = 0; iMarker_Fluid_Load < nMarker_Fluid_Load; iMarker_Fluid_Load++)
      if (Marker_CfgFile_TagBound[iMarker_CfgFile] == Marker_Fluid_Load[iMarker_Fluid_Load])
        Marker_CfgFile_Fluid_Load[iMarker_CfgFile] = YES;
  }

  for (iMarker_CfgFile=0; iMarker_CfgFile < nMarker_CfgFile; iMarker_CfgFile++) {
    Marker_CfgFile_PyCustom[iMarker_CfgFile] = NO;
    for(iMarker_PyCustom=0; iMarker_PyCustom < nMarker_PyCustom; iMarker_PyCustom++)
      if (Marker_CfgFile_TagBound[iMarker_CfgFile] == Marker_PyCustom[iMarker_PyCustom])
        Marker_CfgFile_PyCustom[iMarker_CfgFile] = YES;
  }

}

void CConfig::SetOutput(unsigned short val_software, unsigned short val_izone) {

  unsigned short iMarker_Euler, iMarker_Custom, iMarker_FarField,
  iMarker_SymWall, iMarker_PerBound, iMarker_NearFieldBound,
  iMarker_Fluid_InterfaceBound, iMarker_Inlet, iMarker_Riemann,
  iMarker_Deform_Mesh, iMarker_Fluid_Load,
  iMarker_Giles, iMarker_Outlet, iMarker_Isothermal, iMarker_HeatFlux,
  iMarker_EngineInflow, iMarker_EngineExhaust, iMarker_Displacement, iMarker_Damper,
  iMarker_Load, iMarker_FlowLoad, iMarker_Internal, iMarker_Monitoring,
  iMarker_Designing, iMarker_GeoEval, iMarker_Plotting, iMarker_Analyze, iMarker_DV, iDV_Value,
  iMarker_ZoneInterface, iMarker_PyCustom, iMarker_Load_Dir, iMarker_Disp_Dir, iMarker_Load_Sine, iMarker_Clamped,
  iMarker_Moving, iMarker_Supersonic_Inlet, iMarker_Supersonic_Outlet, iMarker_ActDiskInlet,
  iMarker_Emissivity,
  iMarker_ActDiskOutlet, iMarker_MixingPlaneInterface;

  bool fea = ((Kind_Solver == FEM_ELASTICITY) || (Kind_Solver == DISC_ADJ_FEM));

  cout << endl <<"----------------- Physical Case Definition ( Zone "  << iZone << " ) -------------------" << endl;
  if (val_software == SU2_CFD) {
    if (FSI_Problem)
     cout << "Fluid-Structure Interaction." << endl;

    if (DiscreteAdjoint) {
     cout <<"Discrete Adjoint equations using Algorithmic Differentiation\n";
     cout <<"based on the physical case: ";
    }
    switch (Kind_Solver) {
      case EULER:     case DISC_ADJ_EULER:
      case INC_EULER: case DISC_ADJ_INC_EULER:
      case FEM_EULER: case DISC_ADJ_FEM_EULER:
        if (Kind_Regime == COMPRESSIBLE) cout << "Compressible Euler equations." << endl;
        if (Kind_Regime == INCOMPRESSIBLE) cout << "Incompressible Euler equations." << endl;
        break;
      case NAVIER_STOKES:     case DISC_ADJ_NAVIER_STOKES:
      case INC_NAVIER_STOKES: case DISC_ADJ_INC_NAVIER_STOKES:
      case FEM_NAVIER_STOKES: case DISC_ADJ_FEM_NS:
        if (Kind_Regime == COMPRESSIBLE) cout << "Compressible Laminar Navier-Stokes' equations." << endl;
        if (Kind_Regime == INCOMPRESSIBLE) cout << "Incompressible Laminar Navier-Stokes' equations." << endl;
        break;
      case RANS:     case DISC_ADJ_RANS:
      case INC_RANS: case DISC_ADJ_INC_RANS:
      case FEM_RANS: case DISC_ADJ_FEM_RANS:
        if (Kind_Regime == COMPRESSIBLE) cout << "Compressible RANS equations." << endl;
        if (Kind_Regime == INCOMPRESSIBLE) cout << "Incompressible RANS equations." << endl;
        cout << "Turbulence model: ";
        switch (Kind_Turb_Model) {
          case SA:        cout << "Spalart Allmaras" << endl; break;
          case SA_NEG:    cout << "Negative Spalart Allmaras" << endl; break;
          case SA_E:      cout << "Edwards Spalart Allmaras" << endl; break;
          case SA_COMP:   cout << "Compressibility Correction Spalart Allmaras" << endl; break;
          case SA_E_COMP: cout << "Compressibility Correction Edwards Spalart Allmaras" << endl; break;
          case SST:       cout << "Menter's SST"     << endl; break;
          case SST_SUST:  cout << "Menter's SST with sustaining terms" << endl; break;
        }
        if (QCR) cout << "Using Quadratic Constitutive Relation, 2000 version (QCR2000)" << endl;
        cout << "Hybrid RANS/LES: ";
        switch (Kind_HybridRANSLES){
          case NO_HYBRIDRANSLES: cout <<  "No Hybrid RANS/LES" << endl; break;
          case SA_DES:   cout << "Detached Eddy Simulation (DES97) " << endl; break;
          case SA_DDES:  cout << "Delayed Detached Eddy Simulation (DDES) with Standard SGS" << endl; break;
          case SA_ZDES:  cout << "Delayed Detached Eddy Simulation (DDES) with Vorticity-based SGS" << endl; break;
          case SA_EDDES: cout << "Delayed Detached Eddy Simulation (DDES) with Shear-layer Adapted SGS" << endl; break;
        }
        if (using_uq){
          cout << "Perturbing Reynold's Stress Matrix towards "<< eig_val_comp << " component turbulence"<< endl;
          if (uq_permute) cout << "Permuting eigenvectors" << endl;
        }
        break;
      case FEM_LES:
        if (Kind_Regime == COMPRESSIBLE)   cout << "Compressible LES equations." << endl;
        if (Kind_Regime == INCOMPRESSIBLE) cout << "Incompressible LES equations." << endl;
        cout << "Subgrid Scale model: ";
        switch (Kind_SGS_Model) {
          case IMPLICIT_LES: cout << "Implicit LES" << endl; break;
          case SMAGORINSKY:  cout << "Smagorinsky " << endl; break;
          case WALE:         cout << "WALE"         << endl; break;
          case VREMAN:       cout << "VREMAN"         << endl; break;
          default:
            SU2_MPI::Error("Subgrid Scale model not specified.", CURRENT_FUNCTION);

        }
        break;
      case FEM_ELASTICITY: case DISC_ADJ_FEM:
        if (Kind_Struct_Solver == SMALL_DEFORMATIONS) cout << "Geometrically linear elasticity solver." << endl;
        if (Kind_Struct_Solver == LARGE_DEFORMATIONS) cout << "Geometrically non-linear elasticity solver." << endl;
        if (Kind_Material == LINEAR_ELASTIC) cout << "Linear elastic material." << endl;
        if (Kind_Material == NEO_HOOKEAN) {
          if (Kind_Material_Compress == COMPRESSIBLE_MAT) cout << "Compressible Neo-Hookean material model." << endl;
        }
        break;
      case ADJ_EULER: cout << "Continuous Euler adjoint equations." << endl; break;
      case ADJ_NAVIER_STOKES:
        if (Frozen_Visc_Cont)
          cout << "Continuous Navier-Stokes adjoint equations with frozen (laminar) viscosity." << endl;
        else
          cout << "Continuous Navier-Stokes adjoint equations." << endl;
        break;
      case ADJ_RANS:
        if (Frozen_Visc_Cont)
          cout << "Continuous RANS adjoint equations with frozen (laminar and eddy) viscosity." << endl;
        else
          cout << "Continuous RANS adjoint equations." << endl;

        break;

    }

    if ((Kind_Regime == COMPRESSIBLE) && (Kind_Solver != FEM_ELASTICITY)) {
      cout << "Mach number: " << Mach <<"."<< endl;
      cout << "Angle of attack (AoA): " << AoA <<" deg, and angle of sideslip (AoS): " << AoS <<" deg."<< endl;
      if ((Kind_Solver == NAVIER_STOKES) || (Kind_Solver == ADJ_NAVIER_STOKES) ||
          (Kind_Solver == RANS) || (Kind_Solver == ADJ_RANS))
        cout << "Reynolds number: " << Reynolds <<". Reference length "  << Length_Reynolds << "." << endl;
      if (Fixed_CL_Mode) {
        cout << "Fixed CL mode, target value: " << Target_CL << "." << endl;
      }
      if (Fixed_CM_Mode) {
          cout << "Fixed CM mode, target value:  " << Target_CM << "." << endl;
          cout << "HTP rotation axis (X,Z): ("<< HTP_Axis[0] <<", "<< HTP_Axis[1] <<")."<< endl;
      }
    }

    if (EquivArea) {
      cout <<"The equivalent area is going to be evaluated on the near-field."<< endl;
      cout <<"The lower integration limit is "<<EA_IntLimit[0]<<", and the upper is "<<EA_IntLimit[1]<<"."<< endl;
      cout <<"The near-field is situated at "<<EA_IntLimit[2]<<"."<< endl;
    }

    if (GetGrid_Movement()) {
      cout << "Performing a dynamic mesh simulation: ";
      switch (Kind_GridMovement) {
        case NO_MOVEMENT:     cout << "no direct movement." << endl; break;
        case RIGID_MOTION:    cout << "rigid mesh motion." << endl; break;
        case MOVING_HTP:      cout << "HTP moving." << endl; break;
        case ROTATING_FRAME:  cout << "rotating reference frame." << endl; break;
        case FLUID_STRUCTURE: cout << "fluid-structure motion." << endl; break;
        case EXTERNAL:        cout << "externally prescribed motion." << endl; break;
      }
    }

    if (Restart) {
      if (Read_Binary_Restart) cout << "Reading and writing binary SU2 native restart files." << endl;
      else cout << "Reading and writing ASCII SU2 native restart files." << endl;
      if (!ContinuousAdjoint && Kind_Solver != FEM_ELASTICITY) cout << "Read flow solution from: " << Solution_FileName << "." << endl;
      if (ContinuousAdjoint) cout << "Read adjoint solution from: " << Solution_AdjFileName << "." << endl;
    }
    else {
        if (fea) cout << "No restart solution, initialize from undeformed configuration." << endl;
        else cout << "No restart solution, use the values at infinity (freestream)." << endl;
    }

    if (ContinuousAdjoint)
      cout << "Read flow solution from: " << Solution_FileName << "." << endl;

    if (!fea){
      if (Kind_Regime == COMPRESSIBLE) {
        if (Ref_NonDim == DIMENSIONAL) { cout << "Dimensional simulation." << endl; }
        else if (Ref_NonDim == FREESTREAM_PRESS_EQ_ONE) { cout << "Non-Dimensional simulation (P=1.0, Rho=1.0, T=1.0 at the farfield)." << endl; }
        else if (Ref_NonDim == FREESTREAM_VEL_EQ_MACH) { cout << "Non-Dimensional simulation (V=Mach, Rho=1.0, T=1.0 at the farfield)." << endl; }
        else if (Ref_NonDim == FREESTREAM_VEL_EQ_ONE) { cout << "Non-Dimensional simulation (V=1.0, Rho=1.0, T=1.0 at the farfield)." << endl; }
    } else if (Kind_Regime == INCOMPRESSIBLE) {
        if (Ref_Inc_NonDim == DIMENSIONAL) { cout << "Dimensional simulation." << endl; }
        else if (Ref_Inc_NonDim == INITIAL_VALUES) { cout << "Non-Dimensional simulation using intialization values." << endl; }
        else if (Ref_Inc_NonDim == REFERENCE_VALUES) { cout << "Non-Dimensional simulation using user-specified reference values." << endl; }
      }

      if (RefArea == 0.0) cout << "The reference area will be computed using y(2D) or z(3D) projection." << endl;
      else { cout << "The reference area is " << RefArea;
        if (SystemMeasurements == US) cout << " ft^2." << endl; else cout << " m^2." << endl;
      }

      if (SemiSpan == 0.0) cout << "The semi-span will be computed using the max y(3D) value." << endl;
      else { cout << "The semi-span length area is " << SemiSpan;
        if (SystemMeasurements == US) cout << " ft." << endl; else cout << " m." << endl;
      }

      cout << "The reference length is " << RefLength;
      if (SystemMeasurements == US) cout << " ft." << endl; else cout << " m." << endl;

      if (nMarker_Monitoring != 0){
        if ((nRefOriginMoment_X > 1) || (nRefOriginMoment_Y > 1) || (nRefOriginMoment_Z > 1)) {
          cout << "Surface(s) where the force coefficients are evaluated and \n";
          cout << "their reference origin for moment computation: \n";

          for (iMarker_Monitoring = 0; iMarker_Monitoring < nMarker_Monitoring; iMarker_Monitoring++) {
            cout << "   - " << Marker_Monitoring[iMarker_Monitoring] << " (" << RefOriginMoment_X[iMarker_Monitoring] <<", "<<RefOriginMoment_Y[iMarker_Monitoring] <<", "<< RefOriginMoment_Z[iMarker_Monitoring] << ")";
            if (iMarker_Monitoring < nMarker_Monitoring-1) cout << ".\n";
            else {
              if (SystemMeasurements == US) cout <<" ft."<< endl;
              else cout <<" m."<< endl;
            }

          }
        }
        else {
          cout << "Reference origin for moment evaluation is (" << RefOriginMoment_X[0] << ", " << RefOriginMoment_Y[0] << ", " << RefOriginMoment_Z[0] << ")." << endl;
          cout << "Surface(s) where the force coefficients are evaluated: ";
          for (iMarker_Monitoring = 0; iMarker_Monitoring < nMarker_Monitoring; iMarker_Monitoring++) {
            cout << Marker_Monitoring[iMarker_Monitoring];
            if (iMarker_Monitoring < nMarker_Monitoring-1) cout << ", ";
            else cout <<"."<< endl;
          }
          cout<< endl;
        }
      }
    }

    if (nMarker_Designing != 0) {
      cout << "Surface(s) where the objective function is evaluated: ";
      for (iMarker_Designing = 0; iMarker_Designing < nMarker_Designing; iMarker_Designing++) {
        cout << Marker_Designing[iMarker_Designing];
        if (iMarker_Designing < nMarker_Designing-1) cout << ", ";
        else cout <<".";
      }
      cout<< endl;
    }

    if (nMarker_Plotting != 0) {
      cout << "Surface(s) plotted in the output file: ";
      for (iMarker_Plotting = 0; iMarker_Plotting < nMarker_Plotting; iMarker_Plotting++) {
        cout << Marker_Plotting[iMarker_Plotting];
        if (iMarker_Plotting < nMarker_Plotting-1) cout << ", ";
        else cout <<".";
      }
      cout<< endl;
    }

    if (nMarker_Analyze != 0) {
      cout << "Surface(s) to be analyzed in detail: ";
      for (iMarker_Analyze = 0; iMarker_Analyze < nMarker_Analyze; iMarker_Analyze++) {
        cout << Marker_Analyze[iMarker_Analyze];
        if (iMarker_Analyze < nMarker_Analyze-1) cout << ", ";
        else cout <<".";
      }
      cout<< endl;
    }

    if (nMarker_ZoneInterface != 0) {
      cout << "Surface(s) acting as an interface among zones: ";
      for (iMarker_ZoneInterface = 0; iMarker_ZoneInterface < nMarker_ZoneInterface; iMarker_ZoneInterface++) {
        cout << Marker_ZoneInterface[iMarker_ZoneInterface];
        if (iMarker_ZoneInterface < nMarker_ZoneInterface-1) cout << ", ";
        else cout <<".";
      }
      cout<<endl;
    }

    if(nMarker_PyCustom != 0) {
      cout << "Surface(s) that are customizable in Python: ";
      for(iMarker_PyCustom=0; iMarker_PyCustom < nMarker_PyCustom; iMarker_PyCustom++){
        cout << Marker_PyCustom[iMarker_PyCustom];
        if (iMarker_PyCustom < nMarker_PyCustom-1) cout << ", ";
        else cout << ".";
      }
      cout << endl;
    }

    if (nMarker_DV != 0) {
      cout << "Surface(s) affected by the design variables: ";
      for (iMarker_DV = 0; iMarker_DV < nMarker_DV; iMarker_DV++) {
        cout << Marker_DV[iMarker_DV];
        if (iMarker_DV < nMarker_DV-1) cout << ", ";
        else cout <<".";
      }
      cout<< endl;
    }

    if (nMarker_Moving != 0) {
      cout << "Surface(s) in motion: ";
      for (iMarker_Moving = 0; iMarker_Moving < nMarker_Moving; iMarker_Moving++) {
        cout << Marker_Moving[iMarker_Moving];
        if (iMarker_Moving < nMarker_Moving-1) cout << ", ";
        else cout <<".";
      }
      cout<< endl;
    }

  }

  if (val_software == SU2_GEO) {
    if (nMarker_GeoEval != 0) {
      cout << "Surface(s) where the geometrical based functions is evaluated: ";
      for (iMarker_GeoEval = 0; iMarker_GeoEval < nMarker_GeoEval; iMarker_GeoEval++) {
        cout << Marker_GeoEval[iMarker_GeoEval];
        if (iMarker_GeoEval < nMarker_GeoEval-1) cout << ", ";
        else cout <<".";
      }
      cout<< endl;
    }
  }

  cout << "Input mesh file name: " << Mesh_FileName << endl;

  if (val_software == SU2_DOT) {
    if (DiscreteAdjoint) {
      cout << "Input sensitivity file name: " << GetObjFunc_Extension(Solution_AdjFileName) << "." << endl;
    }else {
    cout << "Input sensitivity file name: " << SurfAdjCoeff_FileName << "." << endl;
  }
  }

  if (val_software == SU2_MSH) {
    switch (Kind_Adaptation) {
    case FULL: case WAKE: case FULL_FLOW: case FULL_ADJOINT: case SMOOTHING: case SUPERSONIC_SHOCK:
      break;
    case GRAD_FLOW:
      cout << "Read flow solution from: " << Solution_FileName << "." << endl;
      break;
    case GRAD_ADJOINT:
      cout << "Read adjoint flow solution from: " << Solution_AdjFileName << "." << endl;
      break;
    case GRAD_FLOW_ADJ: case COMPUTABLE: case REMAINING:
      cout << "Read flow solution from: " << Solution_FileName << "." << endl;
      cout << "Read adjoint flow solution from: " << Solution_AdjFileName << "." << endl;
      break;
    }
  }

  if (val_software == SU2_DEF) {
    cout << endl <<"---------------- Grid deformation parameters ( Zone "  << iZone << " )  ----------------" << endl;
    cout << "Grid deformation using a linear elasticity method." << endl;

    if (Hold_GridFixed == YES) cout << "Hold some regions of the mesh fixed (hardcode implementation)." << endl;
  }

  if (val_software == SU2_DOT) {
  cout << endl <<"-------------- Surface deformation parameters ( Zone "  << iZone << " ) ----------------" << endl;
  }

  if (((val_software == SU2_DEF) || (val_software == SU2_DOT)) && (Design_Variable[0] != NO_DEFORMATION)) {

    for (unsigned short iDV = 0; iDV < nDV; iDV++) {


      if ((Design_Variable[iDV] != NO_DEFORMATION) &&
          (Design_Variable[iDV] != FFD_SETTING) &&
          (Design_Variable[iDV] != SCALE_GRID) &&
          (Design_Variable[iDV] != TRANSLATE_GRID) &&
          (Design_Variable[iDV] != ROTATE_GRID) &&
          (Design_Variable[iDV] != SURFACE_FILE)) {

        if (iDV == 0)
          cout << "Design variables definition (markers <-> value <-> param):" << endl;

        switch (Design_Variable[iDV]) {
          case FFD_CONTROL_POINT_2D:  cout << "FFD 2D (control point) <-> "; break;
          case FFD_CAMBER_2D:         cout << "FFD 2D (camber) <-> "; break;
          case FFD_THICKNESS_2D:      cout << "FFD 2D (thickness) <-> "; break;
          case FFD_TWIST_2D:          cout << "FFD 2D (twist) <-> "; break;
          case HICKS_HENNE:           cout << "Hicks Henne <-> " ; break;
          case SURFACE_BUMP:          cout << "Surface bump <-> " ; break;
          case ANGLE_OF_ATTACK:       cout << "Angle of attack <-> " ; break;
          case CST:                   cout << "Kulfan parameter number (CST) <-> " ; break;
          case TRANSLATION:           cout << "Translation design variable."; break;
          case SCALE:                 cout << "Scale design variable."; break;
          case NACA_4DIGITS:          cout << "NACA four digits <-> "; break;
          case PARABOLIC:             cout << "Parabolic <-> "; break;
          case AIRFOIL:               cout << "Airfoil <-> "; break;
          case ROTATION:              cout << "Rotation <-> "; break;
          case FFD_CONTROL_POINT:     cout << "FFD (control point) <-> "; break;
          case FFD_NACELLE:           cout << "FFD (nacelle) <-> "; break;
          case FFD_GULL:              cout << "FFD (gull) <-> "; break;
          case FFD_TWIST:             cout << "FFD (twist) <-> "; break;
          case FFD_ROTATION:          cout << "FFD (rotation) <-> "; break;
          case FFD_CONTROL_SURFACE:   cout << "FFD (control surface) <-> "; break;
          case FFD_CAMBER:            cout << "FFD (camber) <-> "; break;
          case FFD_THICKNESS:         cout << "FFD (thickness) -> "; break;
          case FFD_ANGLE_OF_ATTACK:   cout << "FFD (angle of attack) <-> "; break;
        }

        for (iMarker_DV = 0; iMarker_DV < nMarker_DV; iMarker_DV++) {
          cout << Marker_DV[iMarker_DV];
          if (iMarker_DV < nMarker_DV-1) cout << ", ";
          else cout << " <-> ";
        }

        for (iDV_Value = 0; iDV_Value < nDV_Value[iDV]; iDV_Value++) {
          cout << DV_Value[iDV][iDV_Value];
          if (iDV_Value != nDV_Value[iDV]-1) cout << ", ";
        }
        cout << " <-> ";

        if ((Design_Variable[iDV] == NO_DEFORMATION) ||
            (Design_Variable[iDV] == FFD_SETTING) ||
            (Design_Variable[iDV] == SCALE) ) nParamDV = 0;
        if (Design_Variable[iDV] == ANGLE_OF_ATTACK) nParamDV = 1;
        if ((Design_Variable[iDV] == FFD_CAMBER_2D) ||
            (Design_Variable[iDV] == FFD_THICKNESS_2D) ||
            (Design_Variable[iDV] == HICKS_HENNE) ||
            (Design_Variable[iDV] == PARABOLIC) ||
            (Design_Variable[iDV] == AIRFOIL) ||
            (Design_Variable[iDV] == FFD_GULL) ||
            (Design_Variable[iDV] == FFD_ANGLE_OF_ATTACK) ) nParamDV = 2;
        if ((Design_Variable[iDV] ==  TRANSLATION) ||
            (Design_Variable[iDV] ==  NACA_4DIGITS) ||
            (Design_Variable[iDV] ==  CST) ||
            (Design_Variable[iDV] ==  SURFACE_BUMP) ||
            (Design_Variable[iDV] ==  FFD_CAMBER) ||
            (Design_Variable[iDV] ==  FFD_TWIST_2D) ||
            (Design_Variable[iDV] ==  FFD_THICKNESS) ) nParamDV = 3;
        if (Design_Variable[iDV] == FFD_CONTROL_POINT_2D) nParamDV = 5;
        if (Design_Variable[iDV] == ROTATION) nParamDV = 6;
        if ((Design_Variable[iDV] ==  FFD_CONTROL_POINT) ||
            (Design_Variable[iDV] ==  FFD_ROTATION) ||
            (Design_Variable[iDV] ==  FFD_CONTROL_SURFACE) ) nParamDV = 7;
        if (Design_Variable[iDV] == FFD_TWIST) nParamDV = 8;

        for (unsigned short iParamDV = 0; iParamDV < nParamDV; iParamDV++) {

          if (iParamDV == 0) cout << "( ";

          if ((iParamDV == 0) &&
              ((Design_Variable[iDV] == NO_DEFORMATION) ||
               (Design_Variable[iDV] == FFD_SETTING) ||
               (Design_Variable[iDV] == FFD_ANGLE_OF_ATTACK) ||
               (Design_Variable[iDV] == FFD_CONTROL_POINT_2D) ||
               (Design_Variable[iDV] == FFD_CAMBER_2D) ||
               (Design_Variable[iDV] == FFD_THICKNESS_2D) ||
               (Design_Variable[iDV] == FFD_TWIST_2D) ||
               (Design_Variable[iDV] == FFD_CONTROL_POINT) ||
               (Design_Variable[iDV] == FFD_NACELLE) ||
               (Design_Variable[iDV] == FFD_GULL) ||
               (Design_Variable[iDV] == FFD_TWIST) ||
               (Design_Variable[iDV] == FFD_ROTATION) ||
               (Design_Variable[iDV] == FFD_CONTROL_SURFACE) ||
               (Design_Variable[iDV] == FFD_CAMBER) ||
               (Design_Variable[iDV] == FFD_THICKNESS))) cout << FFDTag[iDV];
          else cout << ParamDV[iDV][iParamDV];

          if (iParamDV < nParamDV-1) cout << ", ";
          else cout <<" )"<< endl;

        }

      }

      else if (Design_Variable[iDV] == NO_DEFORMATION) {
        cout << "No deformation of the numerical grid. Just output .su2 file." << endl;
      }

      else if (Design_Variable[iDV] == SCALE_GRID) {
        nParamDV = 0;
        cout << "Scaling of the volume grid by a constant factor." << endl;
      }

      else if (Design_Variable[iDV] == TRANSLATE_GRID) {
        nParamDV = 3;
        cout << "Rigid translation of the volume grid." << endl;
      }

      else if (Design_Variable[iDV] == ROTATE_GRID) {
        nParamDV = 6;
        cout << "Rigid rotation of the volume grid." << endl;
      }

      else if (Design_Variable[iDV] == FFD_SETTING) {

        cout << "Setting the FFD box structure." << endl;
        cout << "FFD boxes definition (FFD tag <-> degree <-> coord):" << endl;

        for (unsigned short iFFDBox = 0; iFFDBox < nFFDBox; iFFDBox++) {

          cout << TagFFDBox[iFFDBox] << " <-> ";

          for (unsigned short iDegreeFFD = 0; iDegreeFFD < 3; iDegreeFFD++) {
            if (iDegreeFFD == 0) cout << "( ";
            cout << DegreeFFDBox[iFFDBox][iDegreeFFD];
            if (iDegreeFFD < 2) cout << ", ";
            else cout <<" )";
          }

          cout << " <-> ";

          for (unsigned short iCoordFFD = 0; iCoordFFD < 24; iCoordFFD++) {
            if (iCoordFFD == 0) cout << "( ";
            cout << CoordFFDBox[iFFDBox][iCoordFFD];
            if (iCoordFFD < 23) cout << ", ";
            else cout <<" )"<< endl;
          }

        }

      }

      else cout << endl;

    }
  }

  if (((val_software == SU2_CFD) && ( ContinuousAdjoint || DiscreteAdjoint)) || (val_software == SU2_DOT)) {

    cout << endl <<"---------------- Design problem definition  ( Zone "  << iZone << " ) ------------------" << endl;
    if (nObj==1) {
      switch (Kind_ObjFunc[0]) {
        case DRAG_COEFFICIENT:           cout << "CD objective function";
          if (Fixed_CL_Mode) {           cout << " using fixed CL mode, dCD/dCL = " << dCD_dCL << "." << endl; }
          else if (Fixed_CM_Mode) {      cout << " using fixed CMy mode, dCD/dCMy = " << dCD_dCMy << "." << endl; }
          else {                         cout << "." << endl; }
          break;
        case LIFT_COEFFICIENT:           cout << "CL objective function." << endl; break;
        case MOMENT_X_COEFFICIENT:       cout << "CMx objective function" << endl;
          if (Fixed_CL_Mode) {           cout << " using fixed CL mode, dCMx/dCL = " << dCMx_dCL << "." << endl; }
          else {                         cout << "." << endl; }
          break;
        case MOMENT_Y_COEFFICIENT:       cout << "CMy objective function" << endl;
          if (Fixed_CL_Mode) {           cout << " using fixed CL mode, dCMy/dCL = " << dCMy_dCL << "." << endl; }
          else {                         cout << "." << endl; }
          break;
        case MOMENT_Z_COEFFICIENT:       cout << "CMz objective function" << endl;
          if (Fixed_CL_Mode) {           cout << " using fixed CL mode, dCMz/dCL = " << dCMz_dCL << "." << endl; }
          else {                         cout << "." << endl; }
          break;
        case INVERSE_DESIGN_PRESSURE:    cout << "Inverse design (Cp) objective function." << endl; break;
        case INVERSE_DESIGN_HEATFLUX:    cout << "Inverse design (Heat Flux) objective function." << endl; break;
        case SIDEFORCE_COEFFICIENT:      cout << "Side force objective function." << endl; break;
        case EFFICIENCY:                 cout << "CL/CD objective function." << endl; break;
        case EQUIVALENT_AREA:            cout << "Equivalent area objective function. CD weight: " << WeightCd <<"."<< endl;  break;
        case NEARFIELD_PRESSURE:         cout << "Nearfield pressure objective function. CD weight: " << WeightCd <<"."<< endl;  break;
        case FORCE_X_COEFFICIENT:        cout << "X-force objective function." << endl; break;
        case FORCE_Y_COEFFICIENT:        cout << "Y-force objective function." << endl; break;
        case FORCE_Z_COEFFICIENT:        cout << "Z-force objective function." << endl; break;
        case THRUST_COEFFICIENT:         cout << "Thrust objective function." << endl; break;
        case TORQUE_COEFFICIENT:         cout << "Torque efficiency objective function." << endl; break;
        case TOTAL_HEATFLUX:             cout << "Total heat flux objective function." << endl; break;
        case MAXIMUM_HEATFLUX:           cout << "Maximum heat flux objective function." << endl; break;
        case FIGURE_OF_MERIT:            cout << "Rotor Figure of Merit objective function." << endl; break;
        case BUFFET_SENSOR:              cout << "Buffet sensor objective function." << endl; break;
        case SURFACE_TOTAL_PRESSURE:     cout << "Average total pressure objective function." << endl; break;
        case SURFACE_STATIC_PRESSURE:    cout << "Average static pressure objective function." << endl; break;
        case SURFACE_MASSFLOW:           cout << "Mass flow rate objective function." << endl; break;
        case SURFACE_MACH:               cout << "Mach number objective function." << endl; break;
        case CUSTOM_OBJFUNC:             cout << "Custom objective function." << endl; break;
        case REFERENCE_GEOMETRY:         cout << "Target geometry objective function." << endl; break;
        case REFERENCE_NODE:             cout << "Target node displacement objective function." << endl; break;
        case VOLUME_FRACTION:            cout << "Volume fraction objective function." << endl; break;
        case TOPOL_DISCRETENESS:         cout << "Topology discreteness objective function." << endl; break;
        case TOPOL_COMPLIANCE:           cout << "Topology compliance objective function." << endl; break;
      }
    }
    else {
      cout << "Weighted sum objective function." << endl;
    }

  }

  if (val_software == SU2_CFD) {
    cout << endl <<"--------------- Space Numerical Integration ( Zone "  << iZone << " ) ------------------" << endl;

    if (SmoothNumGrid) cout << "There are some smoothing iterations on the grid coordinates." << endl;

    if ((Kind_Solver == EULER)          || (Kind_Solver == NAVIER_STOKES)          || (Kind_Solver == RANS) ||
        (Kind_Solver == INC_EULER)      || (Kind_Solver == INC_NAVIER_STOKES)      || (Kind_Solver == INC_RANS) ||
        (Kind_Solver == DISC_ADJ_EULER) || (Kind_Solver == DISC_ADJ_NAVIER_STOKES) || (Kind_Solver == DISC_ADJ_RANS) ) {

      if (Kind_ConvNumScheme_Flow == SPACE_CENTERED) {
        if (Kind_Centered_Flow == JST) {
          cout << "Jameson-Schmidt-Turkel scheme (2nd order in space) for the flow inviscid terms."<< endl;
          cout << "JST viscous coefficients (2nd & 4th): " << Kappa_2nd_Flow << ", " << Kappa_4th_Flow <<"." << endl;
          cout << "The method includes a grid stretching correction (p = 0.3)."<< endl;
        }
        if (Kind_Centered_Flow == JST_KE) {
          cout << "Jameson-Schmidt-Turkel scheme (2nd order in space) for the flow inviscid terms."<< endl;
          cout << "JST viscous coefficients (2nd & 4th): " << Kappa_2nd_Flow << ", " << Kappa_4th_Flow << "." << endl;
          cout << "The method includes a grid stretching correction (p = 0.3)."<< endl;
        }
        if (Kind_Centered_Flow == LAX) {
          cout << "Lax-Friedrich scheme (1st order in space) for the flow inviscid terms."<< endl;
          cout << "Lax viscous coefficients (1st): " << Kappa_1st_Flow << "." << endl;
          cout << "First order integration." << endl;
        }
      }

      if (Kind_ConvNumScheme_Flow == SPACE_UPWIND) {
        if (Kind_Upwind_Flow == ROE)    cout << "Roe (with entropy fix = "<< EntropyFix_Coeff <<") solver for the flow inviscid terms."<< endl;
        if (Kind_Upwind_Flow == TURKEL) cout << "Roe-Turkel solver for the flow inviscid terms."<< endl;
        if (Kind_Upwind_Flow == AUSM)   cout << "AUSM solver for the flow inviscid terms."<< endl;
        if (Kind_Upwind_Flow == HLLC)   cout << "HLLC solver for the flow inviscid terms."<< endl;
        if (Kind_Upwind_Flow == SW)     cout << "Steger-Warming solver for the flow inviscid terms."<< endl;
        if (Kind_Upwind_Flow == MSW)    cout << "Modified Steger-Warming solver for the flow inviscid terms."<< endl;
        if (Kind_Upwind_Flow == CUSP)   cout << "CUSP solver for the flow inviscid terms."<< endl;
        if (Kind_Upwind_Flow == L2ROE)  cout << "L2ROE Low Mach ROE solver for the flow inviscid terms."<< endl;
        if (Kind_Upwind_Flow == LMROE)  cout << "Rieper Low Mach ROE solver for the flow inviscid terms."<< endl;
        if (Kind_Upwind_Flow == SLAU)   cout << "Simple Low-Dissipation AUSM solver for the flow inviscid terms."<< endl;
        if (Kind_Upwind_Flow == SLAU2)  cout << "Simple Low-Dissipation AUSM 2 solver for the flow inviscid terms."<< endl;
        if (Kind_Upwind_Flow == FDS)    cout << "Flux difference splitting (FDS) upwind scheme for the flow inviscid terms."<< endl;
        if (Kind_Upwind_Flow == AUSMPLUSUP)  cout << "AUSM+-up solver for the flow inviscid terms."<< endl;
  if (Kind_Upwind_Flow == AUSMPLUSUP2)  cout << "AUSM+-up2 solver for the flow inviscid terms."<< endl;

  if (Kind_Solver == EULER         || Kind_Solver == DISC_ADJ_EULER ||
      Kind_Solver == NAVIER_STOKES || Kind_Solver == DISC_ADJ_NAVIER_STOKES ||
      Kind_Solver == RANS          || Kind_Solver == DISC_ADJ_RANS) {
          switch (Kind_RoeLowDiss) {
            case NO_ROELOWDISS: cout << "Standard Roe without low-dissipation function."<< endl; break;
            case NTS: cout << "Roe with NTS low-dissipation function."<< endl; break;
            case FD: cout << "Roe with DDES's FD low-dissipation function."<< endl; break;
            case NTS_DUCROS: cout << "Roe with NTS low-dissipation function + Ducros shock sensor."<< endl; break;
            case FD_DUCROS: cout << "Roe with DDES's FD low-dissipation function + Ducros shock sensor."<< endl; break;
          }
        }

        if (MUSCL_Flow) {
          cout << "Second order integration in space, with slope limiter." << endl;
            switch (Kind_SlopeLimit_Flow) {
              case NO_LIMITER:
                cout << "No slope-limiting method. "<< endl;
                break;
              case VENKATAKRISHNAN:
                cout << "Venkatakrishnan slope-limiting method, with constant: " << Venkat_LimiterCoeff <<". "<< endl;
                cout << "The reference element size is: " << RefElemLength <<". "<< endl;
                break;
              case VENKATAKRISHNAN_WANG:
                cout << "Venkatakrishnan-Wang slope-limiting method, with constant: " << Venkat_LimiterCoeff <<". "<< endl;
                break;
              case BARTH_JESPERSEN:
                cout << "Barth-Jespersen slope-limiting method." << endl;
                break;
              case VAN_ALBADA_EDGE:
                cout << "Van Albada slope-limiting method implemented by edges." << endl;
                break;
            }
        }
        else {
          cout << "First order integration in space." << endl;
        }

      }

    }

    if ((Kind_Solver == RANS) || (Kind_Solver == DISC_ADJ_RANS)) {
      if (Kind_ConvNumScheme_Turb == SPACE_UPWIND) {
        if (Kind_Upwind_Turb == SCALAR_UPWIND) cout << "Scalar upwind solver for the turbulence model."<< endl;
        if (MUSCL_Turb) {
          cout << "Second order integration in space with slope limiter." << endl;
            switch (Kind_SlopeLimit_Turb) {
              case NO_LIMITER:
                cout << "No slope-limiting method. "<< endl;
                break;
              case VENKATAKRISHNAN:
                cout << "Venkatakrishnan slope-limiting method, with constant: " << Venkat_LimiterCoeff <<". "<< endl;
                cout << "The reference element size is: " << RefElemLength <<". "<< endl;
                break;
              case VENKATAKRISHNAN_WANG:
                cout << "Venkatakrishnan-Wang slope-limiting method, with constant: " << Venkat_LimiterCoeff <<". "<< endl;
                break;
              case BARTH_JESPERSEN:
                cout << "Barth-Jespersen slope-limiting method." << endl;
                break;
              case VAN_ALBADA_EDGE:
                cout << "Van Albada slope-limiting method implemented by edges." << endl;
                break;
            }
        }
        else {
          cout << "First order integration in space." << endl;
        }
      }
    }

    if ((Kind_Solver == ADJ_EULER) || (Kind_Solver == ADJ_NAVIER_STOKES) || (Kind_Solver == ADJ_RANS)) {

      if (Kind_ConvNumScheme_AdjFlow == SPACE_CENTERED) {
        if (Kind_Centered_AdjFlow == JST) {
          cout << "Jameson-Schmidt-Turkel scheme for the adjoint inviscid terms."<< endl;
          cout << "JST viscous coefficients (1st, 2nd, & 4th): " << Kappa_1st_AdjFlow
          << ", " << Kappa_2nd_AdjFlow << ", " << Kappa_4th_AdjFlow <<"."<< endl;
          cout << "The method includes a grid stretching correction (p = 0.3)."<< endl;
          cout << "Second order integration." << endl;
        }
        if (Kind_Centered_AdjFlow == LAX) {
          cout << "Lax-Friedrich scheme for the adjoint inviscid terms."<< endl;
          cout << "First order integration." << endl;
        }
      }

      if (Kind_ConvNumScheme_AdjFlow == SPACE_UPWIND) {
        if (Kind_Upwind_AdjFlow == ROE) cout << "Roe (with entropy fix = "<< EntropyFix_Coeff <<") solver for the adjoint inviscid terms."<< endl;
        if (MUSCL_AdjFlow) {
          cout << "Second order integration with slope limiter." << endl;
            switch (Kind_SlopeLimit_AdjFlow) {
              case NO_LIMITER:
                cout << "No slope-limiting method. "<< endl;
                break;
              case VENKATAKRISHNAN:
                cout << "Venkatakrishnan slope-limiting method, with constant: " << Venkat_LimiterCoeff <<". "<< endl;
                cout << "The reference element size is: " << RefElemLength <<". "<< endl;
                break;
              case VENKATAKRISHNAN_WANG:
                cout << "Venkatakrishnan-Wang slope-limiting method, with constant: " << Venkat_LimiterCoeff <<". "<< endl;
                break;
              case BARTH_JESPERSEN:
                cout << "Barth-Jespersen slope-limiting method." << endl;
                break;
              case VAN_ALBADA_EDGE:
                cout << "Van Albada slope-limiting method implemented by edges." << endl;
                break;
              case SHARP_EDGES:
                cout << "Sharp edges slope-limiting method, with constant: " << Venkat_LimiterCoeff <<". "<< endl;
                cout << "The reference element size is: " << RefElemLength <<". "<< endl;
                cout << "The reference sharp edge distance is: " << AdjSharp_LimiterCoeff*RefElemLength*Venkat_LimiterCoeff <<". "<< endl;
                break;
              case WALL_DISTANCE:
                cout << "Wall distance slope-limiting method, with constant: " << Venkat_LimiterCoeff <<". "<< endl;
                cout << "The reference element size is: " << RefElemLength <<". "<< endl;
                cout << "The reference wall distance is: " << AdjSharp_LimiterCoeff*RefElemLength*Venkat_LimiterCoeff <<". "<< endl;
                break;
            }
        }
        else {
          cout << "First order integration." << endl;
        }
      }

      cout << "The reference sharp edge distance is: " << AdjSharp_LimiterCoeff*RefElemLength*Venkat_LimiterCoeff <<". "<< endl;

    }

    if ((Kind_Solver == ADJ_RANS) && (!Frozen_Visc_Cont)) {
      if (Kind_ConvNumScheme_AdjTurb == SPACE_UPWIND) {
        if (Kind_Upwind_Turb == SCALAR_UPWIND) cout << "Scalar upwind solver (first order) for the adjoint turbulence model."<< endl;
        if (MUSCL_AdjTurb) {
          cout << "Second order integration with slope limiter." << endl;
            switch (Kind_SlopeLimit_AdjTurb) {
              case NO_LIMITER:
                cout << "No slope-limiting method. "<< endl;
                break;
              case VENKATAKRISHNAN:
                cout << "Venkatakrishnan slope-limiting method, with constant: " << Venkat_LimiterCoeff <<". "<< endl;
                cout << "The reference element size is: " << RefElemLength <<". "<< endl;
                break;
              case VENKATAKRISHNAN_WANG:
                cout << "Venkatakrishnan-Wang slope-limiting method, with constant: " << Venkat_LimiterCoeff <<". "<< endl;
                break;
              case BARTH_JESPERSEN:
                cout << "Barth-Jespersen slope-limiting method." << endl;
                break;
              case VAN_ALBADA_EDGE:
                cout << "Van Albada slope-limiting method implemented by edges." << endl;
                break;
              case SHARP_EDGES:
                cout << "Sharp edges slope-limiting method, with constant: " << Venkat_LimiterCoeff <<". "<< endl;
                cout << "The reference element size is: " << RefElemLength <<". "<< endl;
                cout << "The reference sharp edge distance is: " << AdjSharp_LimiterCoeff*RefElemLength*Venkat_LimiterCoeff <<". "<< endl;
                break;
              case WALL_DISTANCE:
                cout << "Wall distance slope-limiting method, with constant: " << Venkat_LimiterCoeff <<". "<< endl;
                cout << "The reference element size is: " << RefElemLength <<". "<< endl;
                cout << "The reference wall distance is: " << AdjSharp_LimiterCoeff*RefElemLength*Venkat_LimiterCoeff <<". "<< endl;
                break;
            }
        }
        else {
          cout << "First order integration." << endl;
        }
      }
    }

    if ((Kind_Solver == NAVIER_STOKES) || (Kind_Solver == RANS) ||
        (Kind_Solver == INC_NAVIER_STOKES) || (Kind_Solver == INC_RANS) ||
        (Kind_Solver == DISC_ADJ_INC_NAVIER_STOKES) || (Kind_Solver == DISC_ADJ_INC_RANS) ||
        (Kind_Solver == DISC_ADJ_NAVIER_STOKES) || (Kind_Solver == DISC_ADJ_RANS)) {
        cout << "Average of gradients with correction (viscous flow terms)." << endl;
    }

    if ((Kind_Solver == ADJ_NAVIER_STOKES) || (Kind_Solver == ADJ_RANS)) {
      cout << "Average of gradients with correction (viscous adjoint terms)." << endl;
    }

    if ((Kind_Solver == RANS) || (Kind_Solver == DISC_ADJ_RANS) || (Kind_Solver == INC_RANS) || (Kind_Solver == DISC_ADJ_INC_RANS) ) {
      cout << "Average of gradients with correction (viscous turbulence terms)." << endl;
    }

    if ((Kind_Solver == ADJ_RANS) && (!Frozen_Visc_Cont)) {
      cout << "Average of gradients with correction (2nd order) for computation of adjoint viscous turbulence terms." << endl;
      if (Kind_TimeIntScheme_AdjTurb == EULER_IMPLICIT) cout << "Euler implicit method for the turbulent adjoint equation." << endl;
    }

    if(Kind_Solver != FEM_EULER && Kind_Solver != FEM_NAVIER_STOKES &&
       Kind_Solver != FEM_RANS  && Kind_Solver != FEM_LES &&
       Kind_Solver != DISC_ADJ_FEM_EULER && Kind_Solver != DISC_ADJ_FEM_NS &&
       Kind_Solver != DISC_ADJ_FEM_RANS) {
      if (!fea){
        switch (Kind_Gradient_Method_Recon) {
          case GREEN_GAUSS: cout << "Gradient for upwind reconstruction: Green-Gauss." << endl; break;
          case LEAST_SQUARES: cout << "Gradient for upwind reconstruction: unweighted Least-Squares." << endl; break;
          case WEIGHTED_LEAST_SQUARES: cout << "Gradient for upwind reconstruction: inverse-distance weighted Least-Squares." << endl; break;
        }
        switch (Kind_Gradient_Method) {
          case GREEN_GAUSS: cout << "Gradient for viscous and source terms: Green-Gauss." << endl; break;
          case LEAST_SQUARES: cout << "Gradient for viscous and source terms: unweighted Least-Squares." << endl; break;
          case WEIGHTED_LEAST_SQUARES: cout << "Gradient for viscous and source terms: inverse-distance weighted Least-Squares." << endl; break;
        }
      }
      else{
        cout << "Spatial discretization using the Finite Element Method." << endl;
      }
    }

    if(Kind_Solver == FEM_EULER || Kind_Solver == FEM_NAVIER_STOKES ||
       Kind_Solver == FEM_RANS  || Kind_Solver == FEM_LES ||
       Kind_Solver == DISC_ADJ_FEM_EULER || Kind_Solver == DISC_ADJ_FEM_NS ||
       Kind_Solver == DISC_ADJ_FEM_RANS) {
      if(Kind_FEM_Flow == DG) {
        cout << "Discontinuous Galerkin Finite element solver" << endl;

        switch( Riemann_Solver_FEM ) {
          case ROE:           cout << "Roe (with entropy fix) solver for inviscid fluxes over the faces" << endl; break;
          case LAX_FRIEDRICH: cout << "Lax-Friedrich solver for inviscid fluxes over the faces" << endl; break;
          case AUSM:          cout << "AUSM solver inviscid fluxes over the faces" << endl; break;
          case HLLC:          cout << "HLLC solver inviscid fluxes over the faces" << endl; break;
        }

        if(Kind_Solver != FEM_EULER && Kind_Solver != DISC_ADJ_FEM_EULER) {
          cout << "Theta symmetrizing terms interior penalty: " << Theta_Interior_Penalty_DGFEM << endl;
        }
      }

      cout << "Quadrature factor for elements with constant Jacobian:     " << Quadrature_Factor_Straight << endl;
      cout << "Quadrature factor for elements with non-constant Jacobian: " << Quadrature_Factor_Curved << endl;

      cout << "Byte alignment matrix multiplications:      " << byteAlignmentMatMul << endl;
      cout << "Padded matrix size for optimal performance: " << sizeMatMulPadding << endl;
    }

    cout << endl <<"--------------- Time Numerical Integration  ( Zone "  << iZone << " ) ------------------" << endl;

    if (!fea) {
    switch (TimeMarching) {
      case NO:
      cout << "Local time stepping (steady state simulation)." << endl; break;
      case TIME_STEPPING:
      cout << "Unsteady simulation using a time stepping strategy."<< endl;
      if (Unst_CFL != 0.0) {
        cout << "Time step computed by the code. Unsteady CFL number: " << Unst_CFL <<"."<< endl;
        if (Delta_UnstTime != 0.0) {
          cout << "Synchronization time provided by the user (s): "<< Delta_UnstTime << "." << endl;
        }
      }
      else cout << "Unsteady time step provided by the user (s): "<< Delta_UnstTime << "." << endl;
      break;
      case DT_STEPPING_1ST: case DT_STEPPING_2ND:
      if (TimeMarching == DT_STEPPING_1ST) cout << "Unsteady simulation, dual time stepping strategy (first order in time)."<< endl;
      if (TimeMarching == DT_STEPPING_2ND) cout << "Unsteady simulation, dual time stepping strategy (second order in time)."<< endl;
      if (Unst_CFL != 0.0) cout << "Time step computed by the code. Unsteady CFL number: " << Unst_CFL <<"."<< endl;
      else cout << "Unsteady time step provided by the user (s): "<< Delta_UnstTime << "." << endl;
      cout << "Total number of internal Dual Time iterations: "<< InnerIter <<"." << endl;
      break;
    }
  }
  else {
    if (Time_Domain) {
      cout << "Dynamic structural analysis."<< endl;
      cout << "Time step provided by the user for the dynamic analysis(s): "<< Delta_DynTime << "." << endl;
    } else {
      cout << "Static structural analysis." << endl;
    }
  }

    if ((Kind_Solver == EULER) || (Kind_Solver == NAVIER_STOKES) || (Kind_Solver == RANS) ||
        (Kind_Solver == INC_EULER) || (Kind_Solver == INC_NAVIER_STOKES) || (Kind_Solver == INC_RANS) ||
        (Kind_Solver == DISC_ADJ_INC_EULER) || (Kind_Solver == DISC_ADJ_INC_NAVIER_STOKES) || (Kind_Solver == DISC_ADJ_INC_RANS) ||
        (Kind_Solver == DISC_ADJ_EULER) || (Kind_Solver == DISC_ADJ_NAVIER_STOKES) || (Kind_Solver == DISC_ADJ_RANS) ||
        (Kind_Solver == DISC_ADJ_FEM_EULER) || (Kind_Solver == DISC_ADJ_FEM_NS) || (Kind_Solver == DISC_ADJ_FEM_RANS)) {
      switch (Kind_TimeIntScheme_Flow) {
        case RUNGE_KUTTA_EXPLICIT:
          cout << "Runge-Kutta explicit method for the flow equations." << endl;
          cout << "Number of steps: " << nRKStep << endl;
          cout << "Alpha coefficients: ";
          for (unsigned short iRKStep = 0; iRKStep < nRKStep; iRKStep++) {
            cout << "\t" << RK_Alpha_Step[iRKStep];
          }
          cout << endl;
          break;
        case EULER_EXPLICIT:
          cout << "Euler explicit method for the flow equations." << endl;
          break;
        case EULER_IMPLICIT:
          cout << "Euler implicit method for the flow equations." << endl;
          switch (Kind_Linear_Solver) {
            case BCGSTAB:
            case FGMRES:
            case RESTARTED_FGMRES:
              if (Kind_Linear_Solver == BCGSTAB)
                cout << "BCGSTAB is used for solving the linear system." << endl;
              else
                cout << "FGMRES is used for solving the linear system." << endl;
              switch (Kind_Linear_Solver_Prec) {
                case ILU: cout << "Using a ILU("<< Linear_Solver_ILU_n <<") preconditioning."<< endl; break;
                case LINELET: cout << "Using a linelet preconditioning."<< endl; break;
                case LU_SGS:  cout << "Using a LU-SGS preconditioning."<< endl; break;
                case JACOBI:  cout << "Using a Jacobi preconditioning."<< endl; break;
              }
              break;
            case SMOOTHER:
              switch (Kind_Linear_Solver_Prec) {
                case ILU:     cout << "A ILU(" << Linear_Solver_ILU_n << ")"; break;
                case LINELET: cout << "A Linelet"; break;
                case LU_SGS:  cout << "A LU-SGS"; break;
                case JACOBI:  cout << "A Jacobi"; break;
              }
              cout << " method is used for smoothing the linear system." << endl;
              break;
          }
          cout << "Convergence criteria of the linear solver: "<< Linear_Solver_Error <<"."<< endl;
          cout << "Max number of linear iterations: "<< Linear_Solver_Iter <<"."<< endl;
          break;
        case CLASSICAL_RK4_EXPLICIT:
          cout << "Classical RK4 explicit method for the flow equations." << endl;
          cout << "Number of steps: " << 4 << endl;
          cout << "Time coefficients: {0.5, 0.5, 1, 1}" << endl;
          cout << "Function coefficients: {1/6, 1/3, 1/3, 1/6}" << endl;
          break;
      }
    }

    if (fea) {
      switch (Kind_TimeIntScheme_FEA) {
        case CD_EXPLICIT:
          cout << "Explicit time integration (NOT IMPLEMENTED YET)." << endl;
          break;
        case GENERALIZED_ALPHA:
          cout << "Generalized-alpha method." << endl;
          break;
        case NEWMARK_IMPLICIT:
          if (Dynamic_Analysis) cout << "Newmark implicit method for the structural time integration." << endl;
          switch (Kind_Linear_Solver) {
            case BCGSTAB:
              cout << "BCGSTAB is used for solving the linear system." << endl;
              cout << "Convergence criteria of the linear solver: "<< Linear_Solver_Error <<"."<< endl;
              cout << "Max number of iterations: "<< Linear_Solver_Iter <<"."<< endl;
              break;
            case FGMRES: case RESTARTED_FGMRES:
              cout << "FGMRES is used for solving the linear system." << endl;
              cout << "Convergence criteria of the linear solver: "<< Linear_Solver_Error <<"."<< endl;
              cout << "Max number of iterations: "<< Linear_Solver_Iter <<"."<< endl;
              break;
            case CONJUGATE_GRADIENT:
              cout << "A Conjugate Gradient method is used for solving the linear system." << endl;
              cout << "Convergence criteria of the linear solver: "<< Linear_Solver_Error <<"."<< endl;
              cout << "Max number of iterations: "<< Linear_Solver_Iter <<"."<< endl;
              break;
          }
          break;
      }
    }

    if ((Kind_Solver == ADJ_EULER) || (Kind_Solver == ADJ_NAVIER_STOKES) || (Kind_Solver == ADJ_RANS)) {
      switch (Kind_TimeIntScheme_AdjFlow) {
        case RUNGE_KUTTA_EXPLICIT:
          cout << "Runge-Kutta explicit method for the adjoint equations." << endl;
          cout << "Number of steps: " << nRKStep << endl;
          cout << "Alpha coefficients: ";
          for (unsigned short iRKStep = 0; iRKStep < nRKStep; iRKStep++) {
            cout << "\t" << RK_Alpha_Step[iRKStep];
          }
          cout << endl;
          break;
        case EULER_EXPLICIT: cout << "Euler explicit method for the adjoint equations." << endl; break;
        case EULER_IMPLICIT: cout << "Euler implicit method for the adjoint equations." << endl; break;
      }
    }

    if(Kind_Solver == FEM_EULER || Kind_Solver == FEM_NAVIER_STOKES ||
       Kind_Solver == FEM_RANS  || Kind_Solver == FEM_LES) {
      switch (Kind_TimeIntScheme_FEM_Flow) {
        case RUNGE_KUTTA_EXPLICIT:
          cout << "Runge-Kutta explicit method for the flow equations." << endl;
          cout << "Number of steps: " << nRKStep << endl;
          cout << "Alpha coefficients: ";
          for (unsigned short iRKStep = 0; iRKStep < nRKStep; iRKStep++) {
            cout << "\t" << RK_Alpha_Step[iRKStep];
          }
          cout << endl;
          break;
        case CLASSICAL_RK4_EXPLICIT:
          cout << "Classical RK4 explicit method for the flow equations." << endl;
          cout << "Number of steps: " << 4 << endl;
          cout << "Time coefficients: {0.5, 0.5, 1, 1}" << endl;
          cout << "Function coefficients: {1/6, 1/3, 1/3, 1/6}" << endl;
          break;

        case ADER_DG:
          if(nLevels_TimeAccurateLTS == 1)
            cout << "ADER-DG for the flow equations with global time stepping." << endl;
          else
            cout << "ADER-DG for the flow equations with " << nLevels_TimeAccurateLTS
                 << " levels for time accurate local time stepping." << endl;

          switch( Kind_ADER_Predictor ) {
            case ADER_ALIASED_PREDICTOR:
              cout << "An aliased approach is used in the predictor step. " << endl;
              break;
            case ADER_NON_ALIASED_PREDICTOR:
              cout << "A non-aliased approach is used in the predictor step. " << endl;
              break;
          }
          cout << "Number of time DOFs ADER-DG predictor step: " << nTimeDOFsADER_DG << endl;
          cout << "Location of time DOFs ADER-DG on the interval [-1,1]: ";
          for (unsigned short iDOF=0; iDOF<nTimeDOFsADER_DG; iDOF++) {
            cout << "\t" << TimeDOFsADER_DG[iDOF];
          }
          cout << endl;
          cout << "Time quadrature factor for ADER-DG: " << Quadrature_Factor_Time_ADER_DG << endl;
          cout << "Number of time integration points ADER-DG: " << nTimeIntegrationADER_DG << endl;
          cout << "Location of time integration points ADER-DG on the interval [-1,1]: ";
          for (unsigned short iDOF=0; iDOF<nTimeIntegrationADER_DG; iDOF++) {
            cout << "\t" << TimeIntegrationADER_DG[iDOF];
          }
          cout << endl;
          cout << "Weights of time integration points ADER-DG on the interval [-1,1]: ";
          for (unsigned short iDOF=0; iDOF<nTimeIntegrationADER_DG; iDOF++) {
            cout << "\t" << WeightsIntegrationADER_DG[iDOF];
          }
          cout << endl;
          break;
      }
    }

    if (nMGLevels !=0) {

      if (nStartUpIter != 0) cout << "A total of " << nStartUpIter << " start up iterations on the fine grid."<< endl;
      if (MGCycle == V_CYCLE) cout << "V Multigrid Cycle, with " << nMGLevels << " multigrid levels."<< endl;
      if (MGCycle == W_CYCLE) cout << "W Multigrid Cycle, with " << nMGLevels << " multigrid levels."<< endl;
      if (MGCycle == FULLMG_CYCLE) cout << "Full Multigrid Cycle, with " << nMGLevels << " multigrid levels."<< endl;

      cout << "Damping factor for the residual restriction: " << Damp_Res_Restric <<"."<< endl;
      cout << "Damping factor for the correction prolongation: " << Damp_Correc_Prolong <<"."<< endl;
    }

    if ((Kind_Solver != FEM_ELASTICITY) && (Kind_Solver != DISC_ADJ_FEM)) {

      if (!CFL_Adapt) cout << "No CFL adaptation." << endl;
      else cout << "CFL adaptation. Factor down: "<< CFL_AdaptParam[0] <<", factor up: "<< CFL_AdaptParam[1]
        <<",\n                lower limit: "<< CFL_AdaptParam[2] <<", upper limit: " << CFL_AdaptParam[3] <<"."<< endl;

      if (nMGLevels !=0) {
        PrintingToolbox::CTablePrinter MGTable(&std::cout);

        MGTable.AddColumn("MG Level",         10);
        MGTable.AddColumn("Presmooth",     10);
        MGTable.AddColumn("PostSmooth",    10);
        MGTable.AddColumn("CorrectSmooth", 10);
        MGTable.SetAlign(PrintingToolbox::CTablePrinter::RIGHT);
        MGTable.PrintHeader();
        for (unsigned short iLevel = 0; iLevel < nMGLevels+1; iLevel++) {
          MGTable << iLevel << MG_PreSmooth[iLevel] << MG_PostSmooth[iLevel] << MG_CorrecSmooth[iLevel];
        }
        MGTable.PrintFooter();
      }
      if (TimeMarching != TIME_STEPPING) {
        cout << "Courant-Friedrichs-Lewy number:   ";
        cout.precision(3);
        cout.width(6); cout << CFL[0];
        cout << endl;
      }

    }

    if ((Kind_Solver == RANS) || (Kind_Solver == DISC_ADJ_RANS) ||
        (Kind_Solver == INC_RANS) || (Kind_Solver == DISC_ADJ_INC_RANS))
      if (Kind_TimeIntScheme_Turb == EULER_IMPLICIT)
        cout << "Euler implicit time integration for the turbulence model." << endl;
  }

  if (val_software == SU2_CFD) {

    cout << endl <<"------------------ Convergence Criteria  ( Zone "  << iZone << " ) ---------------------" << endl;

    cout << "Maximum number of solver subiterations: " << nInnerIter <<"."<< endl;
    if (Multizone_Problem)
      cout << "Maximum number of solver outer iterations: " << nOuterIter <<"."<< endl;
    if (Time_Domain)
      cout << "Maximum number of physical time-steps: " << nTimeIter <<"."<< endl;

    cout << "Begin convergence monitoring at iteration " << StartConv_Iter << "." << endl;
    cout << "Residual minimum value: 1e" << MinLogResidual << "." << endl;
    cout << "Cauchy series min. value: " << Cauchy_Eps << "." << endl;
    cout << "Number of Cauchy elements: " << Cauchy_Elems << "." << endl;
    if(Cauchy_Elems <1){
      SU2_MPI::Error(to_string(Cauchy_Elems) + string(" Cauchy elements are no viable input. Please check your configuration file."), CURRENT_FUNCTION);
    }
    cout << "Begin windowed time average at iteration " << StartWindowIteration << "." << endl;

    if(Wnd_Cauchy_Crit){
      cout << "Begin time convergence monitoring at iteration " << Wnd_StartConv_Iter + StartWindowIteration << "." << endl;
      cout << "Time cauchy series min. value: " << Wnd_Cauchy_Eps << "." << endl;
      cout << "Number of Cauchy elements: " << Wnd_Cauchy_Elems << "." << endl;
      if(Wnd_Cauchy_Elems <1){
        SU2_MPI::Error(to_string(Wnd_Cauchy_Elems) +string(" Cauchy elements are no viable input. Please check your configuration file."), CURRENT_FUNCTION);
      }
    }
  }

  if (val_software == SU2_MSH) {
    cout << endl <<"----------------- Grid adaptation strategy ( Zone "  << iZone << " ) -------------------" << endl;

    switch (Kind_Adaptation) {
      case NONE: break;
      case PERIODIC: cout << "Grid modification to run periodic bc problems." << endl; break;
      case FULL: cout << "Grid adaptation using a complete refinement." << endl; break;
      case WAKE: cout << "Grid adaptation of the wake." << endl; break;
      case FULL_FLOW: cout << "Flow grid adaptation using a complete refinement." << endl; break;
      case FULL_ADJOINT: cout << "Adjoint grid adaptation using a complete refinement." << endl; break;
      case GRAD_FLOW: cout << "Grid adaptation using gradient based strategy (density)." << endl; break;
      case GRAD_ADJOINT: cout << "Grid adaptation using gradient based strategy (adjoint density)." << endl; break;
      case GRAD_FLOW_ADJ: cout << "Grid adaptation using gradient based strategy (density and adjoint density)." << endl; break;
      case COMPUTABLE: cout << "Grid adaptation using computable correction."<< endl; break;
      case REMAINING: cout << "Grid adaptation using remaining error."<< endl; break;
      case SMOOTHING: cout << "Grid smoothing using an implicit method."<< endl; break;
      case SUPERSONIC_SHOCK: cout << "Grid adaptation for a supersonic shock at Mach: " << Mach <<"."<< endl; break;
    }

    switch (Kind_Adaptation) {
      case GRAD_FLOW: case GRAD_ADJOINT: case GRAD_FLOW_ADJ: case COMPUTABLE: case REMAINING:
        cout << "Power of the dual volume in the adaptation sensor: " << DualVol_Power << endl;
        cout << "Percentage of new elements in the adaptation process: " << New_Elem_Adapt << "."<< endl;
        break;
    }

    if (Analytical_Surface != NONE)
      cout << "Use analytical definition for including points in the surfaces." << endl;

  }

  cout << endl <<"-------------------- Output Information ( Zone "  << iZone << " ) ----------------------" << endl;

  if (val_software == SU2_CFD) {

    cout << "Writing solution files every " << VolumeWrtFreq <<" iterations."<< endl;
    cout << "Writing the convergence history file every " << HistoryWrtFreq[2] <<" inner iterations."<< endl;
    if (Multizone_Problem){
      cout << "Writing the convergence history file every " << HistoryWrtFreq[1] <<" outer iterations."<< endl;
    }
    if (Time_Domain) {
      cout << "Writing the convergence history file every " << HistoryWrtFreq[0] <<" time iterations."<< endl;
    }
    cout << "Writing the screen convergence history every " << ScreenWrtFreq[2] <<" inner iterations."<< endl;
    if (Multizone_Problem){
      cout << "Writing the screen convergence history every " << ScreenWrtFreq[1] <<" outer iterations."<< endl;
    }
    if (Time_Domain) {
      cout << "Writing the screen convergence history every " << ScreenWrtFreq[0] <<" time iterations."<< endl;
    }

    switch (Tab_FileFormat) {
      case TAB_CSV: cout << "The tabular file format is CSV (.csv)." << endl; break;
      case TAB_TECPLOT: cout << "The tabular file format is Tecplot (.dat)." << endl; break;
    }

    cout << "Convergence history file name: " << Conv_FileName << "." << endl;

    cout << "Forces breakdown file name: " << Breakdown_FileName << "." << endl;


    if (!ContinuousAdjoint && !DiscreteAdjoint) {
      cout << "Surface file name: " << SurfCoeff_FileName << "." << endl;
      cout << "Volume file name: " << Volume_FileName << "." << endl;
      cout << "Restart file name: " << Restart_FileName << "." << endl;
    }

    if (ContinuousAdjoint || DiscreteAdjoint) {
      cout << "Adjoint solution file name: " << Solution_AdjFileName << "." << endl;
      cout << "Restart adjoint file name: " << Restart_AdjFileName << "." << endl;
      cout << "Adjoint variables file name: " << Adj_FileName << "." << endl;
      cout << "Surface adjoint file name: " << SurfAdjCoeff_FileName << "." << endl;
    }

  }

  if (val_software == SU2_SOL) {
    switch (Tab_FileFormat) {
      case TAB_CSV: cout << "The tabular file format is CSV (.csv)." << endl; break;
      case TAB_TECPLOT: cout << "The tabular file format is Tecplot (.dat)." << endl; break;
    }
    cout << "Flow variables file name: " << Volume_FileName << "." << endl;
  }

  if (val_software == SU2_DEF) {
    cout << "Output mesh file name: " << Mesh_Out_FileName << ". " << endl;
    if (Visualize_Surface_Def) cout << "A file will be created to visualize the surface deformation." << endl;
    if (Visualize_Volume_Def) cout << "A file will be created to visualize the volume deformation." << endl;
    else cout << "No file for visualizing the deformation." << endl;
    switch (GetDeform_Stiffness_Type()) {
      case INVERSE_VOLUME:
        cout << "Cell stiffness scaled by inverse of the cell volume." << endl;
        break;
      case SOLID_WALL_DISTANCE:
        cout << "Cell stiffness scaled by distance to nearest solid surface." << endl;
        break;
      case CONSTANT_STIFFNESS:
        cout << "Imposing constant cell stiffness." << endl;
        break;
    }
  }

  if (val_software == SU2_MSH) {
    cout << "Output mesh file name: " << Mesh_Out_FileName << ". " << endl;
  }

  if (val_software == SU2_DOT) {
    if (DiscreteAdjoint) {
      cout << "Output Volume Sensitivity file name: " << VolSens_FileName << ". " << endl;
      cout << "Output Surface Sensitivity file name: " << SurfSens_FileName << ". " << endl;
    }
    cout << "Output gradient file name: " << ObjFunc_Grad_FileName << ". " << endl;
  }

  if (val_software == SU2_MSH) {
    cout << "Output mesh file name: " << Mesh_Out_FileName << ". " << endl;
    cout << "Restart flow file name: " << Restart_FileName << "." << endl;
    if ((Kind_Adaptation == FULL_ADJOINT) || (Kind_Adaptation == GRAD_ADJOINT) || (Kind_Adaptation == GRAD_FLOW_ADJ) ||
        (Kind_Adaptation == COMPUTABLE) || (Kind_Adaptation == REMAINING)) {
      if (Kind_ObjFunc[0] == DRAG_COEFFICIENT) cout << "Restart adjoint file name: " << Restart_AdjFileName << "." << endl;
      if (Kind_ObjFunc[0] == EQUIVALENT_AREA) cout << "Restart adjoint file name: " << Restart_AdjFileName << "." << endl;
      if (Kind_ObjFunc[0] == NEARFIELD_PRESSURE) cout << "Restart adjoint file name: " << Restart_AdjFileName << "." << endl;
      if (Kind_ObjFunc[0] == LIFT_COEFFICIENT) cout << "Restart adjoint file name: " << Restart_AdjFileName << "." << endl;
    }
  }

  cout << endl <<"------------- Config File Boundary Information ( Zone "  << iZone << " ) ---------------" << endl;

  PrintingToolbox::CTablePrinter BoundaryTable(&std::cout);
  BoundaryTable.AddColumn("Marker Type", 35);
  BoundaryTable.AddColumn("Marker Name", 35);

  BoundaryTable.PrintHeader();

  if (nMarker_Euler != 0) {
    BoundaryTable << "Euler wall";
    for (iMarker_Euler = 0; iMarker_Euler < nMarker_Euler; iMarker_Euler++) {
      BoundaryTable << Marker_Euler[iMarker_Euler];
      if (iMarker_Euler < nMarker_Euler-1)  BoundaryTable << " ";
    }
    BoundaryTable.PrintFooter();
  }

  if (nMarker_FarField != 0) {
    BoundaryTable << "Far-field";
    for (iMarker_FarField = 0; iMarker_FarField < nMarker_FarField; iMarker_FarField++) {
      BoundaryTable << Marker_FarField[iMarker_FarField];
      if (iMarker_FarField < nMarker_FarField-1)  BoundaryTable << " ";
    }
    BoundaryTable.PrintFooter();
  }

  if (nMarker_SymWall != 0) {
    BoundaryTable << "Symmetry plane";
    for (iMarker_SymWall = 0; iMarker_SymWall < nMarker_SymWall; iMarker_SymWall++) {
      BoundaryTable << Marker_SymWall[iMarker_SymWall];
      if (iMarker_SymWall < nMarker_SymWall-1)  BoundaryTable << " ";
    }
    BoundaryTable.PrintFooter();
  }

  if (nMarker_PerBound != 0) {
    BoundaryTable << "Periodic boundary";
    for (iMarker_PerBound = 0; iMarker_PerBound < nMarker_PerBound; iMarker_PerBound++) {
      BoundaryTable << Marker_PerBound[iMarker_PerBound];
      if (iMarker_PerBound < nMarker_PerBound-1)  BoundaryTable << " ";
    }
    BoundaryTable.PrintFooter();
  }

  if (nMarker_NearFieldBound != 0) {
    BoundaryTable << "Near-field boundary";
    for (iMarker_NearFieldBound = 0; iMarker_NearFieldBound < nMarker_NearFieldBound; iMarker_NearFieldBound++) {
      BoundaryTable << Marker_NearFieldBound[iMarker_NearFieldBound];
      if (iMarker_NearFieldBound < nMarker_NearFieldBound-1)  BoundaryTable << " ";
    }
    BoundaryTable.PrintFooter();
  }

  if (nMarker_Deform_Mesh != 0) {
    BoundaryTable << "Deformable mesh boundary";
    for (iMarker_Deform_Mesh = 0; iMarker_Deform_Mesh < nMarker_Deform_Mesh; iMarker_Deform_Mesh++) {
      BoundaryTable << Marker_Deform_Mesh[iMarker_Deform_Mesh];
      if (iMarker_Deform_Mesh < nMarker_Deform_Mesh-1)  BoundaryTable << " ";
    }
    BoundaryTable.PrintFooter();
  }

  if (nMarker_Fluid_Load != 0) {
    BoundaryTable << "Fluid loads boundary";
    for (iMarker_Fluid_Load = 0; iMarker_Fluid_Load < nMarker_Fluid_Load; iMarker_Fluid_Load++) {
      BoundaryTable << Marker_Fluid_Load[iMarker_Fluid_Load];
      if (iMarker_Fluid_Load < nMarker_Fluid_Load-1)  BoundaryTable << " ";
    }
    BoundaryTable.PrintFooter();
  }

  if (nMarker_Fluid_InterfaceBound != 0) {
    BoundaryTable << "Fluid interface boundary";
    for (iMarker_Fluid_InterfaceBound = 0; iMarker_Fluid_InterfaceBound < nMarker_Fluid_InterfaceBound; iMarker_Fluid_InterfaceBound++) {
      BoundaryTable << Marker_Fluid_InterfaceBound[iMarker_Fluid_InterfaceBound];
      if (iMarker_Fluid_InterfaceBound < nMarker_Fluid_InterfaceBound-1)  BoundaryTable << " ";
    }
    BoundaryTable.PrintFooter();
  }

  if (nMarker_FlowLoad != 0) {
    BoundaryTable << "Flow load boundary";
    for (iMarker_FlowLoad = 0; iMarker_FlowLoad < nMarker_FlowLoad; iMarker_FlowLoad++) {
      BoundaryTable << Marker_FlowLoad[iMarker_FlowLoad];
      if (iMarker_FlowLoad < nMarker_FlowLoad-1)  BoundaryTable << " ";
    }
    BoundaryTable.PrintFooter();
  }

  if (nMarker_Internal != 0) {
    BoundaryTable << "Internal boundary";
    for (iMarker_Internal = 0; iMarker_Internal < nMarker_Internal; iMarker_Internal++) {
      BoundaryTable << Marker_Internal[iMarker_Internal];
      if (iMarker_Internal < nMarker_Internal-1)  BoundaryTable << " ";
    }
    BoundaryTable.PrintFooter();
  }

  if (nMarker_Inlet != 0) {
    BoundaryTable << "Inlet boundary";
    for (iMarker_Inlet = 0; iMarker_Inlet < nMarker_Inlet; iMarker_Inlet++) {
      BoundaryTable << Marker_Inlet[iMarker_Inlet];
      if (iMarker_Inlet < nMarker_Inlet-1)  BoundaryTable << " ";
    }
    BoundaryTable.PrintFooter();
  }

  if (nMarker_Riemann != 0) {
    BoundaryTable << "Riemann boundary";
    for (iMarker_Riemann = 0; iMarker_Riemann < nMarker_Riemann; iMarker_Riemann++) {
      BoundaryTable << Marker_Riemann[iMarker_Riemann];
      if (iMarker_Riemann < nMarker_Riemann-1)  BoundaryTable << " ";
    }
    BoundaryTable.PrintFooter();
  }

  if (nMarker_Giles != 0) {
    BoundaryTable << "Giles boundary";
    for (iMarker_Giles = 0; iMarker_Giles < nMarker_Giles; iMarker_Giles++) {
      BoundaryTable << Marker_Giles[iMarker_Giles];
      if (iMarker_Giles < nMarker_Giles-1)  BoundaryTable << " ";
    }
    BoundaryTable.PrintFooter();
  }

  if (nMarker_MixingPlaneInterface != 0) {
    BoundaryTable << "MixingPlane boundary";
    for (iMarker_MixingPlaneInterface = 0; iMarker_MixingPlaneInterface < nMarker_MixingPlaneInterface; iMarker_MixingPlaneInterface++) {
      BoundaryTable << Marker_MixingPlaneInterface[iMarker_MixingPlaneInterface];
      if (iMarker_MixingPlaneInterface < nMarker_MixingPlaneInterface-1)  BoundaryTable << " ";
    }
    BoundaryTable.PrintFooter();
  }

  if (nMarker_EngineInflow != 0) {
    BoundaryTable << "Engine inflow boundary";
    for (iMarker_EngineInflow = 0; iMarker_EngineInflow < nMarker_EngineInflow; iMarker_EngineInflow++) {
      BoundaryTable << Marker_EngineInflow[iMarker_EngineInflow];
      if (iMarker_EngineInflow < nMarker_EngineInflow-1)  BoundaryTable << " ";
    }
    BoundaryTable.PrintFooter();
  }

  if (nMarker_EngineExhaust != 0) {
    BoundaryTable << "Engine exhaust boundary";
    for (iMarker_EngineExhaust = 0; iMarker_EngineExhaust < nMarker_EngineExhaust; iMarker_EngineExhaust++) {
      BoundaryTable << Marker_EngineExhaust[iMarker_EngineExhaust];
      if (iMarker_EngineExhaust < nMarker_EngineExhaust-1)  BoundaryTable << " ";
    }
    BoundaryTable.PrintFooter();
  }

  if (nMarker_Supersonic_Inlet != 0) {
    BoundaryTable << "Supersonic inlet boundary";
    for (iMarker_Supersonic_Inlet = 0; iMarker_Supersonic_Inlet < nMarker_Supersonic_Inlet; iMarker_Supersonic_Inlet++) {
      BoundaryTable << Marker_Supersonic_Inlet[iMarker_Supersonic_Inlet];
      if (iMarker_Supersonic_Inlet < nMarker_Supersonic_Inlet-1)  BoundaryTable << " ";
    }
    BoundaryTable.PrintFooter();
  }

  if (nMarker_Supersonic_Outlet != 0) {
    BoundaryTable << "Supersonic outlet boundary";
    for (iMarker_Supersonic_Outlet = 0; iMarker_Supersonic_Outlet < nMarker_Supersonic_Outlet; iMarker_Supersonic_Outlet++) {
      BoundaryTable << Marker_Supersonic_Outlet[iMarker_Supersonic_Outlet];
      if (iMarker_Supersonic_Outlet < nMarker_Supersonic_Outlet-1)  BoundaryTable << " ";
    }
    BoundaryTable.PrintFooter();
  }

  if (nMarker_Outlet != 0) {
    BoundaryTable << "Outlet boundary";
    for (iMarker_Outlet = 0; iMarker_Outlet < nMarker_Outlet; iMarker_Outlet++) {
      BoundaryTable << Marker_Outlet[iMarker_Outlet];
      if (iMarker_Outlet < nMarker_Outlet-1)  BoundaryTable << " ";
    }
    BoundaryTable.PrintFooter();
  }

  if (nMarker_Isothermal != 0) {
    BoundaryTable << "Isothermal wall";
    for (iMarker_Isothermal = 0; iMarker_Isothermal < nMarker_Isothermal; iMarker_Isothermal++) {
      BoundaryTable << Marker_Isothermal[iMarker_Isothermal];
      if (iMarker_Isothermal < nMarker_Isothermal-1)  BoundaryTable << " ";
    }
    BoundaryTable.PrintFooter();
  }

  if (nMarker_HeatFlux != 0) {
    BoundaryTable << "Heat flux wall";
    for (iMarker_HeatFlux = 0; iMarker_HeatFlux < nMarker_HeatFlux; iMarker_HeatFlux++) {
      BoundaryTable << Marker_HeatFlux[iMarker_HeatFlux];
      if (iMarker_HeatFlux < nMarker_HeatFlux-1)  BoundaryTable << " ";
    }
    BoundaryTable.PrintFooter();
  }

  if (nMarker_Clamped != 0) {
    BoundaryTable << "Clamped boundary";
    for (iMarker_Clamped = 0; iMarker_Clamped < nMarker_Clamped; iMarker_Clamped++) {
      BoundaryTable << Marker_Clamped[iMarker_Clamped];
      if (iMarker_Clamped < nMarker_Clamped-1)  BoundaryTable << " ";
    }
    BoundaryTable.PrintFooter();
  }

  if (nMarker_Displacement != 0) {
    BoundaryTable << "Displacement boundary";
    for (iMarker_Displacement = 0; iMarker_Displacement < nMarker_Displacement; iMarker_Displacement++) {
      BoundaryTable << Marker_Displacement[iMarker_Displacement];
      if (iMarker_Displacement < nMarker_Displacement-1)  BoundaryTable << " ";
    }
    BoundaryTable.PrintFooter();
  }

  if (nMarker_Load != 0) {
    BoundaryTable << "Normal load boundary";
    for (iMarker_Load = 0; iMarker_Load < nMarker_Load; iMarker_Load++) {
      BoundaryTable << Marker_Load[iMarker_Load];
      if (iMarker_Load < nMarker_Load-1)  BoundaryTable << " ";
    }
    BoundaryTable.PrintFooter();
  }

  if (nMarker_Damper != 0) {
    BoundaryTable << "Damper boundary";
    for (iMarker_Damper = 0; iMarker_Damper < nMarker_Damper; iMarker_Damper++) {
      BoundaryTable << Marker_Damper[iMarker_Damper];
      if (iMarker_Damper < nMarker_Damper-1)  BoundaryTable << " ";
    }
    BoundaryTable.PrintFooter();
  }

  if (nMarker_Load_Dir != 0) {
    BoundaryTable << "Load boundary";
    for (iMarker_Load_Dir = 0; iMarker_Load_Dir < nMarker_Load_Dir; iMarker_Load_Dir++) {
      BoundaryTable << Marker_Load_Dir[iMarker_Load_Dir];
      if (iMarker_Load_Dir < nMarker_Load_Dir-1)  BoundaryTable << " ";
    }
    BoundaryTable.PrintFooter();
  }

  if (nMarker_Disp_Dir != 0) {
    BoundaryTable << "Disp boundary";
    for (iMarker_Disp_Dir = 0; iMarker_Disp_Dir < nMarker_Disp_Dir; iMarker_Disp_Dir++) {
      BoundaryTable << Marker_Disp_Dir[iMarker_Disp_Dir];
      if (iMarker_Disp_Dir < nMarker_Disp_Dir-1)  BoundaryTable << " ";
    }
    BoundaryTable.PrintFooter();
  }

  if (nMarker_Load_Sine != 0) {
    BoundaryTable << "Sine-Wave boundary";
    for (iMarker_Load_Sine = 0; iMarker_Load_Sine < nMarker_Load_Sine; iMarker_Load_Sine++) {
      BoundaryTable << Marker_Load_Sine[iMarker_Load_Sine];
      if (iMarker_Load_Sine < nMarker_Load_Sine-1)  BoundaryTable << " ";
    }
    BoundaryTable.PrintFooter();
  }

  if (nMarker_Emissivity != 0) {
    BoundaryTable << "Radiative boundary";
    for (iMarker_Emissivity = 0; iMarker_Emissivity < nMarker_Emissivity; iMarker_Emissivity++) {
      BoundaryTable << Marker_Emissivity[iMarker_Emissivity]; // << "(" << Wall_Emissivity[iMarker_Emissivity] << ")";
      if (iMarker_Emissivity < nMarker_Emissivity-1)  BoundaryTable << " ";
    }
    BoundaryTable.PrintFooter();
  }

  if (nMarker_Custom != 0) {
    BoundaryTable << "Custom boundary";
    for (iMarker_Custom = 0; iMarker_Custom < nMarker_Custom; iMarker_Custom++) {
      BoundaryTable << Marker_Custom[iMarker_Custom];
      if (iMarker_Custom < nMarker_Custom-1)  BoundaryTable << " ";
    }
    BoundaryTable.PrintFooter();
  }

  if (nMarker_ActDiskInlet != 0) {
    BoundaryTable << "Actuator disk (inlet) boundary";
    for (iMarker_ActDiskInlet = 0; iMarker_ActDiskInlet < nMarker_ActDiskInlet; iMarker_ActDiskInlet++) {
      BoundaryTable << Marker_ActDiskInlet[iMarker_ActDiskInlet];
      if (iMarker_ActDiskInlet < nMarker_ActDiskInlet-1)  BoundaryTable << " ";
    }
    BoundaryTable.PrintFooter();
  }

  if (nMarker_ActDiskOutlet != 0) {
    BoundaryTable << "Actuator disk (outlet) boundary";
    for (iMarker_ActDiskOutlet = 0; iMarker_ActDiskOutlet < nMarker_ActDiskOutlet; iMarker_ActDiskOutlet++) {
      BoundaryTable << Marker_ActDiskOutlet[iMarker_ActDiskOutlet];
      if (iMarker_ActDiskOutlet < nMarker_ActDiskOutlet-1)  BoundaryTable << " ";
    }
    BoundaryTable.PrintFooter();
  }

  if (nMarker_ActDiskOutlet != 0) {
    if (GetKind_ActDisk() == VARIABLE_LOAD) {
      cout << endl << "Actuator disk with variable load." << endl;
      cout << "Actuator disk data read from file: " << GetActDisk_FileName() << endl;
    }
  }

}

bool CConfig::TokenizeString(string & str, string & option_name,
                             vector<string> & option_value) {
  const string delimiters(" (){}:,\t\n\v\f\r");
  // check for comments or empty string
  string::size_type pos, last_pos;
  pos = str.find_first_of("%");
  if ( (str.length() == 0) || (pos == 0) ) {
    // str is empty or a comment line, so no option here
    return false;
  }
  if (pos != string::npos) {
    // remove comment at end if necessary
    str.erase(pos);
  }

  // look for line composed on only delimiters (usually whitespace)
  pos = str.find_first_not_of(delimiters);
  if (pos == string::npos) {
    return false;
  }

  // find the equals sign and split string
  string name_part, value_part;
  pos = str.find("=");
  if (pos == string::npos) {
    cerr << "Error in TokenizeString(): "
    << "line in the configuration file with no \"=\" sign."
    << endl;
    cout << "Look for: " << str << endl;
    cout << "str.length() = " << str.length() << endl;
    throw(-1);
  }
  name_part = str.substr(0, pos);
  value_part = str.substr(pos+1, string::npos);
  //cout << "name_part  = |" << name_part  << "|" << endl;
  //cout << "value_part = |" << value_part << "|" << endl;

  // the first_part should consist of one string with no interior delimiters
  last_pos = name_part.find_first_not_of(delimiters, 0);
  pos = name_part.find_first_of(delimiters, last_pos);
  if ( (name_part.length() == 0) || (last_pos == string::npos) ) {
    cerr << "Error in CConfig::TokenizeString(): "
    << "line in the configuration file with no name before the \"=\" sign."
    << endl;
    throw(-1);
  }
  if (pos == string::npos) pos = name_part.length();
  option_name = name_part.substr(last_pos, pos - last_pos);
  last_pos = name_part.find_first_not_of(delimiters, pos);
  if (last_pos != string::npos) {
    cerr << "Error in TokenizeString(): "
    << "two or more options before an \"=\" sign in the configuration file."
    << endl;
    throw(-1);
  }
  StringToUpperCase(option_name);

  //cout << "option_name = |" << option_name << "|" << endl;
  //cout << "pos = " << pos << ": last_pos = " << last_pos << endl;

  // now fill the option value vector
  option_value.clear();
  last_pos = value_part.find_first_not_of(delimiters, 0);
  pos = value_part.find_first_of(delimiters, last_pos);
  while (string::npos != pos || string::npos != last_pos) {
    // add token to the vector<string>
    option_value.push_back(value_part.substr(last_pos, pos - last_pos));
    // skip delimiters
    last_pos = value_part.find_first_not_of(delimiters, pos);
    // find next "non-delimiter"
    pos = value_part.find_first_of(delimiters, last_pos);
  }
  if (option_value.size() == 0) {
    cerr << "Error in TokenizeString(): "
    << "option " << option_name << " in configuration file with no value assigned."
    << endl;
    throw(-1);
  }

#if 0
  cout << "option value(s) = ";
  for (unsigned int i = 0; i < option_value.size(); i++)
    cout << option_value[i] << " ";
  cout << endl;
#endif

  // look for ';' DV delimiters attached to values
  vector<string>::iterator it;
  it = option_value.begin();
  while (it != option_value.end()) {
    if (it->compare(";") == 0) {
      it++;
      continue;
    }

    pos = it->find(';');
    if (pos != string::npos) {
      string before_semi = it->substr(0, pos);
      string after_semi= it->substr(pos+1, string::npos);
      if (before_semi.empty()) {
        *it = ";";
        it++;
        option_value.insert(it, after_semi);
      } else {
        *it = before_semi;
        it++;
        vector<string> to_insert;
        to_insert.push_back(";");
        if (!after_semi.empty())
          to_insert.push_back(after_semi);
        option_value.insert(it, to_insert.begin(), to_insert.end());
      }
      it = option_value.begin(); // go back to beginning; not efficient
      continue;
    } else {
      it++;
    }
  }
#if 0
  cout << "option value(s) = ";
  for (unsigned int i = 0; i < option_value.size(); i++)
    cout << option_value[i] << " ";
  cout << endl;
#endif
  // remove any consecutive ";"
  it = option_value.begin();
  bool semi_at_prev = false;
  while (it != option_value.end()) {
    if (semi_at_prev) {
      if (it->compare(";") == 0) {
        option_value.erase(it);
        it = option_value.begin();
        semi_at_prev = false;
        continue;
      }
    }
    if (it->compare(";") == 0) {
      semi_at_prev = true;
    } else {
      semi_at_prev = false;
    }
    it++;
  }

#if 0
  cout << "option value(s) = ";
  for (unsigned int i = 0; i < option_value.size(); i++)
    cout << option_value[i] << " ";
  cout << endl;
#endif
  return true;
}

unsigned short CConfig::GetMarker_CfgFile_TagBound(string val_marker) const {

  unsigned short iMarker_CfgFile;

  for (iMarker_CfgFile = 0; iMarker_CfgFile < nMarker_CfgFile; iMarker_CfgFile++)
    if (Marker_CfgFile_TagBound[iMarker_CfgFile] == val_marker)
      return iMarker_CfgFile;

  SU2_MPI::Error(string("The configuration file doesn't have any definition for marker ") + val_marker, CURRENT_FUNCTION);
  return 0;
}

string CConfig::GetMarker_CfgFile_TagBound(unsigned short val_marker) const {
  return Marker_CfgFile_TagBound[val_marker];
}

unsigned short CConfig::GetMarker_CfgFile_KindBC(string val_marker) const {
  unsigned short iMarker_CfgFile;
  for (iMarker_CfgFile = 0; iMarker_CfgFile < nMarker_CfgFile; iMarker_CfgFile++)
    if (Marker_CfgFile_TagBound[iMarker_CfgFile] == val_marker) break;
  return Marker_CfgFile_KindBC[iMarker_CfgFile];
}

unsigned short CConfig::GetMarker_CfgFile_Monitoring(string val_marker) const {
  unsigned short iMarker_CfgFile;
  for (iMarker_CfgFile = 0; iMarker_CfgFile < nMarker_CfgFile; iMarker_CfgFile++)
    if (Marker_CfgFile_TagBound[iMarker_CfgFile] == val_marker) break;
  return Marker_CfgFile_Monitoring[iMarker_CfgFile];
}

unsigned short CConfig::GetMarker_CfgFile_GeoEval(string val_marker) const {
  unsigned short iMarker_CfgFile;
  for (iMarker_CfgFile = 0; iMarker_CfgFile < nMarker_CfgFile; iMarker_CfgFile++)
    if (Marker_CfgFile_TagBound[iMarker_CfgFile] == val_marker) break;
  return Marker_CfgFile_GeoEval[iMarker_CfgFile];
}

unsigned short CConfig::GetMarker_CfgFile_Designing(string val_marker) const {
  unsigned short iMarker_CfgFile;
  for (iMarker_CfgFile = 0; iMarker_CfgFile < nMarker_CfgFile; iMarker_CfgFile++)
    if (Marker_CfgFile_TagBound[iMarker_CfgFile] == val_marker) break;
  return Marker_CfgFile_Designing[iMarker_CfgFile];
}

unsigned short CConfig::GetMarker_CfgFile_Plotting(string val_marker) const {
  unsigned short iMarker_CfgFile;
  for (iMarker_CfgFile = 0; iMarker_CfgFile < nMarker_CfgFile; iMarker_CfgFile++)
    if (Marker_CfgFile_TagBound[iMarker_CfgFile] == val_marker) break;
  return Marker_CfgFile_Plotting[iMarker_CfgFile];
}

unsigned short CConfig::GetMarker_CfgFile_Analyze(string val_marker) const {
  unsigned short iMarker_CfgFile;
  for (iMarker_CfgFile = 0; iMarker_CfgFile < nMarker_CfgFile; iMarker_CfgFile++)
    if (Marker_CfgFile_TagBound[iMarker_CfgFile] == val_marker) break;
  return Marker_CfgFile_Analyze[iMarker_CfgFile];
}

unsigned short CConfig::GetMarker_CfgFile_ZoneInterface(string val_marker) const {
  unsigned short iMarker_CfgFile;
  for (iMarker_CfgFile = 0; iMarker_CfgFile < nMarker_CfgFile; iMarker_CfgFile++)
    if (Marker_CfgFile_TagBound[iMarker_CfgFile] == val_marker) break;
  return Marker_CfgFile_ZoneInterface[iMarker_CfgFile];
}

unsigned short CConfig::GetMarker_CfgFile_Turbomachinery(string val_marker) const {
  unsigned short iMarker_CfgFile;
  for (iMarker_CfgFile = 0; iMarker_CfgFile < nMarker_CfgFile; iMarker_CfgFile++)
    if (Marker_CfgFile_TagBound[iMarker_CfgFile] == val_marker) break;
  return Marker_CfgFile_Turbomachinery[iMarker_CfgFile];
}

unsigned short CConfig::GetMarker_CfgFile_TurbomachineryFlag(string val_marker) const {
  unsigned short iMarker_CfgFile;
  for (iMarker_CfgFile = 0; iMarker_CfgFile < nMarker_CfgFile; iMarker_CfgFile++)
    if (Marker_CfgFile_TagBound[iMarker_CfgFile] == val_marker) break;
  return Marker_CfgFile_TurbomachineryFlag[iMarker_CfgFile];
}

unsigned short CConfig::GetMarker_CfgFile_MixingPlaneInterface(string val_marker) const {
  unsigned short iMarker_CfgFile;
  for (iMarker_CfgFile = 0; iMarker_CfgFile < nMarker_CfgFile; iMarker_CfgFile++)
    if (Marker_CfgFile_TagBound[iMarker_CfgFile] == val_marker) break;
  return Marker_CfgFile_MixingPlaneInterface[iMarker_CfgFile];
}

unsigned short CConfig::GetMarker_CfgFile_DV(string val_marker) const {
  unsigned short iMarker_CfgFile;
  for (iMarker_CfgFile = 0; iMarker_CfgFile < nMarker_CfgFile; iMarker_CfgFile++)
    if (Marker_CfgFile_TagBound[iMarker_CfgFile] == val_marker) break;
  return Marker_CfgFile_DV[iMarker_CfgFile];
}

unsigned short CConfig::GetMarker_CfgFile_Moving(string val_marker) const {
  unsigned short iMarker_CfgFile;
  for (iMarker_CfgFile = 0; iMarker_CfgFile < nMarker_CfgFile; iMarker_CfgFile++)
    if (Marker_CfgFile_TagBound[iMarker_CfgFile] == val_marker) break;
  return Marker_CfgFile_Moving[iMarker_CfgFile];
}

unsigned short CConfig::GetMarker_CfgFile_Deform_Mesh(string val_marker) const {
  unsigned short iMarker_CfgFile;
  for (iMarker_CfgFile = 0; iMarker_CfgFile < nMarker_CfgFile; iMarker_CfgFile++)
    if (Marker_CfgFile_TagBound[iMarker_CfgFile] == val_marker) break;
  return Marker_CfgFile_Deform_Mesh[iMarker_CfgFile];
}

unsigned short CConfig::GetMarker_CfgFile_Fluid_Load(string val_marker) const {
  unsigned short iMarker_CfgFile;
  for (iMarker_CfgFile = 0; iMarker_CfgFile < nMarker_CfgFile; iMarker_CfgFile++)
    if (Marker_CfgFile_TagBound[iMarker_CfgFile] == val_marker) break;
  return Marker_CfgFile_Fluid_Load[iMarker_CfgFile];
}

unsigned short CConfig::GetMarker_CfgFile_PyCustom(string val_marker) const {
  unsigned short iMarker_CfgFile;
  for (iMarker_CfgFile=0; iMarker_CfgFile < nMarker_CfgFile; iMarker_CfgFile++)
    if (Marker_CfgFile_TagBound[iMarker_CfgFile] == val_marker) break;
  return Marker_CfgFile_PyCustom[iMarker_CfgFile];
}

unsigned short CConfig::GetMarker_CfgFile_PerBound(string val_marker) const {
  unsigned short iMarker_CfgFile;
  for (iMarker_CfgFile = 0; iMarker_CfgFile < nMarker_CfgFile; iMarker_CfgFile++)
    if (Marker_CfgFile_TagBound[iMarker_CfgFile] == val_marker) break;
  return Marker_CfgFile_PerBound[iMarker_CfgFile];
}

unsigned short CConfig::GetMarker_ZoneInterface(string val_marker) const {
  unsigned short iMarker_CfgFile;
  for (iMarker_CfgFile = 0; iMarker_CfgFile < nMarker_CfgFile; iMarker_CfgFile++)
    if (Marker_CfgFile_TagBound[iMarker_CfgFile] == val_marker) break;
  return Marker_CfgFile_ZoneInterface[iMarker_CfgFile];
}

bool CConfig::GetSolid_Wall(unsigned short iMarker) const {

  return (Marker_All_KindBC[iMarker] == HEAT_FLUX  ||
          Marker_All_KindBC[iMarker] == ISOTHERMAL ||
          Marker_All_KindBC[iMarker] == CHT_WALL_INTERFACE ||
          Marker_All_KindBC[iMarker] == EULER_WALL);
}

bool CConfig::GetViscous_Wall(unsigned short iMarker) const {

  return (Marker_All_KindBC[iMarker] == HEAT_FLUX  ||
          Marker_All_KindBC[iMarker] == ISOTHERMAL ||
          Marker_All_KindBC[iMarker] == CHT_WALL_INTERFACE);
}

void CConfig::SetSurface_Movement(unsigned short iMarker, unsigned short kind_movement) {

  unsigned short* new_surface_movement = new unsigned short[nMarker_Moving + 1];
  string* new_marker_moving = new string[nMarker_Moving+1];

  for (unsigned short iMarker_Moving = 0; iMarker_Moving < nMarker_Moving; iMarker_Moving++){
    new_surface_movement[iMarker_Moving] = Kind_SurfaceMovement[iMarker_Moving];
    new_marker_moving[iMarker_Moving] = Marker_Moving[iMarker_Moving];
  }

  if (nKind_SurfaceMovement > 0){
    delete [] Marker_Moving;
    delete [] Kind_SurfaceMovement;
  }

  Kind_SurfaceMovement = new_surface_movement;
  Marker_Moving        = new_marker_moving;

  Kind_SurfaceMovement[nMarker_Moving] = kind_movement;
  Marker_Moving[nMarker_Moving] = Marker_All_TagBound[iMarker];

  nMarker_Moving++;
  nKind_SurfaceMovement++;

}
CConfig::~CConfig(void) {

  unsigned long iDV, iMarker, iPeriodic, iFFD;

  /*--- Delete all of the option objects in the global option map ---*/

  for(map<string, COptionBase*>::iterator itr = option_map.begin(); itr != option_map.end(); itr++) {
    delete itr->second;
  }

  delete [] TimeDOFsADER_DG;
  delete [] TimeIntegrationADER_DG;
  delete [] WeightsIntegrationADER_DG;
  delete [] RK_Alpha_Step;
  delete [] MG_PreSmooth;
  delete [] MG_PostSmooth;

  /*--- Free memory for Aeroelastic problems. ---*/

  delete[] Aeroelastic_pitch;
  delete[] Aeroelastic_plunge;

 /*--- Free memory for airfoil sections ---*/

 delete [] LocationStations;

  /*--- motion origin: ---*/

  delete [] MarkerMotion_Origin;

  delete [] MoveMotion_Origin;

  /*--- translation: ---*/

  delete [] MarkerTranslation_Rate;

  /*--- rotation: ---*/

  delete [] MarkerRotation_Rate;

  /*--- pitching: ---*/

  delete [] MarkerPitching_Omega;

  /*--- pitching amplitude: ---*/

  delete [] MarkerPitching_Ampl;

  /*--- pitching phase: ---*/

  delete [] MarkerPitching_Phase;

  /*--- plunging: ---*/

  delete [] MarkerPlunging_Omega;

  /*--- plunging amplitude: ---*/
  delete [] MarkerPlunging_Ampl;

  /*--- reference origin for moments ---*/

  delete [] RefOriginMoment_X;
  delete [] RefOriginMoment_Y;
  delete [] RefOriginMoment_Z;

  /*--- Free memory for Harmonic Blance Frequency  pointer ---*/

  delete [] Omega_HB;

  /*--- Marker pointers ---*/

  delete[] Marker_CfgFile_GeoEval;
  delete[] Marker_All_GeoEval;

  delete[] Marker_CfgFile_TagBound;
  delete[] Marker_All_TagBound;

  delete[] Marker_CfgFile_KindBC;
  delete[] Marker_All_KindBC;

  delete[] Marker_CfgFile_Monitoring;
  delete[] Marker_All_Monitoring;

  delete[] Marker_CfgFile_Designing;
  delete[] Marker_All_Designing;

  delete[] Marker_CfgFile_Plotting;
  delete[] Marker_All_Plotting;

  delete[] Marker_CfgFile_Analyze;
  delete[] Marker_All_Analyze;

  delete[] Marker_CfgFile_ZoneInterface;
  delete[] Marker_All_ZoneInterface;

  delete[] Marker_CfgFile_DV;
  delete[] Marker_All_DV;

  delete[] Marker_CfgFile_Moving;
  delete[] Marker_All_Moving;

  delete[] Marker_CfgFile_Deform_Mesh;
  delete[] Marker_All_Deform_Mesh;

  delete[] Marker_CfgFile_Fluid_Load;
  delete[] Marker_All_Fluid_Load;

  delete[] Marker_CfgFile_PyCustom;
  delete[] Marker_All_PyCustom;

  delete[] Marker_CfgFile_PerBound;
  delete[] Marker_All_PerBound;

  delete [] Marker_CfgFile_Turbomachinery;
  delete [] Marker_All_Turbomachinery;

  delete [] Marker_CfgFile_TurbomachineryFlag;
  delete [] Marker_All_TurbomachineryFlag;

  delete [] Marker_CfgFile_MixingPlaneInterface;
  delete [] Marker_All_MixingPlaneInterface;

                delete[] Marker_DV;
            delete[] Marker_Moving;
       delete[] Marker_Monitoring;
        delete[] Marker_Designing;
          delete[] Marker_GeoEval;
         delete[] Marker_Plotting;
         delete[] Marker_Analyze;
   delete[] Marker_WallFunctions;
         delete[] Marker_ZoneInterface;
              delete [] Marker_PyCustom;
     delete[] Marker_All_SendRecv;

       delete[] Kind_Inc_Inlet;
       delete[] Kind_Inc_Outlet;

  delete[] Kind_WallFunctions;

  delete[] Config_Filenames;

  if (IntInfo_WallFunctions != nullptr) {
    for (iMarker = 0; iMarker < nMarker_WallFunctions; ++iMarker) {
      if (IntInfo_WallFunctions[iMarker] != nullptr)
        delete[] IntInfo_WallFunctions[iMarker];
    }
    delete[] IntInfo_WallFunctions;
  }

  if (DoubleInfo_WallFunctions != nullptr) {
    for (iMarker = 0; iMarker < nMarker_WallFunctions; ++iMarker) {
      if (DoubleInfo_WallFunctions[iMarker] != nullptr)
        delete[] DoubleInfo_WallFunctions[iMarker];
    }
    delete[] DoubleInfo_WallFunctions;
  }

       delete[] Kind_ObjFunc;
       delete[] Weight_ObjFunc;

  if (DV_Value != nullptr) {
    for (iDV = 0; iDV < nDV; iDV++) delete[] DV_Value[iDV];
    delete [] DV_Value;
  }

  if (ParamDV != nullptr) {
    for (iDV = 0; iDV < nDV; iDV++) delete[] ParamDV[iDV];
    delete [] ParamDV;
  }

  if (CoordFFDBox != nullptr) {
    for (iFFD = 0; iFFD < nFFDBox; iFFD++) delete[] CoordFFDBox[iFFD];
    delete [] CoordFFDBox;
  }

  if (DegreeFFDBox != nullptr) {
    for (iFFD = 0; iFFD < nFFDBox; iFFD++) delete[] DegreeFFDBox[iFFD];
    delete [] DegreeFFDBox;
  }

     delete[] Design_Variable;

     delete[]  Exhaust_Temperature_Target;
     delete[]  Exhaust_Pressure_Target;
     delete[] Exhaust_Pressure;
     delete[] Exhaust_Temperature;
     delete[] Exhaust_MassFlow;
     delete[] Exhaust_TotalPressure;
     delete[] Exhaust_TotalTemperature;
     delete[] Exhaust_GrossThrust;
     delete[] Exhaust_Force;
     delete[] Exhaust_Power;

     delete[]  Inflow_Mach;
     delete[] Inflow_Pressure;
     delete[] Inflow_MassFlow;
     delete[] Inflow_ReverseMassFlow;
     delete[] Inflow_TotalPressure;
     delete[] Inflow_Temperature;
     delete[] Inflow_TotalTemperature;
     delete[] Inflow_RamDrag;
     delete[]  Inflow_Force;
     delete[] Inflow_Power;

     delete[]  Engine_Power;
     delete[]  Engine_Mach;
     delete[]  Engine_Force;
     delete[]  Engine_NetThrust;
     delete[]  Engine_GrossThrust;
     delete[]  Engine_Area;
     delete[] EngineInflow_Target;

     delete[]  ActDiskInlet_MassFlow;
     delete[]  ActDiskInlet_Temperature;
     delete[]  ActDiskInlet_TotalTemperature;
     delete[]  ActDiskInlet_Pressure;
     delete[]  ActDiskInlet_TotalPressure;
     delete[]  ActDiskInlet_RamDrag;
     delete[]  ActDiskInlet_Force;
     delete[]  ActDiskInlet_Power;

     delete[]  ActDiskOutlet_MassFlow;
     delete[]  ActDiskOutlet_Temperature;
     delete[]  ActDiskOutlet_TotalTemperature;
     delete[]  ActDiskOutlet_Pressure;
     delete[]  ActDiskOutlet_TotalPressure;
     delete[]  ActDiskOutlet_GrossThrust;
     delete[]  ActDiskOutlet_Force;
     delete[]  ActDiskOutlet_Power;

     delete[]  Outlet_MassFlow;
     delete[]  Outlet_Density;
     delete[]  Outlet_Area;

     delete[]  ActDisk_DeltaPress;
     delete[]  ActDisk_DeltaTemp;
     delete[]  ActDisk_TotalPressRatio;
     delete[]  ActDisk_TotalTempRatio;
     delete[]  ActDisk_StaticPressRatio;
     delete[]  ActDisk_StaticTempRatio;
     delete[]  ActDisk_Power;
     delete[]  ActDisk_MassFlow;
     delete[]  ActDisk_Mach;
     delete[]  ActDisk_Force;
     delete[]  ActDisk_NetThrust;
     delete[]  ActDisk_BCThrust;
     delete[]  ActDisk_BCThrust_Old;
     delete[]  ActDisk_GrossThrust;
     delete[]  ActDisk_Area;
     delete[]  ActDisk_ReverseMassFlow;

     delete[]  Surface_MassFlow;
     delete[]  Surface_Mach;
     delete[]  Surface_Temperature;
     delete[]  Surface_Pressure;
     delete[]  Surface_Density;
     delete[]  Surface_Enthalpy;
     delete[]  Surface_NormalVelocity;
     delete[]  Surface_Uniformity;
     delete[]  Surface_SecondaryStrength;
     delete[]  Surface_SecondOverUniform;
     delete[]  Surface_MomentumDistortion;
     delete[]  Surface_TotalTemperature;
     delete[]  Surface_TotalPressure;
     delete[]  Surface_PressureDrop;
     delete[]  Surface_DC60;
     delete[]  Surface_IDC;
     delete[]  Surface_IDC_Mach;
     delete[]  Surface_IDR;

  delete[]  Inlet_Ttotal;
  delete[]  Inlet_Ptotal;
  if (Inlet_FlowDir != nullptr) {
    for (iMarker = 0; iMarker < nMarker_Inlet; iMarker++)
      delete [] Inlet_FlowDir[iMarker];
    delete [] Inlet_FlowDir;
  }

  if (Inlet_Velocity != nullptr) {
    for (iMarker = 0; iMarker < nMarker_Supersonic_Inlet; iMarker++)
      delete [] Inlet_Velocity[iMarker];
    delete [] Inlet_Velocity;
  }

  if (Riemann_FlowDir != nullptr) {
    for (iMarker = 0; iMarker < nMarker_Riemann; iMarker++)
      delete [] Riemann_FlowDir[iMarker];
    delete [] Riemann_FlowDir;
  }

  if (Giles_FlowDir != nullptr) {
    for (iMarker = 0; iMarker < nMarker_Giles; iMarker++)
      delete [] Giles_FlowDir[iMarker];
    delete [] Giles_FlowDir;
  }

  if (Load_Sine_Dir != nullptr) {
    for (iMarker = 0; iMarker < nMarker_Load_Sine; iMarker++)
      delete [] Load_Sine_Dir[iMarker];
    delete [] Load_Sine_Dir;
  }

  if (Load_Dir != nullptr) {
    for (iMarker = 0; iMarker < nMarker_Load_Dir; iMarker++)
      delete [] Load_Dir[iMarker];
    delete [] Load_Dir;
  }

     delete[] Inlet_Temperature;
     delete[] Inlet_Pressure;
     delete[] Outlet_Pressure;
     delete[] Isothermal_Temperature;
     delete[] Heat_Flux;
     delete[] Displ_Value;
     delete[] Load_Value;
     delete[] Damper_Constant;
     delete[] Load_Dir_Multiplier;
     delete[] Load_Dir_Value;
     delete[] Disp_Dir;
     delete[] Disp_Dir_Multiplier;
     delete[] Disp_Dir_Value;
     delete[] Load_Sine_Amplitude;
     delete[] Load_Sine_Frequency;
     delete[] FlowLoad_Value;
     delete[] Wall_Emissivity;

  /*--- related to periodic boundary conditions ---*/

  for (iMarker = 0; iMarker < nMarker_PerBound; iMarker++) {
    if (Periodic_RotCenter   != nullptr) delete [] Periodic_RotCenter[iMarker];
    if (Periodic_RotAngles   != nullptr) delete [] Periodic_RotAngles[iMarker];
    if (Periodic_Translation != nullptr) delete [] Periodic_Translation[iMarker];
  }
  delete[] Periodic_RotCenter;
  delete[] Periodic_RotAngles;
  delete[] Periodic_Translation;

  for (iPeriodic = 0; iPeriodic < nPeriodic_Index; iPeriodic++) {
    if (Periodic_Center    != nullptr) delete [] Periodic_Center[iPeriodic];
    if (Periodic_Rotation  != nullptr) delete [] Periodic_Rotation[iPeriodic];
    if (Periodic_Translate != nullptr) delete [] Periodic_Translate[iPeriodic];
  }
  delete[] Periodic_Center;
  delete[] Periodic_Rotation;
  delete[] Periodic_Translate;

  delete[] MG_CorrecSmooth;
         delete[] PlaneTag;
              delete[] CFL;

  /*--- String markers ---*/

               delete[] Marker_Euler;
            delete[] Marker_FarField;
              delete[] Marker_Custom;
             delete[] Marker_SymWall;
            delete[] Marker_PerBound;
            delete[] Marker_PerDonor;
      delete[] Marker_NearFieldBound;
         delete[] Marker_Deform_Mesh;
          delete[] Marker_Fluid_Load;
      delete[] Marker_Fluid_InterfaceBound;
               delete[] Marker_Inlet;
    delete[] Marker_Supersonic_Inlet;
    delete[] Marker_Supersonic_Outlet;
              delete[] Marker_Outlet;
          delete[] Marker_Isothermal;
       delete[] Marker_EngineInflow;
      delete[] Marker_EngineExhaust;
        delete[] Marker_Displacement;
                delete[] Marker_Load;
                delete[] Marker_Damper;
                delete[] Marker_Load_Dir;
                delete[] Marker_Disp_Dir;
                delete[] Marker_Load_Sine;
            delete[] Marker_FlowLoad;
             delete[] Marker_Internal;
                delete[] Marker_HeatFlux;
          delete[] Marker_Emissivity;

  delete [] Int_Coeffs;

  delete [] ElasticityMod;
  delete [] PoissonRatio;
  delete [] MaterialDensity;
  delete [] Electric_Constant;
  delete [] Electric_Field_Mod;
  delete [] RefNode_Displacement;
  delete [] Electric_Field_Dir;

  /*--- Delete some arrays needed just for initializing options. ---*/

  delete [] FFDTag;
  delete [] nDV_Value;
  delete [] TagFFDBox;

  delete [] Kind_Data_Riemann;
  delete [] Riemann_Var1;
  delete [] Riemann_Var2;
  delete [] Kind_Data_Giles;
  delete [] Giles_Var1;
  delete [] Giles_Var2;
  delete [] RelaxFactorAverage;
  delete [] RelaxFactorFourier;
  delete [] nSpan_iZones;
  delete [] Kind_TurboMachinery;

  delete [] Marker_MixingPlaneInterface;
  delete [] Marker_TurboBoundIn;
  delete [] Marker_TurboBoundOut;
  delete [] Marker_Riemann;
  delete [] Marker_Giles;
  delete [] Marker_Shroud;

  delete [] nBlades;
  delete [] FreeStreamTurboNormal;

  delete [] top_optim_kernels;
  delete [] top_optim_kernel_params;
  delete [] top_optim_filter_radius;

  delete [] ScreenOutput;
  delete [] HistoryOutput;
  delete [] VolumeOutput;
  delete [] Mesh_Box_Size;
  delete [] VolumeOutputFiles;

  delete [] ConvField;

}

string CConfig::GetFilename(string filename, string ext, unsigned long Iter) const {

  /*--- Remove any extension --- */

  unsigned short lastindex = filename.find_last_of(".");
  filename = filename.substr(0, lastindex);

  /*--- Add the extension --- */

  filename = filename + string(ext);

  /*--- Append the zone number if multizone problems ---*/
  if (Multizone_Problem)
    filename = GetMultizone_FileName(filename, GetiZone(), ext);

  /*--- Append the zone number if multiple instance problems ---*/
  if (GetnTimeInstances() > 1)
    filename = GetMultiInstance_FileName(filename, GetiInst(), ext);

  if (GetTime_Domain()){
    filename = GetUnsteady_FileName(filename, (int)Iter, ext);
  }

  return filename;
}

string CConfig::GetUnsteady_FileName(string val_filename, int val_iter, string ext) const {

  string UnstExt="", UnstFilename = val_filename;
  char buffer[50];

  /*--- Check that a positive value iteration is requested (for now). ---*/

  if (val_iter < 0) {
    SU2_MPI::Error("Requesting a negative iteration number for the restart file!!", CURRENT_FUNCTION);
  }

  unsigned short lastindex = UnstFilename.find_last_of(".");
  UnstFilename = UnstFilename.substr(0, lastindex);

  /*--- Append iteration number for unsteady cases ---*/

  if (Time_Domain) {

    if ((val_iter >= 0)    && (val_iter < 10))    SPRINTF (buffer, "_0000%d", val_iter);
    if ((val_iter >= 10)   && (val_iter < 100))   SPRINTF (buffer, "_000%d",  val_iter);
    if ((val_iter >= 100)  && (val_iter < 1000))  SPRINTF (buffer, "_00%d",   val_iter);
    if ((val_iter >= 1000) && (val_iter < 10000)) SPRINTF (buffer, "_0%d",    val_iter);
    if (val_iter >= 10000) SPRINTF (buffer, "_%d", val_iter);
    UnstExt = string(buffer);
  }
  UnstExt += ext;
  UnstFilename.append(UnstExt);

  return UnstFilename;
}

string CConfig::GetMultizone_FileName(string val_filename, int val_iZone, string ext) const {

    string multizone_filename = val_filename;
    char buffer[50];

    unsigned short lastindex = multizone_filename.find_last_of(".");
    multizone_filename = multizone_filename.substr(0, lastindex);

    if (Multizone_Problem) {
        SPRINTF (buffer, "_%d", SU2_TYPE::Int(val_iZone));
        multizone_filename.append(string(buffer));
    }

    multizone_filename += ext;
    return multizone_filename;
}

string CConfig::GetMultizone_HistoryFileName(string val_filename, int val_iZone, string ext) const {

    string multizone_filename = val_filename;
    char buffer[50];
    unsigned short lastindex = multizone_filename.find_last_of(".");
    multizone_filename = multizone_filename.substr(0, lastindex);
    if (Multizone_Problem) {
        SPRINTF (buffer, "_%d", SU2_TYPE::Int(val_iZone));
        multizone_filename.append(string(buffer));
    }
    multizone_filename += ext;
    return multizone_filename;
}

string CConfig::GetMultiInstance_FileName(string val_filename, int val_iInst, string ext) const {

  string multizone_filename = val_filename;
  char buffer[50];

  unsigned short lastindex = multizone_filename.find_last_of(".");
  multizone_filename = multizone_filename.substr(0, lastindex);
  SPRINTF (buffer, "_%d", SU2_TYPE::Int(val_iInst));
  multizone_filename.append(string(buffer));
  multizone_filename += ext;
  return multizone_filename;
}

string CConfig::GetMultiInstance_HistoryFileName(string val_filename, int val_iInst) const {

  string multizone_filename = val_filename;
  char buffer[50];

  unsigned short lastindex = multizone_filename.find_last_of(".");
  multizone_filename = multizone_filename.substr(0, lastindex);
  SPRINTF (buffer, "_%d", SU2_TYPE::Int(val_iInst));
  multizone_filename.append(string(buffer));

  return multizone_filename;
}

string CConfig::GetObjFunc_Extension(string val_filename) const {

  string AdjExt, Filename = val_filename;

  if (ContinuousAdjoint || DiscreteAdjoint) {

    /*--- Remove filename extension (.dat) ---*/

    unsigned short lastindex = Filename.find_last_of(".");
    Filename = Filename.substr(0, lastindex);

    if (nObj==1) {
      switch (Kind_ObjFunc[0]) {
        case DRAG_COEFFICIENT:            AdjExt = "_cd";       break;
        case LIFT_COEFFICIENT:            AdjExt = "_cl";       break;
        case SIDEFORCE_COEFFICIENT:       AdjExt = "_csf";      break;
        case INVERSE_DESIGN_PRESSURE:     AdjExt = "_invpress"; break;
        case INVERSE_DESIGN_HEATFLUX:     AdjExt = "_invheat";  break;
        case MOMENT_X_COEFFICIENT:        AdjExt = "_cmx";      break;
        case MOMENT_Y_COEFFICIENT:        AdjExt = "_cmy";      break;
        case MOMENT_Z_COEFFICIENT:        AdjExt = "_cmz";      break;
        case EFFICIENCY:                  AdjExt = "_eff";      break;
        case EQUIVALENT_AREA:             AdjExt = "_ea";       break;
        case NEARFIELD_PRESSURE:          AdjExt = "_nfp";      break;
        case FORCE_X_COEFFICIENT:         AdjExt = "_cfx";      break;
        case FORCE_Y_COEFFICIENT:         AdjExt = "_cfy";      break;
        case FORCE_Z_COEFFICIENT:         AdjExt = "_cfz";      break;
        case THRUST_COEFFICIENT:          AdjExt = "_ct";       break;
        case TORQUE_COEFFICIENT:          AdjExt = "_cq";       break;
        case TOTAL_HEATFLUX:              AdjExt = "_totheat";  break;
        case MAXIMUM_HEATFLUX:            AdjExt = "_maxheat";  break;
        case TOTAL_AVG_TEMPERATURE:       AdjExt = "_avtp";     break;
        case FIGURE_OF_MERIT:             AdjExt = "_merit";    break;
        case BUFFET_SENSOR:               AdjExt = "_buffet";    break;
        case SURFACE_TOTAL_PRESSURE:      AdjExt = "_pt";       break;
        case SURFACE_STATIC_PRESSURE:     AdjExt = "_pe";       break;
        case SURFACE_MASSFLOW:            AdjExt = "_mfr";      break;
        case SURFACE_UNIFORMITY:          AdjExt = "_uniform";  break;
        case SURFACE_SECONDARY:           AdjExt = "_second";   break;
        case SURFACE_MOM_DISTORTION:      AdjExt = "_distort";  break;
        case SURFACE_SECOND_OVER_UNIFORM: AdjExt = "_sou";      break;
        case SURFACE_PRESSURE_DROP:       AdjExt = "_dp";       break;
        case SURFACE_MACH:                AdjExt = "_mach";     break;
        case CUSTOM_OBJFUNC:              AdjExt = "_custom";   break;
        case KINETIC_ENERGY_LOSS:         AdjExt = "_ke";       break;
        case TOTAL_PRESSURE_LOSS:         AdjExt = "_pl";       break;
        case FLOW_ANGLE_OUT:              AdjExt = "_fao";      break;
        case FLOW_ANGLE_IN:               AdjExt = "_fai";      break;
        case TOTAL_EFFICIENCY:            AdjExt = "_teff";     break;
        case TOTAL_STATIC_EFFICIENCY:     AdjExt = "_tseff";    break;
        case EULERIAN_WORK:               AdjExt = "_ew";       break;
        case MASS_FLOW_IN:                AdjExt = "_mfi";      break;
        case MASS_FLOW_OUT:               AdjExt = "_mfo";      break;
        case ENTROPY_GENERATION:          AdjExt = "_entg";     break;
        case REFERENCE_GEOMETRY:          AdjExt = "_refgeom";  break;
        case REFERENCE_NODE:              AdjExt = "_refnode";  break;
        case VOLUME_FRACTION:             AdjExt = "_volfrac";  break;
        case TOPOL_DISCRETENESS:          AdjExt = "_topdisc";  break;
        case TOPOL_COMPLIANCE:            AdjExt = "_topcomp";  break;
      }
    }
    else{
      AdjExt = "_combo";
    }
    Filename.append(AdjExt);

    /*--- Lastly, add the .dat extension ---*/
    Filename.append(".dat");

  }

  return Filename;
}

unsigned short CConfig::GetContainerPosition(unsigned short val_eqsystem) {

  switch (val_eqsystem) {
    case RUNTIME_FLOW_SYS:      return FLOW_SOL;
    case RUNTIME_TURB_SYS:      return TURB_SOL;
    case RUNTIME_TRANS_SYS:     return TRANS_SOL;
    case RUNTIME_HEAT_SYS:      return HEAT_SOL;
    case RUNTIME_POISSON_SYS:   return POISSON_SOL;
    case RUNTIME_FEA_SYS:       return FEA_SOL;
    case RUNTIME_ADJPOT_SYS:    return ADJFLOW_SOL;
    case RUNTIME_ADJFLOW_SYS:   return ADJFLOW_SOL;
    case RUNTIME_ADJTURB_SYS:   return ADJTURB_SOL;
    case RUNTIME_ADJFEA_SYS:    return ADJFEA_SOL;
    case RUNTIME_RADIATION_SYS: return RAD_SOL;
    case RUNTIME_MULTIGRID_SYS: return 0;
  }
  return 0;
}

void CConfig::SetKind_ConvNumScheme(unsigned short val_kind_convnumscheme,
                                    unsigned short val_kind_centered, unsigned short val_kind_upwind,
                                    unsigned short val_kind_slopelimit, bool val_muscl,
                                    unsigned short val_kind_fem) {

  Kind_ConvNumScheme = val_kind_convnumscheme;
  Kind_Centered = val_kind_centered;
  Kind_Upwind = val_kind_upwind;
  Kind_FEM = val_kind_fem;
  Kind_SlopeLimit = val_kind_slopelimit;
  MUSCL = val_muscl;

}

void CConfig::SetGlobalParam(unsigned short val_solver,
                             unsigned short val_system) {

  /*--- Set the simulation global time ---*/

  Current_UnstTime = static_cast<su2double>(TimeIter)*Delta_UnstTime;
  Current_UnstTimeND = static_cast<su2double>(TimeIter)*Delta_UnstTimeND;

  /*--- Set the solver methods ---*/

  switch (val_solver) {
    case EULER: case INC_EULER:
      if (val_system == RUNTIME_FLOW_SYS) {
        SetKind_ConvNumScheme(Kind_ConvNumScheme_Flow, Kind_Centered_Flow,
                              Kind_Upwind_Flow, Kind_SlopeLimit_Flow,
                              MUSCL_Flow, NONE);
        SetKind_TimeIntScheme(Kind_TimeIntScheme_Flow);
      }
      break;
    case NAVIER_STOKES: case INC_NAVIER_STOKES:
      if (val_system == RUNTIME_FLOW_SYS) {
        SetKind_ConvNumScheme(Kind_ConvNumScheme_Flow, Kind_Centered_Flow,
                              Kind_Upwind_Flow, Kind_SlopeLimit_Flow,
                              MUSCL_Flow, NONE);
        SetKind_TimeIntScheme(Kind_TimeIntScheme_Flow);
      }
      if (val_system == RUNTIME_HEAT_SYS) {
        SetKind_ConvNumScheme(Kind_ConvNumScheme_Heat, NONE, NONE, NONE, NONE, NONE);
        SetKind_TimeIntScheme(Kind_TimeIntScheme_Heat);
      }
      break;
    case RANS: case INC_RANS:
      if (val_system == RUNTIME_FLOW_SYS) {
        SetKind_ConvNumScheme(Kind_ConvNumScheme_Flow, Kind_Centered_Flow,
                              Kind_Upwind_Flow, Kind_SlopeLimit_Flow,
                              MUSCL_Flow, NONE);
        SetKind_TimeIntScheme(Kind_TimeIntScheme_Flow);
      }
      if (val_system == RUNTIME_TURB_SYS) {
        SetKind_ConvNumScheme(Kind_ConvNumScheme_Turb, Kind_Centered_Turb,
                              Kind_Upwind_Turb, Kind_SlopeLimit_Turb,
                              MUSCL_Turb, NONE);
        SetKind_TimeIntScheme(Kind_TimeIntScheme_Turb);
      }
      if (val_system == RUNTIME_TRANS_SYS) {
        SetKind_ConvNumScheme(Kind_ConvNumScheme_Turb, Kind_Centered_Turb,
                              Kind_Upwind_Turb, Kind_SlopeLimit_Turb,
                              MUSCL_Turb, NONE);
        SetKind_TimeIntScheme(Kind_TimeIntScheme_Turb);
      }
      if (val_system == RUNTIME_HEAT_SYS) {
        SetKind_ConvNumScheme(Kind_ConvNumScheme_Heat, NONE, NONE, NONE, NONE, NONE);
        SetKind_TimeIntScheme(Kind_TimeIntScheme_Heat);
      }
      break;
    case FEM_EULER:
      if (val_system == RUNTIME_FLOW_SYS) {
        SetKind_ConvNumScheme(Kind_ConvNumScheme_FEM_Flow, Kind_Centered_Flow,
                              Kind_Upwind_Flow, Kind_SlopeLimit_Flow,
                              MUSCL_Flow, Kind_FEM_Flow);
        SetKind_TimeIntScheme(Kind_TimeIntScheme_FEM_Flow);
      }
      break;
    case FEM_NAVIER_STOKES:
      if (val_system == RUNTIME_FLOW_SYS) {
        SetKind_ConvNumScheme(Kind_ConvNumScheme_Flow, Kind_Centered_Flow,
                              Kind_Upwind_Flow, Kind_SlopeLimit_Flow,
                              MUSCL_Flow, Kind_FEM_Flow);
        SetKind_TimeIntScheme(Kind_TimeIntScheme_FEM_Flow);
      }
      break;
    case FEM_LES:
      if (val_system == RUNTIME_FLOW_SYS) {
        SetKind_ConvNumScheme(Kind_ConvNumScheme_Flow, Kind_Centered_Flow,
                              Kind_Upwind_Flow, Kind_SlopeLimit_Flow,
                              MUSCL_Flow, Kind_FEM_Flow);
        SetKind_TimeIntScheme(Kind_TimeIntScheme_FEM_Flow);
      }
      break;
    case ADJ_EULER:
      if (val_system == RUNTIME_FLOW_SYS) {
        SetKind_ConvNumScheme(Kind_ConvNumScheme_Flow, Kind_Centered_Flow,
                              Kind_Upwind_Flow, Kind_SlopeLimit_Flow,
                              MUSCL_Flow, NONE);
        SetKind_TimeIntScheme(Kind_TimeIntScheme_Flow);
      }
      if (val_system == RUNTIME_ADJFLOW_SYS) {
        SetKind_ConvNumScheme(Kind_ConvNumScheme_AdjFlow, Kind_Centered_AdjFlow,
                              Kind_Upwind_AdjFlow, Kind_SlopeLimit_AdjFlow,
                              MUSCL_AdjFlow, NONE);
        SetKind_TimeIntScheme(Kind_TimeIntScheme_AdjFlow);
      }
      break;
    case ADJ_NAVIER_STOKES:
      if (val_system == RUNTIME_FLOW_SYS) {
        SetKind_ConvNumScheme(Kind_ConvNumScheme_Flow, Kind_Centered_Flow,
                              Kind_Upwind_Flow, Kind_SlopeLimit_Flow,
                              MUSCL_Flow, NONE);
        SetKind_TimeIntScheme(Kind_TimeIntScheme_Flow);
      }
      if (val_system == RUNTIME_ADJFLOW_SYS) {
        SetKind_ConvNumScheme(Kind_ConvNumScheme_AdjFlow, Kind_Centered_AdjFlow,
                              Kind_Upwind_AdjFlow, Kind_SlopeLimit_AdjFlow,
                              MUSCL_AdjFlow, NONE);
        SetKind_TimeIntScheme(Kind_TimeIntScheme_AdjFlow);
      }
      break;
    case ADJ_RANS:
      if (val_system == RUNTIME_FLOW_SYS) {
        SetKind_ConvNumScheme(Kind_ConvNumScheme_Flow, Kind_Centered_Flow,
                              Kind_Upwind_Flow, Kind_SlopeLimit_Flow,
                              MUSCL_Flow, NONE);
        SetKind_TimeIntScheme(Kind_TimeIntScheme_Flow);
      }
      if (val_system == RUNTIME_ADJFLOW_SYS) {
        SetKind_ConvNumScheme(Kind_ConvNumScheme_AdjFlow, Kind_Centered_AdjFlow,
                              Kind_Upwind_AdjFlow, Kind_SlopeLimit_AdjFlow,
                              MUSCL_AdjFlow, NONE);
        SetKind_TimeIntScheme(Kind_TimeIntScheme_AdjFlow);
      }
      if (val_system == RUNTIME_TURB_SYS) {
        SetKind_ConvNumScheme(Kind_ConvNumScheme_Turb, Kind_Centered_Turb,
                              Kind_Upwind_Turb, Kind_SlopeLimit_Turb,
                              MUSCL_Turb, NONE);
        SetKind_TimeIntScheme(Kind_TimeIntScheme_Turb);
      }
      if (val_system == RUNTIME_ADJTURB_SYS) {
        SetKind_ConvNumScheme(Kind_ConvNumScheme_AdjTurb, Kind_Centered_AdjTurb,
                              Kind_Upwind_AdjTurb, Kind_SlopeLimit_AdjTurb,
                              MUSCL_AdjTurb, NONE);
        SetKind_TimeIntScheme(Kind_TimeIntScheme_AdjTurb);
      }
      break;
    case HEAT_EQUATION:
      if (val_system == RUNTIME_HEAT_SYS) {
        SetKind_ConvNumScheme(NONE, NONE, NONE, NONE, NONE, NONE);
        SetKind_TimeIntScheme(Kind_TimeIntScheme_Heat);
      }
      break;
     
     case POISSON_EQUATION:
      if (val_system == RUNTIME_POISSON_SYS) {
        SetKind_ConvNumScheme(NONE, NONE, NONE, NONE, NONE, NONE);
        SetKind_TimeIntScheme(Kind_TimeIntScheme_Poisson);
      }
      break;

    case FEM_ELASTICITY:

      Current_DynTime = static_cast<su2double>(TimeIter)*Delta_DynTime;

      if (val_system == RUNTIME_FEA_SYS) {
        SetKind_ConvNumScheme(NONE, NONE, NONE, NONE, NONE, NONE);
        SetKind_TimeIntScheme(Kind_TimeIntScheme_FEA);
      }
      break;
  }
}

const su2double* CConfig::GetPeriodicRotCenter(string val_marker) const {
  unsigned short iMarker_PerBound;
  for (iMarker_PerBound = 0; iMarker_PerBound < nMarker_PerBound; iMarker_PerBound++)
    if (Marker_PerBound[iMarker_PerBound] == val_marker) break;
  return Periodic_RotCenter[iMarker_PerBound];
}

const su2double* CConfig::GetPeriodicRotAngles(string val_marker) const {
  unsigned short iMarker_PerBound;
  for (iMarker_PerBound = 0; iMarker_PerBound < nMarker_PerBound; iMarker_PerBound++)
    if (Marker_PerBound[iMarker_PerBound] == val_marker) break;
  return Periodic_RotAngles[iMarker_PerBound];
}

const su2double* CConfig::GetPeriodicTranslation(string val_marker) const {
  unsigned short iMarker_PerBound;
  for (iMarker_PerBound = 0; iMarker_PerBound < nMarker_PerBound; iMarker_PerBound++)
    if (Marker_PerBound[iMarker_PerBound] == val_marker) break;
  return Periodic_Translation[iMarker_PerBound];
}

unsigned short CConfig::GetMarker_Periodic_Donor(string val_marker) const {
  unsigned short iMarker_PerBound, jMarker_PerBound, kMarker_All;

  /*--- Find the marker for this periodic boundary. ---*/
  for (iMarker_PerBound = 0; iMarker_PerBound < nMarker_PerBound; iMarker_PerBound++)
    if (Marker_PerBound[iMarker_PerBound] == val_marker) break;

  /*--- Find corresponding donor. ---*/
  for (jMarker_PerBound = 0; jMarker_PerBound < nMarker_PerBound; jMarker_PerBound++)
    if (Marker_PerBound[jMarker_PerBound] == Marker_PerDonor[iMarker_PerBound]) break;

  /*--- Find and return global marker index for donor boundary. ---*/
  for (kMarker_All = 0; kMarker_All < nMarker_CfgFile; kMarker_All++)
    if (Marker_PerBound[jMarker_PerBound] == Marker_All_TagBound[kMarker_All]) break;

  return kMarker_All;
}

su2double CConfig::GetActDisk_NetThrust(string val_marker) const {
  unsigned short iMarker_ActDisk;
  for (iMarker_ActDisk = 0; iMarker_ActDisk < nMarker_ActDiskInlet; iMarker_ActDisk++)
    if ((Marker_ActDiskInlet[iMarker_ActDisk] == val_marker) ||
        (Marker_ActDiskOutlet[iMarker_ActDisk] == val_marker)) break;
  return ActDisk_NetThrust[iMarker_ActDisk];
}

su2double CConfig::GetActDisk_Power(string val_marker) const {
  unsigned short iMarker_ActDisk;
  for (iMarker_ActDisk = 0; iMarker_ActDisk < nMarker_ActDiskInlet; iMarker_ActDisk++)
    if ((Marker_ActDiskInlet[iMarker_ActDisk] == val_marker) ||
        (Marker_ActDiskOutlet[iMarker_ActDisk] == val_marker)) break;
  return ActDisk_Power[iMarker_ActDisk];
}

su2double CConfig::GetActDisk_MassFlow(string val_marker) const {
  unsigned short iMarker_ActDisk;
  for (iMarker_ActDisk = 0; iMarker_ActDisk < nMarker_ActDiskInlet; iMarker_ActDisk++)
    if ((Marker_ActDiskInlet[iMarker_ActDisk] == val_marker) ||
        (Marker_ActDiskOutlet[iMarker_ActDisk] == val_marker)) break;
  return ActDisk_MassFlow[iMarker_ActDisk];
}

su2double CConfig::GetActDisk_Mach(string val_marker) const {
  unsigned short iMarker_ActDisk;
  for (iMarker_ActDisk = 0; iMarker_ActDisk < nMarker_ActDiskInlet; iMarker_ActDisk++)
    if ((Marker_ActDiskInlet[iMarker_ActDisk] == val_marker) ||
        (Marker_ActDiskOutlet[iMarker_ActDisk] == val_marker)) break;
  return ActDisk_Mach[iMarker_ActDisk];
}

su2double CConfig::GetActDisk_Force(string val_marker) const {
  unsigned short iMarker_ActDisk;
  for (iMarker_ActDisk = 0; iMarker_ActDisk < nMarker_ActDiskInlet; iMarker_ActDisk++)
    if ((Marker_ActDiskInlet[iMarker_ActDisk] == val_marker) ||
        (Marker_ActDiskOutlet[iMarker_ActDisk] == val_marker)) break;
  return ActDisk_Force[iMarker_ActDisk];
}

su2double CConfig::GetActDisk_BCThrust(string val_marker) const {
  unsigned short iMarker_ActDisk;
  for (iMarker_ActDisk = 0; iMarker_ActDisk < nMarker_ActDiskInlet; iMarker_ActDisk++)
    if ((Marker_ActDiskInlet[iMarker_ActDisk] == val_marker) ||
        (Marker_ActDiskOutlet[iMarker_ActDisk] == val_marker)) break;
  return ActDisk_BCThrust[iMarker_ActDisk];
}

su2double CConfig::GetActDisk_BCThrust_Old(string val_marker) const {
  unsigned short iMarker_ActDisk;
  for (iMarker_ActDisk = 0; iMarker_ActDisk < nMarker_ActDiskInlet; iMarker_ActDisk++)
    if ((Marker_ActDiskInlet[iMarker_ActDisk] == val_marker) ||
        (Marker_ActDiskOutlet[iMarker_ActDisk] == val_marker)) break;
  return ActDisk_BCThrust_Old[iMarker_ActDisk];
}

void CConfig::SetActDisk_BCThrust(string val_marker, su2double val_actdisk_bcthrust) {
  unsigned short iMarker_ActDisk;
  for (iMarker_ActDisk = 0; iMarker_ActDisk < nMarker_ActDiskInlet; iMarker_ActDisk++)
    if ((Marker_ActDiskInlet[iMarker_ActDisk] == val_marker) ||
        (Marker_ActDiskOutlet[iMarker_ActDisk] == val_marker)) break;
  ActDisk_BCThrust[iMarker_ActDisk] = val_actdisk_bcthrust;
}

void CConfig::SetActDisk_BCThrust_Old(string val_marker, su2double val_actdisk_bcthrust_old) {
  unsigned short iMarker_ActDisk;
  for (iMarker_ActDisk = 0; iMarker_ActDisk < nMarker_ActDiskInlet; iMarker_ActDisk++)
    if ((Marker_ActDiskInlet[iMarker_ActDisk] == val_marker) ||
        (Marker_ActDiskOutlet[iMarker_ActDisk] == val_marker)) break;
  ActDisk_BCThrust_Old[iMarker_ActDisk] = val_actdisk_bcthrust_old;
}

su2double CConfig::GetActDisk_Area(string val_marker) const {
  unsigned short iMarker_ActDisk;
  for (iMarker_ActDisk = 0; iMarker_ActDisk < nMarker_ActDiskInlet; iMarker_ActDisk++)
    if ((Marker_ActDiskInlet[iMarker_ActDisk] == val_marker) ||
        (Marker_ActDiskOutlet[iMarker_ActDisk] == val_marker)) break;
  return ActDisk_Area[iMarker_ActDisk];
}

su2double CConfig::GetActDisk_ReverseMassFlow(string val_marker) const {
  unsigned short iMarker_ActDisk;
  for (iMarker_ActDisk = 0; iMarker_ActDisk < nMarker_ActDiskInlet; iMarker_ActDisk++)
    if ((Marker_ActDiskInlet[iMarker_ActDisk] == val_marker) ||
        (Marker_ActDiskOutlet[iMarker_ActDisk] == val_marker)) break;
  return ActDisk_ReverseMassFlow[iMarker_ActDisk];
}

su2double CConfig::GetActDisk_PressJump(string val_marker, unsigned short val_value) const {
  unsigned short iMarker_ActDisk;
  for (iMarker_ActDisk = 0; iMarker_ActDisk < nMarker_ActDiskInlet; iMarker_ActDisk++)
    if ((Marker_ActDiskInlet[iMarker_ActDisk] == val_marker) ||
        (Marker_ActDiskOutlet[iMarker_ActDisk] == val_marker)) break;
  return ActDisk_PressJump[iMarker_ActDisk][val_value];
}

su2double CConfig::GetActDisk_TempJump(string val_marker, unsigned short val_value) const {
  unsigned short iMarker_ActDisk;
  for (iMarker_ActDisk = 0; iMarker_ActDisk < nMarker_ActDiskInlet; iMarker_ActDisk++)
    if ((Marker_ActDiskInlet[iMarker_ActDisk] == val_marker) ||
        (Marker_ActDiskOutlet[iMarker_ActDisk] == val_marker)) break;
  return ActDisk_TempJump[iMarker_ActDisk][val_value];;
}

su2double CConfig::GetActDisk_Omega(string val_marker, unsigned short val_value) const {
  unsigned short iMarker_ActDisk;
  for (iMarker_ActDisk = 0; iMarker_ActDisk < nMarker_ActDiskInlet; iMarker_ActDisk++)
    if ((Marker_ActDiskInlet[iMarker_ActDisk] == val_marker) ||
        (Marker_ActDiskOutlet[iMarker_ActDisk] == val_marker)) break;
  return ActDisk_Omega[iMarker_ActDisk][val_value];;
}

su2double CConfig::GetOutlet_MassFlow(string val_marker) const {
  unsigned short iMarker_Outlet;
  for (iMarker_Outlet = 0; iMarker_Outlet < nMarker_Outlet; iMarker_Outlet++)
    if ((Marker_Outlet[iMarker_Outlet] == val_marker)) break;
  return Outlet_MassFlow[iMarker_Outlet];
}

su2double CConfig::GetOutlet_Density(string val_marker) const {
  unsigned short iMarker_Outlet;
  for (iMarker_Outlet = 0; iMarker_Outlet < nMarker_Outlet; iMarker_Outlet++)
    if ((Marker_Outlet[iMarker_Outlet] == val_marker)) break;
  return Outlet_Density[iMarker_Outlet];
}

su2double CConfig::GetOutlet_Area(string val_marker) const {
  unsigned short iMarker_Outlet;
  for (iMarker_Outlet = 0; iMarker_Outlet < nMarker_Outlet; iMarker_Outlet++)
    if ((Marker_Outlet[iMarker_Outlet] == val_marker)) break;
  return Outlet_Area[iMarker_Outlet];
}

unsigned short CConfig::GetMarker_CfgFile_ActDiskOutlet(string val_marker) const {
  unsigned short iMarker_ActDisk, kMarker_All;

  /*--- Find the marker for this actuator disk inlet. ---*/

  for (iMarker_ActDisk = 0; iMarker_ActDisk < nMarker_ActDiskInlet; iMarker_ActDisk++)
    if (Marker_ActDiskInlet[iMarker_ActDisk] == val_marker) break;

  /*--- Find and return global marker index for the actuator disk outlet. ---*/

  for (kMarker_All = 0; kMarker_All < nMarker_CfgFile; kMarker_All++)
    if (Marker_ActDiskOutlet[iMarker_ActDisk] == Marker_CfgFile_TagBound[kMarker_All]) break;

  return kMarker_All;
}

unsigned short CConfig::GetMarker_CfgFile_EngineExhaust(string val_marker) const {
  unsigned short iMarker_Engine, kMarker_All;

  /*--- Find the marker for this engine inflow. ---*/

  for (iMarker_Engine = 0; iMarker_Engine < nMarker_EngineInflow; iMarker_Engine++)
    if (Marker_EngineInflow[iMarker_Engine] == val_marker) break;

  /*--- Find and return global marker index for the engine exhaust. ---*/

  for (kMarker_All = 0; kMarker_All < nMarker_CfgFile; kMarker_All++)
    if (Marker_EngineExhaust[iMarker_Engine] == Marker_CfgFile_TagBound[kMarker_All]) break;

  return kMarker_All;
}

bool CConfig::GetVolumetric_Movement() const {
  bool volumetric_movement = false;

  if (GetSurface_Movement(AEROELASTIC) ||
      GetSurface_Movement(AEROELASTIC_RIGID_MOTION)||
      GetSurface_Movement(FLUID_STRUCTURE) ||
      GetSurface_Movement(EXTERNAL) ||
      GetSurface_Movement(EXTERNAL_ROTATION)){
    volumetric_movement = true;
  }

  if (Kind_SU2 == SU2_DEF ||
      Kind_SU2 == SU2_DOT ||
      DirectDiff)
  { volumetric_movement = true;}
  return volumetric_movement;
}

bool CConfig::GetSurface_Movement(unsigned short kind_movement) const {
  for (unsigned short iMarkerMoving = 0; iMarkerMoving < nKind_SurfaceMovement; iMarkerMoving++){
    if (Kind_SurfaceMovement[iMarkerMoving] == kind_movement){
      return true;
    }
  }
  return false;
}

unsigned short CConfig::GetMarker_Moving(string val_marker) const {
  unsigned short iMarker_Moving;

  /*--- Find the marker for this moving boundary. ---*/
  for (iMarker_Moving = 0; iMarker_Moving < nMarker_Moving; iMarker_Moving++)
    if (Marker_Moving[iMarker_Moving] == val_marker) break;

  return iMarker_Moving;
}

bool CConfig::GetMarker_Moving_Bool(string val_marker) const {
  unsigned short iMarker_Moving;

  /*--- Find the marker for this moving boundary, if it exists. ---*/
  for (iMarker_Moving = 0; iMarker_Moving < nMarker_Moving; iMarker_Moving++)
    if (Marker_Moving[iMarker_Moving] == val_marker) return true;

  return false;
}

unsigned short CConfig::GetMarker_Deform_Mesh(string val_marker) const {
  unsigned short iMarker_Deform_Mesh;

  /*--- Find the marker for this interface boundary. ---*/
  for (iMarker_Deform_Mesh = 0; iMarker_Deform_Mesh < nMarker_Deform_Mesh; iMarker_Deform_Mesh++)
    if (Marker_Deform_Mesh[iMarker_Deform_Mesh] == val_marker) break;

  return iMarker_Deform_Mesh;
}

unsigned short CConfig::GetMarker_Fluid_Load(string val_marker) const {
  unsigned short iMarker_Fluid_Load;

  /*--- Find the marker for this interface boundary. ---*/
  for (iMarker_Fluid_Load = 0; iMarker_Fluid_Load < nMarker_Fluid_Load; iMarker_Fluid_Load++)
    if (Marker_Fluid_Load[iMarker_Fluid_Load] == val_marker) break;

  return iMarker_Fluid_Load;
}

su2double CConfig::GetExhaust_Temperature_Target(string val_marker) const {
  unsigned short iMarker_EngineExhaust;
  for (iMarker_EngineExhaust = 0; iMarker_EngineExhaust < nMarker_EngineExhaust; iMarker_EngineExhaust++)
    if (Marker_EngineExhaust[iMarker_EngineExhaust] == val_marker) break;
  return Exhaust_Temperature_Target[iMarker_EngineExhaust];
}

su2double CConfig::GetExhaust_Pressure_Target(string val_marker) const {
  unsigned short iMarker_EngineExhaust;
  for (iMarker_EngineExhaust = 0; iMarker_EngineExhaust < nMarker_EngineExhaust; iMarker_EngineExhaust++)
    if (Marker_EngineExhaust[iMarker_EngineExhaust] == val_marker) break;
  return Exhaust_Pressure_Target[iMarker_EngineExhaust];
}

unsigned short CConfig::GetKind_Inc_Inlet(string val_marker) const {
  unsigned short iMarker_Inlet;
  for (iMarker_Inlet = 0; iMarker_Inlet < nMarker_Inlet; iMarker_Inlet++)
    if (Marker_Inlet[iMarker_Inlet] == val_marker) break;
  return Kind_Inc_Inlet[iMarker_Inlet];
}

unsigned short CConfig::GetKind_Inc_Outlet(string val_marker) const {
  unsigned short iMarker_Outlet;
  for (iMarker_Outlet = 0; iMarker_Outlet < nMarker_Outlet; iMarker_Outlet++)
    if (Marker_Outlet[iMarker_Outlet] == val_marker) break;
  return Kind_Inc_Outlet[iMarker_Outlet];
}

su2double CConfig::GetInlet_Ttotal(string val_marker) const {
  unsigned short iMarker_Inlet;
  for (iMarker_Inlet = 0; iMarker_Inlet < nMarker_Inlet; iMarker_Inlet++)
    if (Marker_Inlet[iMarker_Inlet] == val_marker) break;
  return Inlet_Ttotal[iMarker_Inlet];
}

su2double CConfig::GetInlet_Ptotal(string val_marker) const {
  unsigned short iMarker_Inlet;
  for (iMarker_Inlet = 0; iMarker_Inlet < nMarker_Inlet; iMarker_Inlet++)
    if (Marker_Inlet[iMarker_Inlet] == val_marker) break;
  return Inlet_Ptotal[iMarker_Inlet];
}

void CConfig::SetInlet_Ptotal(su2double val_pressure, string val_marker) {
  unsigned short iMarker_Inlet;
  for (iMarker_Inlet = 0; iMarker_Inlet < nMarker_Inlet; iMarker_Inlet++)
    if (Marker_Inlet[iMarker_Inlet] == val_marker)
      Inlet_Ptotal[iMarker_Inlet] = val_pressure;
}

const su2double* CConfig::GetInlet_FlowDir(string val_marker) const {
  unsigned short iMarker_Inlet;
  for (iMarker_Inlet = 0; iMarker_Inlet < nMarker_Inlet; iMarker_Inlet++)
    if (Marker_Inlet[iMarker_Inlet] == val_marker) break;
  return Inlet_FlowDir[iMarker_Inlet];
}

su2double CConfig::GetInlet_Temperature(string val_marker) const {
  unsigned short iMarker_Supersonic_Inlet;
  for (iMarker_Supersonic_Inlet = 0; iMarker_Supersonic_Inlet < nMarker_Supersonic_Inlet; iMarker_Supersonic_Inlet++)
    if (Marker_Supersonic_Inlet[iMarker_Supersonic_Inlet] == val_marker) break;
  return Inlet_Temperature[iMarker_Supersonic_Inlet];
}

su2double CConfig::GetInlet_Pressure(string val_marker) const {
  unsigned short iMarker_Supersonic_Inlet;
  for (iMarker_Supersonic_Inlet = 0; iMarker_Supersonic_Inlet < nMarker_Supersonic_Inlet; iMarker_Supersonic_Inlet++)
    if (Marker_Supersonic_Inlet[iMarker_Supersonic_Inlet] == val_marker) break;
  return Inlet_Pressure[iMarker_Supersonic_Inlet];
}

su2double* CConfig::GetInlet_Velocity(string val_marker) {
  unsigned short iMarker_Supersonic_Inlet;
  for (iMarker_Supersonic_Inlet = 0; iMarker_Supersonic_Inlet < nMarker_Supersonic_Inlet; iMarker_Supersonic_Inlet++)
    if (Marker_Supersonic_Inlet[iMarker_Supersonic_Inlet] == val_marker) break;
  return Inlet_Velocity[iMarker_Supersonic_Inlet];
}

su2double CConfig::GetOutlet_Pressure(string val_marker) const {
  unsigned short iMarker_Outlet;
  for (iMarker_Outlet = 0; iMarker_Outlet < nMarker_Outlet; iMarker_Outlet++)
    if (Marker_Outlet[iMarker_Outlet] == val_marker) break;
  return Outlet_Pressure[iMarker_Outlet];
}

void CConfig::SetOutlet_Pressure(su2double val_pressure, string val_marker) {
  unsigned short iMarker_Outlet;
  for (iMarker_Outlet = 0; iMarker_Outlet < nMarker_Outlet; iMarker_Outlet++)
    if (Marker_Outlet[iMarker_Outlet] == val_marker)
      Outlet_Pressure[iMarker_Outlet] = val_pressure;
}

su2double CConfig::GetRiemann_Var1(string val_marker) const {
  unsigned short iMarker_Riemann;
  for (iMarker_Riemann = 0; iMarker_Riemann < nMarker_Riemann; iMarker_Riemann++)
    if (Marker_Riemann[iMarker_Riemann] == val_marker) break;
  return Riemann_Var1[iMarker_Riemann];
}

su2double CConfig::GetRiemann_Var2(string val_marker) const {
  unsigned short iMarker_Riemann;
  for (iMarker_Riemann = 0; iMarker_Riemann < nMarker_Riemann; iMarker_Riemann++)
    if (Marker_Riemann[iMarker_Riemann] == val_marker) break;
  return Riemann_Var2[iMarker_Riemann];
}

su2double* CConfig::GetRiemann_FlowDir(string val_marker) {
  unsigned short iMarker_Riemann;
  for (iMarker_Riemann = 0; iMarker_Riemann < nMarker_Riemann; iMarker_Riemann++)
    if (Marker_Riemann[iMarker_Riemann] == val_marker) break;
  return Riemann_FlowDir[iMarker_Riemann];
}

unsigned short CConfig::GetKind_Data_Riemann(string val_marker) const {
  unsigned short iMarker_Riemann;
  for (iMarker_Riemann = 0; iMarker_Riemann < nMarker_Riemann; iMarker_Riemann++)
    if (Marker_Riemann[iMarker_Riemann] == val_marker) break;
  return Kind_Data_Riemann[iMarker_Riemann];
}


su2double CConfig::GetGiles_Var1(string val_marker) const {
  unsigned short iMarker_Giles;
  for (iMarker_Giles = 0; iMarker_Giles < nMarker_Giles; iMarker_Giles++)
    if (Marker_Giles[iMarker_Giles] == val_marker) break;
  return Giles_Var1[iMarker_Giles];
}

void CConfig::SetGiles_Var1(su2double newVar1, string val_marker) {
  unsigned short iMarker_Giles;
  for (iMarker_Giles = 0; iMarker_Giles < nMarker_Giles; iMarker_Giles++)
    if (Marker_Giles[iMarker_Giles] == val_marker) break;
  Giles_Var1[iMarker_Giles] = newVar1;
}

su2double CConfig::GetGiles_Var2(string val_marker) const {
  unsigned short iMarker_Giles;
  for (iMarker_Giles = 0; iMarker_Giles < nMarker_Giles; iMarker_Giles++)
    if (Marker_Giles[iMarker_Giles] == val_marker) break;
  return Giles_Var2[iMarker_Giles];
}

su2double CConfig::GetGiles_RelaxFactorAverage(string val_marker) const {
  unsigned short iMarker_Giles;
  for (iMarker_Giles = 0; iMarker_Giles < nMarker_Giles; iMarker_Giles++)
    if (Marker_Giles[iMarker_Giles] == val_marker) break;
  return RelaxFactorAverage[iMarker_Giles];
}

su2double CConfig::GetGiles_RelaxFactorFourier(string val_marker) const {
  unsigned short iMarker_Giles;
  for (iMarker_Giles = 0; iMarker_Giles < nMarker_Giles; iMarker_Giles++)
    if (Marker_Giles[iMarker_Giles] == val_marker) break;
  return RelaxFactorFourier[iMarker_Giles];
}

su2double* CConfig::GetGiles_FlowDir(string val_marker) {
  unsigned short iMarker_Giles;
  for (iMarker_Giles = 0; iMarker_Giles < nMarker_Giles; iMarker_Giles++)
    if (Marker_Giles[iMarker_Giles] == val_marker) break;
  return Giles_FlowDir[iMarker_Giles];
}

unsigned short CConfig::GetKind_Data_Giles(string val_marker) const {
  unsigned short iMarker_Giles;
  for (iMarker_Giles = 0; iMarker_Giles < nMarker_Giles; iMarker_Giles++)
    if (Marker_Giles[iMarker_Giles] == val_marker) break;
  return Kind_Data_Giles[iMarker_Giles];
}

su2double CConfig::GetPressureOut_BC() const {
  unsigned short iMarker_BC;
  su2double pres_out = 0.0;
  for (iMarker_BC = 0; iMarker_BC < nMarker_Giles; iMarker_BC++){
    if (Kind_Data_Giles[iMarker_BC] == STATIC_PRESSURE || Kind_Data_Giles[iMarker_BC] == STATIC_PRESSURE_1D || Kind_Data_Giles[iMarker_BC] == RADIAL_EQUILIBRIUM ){
      pres_out = Giles_Var1[iMarker_BC];
    }
  }
  for (iMarker_BC = 0; iMarker_BC < nMarker_Riemann; iMarker_BC++){
    if (Kind_Data_Riemann[iMarker_BC] == STATIC_PRESSURE || Kind_Data_Riemann[iMarker_BC] == RADIAL_EQUILIBRIUM){
      pres_out = Riemann_Var1[iMarker_BC];
    }
  }
  return pres_out/Pressure_Ref;
}

void CConfig::SetPressureOut_BC(su2double val_press) {
  unsigned short iMarker_BC;
  for (iMarker_BC = 0; iMarker_BC < nMarker_Giles; iMarker_BC++){
    if (Kind_Data_Giles[iMarker_BC] == STATIC_PRESSURE || Kind_Data_Giles[iMarker_BC] == STATIC_PRESSURE_1D || Kind_Data_Giles[iMarker_BC] == RADIAL_EQUILIBRIUM ){
      Giles_Var1[iMarker_BC] = val_press*Pressure_Ref;
    }
  }
  for (iMarker_BC = 0; iMarker_BC < nMarker_Riemann; iMarker_BC++){
    if (Kind_Data_Riemann[iMarker_BC] == STATIC_PRESSURE || Kind_Data_Riemann[iMarker_BC] == RADIAL_EQUILIBRIUM){
      Riemann_Var1[iMarker_BC] = val_press*Pressure_Ref;
    }
  }
}

su2double CConfig::GetTotalPressureIn_BC() const {
  unsigned short iMarker_BC;
  su2double tot_pres_in = 0.0;
  for (iMarker_BC = 0; iMarker_BC < nMarker_Giles; iMarker_BC++){
    if (Kind_Data_Giles[iMarker_BC] == TOTAL_CONDITIONS_PT || Kind_Data_Giles[iMarker_BC] == TOTAL_CONDITIONS_PT_1D){
      tot_pres_in = Giles_Var1[iMarker_BC];
    }
  }
  for (iMarker_BC = 0; iMarker_BC < nMarker_Riemann; iMarker_BC++){
    if (Kind_Data_Riemann[iMarker_BC] == TOTAL_CONDITIONS_PT ){
      tot_pres_in = Riemann_Var1[iMarker_BC];
    }
  }
  if(nMarker_Inlet == 1 && Kind_Inlet == TOTAL_CONDITIONS){
    tot_pres_in = Inlet_Ptotal[0];
  }
  return tot_pres_in/Pressure_Ref;
}

su2double CConfig::GetTotalTemperatureIn_BC() const {
  unsigned short iMarker_BC;
  su2double tot_temp_in = 0.0;
  for (iMarker_BC = 0; iMarker_BC < nMarker_Giles; iMarker_BC++){
    if (Kind_Data_Giles[iMarker_BC] == TOTAL_CONDITIONS_PT || Kind_Data_Giles[iMarker_BC] == TOTAL_CONDITIONS_PT_1D){
      tot_temp_in = Giles_Var2[iMarker_BC];
    }
  }
  for (iMarker_BC = 0; iMarker_BC < nMarker_Riemann; iMarker_BC++){
    if (Kind_Data_Riemann[iMarker_BC] == TOTAL_CONDITIONS_PT ){
      tot_temp_in = Riemann_Var2[iMarker_BC];
    }
  }

  if(nMarker_Inlet == 1 && Kind_Inlet == TOTAL_CONDITIONS){
    tot_temp_in = Inlet_Ttotal[0];
  }
  return tot_temp_in/Temperature_Ref;
}

void CConfig::SetTotalTemperatureIn_BC(su2double val_temp) {
  unsigned short iMarker_BC;
  for (iMarker_BC = 0; iMarker_BC < nMarker_Giles; iMarker_BC++){
    if (Kind_Data_Giles[iMarker_BC] == TOTAL_CONDITIONS_PT || Kind_Data_Giles[iMarker_BC] == TOTAL_CONDITIONS_PT_1D){
      Giles_Var2[iMarker_BC] = val_temp*Temperature_Ref;
    }
  }
  for (iMarker_BC = 0; iMarker_BC < nMarker_Riemann; iMarker_BC++){
    if (Kind_Data_Riemann[iMarker_BC] == TOTAL_CONDITIONS_PT ){
      Riemann_Var2[iMarker_BC] = val_temp*Temperature_Ref;
    }
  }

  if(nMarker_Inlet == 1 && Kind_Inlet == TOTAL_CONDITIONS){
    Inlet_Ttotal[0] = val_temp*Temperature_Ref;
  }
}

su2double CConfig::GetFlowAngleIn_BC() const {
  unsigned short iMarker_BC;
  su2double alpha_in = 0.0;
  for (iMarker_BC = 0; iMarker_BC < nMarker_Giles; iMarker_BC++){
    if (Kind_Data_Giles[iMarker_BC] == TOTAL_CONDITIONS_PT || Kind_Data_Giles[iMarker_BC] == TOTAL_CONDITIONS_PT_1D){
      alpha_in = atan(Giles_FlowDir[iMarker_BC][1]/Giles_FlowDir[iMarker_BC][0]);
    }
  }
  for (iMarker_BC = 0; iMarker_BC < nMarker_Riemann; iMarker_BC++){
    if (Kind_Data_Riemann[iMarker_BC] == TOTAL_CONDITIONS_PT ){
      alpha_in = atan(Riemann_FlowDir[iMarker_BC][1]/Riemann_FlowDir[iMarker_BC][0]);
    }
  }

  if(nMarker_Inlet == 1 && Kind_Inlet == TOTAL_CONDITIONS){
    alpha_in = atan(Inlet_FlowDir[0][1]/Inlet_FlowDir[0][0]);
  }

  return alpha_in;
}

su2double CConfig::GetIncInlet_BC() const {

  su2double val_out = 0.0;

  if (nMarker_Inlet > 0) {
    if (Kind_Inc_Inlet[0] == VELOCITY_INLET)
      val_out = Inlet_Ptotal[0]/Velocity_Ref;
    else if (Kind_Inc_Inlet[0] == PRESSURE_INLET)
      val_out = Inlet_Ptotal[0]/Pressure_Ref;
  }

  return val_out;
}

void CConfig::SetIncInlet_BC(su2double val_in) {

  if (nMarker_Inlet > 0) {
    if (Kind_Inc_Inlet[0] == VELOCITY_INLET)
      Inlet_Ptotal[0] = val_in*Velocity_Ref;
    else if (Kind_Inc_Inlet[0] == PRESSURE_INLET)
      Inlet_Ptotal[0] = val_in*Pressure_Ref;
  }
}

su2double CConfig::GetIncTemperature_BC() const {

  su2double val_out = 0.0;

  if (nMarker_Inlet > 0)
    val_out = Inlet_Ttotal[0]/Temperature_Ref;

  return val_out;
}

void CConfig::SetIncTemperature_BC(su2double val_temperature) {
  if (nMarker_Inlet > 0)
    Inlet_Ttotal[0] = val_temperature*Temperature_Ref;
}

su2double CConfig::GetIncPressureOut_BC() const {

  su2double pressure_out = 0.0;

  if (nMarker_FarField > 0){
    pressure_out = Pressure_FreeStreamND;
  } else if (nMarker_Outlet > 0) {
    pressure_out = Outlet_Pressure[0]/Pressure_Ref;
  }

  return pressure_out;
}

void CConfig::SetIncPressureOut_BC(su2double val_pressure) {

  if (nMarker_FarField > 0){
    Pressure_FreeStreamND = val_pressure;
  } else if (nMarker_Outlet > 0) {
    Outlet_Pressure[0] = val_pressure*Pressure_Ref;
  }

}

su2double CConfig::GetIsothermal_Temperature(string val_marker) const {

  unsigned short iMarker_Isothermal = 0;

  if (nMarker_Isothermal > 0) {
    for (iMarker_Isothermal = 0; iMarker_Isothermal < nMarker_Isothermal; iMarker_Isothermal++)
      if (Marker_Isothermal[iMarker_Isothermal] == val_marker) break;
  }

  return Isothermal_Temperature[iMarker_Isothermal];
}

su2double CConfig::GetWall_HeatFlux(string val_marker) const {
  unsigned short iMarker_HeatFlux = 0;

  if (nMarker_HeatFlux > 0) {
  for (iMarker_HeatFlux = 0; iMarker_HeatFlux < nMarker_HeatFlux; iMarker_HeatFlux++)
    if (Marker_HeatFlux[iMarker_HeatFlux] == val_marker) break;
  }

  return Heat_Flux[iMarker_HeatFlux];
}

unsigned short CConfig::GetWallFunction_Treatment(string val_marker) const {
  unsigned short WallFunction = NO_WALL_FUNCTION;

  for(unsigned short iMarker=0; iMarker<nMarker_WallFunctions; iMarker++) {
    if(Marker_WallFunctions[iMarker] == val_marker) {
      WallFunction = Kind_WallFunctions[iMarker];
      break;
    }
  }

  return WallFunction;
}

unsigned short* CConfig::GetWallFunction_IntInfo(string val_marker) {
  unsigned short *intInfo = nullptr;

  for(unsigned short iMarker=0; iMarker<nMarker_WallFunctions; iMarker++) {
    if(Marker_WallFunctions[iMarker] == val_marker) {
      intInfo = IntInfo_WallFunctions[iMarker];
      break;
    }
  }

  return intInfo;
}

su2double* CConfig::GetWallFunction_DoubleInfo(string val_marker) {
  su2double *doubleInfo = nullptr;

  for(unsigned short iMarker=0; iMarker<nMarker_WallFunctions; iMarker++) {
    if(Marker_WallFunctions[iMarker] == val_marker) {
      doubleInfo = DoubleInfo_WallFunctions[iMarker];
      break;
    }
  }

  return doubleInfo;
}

su2double CConfig::GetEngineInflow_Target(string val_marker) const {
  unsigned short iMarker_EngineInflow;
  for (iMarker_EngineInflow = 0; iMarker_EngineInflow < nMarker_EngineInflow; iMarker_EngineInflow++)
    if (Marker_EngineInflow[iMarker_EngineInflow] == val_marker) break;
  return EngineInflow_Target[iMarker_EngineInflow];
}

su2double CConfig::GetInflow_Pressure(string val_marker) const {
  unsigned short iMarker_EngineInflow;
  for (iMarker_EngineInflow = 0; iMarker_EngineInflow < nMarker_EngineInflow; iMarker_EngineInflow++)
    if (Marker_EngineInflow[iMarker_EngineInflow] == val_marker) break;
  return Inflow_Pressure[iMarker_EngineInflow];
}

su2double CConfig::GetInflow_MassFlow(string val_marker) const {
  unsigned short iMarker_EngineInflow;
  for (iMarker_EngineInflow = 0; iMarker_EngineInflow < nMarker_EngineInflow; iMarker_EngineInflow++)
    if (Marker_EngineInflow[iMarker_EngineInflow] == val_marker) break;
  return Inflow_MassFlow[iMarker_EngineInflow];
}

su2double CConfig::GetInflow_ReverseMassFlow(string val_marker) const {
  unsigned short iMarker_EngineInflow;
  for (iMarker_EngineInflow = 0; iMarker_EngineInflow < nMarker_EngineInflow; iMarker_EngineInflow++)
    if (Marker_EngineInflow[iMarker_EngineInflow] == val_marker) break;
  return Inflow_ReverseMassFlow[iMarker_EngineInflow];
}

su2double CConfig::GetInflow_TotalPressure(string val_marker) const {
  unsigned short iMarker_EngineInflow;
  for (iMarker_EngineInflow = 0; iMarker_EngineInflow < nMarker_EngineInflow; iMarker_EngineInflow++)
    if (Marker_EngineInflow[iMarker_EngineInflow] == val_marker) break;
  return Inflow_TotalPressure[iMarker_EngineInflow];
}

su2double CConfig::GetInflow_Temperature(string val_marker) const {
  unsigned short iMarker_EngineInflow;
  for (iMarker_EngineInflow = 0; iMarker_EngineInflow < nMarker_EngineInflow; iMarker_EngineInflow++)
    if (Marker_EngineInflow[iMarker_EngineInflow] == val_marker) break;
  return Inflow_Temperature[iMarker_EngineInflow];
}

su2double CConfig::GetInflow_TotalTemperature(string val_marker) const {
  unsigned short iMarker_EngineInflow;
  for (iMarker_EngineInflow = 0; iMarker_EngineInflow < nMarker_EngineInflow; iMarker_EngineInflow++)
    if (Marker_EngineInflow[iMarker_EngineInflow] == val_marker) break;
  return Inflow_TotalTemperature[iMarker_EngineInflow];
}

su2double CConfig::GetInflow_RamDrag(string val_marker) const {
  unsigned short iMarker_EngineInflow;
  for (iMarker_EngineInflow = 0; iMarker_EngineInflow < nMarker_EngineInflow; iMarker_EngineInflow++)
    if (Marker_EngineInflow[iMarker_EngineInflow] == val_marker) break;
  return Inflow_RamDrag[iMarker_EngineInflow];
}

su2double CConfig::GetInflow_Force(string val_marker) const {
  unsigned short iMarker_EngineInflow;
  for (iMarker_EngineInflow = 0; iMarker_EngineInflow < nMarker_EngineInflow; iMarker_EngineInflow++)
    if (Marker_EngineInflow[iMarker_EngineInflow] == val_marker) break;
  return Inflow_Force[iMarker_EngineInflow];
}

su2double CConfig::GetInflow_Power(string val_marker) const {
  unsigned short iMarker_EngineInflow;
  for (iMarker_EngineInflow = 0; iMarker_EngineInflow < nMarker_EngineInflow; iMarker_EngineInflow++)
    if (Marker_EngineInflow[iMarker_EngineInflow] == val_marker) break;
  return Inflow_Power[iMarker_EngineInflow];
}

su2double CConfig::GetInflow_Mach(string val_marker) const {
  unsigned short iMarker_EngineInflow;
  for (iMarker_EngineInflow = 0; iMarker_EngineInflow < nMarker_EngineInflow; iMarker_EngineInflow++)
    if (Marker_EngineInflow[iMarker_EngineInflow] == val_marker) break;
  return Inflow_Mach[iMarker_EngineInflow];
}

su2double CConfig::GetExhaust_Pressure(string val_marker) const {
  unsigned short iMarker_EngineExhaust;
  for (iMarker_EngineExhaust = 0; iMarker_EngineExhaust < nMarker_EngineExhaust; iMarker_EngineExhaust++)
    if (Marker_EngineExhaust[iMarker_EngineExhaust] == val_marker) break;
  return Exhaust_Pressure[iMarker_EngineExhaust];
}

su2double CConfig::GetExhaust_Temperature(string val_marker) const {
  unsigned short iMarker_EngineExhaust;
  for (iMarker_EngineExhaust = 0; iMarker_EngineExhaust < nMarker_EngineExhaust; iMarker_EngineExhaust++)
    if (Marker_EngineExhaust[iMarker_EngineExhaust] == val_marker) break;
  return Exhaust_Temperature[iMarker_EngineExhaust];
}

su2double CConfig::GetExhaust_MassFlow(string val_marker) const {
  unsigned short iMarker_EngineExhaust;
  for (iMarker_EngineExhaust = 0; iMarker_EngineExhaust < nMarker_EngineExhaust; iMarker_EngineExhaust++)
    if (Marker_EngineExhaust[iMarker_EngineExhaust] == val_marker) break;
  return Exhaust_MassFlow[iMarker_EngineExhaust];
}

su2double CConfig::GetExhaust_TotalPressure(string val_marker) const {
  unsigned short iMarker_EngineExhaust;
  for (iMarker_EngineExhaust = 0; iMarker_EngineExhaust < nMarker_EngineExhaust; iMarker_EngineExhaust++)
    if (Marker_EngineExhaust[iMarker_EngineExhaust] == val_marker) break;
  return Exhaust_TotalPressure[iMarker_EngineExhaust];
}

su2double CConfig::GetExhaust_TotalTemperature(string val_marker) const {
  unsigned short iMarker_EngineExhaust;
  for (iMarker_EngineExhaust = 0; iMarker_EngineExhaust < nMarker_EngineExhaust; iMarker_EngineExhaust++)
    if (Marker_EngineExhaust[iMarker_EngineExhaust] == val_marker) break;
  return Exhaust_TotalTemperature[iMarker_EngineExhaust];
}

su2double CConfig::GetExhaust_GrossThrust(string val_marker) const {
  unsigned short iMarker_EngineExhaust;
  for (iMarker_EngineExhaust = 0; iMarker_EngineExhaust < nMarker_EngineExhaust; iMarker_EngineExhaust++)
    if (Marker_EngineExhaust[iMarker_EngineExhaust] == val_marker) break;
  return Exhaust_GrossThrust[iMarker_EngineExhaust];
}

su2double CConfig::GetExhaust_Force(string val_marker) const {
  unsigned short iMarker_EngineExhaust;
  for (iMarker_EngineExhaust = 0; iMarker_EngineExhaust < nMarker_EngineExhaust; iMarker_EngineExhaust++)
    if (Marker_EngineExhaust[iMarker_EngineExhaust] == val_marker) break;
  return Exhaust_Force[iMarker_EngineExhaust];
}

su2double CConfig::GetExhaust_Power(string val_marker) const {
  unsigned short iMarker_EngineExhaust;
  for (iMarker_EngineExhaust = 0; iMarker_EngineExhaust < nMarker_EngineExhaust; iMarker_EngineExhaust++)
    if (Marker_EngineExhaust[iMarker_EngineExhaust] == val_marker) break;
  return Exhaust_Power[iMarker_EngineExhaust];
}

su2double CConfig::GetActDiskInlet_Pressure(string val_marker) const {
  unsigned short iMarker_ActDiskInlet;
  for (iMarker_ActDiskInlet = 0; iMarker_ActDiskInlet < nMarker_ActDiskInlet; iMarker_ActDiskInlet++)
    if (Marker_ActDiskInlet[iMarker_ActDiskInlet] == val_marker) break;
  return ActDiskInlet_Pressure[iMarker_ActDiskInlet];
}

su2double CConfig::GetActDiskInlet_TotalPressure(string val_marker) const {
  unsigned short iMarker_ActDiskInlet;
  for (iMarker_ActDiskInlet = 0; iMarker_ActDiskInlet < nMarker_ActDiskInlet; iMarker_ActDiskInlet++)
    if (Marker_ActDiskInlet[iMarker_ActDiskInlet] == val_marker) break;
  return ActDiskInlet_TotalPressure[iMarker_ActDiskInlet];
}

su2double CConfig::GetActDiskInlet_RamDrag(string val_marker) const {
  unsigned short iMarker_ActDiskInlet;
  for (iMarker_ActDiskInlet = 0; iMarker_ActDiskInlet < nMarker_ActDiskInlet; iMarker_ActDiskInlet++)
    if (Marker_ActDiskInlet[iMarker_ActDiskInlet] == val_marker) break;
  return ActDiskInlet_RamDrag[iMarker_ActDiskInlet];
}

su2double CConfig::GetActDiskInlet_Force(string val_marker) const {
  unsigned short iMarker_ActDiskInlet;
  for (iMarker_ActDiskInlet = 0; iMarker_ActDiskInlet < nMarker_ActDiskInlet; iMarker_ActDiskInlet++)
    if (Marker_ActDiskInlet[iMarker_ActDiskInlet] == val_marker) break;
  return ActDiskInlet_Force[iMarker_ActDiskInlet];
}

su2double CConfig::GetActDiskInlet_Power(string val_marker) const {
  unsigned short iMarker_ActDiskInlet;
  for (iMarker_ActDiskInlet = 0; iMarker_ActDiskInlet < nMarker_ActDiskInlet; iMarker_ActDiskInlet++)
    if (Marker_ActDiskInlet[iMarker_ActDiskInlet] == val_marker) break;
  return ActDiskInlet_Power[iMarker_ActDiskInlet];
}

su2double CConfig::GetActDiskOutlet_Pressure(string val_marker) const {
  unsigned short iMarker_ActDiskOutlet;
  for (iMarker_ActDiskOutlet = 0; iMarker_ActDiskOutlet < nMarker_ActDiskOutlet; iMarker_ActDiskOutlet++)
    if (Marker_ActDiskOutlet[iMarker_ActDiskOutlet] == val_marker) break;
  return ActDiskOutlet_Pressure[iMarker_ActDiskOutlet];
}

su2double CConfig::GetActDiskOutlet_TotalPressure(string val_marker) const {
  unsigned short iMarker_ActDiskOutlet;
  for (iMarker_ActDiskOutlet = 0; iMarker_ActDiskOutlet < nMarker_ActDiskOutlet; iMarker_ActDiskOutlet++)
    if (Marker_ActDiskOutlet[iMarker_ActDiskOutlet] == val_marker) break;
  return ActDiskOutlet_TotalPressure[iMarker_ActDiskOutlet];
}

su2double CConfig::GetActDiskOutlet_GrossThrust(string val_marker) const {
  unsigned short iMarker_ActDiskOutlet;
  for (iMarker_ActDiskOutlet = 0; iMarker_ActDiskOutlet < nMarker_ActDiskOutlet; iMarker_ActDiskOutlet++)
    if (Marker_ActDiskOutlet[iMarker_ActDiskOutlet] == val_marker) break;
  return ActDiskOutlet_GrossThrust[iMarker_ActDiskOutlet];
}

su2double CConfig::GetActDiskOutlet_Force(string val_marker) const {
  unsigned short iMarker_ActDiskOutlet;
  for (iMarker_ActDiskOutlet = 0; iMarker_ActDiskOutlet < nMarker_ActDiskOutlet; iMarker_ActDiskOutlet++)
    if (Marker_ActDiskOutlet[iMarker_ActDiskOutlet] == val_marker) break;
  return ActDiskOutlet_Force[iMarker_ActDiskOutlet];
}

su2double CConfig::GetActDiskOutlet_Power(string val_marker) const {
  unsigned short iMarker_ActDiskOutlet;
  for (iMarker_ActDiskOutlet = 0; iMarker_ActDiskOutlet < nMarker_ActDiskOutlet; iMarker_ActDiskOutlet++)
    if (Marker_ActDiskOutlet[iMarker_ActDiskOutlet] == val_marker) break;
  return ActDiskOutlet_Power[iMarker_ActDiskOutlet];
}

su2double CConfig::GetActDiskInlet_Temperature(string val_marker) const {
  unsigned short iMarker_ActDiskInlet;
  for (iMarker_ActDiskInlet = 0; iMarker_ActDiskInlet < nMarker_ActDiskInlet; iMarker_ActDiskInlet++)
    if (Marker_ActDiskInlet[iMarker_ActDiskInlet] == val_marker) break;
  return ActDiskInlet_Temperature[iMarker_ActDiskInlet];
}

su2double CConfig::GetActDiskInlet_TotalTemperature(string val_marker) const {
  unsigned short iMarker_ActDiskInlet;
  for (iMarker_ActDiskInlet = 0; iMarker_ActDiskInlet < nMarker_ActDiskInlet; iMarker_ActDiskInlet++)
    if (Marker_ActDiskInlet[iMarker_ActDiskInlet] == val_marker) break;
  return ActDiskInlet_TotalTemperature[iMarker_ActDiskInlet];
}

su2double CConfig::GetActDiskOutlet_Temperature(string val_marker) const {
  unsigned short iMarker_ActDiskOutlet;
  for (iMarker_ActDiskOutlet = 0; iMarker_ActDiskOutlet < nMarker_ActDiskOutlet; iMarker_ActDiskOutlet++)
    if (Marker_ActDiskOutlet[iMarker_ActDiskOutlet] == val_marker) break;
  return ActDiskOutlet_Temperature[iMarker_ActDiskOutlet];
}

su2double CConfig::GetActDiskOutlet_TotalTemperature(string val_marker) const {
  unsigned short iMarker_ActDiskOutlet;
  for (iMarker_ActDiskOutlet = 0; iMarker_ActDiskOutlet < nMarker_ActDiskOutlet; iMarker_ActDiskOutlet++)
    if (Marker_ActDiskOutlet[iMarker_ActDiskOutlet] == val_marker) break;
  return ActDiskOutlet_TotalTemperature[iMarker_ActDiskOutlet];
}

su2double CConfig::GetActDiskInlet_MassFlow(string val_marker) const {
  unsigned short iMarker_ActDiskInlet;
  for (iMarker_ActDiskInlet = 0; iMarker_ActDiskInlet < nMarker_ActDiskInlet; iMarker_ActDiskInlet++)
    if (Marker_ActDiskInlet[iMarker_ActDiskInlet] == val_marker) break;
  return ActDiskInlet_MassFlow[iMarker_ActDiskInlet];
}

su2double CConfig::GetActDiskOutlet_MassFlow(string val_marker) const {
  unsigned short iMarker_ActDiskOutlet;
  for (iMarker_ActDiskOutlet = 0; iMarker_ActDiskOutlet < nMarker_ActDiskOutlet; iMarker_ActDiskOutlet++)
    if (Marker_ActDiskOutlet[iMarker_ActDiskOutlet] == val_marker) break;
  return ActDiskOutlet_MassFlow[iMarker_ActDiskOutlet];
}

su2double CConfig::GetDispl_Value(string val_marker) const {
  unsigned short iMarker_Displacement;
  for (iMarker_Displacement = 0; iMarker_Displacement < nMarker_Displacement; iMarker_Displacement++)
    if (Marker_Displacement[iMarker_Displacement] == val_marker) break;
  return Displ_Value[iMarker_Displacement];
}

su2double CConfig::GetLoad_Value(string val_marker) const {
  unsigned short iMarker_Load;
  for (iMarker_Load = 0; iMarker_Load < nMarker_Load; iMarker_Load++)
    if (Marker_Load[iMarker_Load] == val_marker) break;
  return Load_Value[iMarker_Load];
}

su2double CConfig::GetDamper_Constant(string val_marker) const {
  unsigned short iMarker_Damper;
  for (iMarker_Damper = 0; iMarker_Damper < nMarker_Damper; iMarker_Damper++)
    if (Marker_Damper[iMarker_Damper] == val_marker) break;
  return Damper_Constant[iMarker_Damper];
}

su2double CConfig::GetLoad_Dir_Value(string val_marker) const {
  unsigned short iMarker_Load_Dir;
  for (iMarker_Load_Dir = 0; iMarker_Load_Dir < nMarker_Load_Dir; iMarker_Load_Dir++)
    if (Marker_Load_Dir[iMarker_Load_Dir] == val_marker) break;
  return Load_Dir_Value[iMarker_Load_Dir];
}

su2double CConfig::GetLoad_Dir_Multiplier(string val_marker) const {
  unsigned short iMarker_Load_Dir;
  for (iMarker_Load_Dir = 0; iMarker_Load_Dir < nMarker_Load_Dir; iMarker_Load_Dir++)
    if (Marker_Load_Dir[iMarker_Load_Dir] == val_marker) break;
  return Load_Dir_Multiplier[iMarker_Load_Dir];
}

su2double CConfig::GetDisp_Dir_Value(string val_marker) const {
  unsigned short iMarker_Disp_Dir;
  for (iMarker_Disp_Dir = 0; iMarker_Disp_Dir < nMarker_Disp_Dir; iMarker_Disp_Dir++)
    if (Marker_Disp_Dir[iMarker_Disp_Dir] == val_marker) break;
  return Disp_Dir_Value[iMarker_Disp_Dir];
}

su2double CConfig::GetDisp_Dir_Multiplier(string val_marker) const {
  unsigned short iMarker_Disp_Dir;
  for (iMarker_Disp_Dir = 0; iMarker_Disp_Dir < nMarker_Disp_Dir; iMarker_Disp_Dir++)
    if (Marker_Disp_Dir[iMarker_Disp_Dir] == val_marker) break;
  return Disp_Dir_Multiplier[iMarker_Disp_Dir];
}

const su2double* CConfig::GetLoad_Dir(string val_marker) const {
  unsigned short iMarker_Load_Dir;
  for (iMarker_Load_Dir = 0; iMarker_Load_Dir < nMarker_Load_Dir; iMarker_Load_Dir++)
    if (Marker_Load_Dir[iMarker_Load_Dir] == val_marker) break;
  return Load_Dir[iMarker_Load_Dir];
}

const su2double* CConfig::GetDisp_Dir(string val_marker) const {
  unsigned short iMarker_Disp_Dir;
  for (iMarker_Disp_Dir = 0; iMarker_Disp_Dir < nMarker_Disp_Dir; iMarker_Disp_Dir++)
    if (Marker_Disp_Dir[iMarker_Disp_Dir] == val_marker) break;
  return Disp_Dir[iMarker_Disp_Dir];
}

su2double CConfig::GetLoad_Sine_Amplitude(string val_marker) const {
  unsigned short iMarker_Load_Sine;
  for (iMarker_Load_Sine = 0; iMarker_Load_Sine < nMarker_Load_Sine; iMarker_Load_Sine++)
    if (Marker_Load_Sine[iMarker_Load_Sine] == val_marker) break;
  return Load_Sine_Amplitude[iMarker_Load_Sine];
}

su2double CConfig::GetLoad_Sine_Frequency(string val_marker) const {
  unsigned short iMarker_Load_Sine;
  for (iMarker_Load_Sine = 0; iMarker_Load_Sine < nMarker_Load_Sine; iMarker_Load_Sine++)
    if (Marker_Load_Sine[iMarker_Load_Sine] == val_marker) break;
  return Load_Sine_Frequency[iMarker_Load_Sine];
}

const su2double* CConfig::GetLoad_Sine_Dir(string val_marker) const {
  unsigned short iMarker_Load_Sine;
  for (iMarker_Load_Sine = 0; iMarker_Load_Sine < nMarker_Load_Sine; iMarker_Load_Sine++)
    if (Marker_Load_Sine[iMarker_Load_Sine] == val_marker) break;
  return Load_Sine_Dir[iMarker_Load_Sine];
}

su2double CConfig::GetWall_Emissivity(string val_marker) const {

  unsigned short iMarker_Emissivity = 0;

  if (nMarker_Emissivity > 0) {
    for (iMarker_Emissivity = 0; iMarker_Emissivity < nMarker_Emissivity; iMarker_Emissivity++)
      if (Marker_Emissivity[iMarker_Emissivity] == val_marker) break;
  }

  return Wall_Emissivity[iMarker_Emissivity];
}

su2double CConfig::GetFlowLoad_Value(string val_marker) const {
  unsigned short iMarker_FlowLoad;
  for (iMarker_FlowLoad = 0; iMarker_FlowLoad < nMarker_FlowLoad; iMarker_FlowLoad++)
    if (Marker_FlowLoad[iMarker_FlowLoad] == val_marker) break;
  return FlowLoad_Value[iMarker_FlowLoad];
}

short CConfig::FindInterfaceMarker(unsigned short iInterface) const {

  /*--- The names of the two markers that form the interface. ---*/
  const auto& sideA = Marker_ZoneInterface[2*iInterface];
  const auto& sideB = Marker_ZoneInterface[2*iInterface+1];

  for (unsigned short iMarker = 0; iMarker < nMarker_All; iMarker++) {
    /*--- If the marker is sideA or sideB of the interface (order does not matter). ---*/
    const auto& tag = Marker_All_TagBound[iMarker];
    if ((tag == sideA) || (tag == sideB)) return iMarker;
  }
  return -1;
}

void CConfig::Tick(double *val_start_time) {

#ifdef PROFILE
  *val_start_time = SU2_MPI::Wtime();
#endif

}

void CConfig::Tock(double val_start_time, string val_function_name, int val_group_id) {

#ifdef PROFILE

  double val_stop_time = 0.0, val_elapsed_time = 0.0;

  val_stop_time = SU2_MPI::Wtime();

  /*--- Compute the elapsed time for this subroutine ---*/
  val_elapsed_time = val_stop_time - val_start_time;

  /*--- Store the subroutine name and the elapsed time ---*/
  Profile_Function_tp.push_back(val_function_name);
  Profile_Time_tp.push_back(val_elapsed_time);
  Profile_ID_tp.push_back(val_group_id);

#endif

}

void CConfig::SetProfilingCSV(void) {

#ifdef PROFILE

  int rank = MASTER_NODE;
  int size = SINGLE_NODE;
#ifdef HAVE_MPI
  SU2_MPI::Comm_rank(MPI_COMM_WORLD, &rank);
  SU2_MPI::Comm_size(MPI_COMM_WORLD, &size);
#endif

  /*--- Each rank has the same stack trace, so the they have the same
   function calls and ordering in the vectors. We're going to reduce
   the timings from each rank and extract the avg, min, and max timings. ---*/

  /*--- First, create a local mapping, so that we can extract the
   min and max values for each function. ---*/

  for (unsigned int i = 0; i < Profile_Function_tp.size(); i++) {

    /*--- Add the function and initialize if not already stored (the ID
     only needs to be stored the first time).---*/
    if (Profile_Map_tp.find(Profile_Function_tp[i]) == Profile_Map_tp.end()) {

      vector<int> profile; profile.push_back(i);
      Profile_Map_tp.insert(pair<string,vector<int> >(Profile_Function_tp[i],profile));

    } else {

      /*--- This function has already been added, so simply increment the
       number of calls and total time for this function. ---*/

      Profile_Map_tp[Profile_Function_tp[i]].push_back(i);

    }
  }

  /*--- We now have everything gathered by function name, so we can loop over
   each function and store the min/max times. ---*/

  int map_size = 0;
  for (map<string,vector<int> >::iterator it=Profile_Map_tp.begin(); it!=Profile_Map_tp.end(); ++it) {
    map_size++;
  }

  /*--- Allocate and initialize memory ---*/

  double *l_min_red = NULL, *l_max_red = NULL, *l_tot_red = NULL, *l_avg_red = NULL;
  int *n_calls_red = NULL;
  double* l_min = new double[map_size];
  double* l_max = new double[map_size];
  double* l_tot = new double[map_size];
  double* l_avg = new double[map_size];
  int* n_calls  = new int[map_size];
  for (int i = 0; i < map_size; i++)
  {
    l_min[i]   = 1e10;
    l_max[i]   = 0.0;
    l_tot[i]   = 0.0;
    l_avg[i]   = 0.0;
    n_calls[i] = 0;
  }

  /*--- Collect the info for each function from the current rank ---*/

  int func_counter = 0;
  for (map<string,vector<int> >::iterator it=Profile_Map_tp.begin(); it!=Profile_Map_tp.end(); ++it) {

    for (unsigned int i = 0; i < (it->second).size(); i++) {
      n_calls[func_counter]++;
      l_tot[func_counter] += Profile_Time_tp[(it->second)[i]];
      if (Profile_Time_tp[(it->second)[i]] < l_min[func_counter])
        l_min[func_counter] = Profile_Time_tp[(it->second)[i]];
      if (Profile_Time_tp[(it->second)[i]] > l_max[func_counter])
        l_max[func_counter] = Profile_Time_tp[(it->second)[i]];

    }
    l_avg[func_counter] = l_tot[func_counter]/((double)n_calls[func_counter]);
    func_counter++;
  }

  /*--- Now reduce the data ---*/

  if (rank == MASTER_NODE) {
    l_min_red = new double[map_size];
    l_max_red = new double[map_size];
    l_tot_red = new double[map_size];
    l_avg_red = new double[map_size];
    n_calls_red  = new int[map_size];
  }

#ifdef HAVE_MPI
  MPI_Reduce(n_calls, n_calls_red, map_size, MPI_INT, MPI_SUM, MASTER_NODE, MPI_COMM_WORLD);
  MPI_Reduce(l_tot, l_tot_red, map_size, MPI_DOUBLE, MPI_SUM, MASTER_NODE, MPI_COMM_WORLD);
  MPI_Reduce(l_avg, l_avg_red, map_size, MPI_DOUBLE, MPI_SUM, MASTER_NODE, MPI_COMM_WORLD);
  MPI_Reduce(l_min, l_min_red, map_size, MPI_DOUBLE, MPI_MIN, MASTER_NODE, MPI_COMM_WORLD);
  MPI_Reduce(l_max, l_max_red, map_size, MPI_DOUBLE, MPI_MAX, MASTER_NODE, MPI_COMM_WORLD);
#else
  memcpy(n_calls_red, n_calls, map_size*sizeof(int));
  memcpy(l_tot_red,   l_tot,   map_size*sizeof(double));
  memcpy(l_avg_red,   l_avg,   map_size*sizeof(double));
  memcpy(l_min_red,   l_min,   map_size*sizeof(double));
  memcpy(l_max_red,   l_max,   map_size*sizeof(double));
#endif

  /*--- The master rank will write the file ---*/

  if (rank == MASTER_NODE) {

    /*--- Take averages over all ranks on the master ---*/

    for (int i = 0; i < map_size; i++) {
      l_tot_red[i]   = l_tot_red[i]/(double)size;
      l_avg_red[i]   = l_avg_red[i]/(double)size;
      n_calls_red[i] = n_calls_red[i]/size;
    }

    /*--- Now write a CSV file with the processed results ---*/

    char cstr[200];
    ofstream Profile_File;
    strcpy (cstr, "profiling.csv");

    /*--- Prepare and open the file ---*/

    Profile_File.precision(15);
    Profile_File.open(cstr, ios::out);

    /*--- Create the CSV header ---*/

    Profile_File << "\"Function_Name\", \"N_Calls\", \"Avg_Total_Time\", \"Avg_Time\", \"Min_Time\", \"Max_Time\", \"Function_ID\"" << endl;

    /*--- Loop through the map and write the results to the file ---*/

    func_counter = 0;
    for (map<string,vector<int> >::iterator it=Profile_Map_tp.begin(); it!=Profile_Map_tp.end(); ++it) {

      Profile_File << scientific << it->first << ", " << n_calls_red[func_counter] << ", " << l_tot_red[func_counter] << ", " << l_avg_red[func_counter] << ", " << l_min_red[func_counter] << ", " << l_max_red[func_counter] << ", " << (int)Profile_ID_tp[(it->second)[0]] << endl;
      func_counter++;
    }

    Profile_File.close();

  }

  delete [] l_min;
  delete [] l_max;
  delete [] l_avg;
  delete [] l_tot;
  delete [] n_calls;
  if (rank == MASTER_NODE) {
    delete [] l_min_red;
    delete [] l_max_red;
    delete [] l_avg_red;
    delete [] l_tot_red;
    delete [] n_calls_red;
  }

#endif

}

void CConfig::GEMM_Tick(double *val_start_time) const {

#ifdef PROFILE

#ifdef HAVE_MKL
  *val_start_time = dsecnd();
#else
  *val_start_time = SU2_MPI::Wtime();
#endif

#endif

}

void CConfig::GEMM_Tock(double val_start_time, int M, int N, int K) const {

#ifdef PROFILE

  /* Determine the timing value. The actual function called depends on
     the type of executable. */
  double val_stop_time = 0.0;

#ifdef HAVE_MKL
  val_stop_time = dsecnd();
#else
  val_stop_time = SU2_MPI::Wtime();
#endif

  /* Compute the elapsed time. */
  const double val_elapsed_time = val_stop_time - val_start_time;

  /* Create the CLong3T from the M-N-K values and check if it is already
     stored in the map GEMM_Profile_MNK. */
  CLong3T MNK(M, N, K);
  map<CLong3T, int>::iterator MI = GEMM_Profile_MNK.find(MNK);

  if(MI == GEMM_Profile_MNK.end()) {

    /* Entry is not present yet. Create it. */
    const int ind = GEMM_Profile_MNK.size();
    GEMM_Profile_MNK[MNK] = ind;

    GEMM_Profile_NCalls.push_back(1);
    GEMM_Profile_TotTime.push_back(val_elapsed_time);
    GEMM_Profile_MinTime.push_back(val_elapsed_time);
    GEMM_Profile_MaxTime.push_back(val_elapsed_time);
  }
  else {

    /* Entry is already present. Determine its index in the
       map and update the corresponding vectors. */
    const int ind = MI->second;
    ++GEMM_Profile_NCalls[ind];
    GEMM_Profile_TotTime[ind] += val_elapsed_time;
    GEMM_Profile_MinTime[ind]  = min(GEMM_Profile_MinTime[ind], val_elapsed_time);
    GEMM_Profile_MaxTime[ind]  = max(GEMM_Profile_MaxTime[ind], val_elapsed_time);
  }

#endif

}

void CConfig::GEMMProfilingCSV(void) {

#ifdef PROFILE

  /* Initialize the rank to the master node. */
  int rank = MASTER_NODE;

#ifdef HAVE_MPI
  /* Parallel executable. The profiling data must be sent to the master node.
     First determine the rank and size. */
  int size;
  SU2_MPI::Comm_rank(MPI_COMM_WORLD, &rank);
  SU2_MPI::Comm_size(MPI_COMM_WORLD, &size);

  /* Check for the master node. */
  if(rank == MASTER_NODE) {

    /* Master node. Loop over the other ranks to receive their data. */
    for(int proc=1; proc<size; ++proc) {

      /* Block until a message from this processor arrives. Determine
         the number of entries in the receive buffers. */
      SU2_MPI::Status status;
      SU2_MPI::Probe(proc, 0, MPI_COMM_WORLD, &status);

      int nEntries;
      SU2_MPI::Get_count(&status, MPI_LONG, &nEntries);

      /* Allocate the memory for the receive buffers and receive the
         three messages using blocking receives. */
      vector<long>   recvBufNCalls(nEntries);
      vector<double> recvBufTotTime(nEntries);
      vector<double> recvBufMinTime(nEntries);
      vector<double> recvBufMaxTime(nEntries);
      vector<long>   recvBufMNK(3*nEntries);

      SU2_MPI::Recv(recvBufNCalls.data(), recvBufNCalls.size(),
                    MPI_LONG, proc, 0, MPI_COMM_WORLD, &status);
      SU2_MPI::Recv(recvBufTotTime.data(), recvBufTotTime.size(),
                    MPI_DOUBLE, proc, 1, MPI_COMM_WORLD, &status);
      SU2_MPI::Recv(recvBufMinTime.data(), recvBufMinTime.size(),
                    MPI_DOUBLE, proc, 2, MPI_COMM_WORLD, &status);
      SU2_MPI::Recv(recvBufMaxTime.data(), recvBufMaxTime.size(),
                    MPI_DOUBLE, proc, 3, MPI_COMM_WORLD, &status);
      SU2_MPI::Recv(recvBufMNK.data(), recvBufMNK.size(),
                    MPI_LONG, proc, 4, MPI_COMM_WORLD, &status);

      /* Loop over the number of entries. */
      for(int i=0; i<nEntries; ++i) {

        /* Create the CLong3T from the M-N-K values and check if it is already
           stored in the map GEMM_Profile_MNK. */
        CLong3T MNK(recvBufMNK[3*i], recvBufMNK[3*i+1], recvBufMNK[3*i+2]);
        map<CLong3T, int>::iterator MI = GEMM_Profile_MNK.find(MNK);

        if(MI == GEMM_Profile_MNK.end()) {

          /* Entry is not present yet. Create it. */
          const int ind = GEMM_Profile_MNK.size();
          GEMM_Profile_MNK[MNK] = ind;

          GEMM_Profile_NCalls.push_back(recvBufNCalls[i]);
          GEMM_Profile_TotTime.push_back(recvBufTotTime[i]);
          GEMM_Profile_MinTime.push_back(recvBufMinTime[i]);
          GEMM_Profile_MaxTime.push_back(recvBufMaxTime[i]);
        }
        else {

          /* Entry is already present. Determine its index in the
             map and update the corresponding vectors. */
          const int ind = MI->second;
          GEMM_Profile_NCalls[ind]  += recvBufNCalls[i];
          GEMM_Profile_TotTime[ind] += recvBufTotTime[i];
          GEMM_Profile_MinTime[ind]  = min(GEMM_Profile_MinTime[ind], recvBufMinTime[i]);
          GEMM_Profile_MaxTime[ind]  = max(GEMM_Profile_MaxTime[ind], recvBufMaxTime[i]);
        }
      }
    }
  }
  else {

    /* Not the master node. Create the send buffer for the MNK data. */
    vector<long> sendBufMNK(3*GEMM_Profile_NCalls.size());
    for(map<CLong3T, int>::iterator MI =GEMM_Profile_MNK.begin();
                                    MI!=GEMM_Profile_MNK.end(); ++MI) {

      const int ind = 3*MI->second;
      sendBufMNK[ind]   = MI->first.long0;
      sendBufMNK[ind+1] = MI->first.long1;
      sendBufMNK[ind+2] = MI->first.long2;
    }

    /* Send the data to the master node using blocking sends. */
    SU2_MPI::Send(GEMM_Profile_NCalls.data(), GEMM_Profile_NCalls.size(),
                  MPI_LONG, MASTER_NODE, 0, MPI_COMM_WORLD);
    SU2_MPI::Send(GEMM_Profile_TotTime.data(), GEMM_Profile_TotTime.size(),
                  MPI_DOUBLE, MASTER_NODE, 1, MPI_COMM_WORLD);
    SU2_MPI::Send(GEMM_Profile_MinTime.data(), GEMM_Profile_MinTime.size(),
                  MPI_DOUBLE, MASTER_NODE, 2, MPI_COMM_WORLD);
    SU2_MPI::Send(GEMM_Profile_MaxTime.data(), GEMM_Profile_MaxTime.size(),
                  MPI_DOUBLE, MASTER_NODE, 3, MPI_COMM_WORLD);
    SU2_MPI::Send(sendBufMNK.data(), sendBufMNK.size(),
                  MPI_LONG, MASTER_NODE, 4, MPI_COMM_WORLD);
  }

#endif

  /*--- The master rank will write the file ---*/
  if (rank == MASTER_NODE) {

    /* Store the elements of the map GEMM_Profile_MNK in
       vectors for post processing reasons. */
    const unsigned int nItems = GEMM_Profile_MNK.size();
    vector<long> M(nItems), N(nItems), K(nItems);
    for(map<CLong3T, int>::iterator MI =GEMM_Profile_MNK.begin();
                                    MI!=GEMM_Profile_MNK.end(); ++MI) {

      const int ind = MI->second;
      M[ind] = MI->first.long0;
      N[ind] = MI->first.long1;
      K[ind] = MI->first.long2;
    }

    /* In order to create a nicer output the profiling data is sorted in
       terms of CPU time spent. Create a vector of pairs for carrying
       out this sort. */
    vector<pair<double, unsigned int> > sortedTime;

    for(unsigned int i=0; i<GEMM_Profile_TotTime.size(); ++i)
      sortedTime.push_back(make_pair(GEMM_Profile_TotTime[i], i));

    sort(sortedTime.begin(), sortedTime.end());

    /* Open the profiling file. */
    char cstr[200];
    ofstream Profile_File;
    strcpy (cstr, "gemm_profiling.csv");

    Profile_File.precision(15);
    Profile_File.open(cstr, ios::out);

    /* Create the CSV header */
    Profile_File << "\"Total_Time\", \"N_Calls\", \"Avg_Time\", \"Min_Time\", \"Max_Time\", \"M\", \"N\", \"K\", \"Avg GFLOPs\"" << endl;

    /* Loop through the different items, where the item with the largest total time is
       written first. As sortedTime is sorted in increasing order, the sequence of
       sortedTime must be reversed. */
    for(vector<pair<double, unsigned int> >::reverse_iterator rit =sortedTime.rbegin();
                                                              rit!=sortedTime.rend(); ++rit) {
      /* Determine the original index in the profiling vectors. */
      const unsigned int ind = rit->second;
      const double AvgTime = GEMM_Profile_TotTime[ind]/GEMM_Profile_NCalls[ind];
      const double GFlops   = 2.0e-9*M[ind]*N[ind]*K[ind]/AvgTime;

      /* Write the data. */
      Profile_File << scientific << GEMM_Profile_TotTime[ind] << ", " << GEMM_Profile_NCalls[ind] << ", "
                   << AvgTime << ", " << GEMM_Profile_MinTime[ind] << ", " << GEMM_Profile_MaxTime[ind] << ", "
                   << M[ind] << ", " << N[ind] << ", " << K[ind] << ", " << GFlops << endl;
    }

    /* Close the file. */
    Profile_File.close();
  }

#endif

}

void CConfig::SetFreeStreamTurboNormal(const su2double* turboNormal){

  FreeStreamTurboNormal[0] = turboNormal[0];
  FreeStreamTurboNormal[1] = turboNormal[1];
  FreeStreamTurboNormal[2] = 0.0;

}

void CConfig::SetMultizone(CConfig *driver_config, CConfig **config_container){

  for (unsigned short iZone = 0; iZone < nZone; iZone++){

    if (config_container[iZone]->GetTime_Domain() != GetTime_Domain()){
      SU2_MPI::Error("Option TIME_DOMAIN must be the same in all zones.", CURRENT_FUNCTION);
    }
    if (config_container[iZone]->GetnTime_Iter() != GetnTime_Iter()){
      SU2_MPI::Error("Option TIME_ITER must be the same in all zones.", CURRENT_FUNCTION);
    }
    if (config_container[iZone]->GetnOuter_Iter() != GetnOuter_Iter()){
      SU2_MPI::Error("Option OUTER_ITER must be the same in all zones.", CURRENT_FUNCTION);
    }
    if (config_container[iZone]->GetTime_Step() != GetTime_Step()){
      SU2_MPI::Error("Option TIME_STEP must be the same in all zones.", CURRENT_FUNCTION);
    }
    if (config_container[iZone]->GetMultizone_Problem() != GetMultizone_Problem()){
      SU2_MPI::Error("Option MULTIZONE must be the same in all zones.", CURRENT_FUNCTION);
    }
    if (config_container[iZone]->GetMultizone_Mesh() != GetMultizone_Mesh()){
      SU2_MPI::Error("Option MULTIZONE_MESH must be the same in all zones.", CURRENT_FUNCTION);
    }
    if(config_container[iZone]->GetWnd_Cauchy_Crit() == true){
      SU2_MPI::Error("Option WINDOW_CAUCHY_CRIT must be deactivated for multizone problems.", CURRENT_FUNCTION);
    }
  }
  if(driver_config->GetWnd_Cauchy_Crit() == true){
    SU2_MPI::Error("Option WINDOW_CAUCHY_CRIT must be deactivated for multizone problems.", CURRENT_FUNCTION);
  }

  bool multiblockDriver = false;
  for (unsigned short iFiles = 0; iFiles < driver_config->GetnVolumeOutputFiles(); iFiles++){
    if (driver_config->GetVolumeOutputFiles()[iFiles] == PARAVIEW_MULTIBLOCK){
      multiblockDriver = true;
    }
  }

  bool multiblockZone = false;
  for (unsigned short iZone = 0; iZone < nZone; iZone++){
    multiblockZone = false;
    for (unsigned short iFiles = 0; iFiles < config_container[iZone]->GetnVolumeOutputFiles(); iFiles++){
      if (config_container[iZone]->GetVolumeOutputFiles()[iFiles] == PARAVIEW_MULTIBLOCK){
        multiblockZone = true;
      }
    }
    if (multiblockZone != multiblockDriver){
      SU2_MPI::Error("To enable PARAVIEW_MULTIBLOCK output, add it to OUTPUT_FILES option in main config and\n"
                     "remove option from sub-config files.", CURRENT_FUNCTION);
    }
  }

  /*--- Set the Restart iter for time dependent problems ---*/
  if (driver_config->GetRestart()){
    Unst_RestartIter = driver_config->GetRestart_Iter();
    Dyn_RestartIter  = driver_config->GetRestart_Iter();
  }

  /*--- Fix the Time Step for all subdomains, for the case of time-dependent problems ---*/
  if (driver_config->GetTime_Domain()){
    Delta_UnstTime = driver_config->GetTime_Step();
    Delta_DynTime  = driver_config->GetTime_Step();

    Time_Domain = true;
  }

  /*------------------------------------------------------------*/
  /*------ Determine the special properties of the problem -----*/
  /*------------------------------------------------------------*/

  bool structural_zone = false;
  bool fluid_zone = false;

  unsigned short iZone = 0;

  /*--- If there is at least a fluid and a structural zone ---*/
  for (iZone = 0; iZone < nZone; iZone++){
    switch (config_container[iZone]->GetKind_Solver()) {
    case EULER: case NAVIER_STOKES: case RANS:
    case INC_EULER: case INC_NAVIER_STOKES: case INC_RANS:
      fluid_zone = true;
      break;
    case FEM_ELASTICITY:
      structural_zone = true;
      Relaxation = true;
      break;
    }
  }

  /*--- If the problem has FSI properties ---*/
  FSI_Problem = fluid_zone && structural_zone;

  Multizone_Residual = true;

}<|MERGE_RESOLUTION|>--- conflicted
+++ resolved
@@ -1068,26 +1068,6 @@
 
 void CConfig::SetConfig_Options() {
 
-<<<<<<< HEAD
-
-  /*--- Allocate some default arrays needed for lists of doubles. ---*/
-
-  /*--- All temperature polynomial fits for the fluid models currently
-   assume a quartic form (5 coefficients). For example,
-   Cp(T) = b0 + b1*T + b2*T^2 + b3*T^3 + b4*T^4. By default, all coeffs
-   are set to zero and will be properly non-dim. in the solver. ---*/
-
-  nPolyCoeffs = 5;
-  default_cp_polycoeffs = new su2double[nPolyCoeffs]();
-  default_mu_polycoeffs = new su2double[nPolyCoeffs]();
-  default_kt_polycoeffs = new su2double[nPolyCoeffs]();
-  CpPolyCoefficientsND  = new su2double[nPolyCoeffs]();
-  MuPolyCoefficientsND  = new su2double[nPolyCoeffs]();
-  KtPolyCoefficientsND  = new su2double[nPolyCoeffs]();
-
-
-=======
->>>>>>> a2da75e4
   // This config file is parsed by a number of programs to make it easy to write SU2
   // wrapper scripts (in python, go, etc.) so please do
   // the best you can to follow the established format. It's very hard to parse c++ code
